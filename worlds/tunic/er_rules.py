from typing import Dict, FrozenSet, Tuple, TYPE_CHECKING
from worlds.generic.Rules import set_rule, add_rule, forbid_item
from .options import IceGrappling, LadderStorage, CombatLogic
from .rules import (has_ability, has_sword, has_melee, has_ice_grapple_logic, has_lantern, has_mask, can_ladder_storage,
                    laurels_zip, bomb_walls)
from .er_data import Portal, get_portal_outlet_region
from .ladder_storage_data import ow_ladder_groups, region_ladders, easy_ls, medium_ls, hard_ls
from .combat_logic import has_combat_reqs
from BaseClasses import Region, CollectionState

if TYPE_CHECKING:
    from . import TunicWorld

laurels = "Hero's Laurels"
grapple = "Magic Orb"
ice_dagger = "Magic Dagger"
fire_wand = "Magic Wand"
gun = "Gun"
lantern = "Lantern"
fairies = "Fairy"
coins = "Golden Coin"
prayer = "Pages 24-25 (Prayer)"
holy_cross = "Pages 42-43 (Holy Cross)"
icebolt = "Pages 52-53 (Icebolt)"
key = "Key"
house_key = "Old House Key"
vault_key = "Fortress Vault Key"
mask = "Scavenger Mask"
red_hexagon = "Red Questagon"
green_hexagon = "Green Questagon"
blue_hexagon = "Blue Questagon"
gold_hexagon = "Gold Questagon"


def has_ladder(ladder: str, state: CollectionState, world: "TunicWorld") -> bool:
    return not world.options.shuffle_ladders or state.has(ladder, world.player)


def can_shop(state: CollectionState, world: "TunicWorld") -> bool:
    return has_sword(state, world.player) and state.can_reach_region("Shop", world.player)


def set_er_region_rules(world: "TunicWorld", regions: Dict[str, Region], portal_pairs: Dict[Portal, Portal]) -> None:
    player = world.player
    options = world.options

    # input scene destination tag, returns portal's name and paired portal's outlet region or region
    def get_portal_info(portal_sd: str) -> Tuple[str, str]:
        for portal1, portal2 in portal_pairs.items():
            if portal1.scene_destination() == portal_sd:
                return portal1.name, get_portal_outlet_region(portal2, world)
            if portal2.scene_destination() == portal_sd:
                return portal2.name, get_portal_outlet_region(portal1, world)
        raise Exception("No matches found in get_portal_info")

    # input scene destination tag, returns paired portal's name and region
    def get_paired_portal(portal_sd: str) -> Tuple[str, str]:
        for portal1, portal2 in portal_pairs.items():
            if portal1.scene_destination() == portal_sd:
                return portal2.name, portal2.region
            if portal2.scene_destination() == portal_sd:
                return portal1.name, portal1.region
        raise Exception("no matches found in get_paired_portal")

    regions["Menu"].connect(
        connecting_region=regions["Overworld"])

    # Overworld
    regions["Overworld"].connect(
        connecting_region=regions["Overworld Holy Cross"],
        rule=lambda state: has_ability(holy_cross, state, world))

    # grapple on the west side, down the stairs from moss wall, across from ruined shop
    regions["Overworld"].connect(
        connecting_region=regions["Overworld Beach"],
        rule=lambda state: has_ladder("Ladders in Overworld Town", state, world)
        or state.has_any({laurels, grapple}, player))
    # regions["Overworld Beach"].connect(
    #     connecting_region=regions["Overworld"],
    #     rule=lambda state: has_ladder("Ladders in Overworld Town", state, world)
    #     or state.has_any({laurels, grapple}, player))

    # region for combat logic, no need to connect it to beach since it would be the same as the ow -> beach cxn
    ow_tunnel_beach = regions["Overworld"].connect(
        connecting_region=regions["Overworld Tunnel to Beach"])

    regions["Overworld Beach"].connect(
        connecting_region=regions["Overworld Tunnel to Beach"],
        rule=lambda state: state.has(laurels, player) or has_ladder("Ladders in Overworld Town", state, world))

    regions["Overworld Beach"].connect(
        connecting_region=regions["Overworld West Garden Laurels Entry"],
        rule=lambda state: state.has(laurels, player))
    regions["Overworld West Garden Laurels Entry"].connect(
        connecting_region=regions["Overworld Beach"],
        rule=lambda state: state.has(laurels, player))

    regions["Overworld Beach"].connect(
        connecting_region=regions["Overworld to Atoll Upper"],
        rule=lambda state: has_ladder("Ladder to Ruined Atoll", state, world))
    regions["Overworld to Atoll Upper"].connect(
        connecting_region=regions["Overworld Beach"],
        rule=lambda state: has_ladder("Ladder to Ruined Atoll", state, world))

    regions["Overworld"].connect(
        connecting_region=regions["Overworld to Atoll Upper"],
        rule=lambda state: state.has(laurels, player))
    regions["Overworld to Atoll Upper"].connect(
        connecting_region=regions["Overworld"],
        rule=lambda state: state.has_any({laurels, grapple}, player))

    regions["Overworld"].connect(
        connecting_region=regions["Overworld Belltower"],
        rule=lambda state: state.has(laurels, player)
        or has_ice_grapple_logic(False, IceGrappling.option_medium, state, world))
    regions["Overworld Belltower"].connect(
        connecting_region=regions["Overworld"])

    # ice grapple rudeling across rubble, drop bridge, ice grapple rudeling down
    regions["Overworld Belltower"].connect(
        connecting_region=regions["Overworld to West Garden Upper"],
        rule=lambda state: has_ladder("Ladders to West Bell", state, world)
        or has_ice_grapple_logic(False, IceGrappling.option_hard, state, world))
    regions["Overworld to West Garden Upper"].connect(
        connecting_region=regions["Overworld Belltower"],
        rule=lambda state: has_ladder("Ladders to West Bell", state, world))

    regions["Overworld Belltower"].connect(
        connecting_region=regions["Overworld Belltower at Bell"],
        rule=lambda state: has_ladder("Ladders to West Bell", state, world))

    # long dong, do not make a reverse connection here or to belltower, maybe readd later
    # regions["Overworld above Patrol Cave"].connect(
    #     connecting_region=regions["Overworld Belltower at Bell"],
    #     rule=lambda state: options.logic_rules and state.has(fire_wand, player))

    # can laurels through the ruined passage door at either corner
    regions["Overworld"].connect(
        connecting_region=regions["Overworld Ruined Passage Door"],
        rule=lambda state: state.has(key, player, 2)
        or laurels_zip(state, world))
    regions["Overworld Ruined Passage Door"].connect(
        connecting_region=regions["Overworld"],
        rule=lambda state: laurels_zip(state, world))

    regions["Overworld"].connect(
        connecting_region=regions["After Ruined Passage"],
        rule=lambda state: has_ladder("Ladders near Weathervane", state, world)
        or has_ice_grapple_logic(True, IceGrappling.option_easy, state, world))
    regions["After Ruined Passage"].connect(
        connecting_region=regions["Overworld"],
        rule=lambda state: has_ladder("Ladders near Weathervane", state, world))

    # for the hard ice grapple, get to the chest after the bomb wall, grab a slime, and grapple push down
    # you can ice grapple through the bomb wall, so no need for shop logic checking
    regions["Overworld"].connect(
        connecting_region=regions["Above Ruined Passage"],
        rule=lambda state: has_ladder("Ladders near Weathervane", state, world)
        or state.has(laurels, player)
        or has_ice_grapple_logic(False, IceGrappling.option_hard, state, world))
    regions["Above Ruined Passage"].connect(
        connecting_region=regions["Overworld"],
        rule=lambda state: has_ladder("Ladders near Weathervane", state, world)
        or state.has(laurels, player))

    regions["After Ruined Passage"].connect(
        connecting_region=regions["Above Ruined Passage"],
        rule=lambda state: has_ladder("Ladders near Weathervane", state, world))
    regions["Above Ruined Passage"].connect(
        connecting_region=regions["After Ruined Passage"],
        rule=lambda state: has_ladder("Ladders near Weathervane", state, world))

    regions["Above Ruined Passage"].connect(
        connecting_region=regions["East Overworld"],
        rule=lambda state: has_ladder("Ladders near Weathervane", state, world)
        or has_ice_grapple_logic(True, IceGrappling.option_easy, state, world))
    regions["East Overworld"].connect(
        connecting_region=regions["Above Ruined Passage"],
        rule=lambda state: has_ladder("Ladders near Weathervane", state, world)
        or state.has(laurels, player))

    # nmg: ice grapple the slimes, works both ways consistently
    regions["East Overworld"].connect(
        connecting_region=regions["After Ruined Passage"],
        rule=lambda state: has_ice_grapple_logic(True, IceGrappling.option_easy, state, world))
    regions["After Ruined Passage"].connect(
        connecting_region=regions["East Overworld"],
        rule=lambda state: has_ice_grapple_logic(True, IceGrappling.option_easy, state, world))

    regions["Overworld"].connect(
        connecting_region=regions["East Overworld"],
        rule=lambda state: has_ladder("Ladders near Overworld Checkpoint", state, world)
        or has_ice_grapple_logic(True, IceGrappling.option_easy, state, world))
    regions["East Overworld"].connect(
        connecting_region=regions["Overworld"],
        rule=lambda state: has_ladder("Ladders near Overworld Checkpoint", state, world))

    regions["East Overworld"].connect(
        connecting_region=regions["Overworld at Patrol Cave"])
    regions["Overworld at Patrol Cave"].connect(
        connecting_region=regions["East Overworld"],
        rule=lambda state: state.has(laurels, player))

    regions["Overworld at Patrol Cave"].connect(
        connecting_region=regions["Overworld above Patrol Cave"],
        rule=lambda state: has_ladder("Ladders near Patrol Cave", state, world)
        or has_ice_grapple_logic(True, IceGrappling.option_easy, state, world))
    regions["Overworld above Patrol Cave"].connect(
        connecting_region=regions["Overworld at Patrol Cave"],
        rule=lambda state: has_ladder("Ladders near Patrol Cave", state, world))

    regions["Overworld"].connect(
        connecting_region=regions["Overworld above Patrol Cave"],
        rule=lambda state: has_ladder("Ladders near Overworld Checkpoint", state, world)
        or state.has(grapple, player))
    regions["Overworld above Patrol Cave"].connect(
        connecting_region=regions["Overworld"],
        rule=lambda state: has_ladder("Ladders near Overworld Checkpoint", state, world))

    regions["East Overworld"].connect(
        connecting_region=regions["Overworld above Patrol Cave"],
        rule=lambda state: has_ladder("Ladders near Overworld Checkpoint", state, world)
        or has_ice_grapple_logic(True, IceGrappling.option_easy, state, world))
    regions["Overworld above Patrol Cave"].connect(
        connecting_region=regions["East Overworld"],
        rule=lambda state: has_ladder("Ladders near Overworld Checkpoint", state, world))

    regions["Overworld above Patrol Cave"].connect(
        connecting_region=regions["Upper Overworld"],
        rule=lambda state: has_ladder("Ladders near Patrol Cave", state, world)
        or has_ice_grapple_logic(True, IceGrappling.option_easy, state, world))
    regions["Upper Overworld"].connect(
        connecting_region=regions["Overworld above Patrol Cave"],
        rule=lambda state: has_ladder("Ladders near Patrol Cave", state, world)
        or state.has(grapple, player))

    regions["Upper Overworld"].connect(
        connecting_region=regions["Overworld above Quarry Entrance"],
        rule=lambda state: state.has_any({grapple, laurels}, player))
    regions["Overworld above Quarry Entrance"].connect(
        connecting_region=regions["Upper Overworld"],
        rule=lambda state: state.has_any({grapple, laurels}, player))

    # ice grapple push guard captain down the ledge
    regions["Upper Overworld"].connect(
        connecting_region=regions["Overworld after Temple Rafters"],
        rule=lambda state: has_ladder("Ladder near Temple Rafters", state, world)
        or has_ice_grapple_logic(True, IceGrappling.option_medium, state, world))
    regions["Overworld after Temple Rafters"].connect(
        connecting_region=regions["Upper Overworld"],
        rule=lambda state: has_ladder("Ladder near Temple Rafters", state, world)
        or has_ice_grapple_logic(True, IceGrappling.option_easy, state, world))

    regions["Overworld above Quarry Entrance"].connect(
        connecting_region=regions["Overworld"],
        rule=lambda state: has_ladder("Ladders near Dark Tomb", state, world))
    regions["Overworld"].connect(
        connecting_region=regions["Overworld above Quarry Entrance"],
        rule=lambda state: has_ladder("Ladders near Dark Tomb", state, world))

    regions["Overworld"].connect(
        connecting_region=regions["Overworld after Envoy"],
        rule=lambda state: state.has_any({laurels, grapple, gun}, player)
        or state.has("Sword Upgrade", player, 4))
    regions["Overworld after Envoy"].connect(
        connecting_region=regions["Overworld"],
        rule=lambda state: state.has_any({laurels, grapple, gun}, player)
        or state.has("Sword Upgrade", player, 4))

    regions["Overworld after Envoy"].connect(
        connecting_region=regions["Overworld Quarry Entry"],
        rule=lambda state: has_ladder("Ladder to Quarry", state, world))
    regions["Overworld Quarry Entry"].connect(
        connecting_region=regions["Overworld after Envoy"],
        rule=lambda state: has_ladder("Ladder to Quarry", state, world))

    # ice grapple through the gate
    regions["Overworld"].connect(
        connecting_region=regions["Overworld Quarry Entry"],
        rule=lambda state: has_ice_grapple_logic(False, IceGrappling.option_medium, state, world))
    regions["Overworld Quarry Entry"].connect(
        connecting_region=regions["Overworld"],
        rule=lambda state: has_ice_grapple_logic(False, IceGrappling.option_easy, state, world))

    regions["Overworld"].connect(
        connecting_region=regions["Overworld Swamp Upper Entry"],
        rule=lambda state: state.has(laurels, player))
    regions["Overworld Swamp Upper Entry"].connect(
        connecting_region=regions["Overworld"],
        rule=lambda state: state.has(laurels, player))

    regions["Overworld"].connect(
        connecting_region=regions["Overworld Swamp Lower Entry"],
        rule=lambda state: has_ladder("Ladder to Swamp", state, world)
        or has_ice_grapple_logic(False, IceGrappling.option_hard, state, world))
    regions["Overworld Swamp Lower Entry"].connect(
        connecting_region=regions["Overworld"],
        rule=lambda state: has_ladder("Ladder to Swamp", state, world))

    regions["East Overworld"].connect(
        connecting_region=regions["Overworld Special Shop Entry"],
        rule=lambda state: state.has(laurels, player))
    regions["Overworld Special Shop Entry"].connect(
        connecting_region=regions["East Overworld"],
        rule=lambda state: state.has(laurels, player))

    # region made for combat logic
    ow_to_well_entry = regions["Overworld"].connect(
        connecting_region=regions["Overworld Well Entry Area"])
    regions["Overworld Well Entry Area"].connect(
        connecting_region=regions["Overworld"])

    regions["Overworld Well Entry Area"].connect(
        connecting_region=regions["Overworld Well Ladder"],
        rule=lambda state: has_ladder("Ladders in Well", state, world))
    regions["Overworld Well Ladder"].connect(
        connecting_region=regions["Overworld Well Entry Area"],
        rule=lambda state: has_ladder("Ladders in Well", state, world))

    # nmg: can ice grapple through the door
    regions["Overworld"].connect(
        connecting_region=regions["Overworld Old House Door"],
        rule=lambda state: state.has(house_key, player)
        or has_ice_grapple_logic(False, IceGrappling.option_medium, state, world))

    # lure enemy over and ice grapple through
    regions["Overworld"].connect(
        connecting_region=regions["Overworld Southeast Cross Door"],
        rule=lambda state: has_ability(holy_cross, state, world)
        or has_ice_grapple_logic(False, IceGrappling.option_hard, state, world))
    regions["Overworld Southeast Cross Door"].connect(
        connecting_region=regions["Overworld"],
        rule=lambda state: has_ability(holy_cross, state, world))

    regions["Overworld"].connect(
        connecting_region=regions["Overworld Fountain Cross Door"],
        rule=lambda state: has_ability(holy_cross, state, world)
        or has_ice_grapple_logic(False, IceGrappling.option_medium, state, world))
    regions["Overworld Fountain Cross Door"].connect(
        connecting_region=regions["Overworld"])

    ow_to_town_portal = regions["Overworld"].connect(
        connecting_region=regions["Overworld Town Portal"],
        rule=lambda state: has_ability(prayer, state, world))
    regions["Overworld Town Portal"].connect(
        connecting_region=regions["Overworld"])

    regions["Overworld"].connect(
        connecting_region=regions["Overworld Spawn Portal"],
        rule=lambda state: has_ability(prayer, state, world))
    regions["Overworld Spawn Portal"].connect(
        connecting_region=regions["Overworld"])

    # nmg: ice grapple through temple door
    regions["Overworld"].connect(
        connecting_region=regions["Overworld Temple Door"],
        rule=lambda state: state.has_all({"Ring Eastern Bell", "Ring Western Bell"}, player)
        or has_ice_grapple_logic(False, IceGrappling.option_medium, state, world))

    regions["Overworld Temple Door"].connect(
        connecting_region=regions["Overworld above Patrol Cave"],
        rule=lambda state: state.has(grapple, player))

    regions["Overworld Tunnel Turret"].connect(
        connecting_region=regions["Overworld Beach"],
        rule=lambda state: has_ladder("Ladders in Overworld Town", state, world)
        or state.has(grapple, player))
    regions["Overworld Beach"].connect(
        connecting_region=regions["Overworld Tunnel Turret"],
        rule=lambda state: has_ladder("Ladders in Overworld Town", state, world)
        or has_ice_grapple_logic(True, IceGrappling.option_easy, state, world))

    # don't need the ice grapple rule since you can go from ow -> beach -> tunnel
    regions["Overworld"].connect(
        connecting_region=regions["Overworld Tunnel Turret"],
        rule=lambda state: state.has(laurels, player))

    # regions["Overworld Tunnel Turret"].connect(
    #     connecting_region=regions["Overworld"],
    #     rule=lambda state: state.has_any({grapple, laurels}, player))

    cube_entrance = regions["Overworld"].connect(
        connecting_region=regions["Cube Cave Entrance Region"],
        rule=lambda state: state.has(gun, player) or can_shop(state, world))
    world.multiworld.register_indirect_condition(regions["Shop"], cube_entrance)
    regions["Cube Cave Entrance Region"].connect(
        connecting_region=regions["Overworld"])

    # drop a rudeling down, icebolt or ice bomb
    regions["Overworld"].connect(
        connecting_region=regions["Overworld to West Garden from Furnace"],
        rule=lambda state: has_ice_grapple_logic(True, IceGrappling.option_hard, state, world))

    # Overworld side areas
    regions["Old House Front"].connect(
        connecting_region=regions["Old House Back"])
    # laurels through the gate, use left wall to space yourself
    regions["Old House Back"].connect(
        connecting_region=regions["Old House Front"],
        rule=lambda state: laurels_zip(state, world))

    regions["Sealed Temple"].connect(
        connecting_region=regions["Sealed Temple Rafters"])
    regions["Sealed Temple Rafters"].connect(
        connecting_region=regions["Sealed Temple"],
        rule=lambda state: state.has(laurels, player))

    regions["Furnace Walking Path"].connect(
        connecting_region=regions["Furnace Ladder Area"],
        rule=lambda state: state.has(laurels, player))
    regions["Furnace Ladder Area"].connect(
        connecting_region=regions["Furnace Walking Path"],
        rule=lambda state: state.has(laurels, player))

    regions["Furnace Walking Path"].connect(
        connecting_region=regions["Furnace Fuse"],
        rule=lambda state: state.has(laurels, player))
    regions["Furnace Fuse"].connect(
        connecting_region=regions["Furnace Walking Path"],
        rule=lambda state: state.has(laurels, player))

    regions["Furnace Fuse"].connect(
        connecting_region=regions["Furnace Ladder Area"],
        rule=lambda state: state.has(laurels, player))
    regions["Furnace Ladder Area"].connect(
        connecting_region=regions["Furnace Fuse"],
        rule=lambda state: state.has(laurels, player))

    regions["Hourglass Cave"].connect(
        connecting_region=regions["Hourglass Cave Tower"],
        rule=lambda state: has_ladder("Ladders in Hourglass Cave", state, world))

    # East Forest
    regions["Forest Belltower Upper"].connect(
        connecting_region=regions["Forest Belltower Main"])

    regions["Forest Belltower Main"].connect(
        connecting_region=regions["Forest Belltower Lower"],
        rule=lambda state: has_ladder("Ladder to East Forest", state, world))

    # ice grapple up to dance fox spot, and vice versa
    regions["East Forest"].connect(
        connecting_region=regions["East Forest Dance Fox Spot"],
        rule=lambda state: state.has(laurels, player)
        or has_ice_grapple_logic(True, IceGrappling.option_easy, state, world))
    regions["East Forest Dance Fox Spot"].connect(
        connecting_region=regions["East Forest"],
        rule=lambda state: state.has(laurels, player)
        or has_ice_grapple_logic(True, IceGrappling.option_easy, state, world))

    regions["East Forest"].connect(
        connecting_region=regions["East Forest Portal"],
        rule=lambda state: has_ability(prayer, state, world))
    regions["East Forest Portal"].connect(
        connecting_region=regions["East Forest"])

    regions["East Forest"].connect(
        connecting_region=regions["Lower Forest"],
        rule=lambda state: has_ladder("Ladders to Lower Forest", state, world)
        or has_ice_grapple_logic(True, IceGrappling.option_easy, state, world))
    regions["Lower Forest"].connect(
        connecting_region=regions["East Forest"],
        rule=lambda state: has_ladder("Ladders to Lower Forest", state, world))

    regions["Guard House 1 East"].connect(
        connecting_region=regions["Guard House 1 West"])
    regions["Guard House 1 West"].connect(
        connecting_region=regions["Guard House 1 East"],
        rule=lambda state: state.has(laurels, player))

    regions["Guard House 2 Upper"].connect(
        connecting_region=regions["Guard House 2 Lower"],
        rule=lambda state: has_ladder("Ladders to Lower Forest", state, world))
    regions["Guard House 2 Lower"].connect(
        connecting_region=regions["Guard House 2 Upper"],
        rule=lambda state: has_ladder("Ladders to Lower Forest", state, world))

    # ice grapple from upper grave path exit to the rest of it
    regions["Forest Grave Path Upper"].connect(
        connecting_region=regions["Forest Grave Path Main"],
        rule=lambda state: state.has(laurels, player)
        or has_ice_grapple_logic(True, IceGrappling.option_easy, state, world))
    # for the ice grapple, lure a rudeling up top, then grapple push it across
    regions["Forest Grave Path Main"].connect(
        connecting_region=regions["Forest Grave Path Upper"],
        rule=lambda state: state.has(laurels, player)
        or has_ice_grapple_logic(False, IceGrappling.option_hard, state, world))

    regions["Forest Grave Path Main"].connect(
        connecting_region=regions["Forest Grave Path by Grave"])
    # ice grapple or laurels through the gate
    regions["Forest Grave Path by Grave"].connect(
        connecting_region=regions["Forest Grave Path Main"],
        rule=lambda state: has_ice_grapple_logic(False, IceGrappling.option_easy, state, world)
        or laurels_zip(state, world))

    regions["Forest Grave Path by Grave"].connect(
        connecting_region=regions["Forest Hero's Grave"],
        rule=lambda state: has_ability(prayer, state, world))
    regions["Forest Hero's Grave"].connect(
        connecting_region=regions["Forest Grave Path by Grave"])

    # Beneath the Well and Dark Tomb
    regions["Beneath the Well Ladder Exit"].connect(
        connecting_region=regions["Beneath the Well Front"],
        rule=lambda state: has_ladder("Ladders in Well", state, world))
    regions["Beneath the Well Front"].connect(
        connecting_region=regions["Beneath the Well Ladder Exit"],
        rule=lambda state: has_ladder("Ladders in Well", state, world))

    btw_front_main = regions["Beneath the Well Front"].connect(
        connecting_region=regions["Beneath the Well Main"],
        rule=lambda state: has_melee(state, player) or state.has(fire_wand, player))
    regions["Beneath the Well Main"].connect(
        connecting_region=regions["Beneath the Well Front"])

    regions["Beneath the Well Main"].connect(
        connecting_region=regions["Beneath the Well Back"],
        rule=lambda state: has_ladder("Ladders in Well", state, world))
    btw_back_main = regions["Beneath the Well Back"].connect(
        connecting_region=regions["Beneath the Well Main"],
        rule=lambda state: has_ladder("Ladders in Well", state, world)
        and (has_melee(state, player) or state.has(fire_wand, player)))

    well_boss_to_dt = regions["Well Boss"].connect(
        connecting_region=regions["Dark Tomb Checkpoint"])
    # can laurels through the gate, no setup needed
    regions["Dark Tomb Checkpoint"].connect(
        connecting_region=regions["Well Boss"],
        rule=lambda state: laurels_zip(state, world))

    dt_entry_to_upper = regions["Dark Tomb Entry Point"].connect(
        connecting_region=regions["Dark Tomb Upper"],
        rule=lambda state: has_lantern(state, world))
    regions["Dark Tomb Upper"].connect(
        connecting_region=regions["Dark Tomb Entry Point"])

    # ice grapple through the wall, get the little secret sound to trigger
    regions["Dark Tomb Upper"].connect(
        connecting_region=regions["Dark Tomb Main"],
        rule=lambda state: has_ladder("Ladder in Dark Tomb", state, world)
        or has_ice_grapple_logic(False, IceGrappling.option_hard, state, world))
    regions["Dark Tomb Main"].connect(
        connecting_region=regions["Dark Tomb Upper"],
        rule=lambda state: has_ladder("Ladder in Dark Tomb", state, world))

    regions["Dark Tomb Main"].connect(
        connecting_region=regions["Dark Tomb Dark Exit"])
    dt_exit_to_main = regions["Dark Tomb Dark Exit"].connect(
        connecting_region=regions["Dark Tomb Main"],
        rule=lambda state: has_lantern(state, world))

    # West Garden
    # combat logic regions
    wg_before_to_after_terry = regions["West Garden before Terry"].connect(
        connecting_region=regions["West Garden after Terry"])
    wg_after_to_before_terry = regions["West Garden after Terry"].connect(
        connecting_region=regions["West Garden before Terry"])

    regions["West Garden after Terry"].connect(
        connecting_region=regions["West Garden South Checkpoint"])
    wg_checkpoint_to_after_terry = regions["West Garden South Checkpoint"].connect(
        connecting_region=regions["West Garden after Terry"])

    wg_checkpoint_to_dagger = regions["West Garden South Checkpoint"].connect(
        connecting_region=regions["West Garden at Dagger House"])
    regions["West Garden at Dagger House"].connect(
        connecting_region=regions["West Garden South Checkpoint"])

    wg_checkpoint_to_before_boss = regions["West Garden South Checkpoint"].connect(
        connecting_region=regions["West Garden before Boss"])
    regions["West Garden before Boss"].connect(
        connecting_region=regions["West Garden South Checkpoint"])

    regions["West Garden Laurels Exit Region"].connect(
        connecting_region=regions["West Garden at Dagger House"],
        rule=lambda state: state.has(laurels, player))
    regions["West Garden at Dagger House"].connect(
        connecting_region=regions["West Garden Laurels Exit Region"],
        rule=lambda state: state.has(laurels, player))

    # laurels past, or ice grapple it off, or ice grapple to it then fight
    after_gk_to_wg = regions["West Garden after Boss"].connect(
        connecting_region=regions["West Garden before Boss"],
        rule=lambda state: state.has(laurels, player)
        or has_ice_grapple_logic(False, IceGrappling.option_medium, state, world)
        or (has_ice_grapple_logic(False, IceGrappling.option_easy, state, world)
            and has_sword(state, player)))
    # ice grapple push Garden Knight off the side
    wg_to_after_gk = regions["West Garden before Boss"].connect(
        connecting_region=regions["West Garden after Boss"],
        rule=lambda state: state.has(laurels, player) or has_sword(state, player)
        or has_ice_grapple_logic(False, IceGrappling.option_medium, state, world))

    regions["West Garden before Terry"].connect(
        connecting_region=regions["West Garden Hero's Grave Region"],
        rule=lambda state: has_ability(prayer, state, world))
    regions["West Garden Hero's Grave Region"].connect(
        connecting_region=regions["West Garden before Terry"])

    regions["West Garden Portal"].connect(
        connecting_region=regions["West Garden by Portal"])
    regions["West Garden by Portal"].connect(
        connecting_region=regions["West Garden Portal"],
        rule=lambda state: has_ability(prayer, state, world) and state.has("Activate West Garden Fuse", player))

    regions["West Garden by Portal"].connect(
        connecting_region=regions["West Garden Portal Item"],
        rule=lambda state: state.has(laurels, player))
    regions["West Garden Portal Item"].connect(
        connecting_region=regions["West Garden by Portal"],
        rule=lambda state: state.has(laurels, player))

    # can ice grapple to and from the item behind the magic dagger house
    regions["West Garden Portal Item"].connect(
        connecting_region=regions["West Garden at Dagger House"],
        rule=lambda state: has_ice_grapple_logic(True, IceGrappling.option_easy, state, world))
    regions["West Garden at Dagger House"].connect(
        connecting_region=regions["West Garden Portal Item"],
        rule=lambda state: has_ice_grapple_logic(True, IceGrappling.option_medium, state, world))

    # Atoll and Frog's Domain
    # ice grapple the bird below the portal
    regions["Ruined Atoll"].connect(
        connecting_region=regions["Ruined Atoll Lower Entry Area"],
        rule=lambda state: state.has(laurels, player)
        or has_ice_grapple_logic(True, IceGrappling.option_easy, state, world))
    regions["Ruined Atoll Lower Entry Area"].connect(
        connecting_region=regions["Ruined Atoll"],
        rule=lambda state: state.has(laurels, player) or state.has(grapple, player))

    regions["Ruined Atoll"].connect(
        connecting_region=regions["Ruined Atoll Ladder Tops"],
        rule=lambda state: has_ladder("Ladders in South Atoll", state, world))

    regions["Ruined Atoll"].connect(
        connecting_region=regions["Ruined Atoll Frog Mouth"],
        rule=lambda state: state.has(laurels, player) or state.has(grapple, player))
    regions["Ruined Atoll Frog Mouth"].connect(
        connecting_region=regions["Ruined Atoll"],
        rule=lambda state: state.has(laurels, player) or state.has(grapple, player))

    regions["Ruined Atoll"].connect(
        connecting_region=regions["Ruined Atoll Frog Eye"],
        rule=lambda state: has_ladder("Ladders to Frog's Domain", state, world))
    regions["Ruined Atoll Frog Eye"].connect(
        connecting_region=regions["Ruined Atoll"],
        rule=lambda state: has_ladder("Ladders to Frog's Domain", state, world))

    regions["Ruined Atoll"].connect(
        connecting_region=regions["Ruined Atoll Portal"],
        rule=lambda state: has_ability(prayer, state, world))
    regions["Ruined Atoll Portal"].connect(
        connecting_region=regions["Ruined Atoll"])

    atoll_statue = regions["Ruined Atoll"].connect(
        connecting_region=regions["Ruined Atoll Statue"],
        rule=lambda state: has_ability(prayer, state, world)
        and (has_ladder("Ladders in South Atoll", state, world)
             # shoot fuse and have the shot hit you mid-LS
             or (can_ladder_storage(state, world) and state.has(fire_wand, player)
                 and options.ladder_storage >= LadderStorage.option_hard)))
    regions["Ruined Atoll Statue"].connect(
        connecting_region=regions["Ruined Atoll"])

    regions["Frog Stairs Eye Exit"].connect(
        connecting_region=regions["Frog Stairs Upper"],
        rule=lambda state: has_ladder("Ladders to Frog's Domain", state, world)
        or has_ice_grapple_logic(True, IceGrappling.option_easy, state, world))
    regions["Frog Stairs Upper"].connect(
        connecting_region=regions["Frog Stairs Eye Exit"],
        rule=lambda state: has_ladder("Ladders to Frog's Domain", state, world))

    regions["Frog Stairs Upper"].connect(
        connecting_region=regions["Frog Stairs Lower"],
        rule=lambda state: has_ladder("Ladders to Frog's Domain", state, world))
    regions["Frog Stairs Lower"].connect(
        connecting_region=regions["Frog Stairs Upper"],
        rule=lambda state: has_ladder("Ladders to Frog's Domain", state, world))

    regions["Frog Stairs Lower"].connect(
        connecting_region=regions["Frog Stairs to Frog's Domain"],
        rule=lambda state: has_ladder("Ladders to Frog's Domain", state, world))
    regions["Frog Stairs to Frog's Domain"].connect(
        connecting_region=regions["Frog Stairs Lower"],
        rule=lambda state: has_ladder("Ladders to Frog's Domain", state, world))

    regions["Frog's Domain Entry"].connect(
        connecting_region=regions["Frog's Domain Front"],
        rule=lambda state: has_ladder("Ladders to Frog's Domain", state, world))

    frogs_front_to_main = regions["Frog's Domain Front"].connect(
        connecting_region=regions["Frog's Domain Main"])

    regions["Frog's Domain Main"].connect(
        connecting_region=regions["Frog's Domain Back"],
        rule=lambda state: state.has(grapple, player))

    # Library
    regions["Library Exterior Tree Region"].connect(
        connecting_region=regions["Library Exterior by Tree"])
    regions["Library Exterior by Tree"].connect(
        connecting_region=regions["Library Exterior Tree Region"],
        rule=lambda state: has_ability(prayer, state, world))

    regions["Library Exterior by Tree"].connect(
        connecting_region=regions["Library Exterior Ladder Region"],
        rule=lambda state: state.has_any({grapple, laurels}, player)
        and has_ladder("Ladders in Library", state, world))
    regions["Library Exterior Ladder Region"].connect(
        connecting_region=regions["Library Exterior by Tree"],
        rule=lambda state: state.has(grapple, player)
        or (state.has(laurels, player) and has_ladder("Ladders in Library", state, world)))

    regions["Library Hall Bookshelf"].connect(
        connecting_region=regions["Library Hall"],
        rule=lambda state: has_ladder("Ladders in Library", state, world))
    regions["Library Hall"].connect(
        connecting_region=regions["Library Hall Bookshelf"],
        rule=lambda state: has_ladder("Ladders in Library", state, world))

    regions["Library Hall"].connect(
        connecting_region=regions["Library Hero's Grave Region"],
        rule=lambda state: has_ability(prayer, state, world))
    regions["Library Hero's Grave Region"].connect(
        connecting_region=regions["Library Hall"])

    regions["Library Hall to Rotunda"].connect(
        connecting_region=regions["Library Hall"],
        rule=lambda state: has_ladder("Ladders in Library", state, world))
    regions["Library Hall"].connect(
        connecting_region=regions["Library Hall to Rotunda"],
        rule=lambda state: has_ladder("Ladders in Library", state, world))

    regions["Library Rotunda to Hall"].connect(
        connecting_region=regions["Library Rotunda"],
        rule=lambda state: has_ladder("Ladders in Library", state, world))
    regions["Library Rotunda"].connect(
        connecting_region=regions["Library Rotunda to Hall"],
        rule=lambda state: has_ladder("Ladders in Library", state, world))

    regions["Library Rotunda"].connect(
        connecting_region=regions["Library Rotunda to Lab"],
        rule=lambda state: has_ladder("Ladders in Library", state, world))
    regions["Library Rotunda to Lab"].connect(
        connecting_region=regions["Library Rotunda"],
        rule=lambda state: has_ladder("Ladders in Library", state, world))

    regions["Library Lab Lower"].connect(
        connecting_region=regions["Library Lab"],
        rule=lambda state: state.has_any({grapple, laurels}, player)
        and has_ladder("Ladders in Library", state, world))
    regions["Library Lab"].connect(
        connecting_region=regions["Library Lab Lower"],
        rule=lambda state: state.has(laurels, player)
        and has_ladder("Ladders in Library", state, world))

    regions["Library Lab"].connect(
        connecting_region=regions["Library Lab on Portal Pad"],
        rule=lambda state: has_ladder("Ladders in Library", state, world))
    regions["Library Lab on Portal Pad"].connect(
        connecting_region=regions["Library Lab"],
        rule=lambda state: has_ladder("Ladders in Library", state, world)
        or state.has(laurels, player))

    regions["Library Lab on Portal Pad"].connect(
        connecting_region=regions["Library Portal"],
        rule=lambda state: has_ability(prayer, state, world))
    regions["Library Portal"].connect(
        connecting_region=regions["Library Lab on Portal Pad"])

    regions["Library Lab"].connect(
        connecting_region=regions["Library Lab to Librarian"],
        rule=lambda state: has_ladder("Ladders in Library", state, world))
    regions["Library Lab to Librarian"].connect(
        connecting_region=regions["Library Lab"],
        rule=lambda state: has_ladder("Ladders in Library", state, world))

    # Eastern Vault Fortress
    regions["Fortress Exterior from East Forest"].connect(
        connecting_region=regions["Fortress Exterior from Overworld"],
        rule=lambda state: state.has(laurels, player) or state.has(grapple, player))
    regions["Fortress Exterior from Overworld"].connect(
        connecting_region=regions["Fortress Exterior from East Forest"],
        rule=lambda state: state.has(laurels, player))

    regions["Fortress Exterior near cave"].connect(
        connecting_region=regions["Fortress Exterior from Overworld"],
        rule=lambda state: state.has(laurels, player))
    regions["Fortress Exterior from Overworld"].connect(
        connecting_region=regions["Fortress Exterior near cave"],
        rule=lambda state: state.has(laurels, player) or has_ability(prayer, state, world))

    # shoot far fire pot, enemy gets aggro'd
    regions["Fortress Exterior near cave"].connect(
        connecting_region=regions["Fortress Courtyard"],
        rule=lambda state: has_ice_grapple_logic(True, IceGrappling.option_hard, state, world))

    regions["Fortress Exterior near cave"].connect(
        connecting_region=regions["Beneath the Vault Entry"],
        rule=lambda state: has_ladder("Ladder to Beneath the Vault", state, world))
    regions["Beneath the Vault Entry"].connect(
        connecting_region=regions["Fortress Exterior near cave"],
        rule=lambda state: has_ladder("Ladder to Beneath the Vault", state, world))

    regions["Fortress Courtyard"].connect(
        connecting_region=regions["Fortress Exterior from Overworld"],
        rule=lambda state: state.has(laurels, player))
    # nmg: can ice grapple an enemy in the courtyard
    regions["Fortress Exterior from Overworld"].connect(
        connecting_region=regions["Fortress Courtyard"],
        rule=lambda state: state.has(laurels, player)
        or has_ice_grapple_logic(True, IceGrappling.option_easy, state, world))

    fort_upper_lower = regions["Fortress Courtyard Upper"].connect(
        connecting_region=regions["Fortress Courtyard"])
    # nmg: can ice grapple to the upper ledge
    regions["Fortress Courtyard"].connect(
        connecting_region=regions["Fortress Courtyard Upper"],
        rule=lambda state: has_ice_grapple_logic(True, IceGrappling.option_easy, state, world))

    regions["Fortress Courtyard Upper"].connect(
        connecting_region=regions["Fortress Exterior from Overworld"])

    btv_front_to_main = regions["Beneath the Vault Ladder Exit"].connect(
        connecting_region=regions["Beneath the Vault Main"],
        rule=lambda state: has_ladder("Ladder to Beneath the Vault", state, world)
        and has_lantern(state, world)
        # there's some boxes in the way
        and (has_melee(state, player) or state.has_any((gun, grapple, fire_wand, laurels), player)))
    # on the reverse trip, you can lure an enemy over to break the boxes if needed
    regions["Beneath the Vault Main"].connect(
        connecting_region=regions["Beneath the Vault Ladder Exit"],
        rule=lambda state: has_ladder("Ladder to Beneath the Vault", state, world))

    regions["Beneath the Vault Main"].connect(
        connecting_region=regions["Beneath the Vault Back"])
    btv_back_to_main = regions["Beneath the Vault Back"].connect(
        connecting_region=regions["Beneath the Vault Main"],
        rule=lambda state: has_lantern(state, world))

    fort_east_upper_lower = regions["Fortress East Shortcut Upper"].connect(
        connecting_region=regions["Fortress East Shortcut Lower"])
    regions["Fortress East Shortcut Lower"].connect(
        connecting_region=regions["Fortress East Shortcut Upper"],
        rule=lambda state: has_ice_grapple_logic(True, IceGrappling.option_easy, state, world))

    regions["Eastern Vault Fortress"].connect(
        connecting_region=regions["Eastern Vault Fortress Gold Door"],
        rule=lambda state: state.has_all({"Activate Eastern Vault West Fuses",
                                          "Activate Eastern Vault East Fuse"}, player)
        or has_ice_grapple_logic(False, IceGrappling.option_medium, state, world))
    regions["Eastern Vault Fortress Gold Door"].connect(
        connecting_region=regions["Eastern Vault Fortress"],
        rule=lambda state: has_ice_grapple_logic(False, IceGrappling.option_easy, state, world))

    fort_grave_entry_to_combat = regions["Fortress Grave Path Entry"].connect(
        connecting_region=regions["Fortress Grave Path Combat"])
    regions["Fortress Grave Path Combat"].connect(
        connecting_region=regions["Fortress Grave Path Entry"])
<<<<<<< HEAD

    regions["Fortress Grave Path Combat"].connect(
        connecting_region=regions["Fortress Grave Path by Grave"])

=======

    regions["Fortress Grave Path Combat"].connect(
        connecting_region=regions["Fortress Grave Path by Grave"])

>>>>>>> d1823a21
    # run past the enemies
    regions["Fortress Grave Path by Grave"].connect(
        connecting_region=regions["Fortress Grave Path Entry"])

    regions["Fortress Grave Path by Grave"].connect(
        connecting_region=regions["Fortress Hero's Grave Region"],
        rule=lambda state: has_ability(prayer, state, world))
    regions["Fortress Hero's Grave Region"].connect(
        connecting_region=regions["Fortress Grave Path by Grave"])

    regions["Fortress Grave Path by Grave"].connect(
        connecting_region=regions["Fortress Grave Path Dusty Entrance Region"],
        rule=lambda state: state.has(laurels, player))
    # reverse connection is conditionally made later, depending on whether combat logic is on, and the details of ER

    regions["Fortress Grave Path Upper"].connect(
        connecting_region=regions["Fortress Grave Path Entry"],
        rule=lambda state: has_ice_grapple_logic(True, IceGrappling.option_easy, state, world))

    regions["Fortress Arena"].connect(
        connecting_region=regions["Fortress Arena Portal"],
        rule=lambda state: state.has("Activate Eastern Vault West Fuses", player))
    regions["Fortress Arena Portal"].connect(
        connecting_region=regions["Fortress Arena"])

    # Quarry
    regions["Lower Mountain"].connect(
        connecting_region=regions["Lower Mountain Stairs"],
        rule=lambda state: has_ability(holy_cross, state, world))
    regions["Lower Mountain Stairs"].connect(
        connecting_region=regions["Lower Mountain"],
        rule=lambda state: has_ability(holy_cross, state, world))

    regions["Quarry Entry"].connect(
        connecting_region=regions["Quarry Portal"],
        rule=lambda state: state.has("Activate Quarry Fuse", player))
    regions["Quarry Portal"].connect(
        connecting_region=regions["Quarry Entry"])

    quarry_entry_to_main = regions["Quarry Entry"].connect(
        connecting_region=regions["Quarry"],
        rule=lambda state: state.has(fire_wand, player) or has_sword(state, player))
    regions["Quarry"].connect(
        connecting_region=regions["Quarry Entry"])

    quarry_back_to_main = regions["Quarry Back"].connect(
        connecting_region=regions["Quarry"],
        rule=lambda state: state.has(fire_wand, player) or has_sword(state, player))
    regions["Quarry"].connect(
        connecting_region=regions["Quarry Back"])

    monastery_to_quarry_main = regions["Quarry Monastery Entry"].connect(
        connecting_region=regions["Quarry"],
        rule=lambda state: state.has(fire_wand, player) or has_sword(state, player))
    regions["Quarry"].connect(
        connecting_region=regions["Quarry Monastery Entry"])

    regions["Quarry Monastery Entry"].connect(
        connecting_region=regions["Quarry Back"],
        rule=lambda state: state.has(laurels, player))
    regions["Quarry Back"].connect(
        connecting_region=regions["Quarry Monastery Entry"],
        rule=lambda state: state.has(laurels, player))

    regions["Monastery Rope"].connect(
        connecting_region=regions["Quarry Back"])

    regions["Quarry"].connect(
        connecting_region=regions["Lower Quarry"],
        rule=lambda state: has_mask(state, world))

    # need the ladder, or you can ice grapple down in nmg
    regions["Lower Quarry"].connect(
        connecting_region=regions["Even Lower Quarry"],
        rule=lambda state: has_ladder("Ladders in Lower Quarry", state, world)
        or has_ice_grapple_logic(True, IceGrappling.option_easy, state, world))

    regions["Even Lower Quarry"].connect(
        connecting_region=regions["Even Lower Quarry Isolated Chest"])
    # you grappled down, might as well loot the rest too
    lower_quarry_empty_to_combat = regions["Even Lower Quarry Isolated Chest"].connect(
        connecting_region=regions["Even Lower Quarry"],
        rule=lambda state: has_mask(state, world))

    regions["Even Lower Quarry Isolated Chest"].connect(
        connecting_region=regions["Lower Quarry Zig Door"],
        rule=lambda state: state.has("Activate Quarry Fuse", player)
        or has_ice_grapple_logic(False, IceGrappling.option_hard, state, world))

    # don't need the mask for this either, please don't complain about not needing a mask here, you know what you did
    regions["Quarry"].connect(
        connecting_region=regions["Even Lower Quarry Isolated Chest"],
        rule=lambda state: has_ice_grapple_logic(True, IceGrappling.option_hard, state, world))

    monastery_front_to_back = regions["Monastery Front"].connect(
        connecting_region=regions["Monastery Back"])
    # laurels through the gate, no setup needed
    regions["Monastery Back"].connect(
        connecting_region=regions["Monastery Front"],
        rule=lambda state: laurels_zip(state, world))

    regions["Monastery Back"].connect(
        connecting_region=regions["Monastery Hero's Grave Region"],
        rule=lambda state: has_ability(prayer, state, world))
    regions["Monastery Hero's Grave Region"].connect(
        connecting_region=regions["Monastery Back"])

    # Ziggurat
    regions["Rooted Ziggurat Upper Entry"].connect(
        connecting_region=regions["Rooted Ziggurat Upper Front"])

    zig_upper_front_back = regions["Rooted Ziggurat Upper Front"].connect(
        connecting_region=regions["Rooted Ziggurat Upper Back"],
        rule=lambda state: state.has(laurels, player) or has_sword(state, player))
    regions["Rooted Ziggurat Upper Back"].connect(
        connecting_region=regions["Rooted Ziggurat Upper Front"],
        rule=lambda state: state.has(laurels, player))

    regions["Rooted Ziggurat Middle Top"].connect(
        connecting_region=regions["Rooted Ziggurat Middle Bottom"])

    zig_low_entry_to_front = regions["Rooted Ziggurat Lower Entry"].connect(
        connecting_region=regions["Rooted Ziggurat Lower Front"])
<<<<<<< HEAD
    regions["Rooted Ziggurat Lower Front"].connect(
        connecting_region=regions["Rooted Ziggurat Lower Entry"])

    regions["Rooted Ziggurat Lower Front"].connect(
=======
    regions["Rooted Ziggurat Lower Front"].connect(
        connecting_region=regions["Rooted Ziggurat Lower Entry"])

    regions["Rooted Ziggurat Lower Front"].connect(
>>>>>>> d1823a21
        connecting_region=regions["Rooted Ziggurat Lower Mid Checkpoint"])
    zig_low_mid_to_front = regions["Rooted Ziggurat Lower Mid Checkpoint"].connect(
        connecting_region=regions["Rooted Ziggurat Lower Front"])

    zig_low_mid_to_back = regions["Rooted Ziggurat Lower Mid Checkpoint"].connect(
        connecting_region=regions["Rooted Ziggurat Lower Back"],
        rule=lambda state: state.has(laurels, player)
        or (has_sword(state, player) and has_ability(prayer, state, world)))
    # can ice grapple to the voidlings to get to the double admin fight, still need to pray at the fuse
    zig_low_back_to_mid = regions["Rooted Ziggurat Lower Back"].connect(
        connecting_region=regions["Rooted Ziggurat Lower Mid Checkpoint"],
        rule=lambda state: (state.has(laurels, player)
                            or has_ice_grapple_logic(True, IceGrappling.option_easy, state, world))
        and has_ability(prayer, state, world)
        and has_sword(state, player))

    regions["Rooted Ziggurat Lower Back"].connect(
        connecting_region=regions["Rooted Ziggurat Portal Room Entrance"],
        rule=lambda state: has_ability(prayer, state, world))
    regions["Rooted Ziggurat Portal Room Entrance"].connect(
        connecting_region=regions["Rooted Ziggurat Lower Back"])

<<<<<<< HEAD
=======
    # zig skip region only gets made if entrance rando and fewer shops are on
    if options.entrance_rando and options.fixed_shop:
        regions["Zig Skip Exit"].connect(
            connecting_region=regions["Rooted Ziggurat Lower Front"])

>>>>>>> d1823a21
    regions["Rooted Ziggurat Portal"].connect(
        connecting_region=regions["Rooted Ziggurat Portal Room"])
    regions["Rooted Ziggurat Portal Room"].connect(
        connecting_region=regions["Rooted Ziggurat Portal"],
        rule=lambda state: has_ability(prayer, state, world))

    regions["Rooted Ziggurat Portal Room"].connect(
        connecting_region=regions["Rooted Ziggurat Portal Room Exit"],
        rule=lambda state: state.has("Activate Ziggurat Fuse", player))
    regions["Rooted Ziggurat Portal Room Exit"].connect(
        connecting_region=regions["Rooted Ziggurat Portal Room"])

    # Swamp and Cathedral
    regions["Swamp Front"].connect(
        connecting_region=regions["Swamp Mid"],
        rule=lambda state: has_ladder("Ladders in Swamp", state, world)
        or state.has(laurels, player)
        or has_ice_grapple_logic(False, IceGrappling.option_hard, state, world))
    regions["Swamp Mid"].connect(
        connecting_region=regions["Swamp Front"],
        rule=lambda state: has_ladder("Ladders in Swamp", state, world)
        or state.has(laurels, player)
        or has_ice_grapple_logic(False, IceGrappling.option_hard, state, world))

    swamp_mid_to_cath = regions["Swamp Mid"].connect(
        connecting_region=regions["Swamp to Cathedral Main Entrance Region"],
        rule=lambda state: (has_ability(prayer, state, world)
                            and (state.has(laurels, player)
                                 # blam yourself in the face with a wand shot off the fuse
                                 or (can_ladder_storage(state, world) and state.has(fire_wand, player)
                                     and options.ladder_storage >= LadderStorage.option_hard
                                     and (not options.shuffle_ladders
                                          or state.has_any({"Ladders in Overworld Town",
                                                            "Ladder to Swamp",
                                                            "Ladders near Weathervane"}, player)
                                          or (state.has("Ladder to Ruined Atoll", player)
                                              and state.can_reach_region("Overworld Beach", player)))))
                            and (not options.combat_logic
                                 or has_combat_reqs("Swamp", state, player)))
        or has_ice_grapple_logic(False, IceGrappling.option_medium, state, world))

    if options.ladder_storage >= LadderStorage.option_hard and options.shuffle_ladders:
        world.multiworld.register_indirect_condition(regions["Overworld Beach"], swamp_mid_to_cath)

    regions["Swamp to Cathedral Main Entrance Region"].connect(
        connecting_region=regions["Swamp Mid"],
        rule=lambda state: has_ice_grapple_logic(False, IceGrappling.option_easy, state, world))

    # grapple push the enemy by the door down, then grapple to it. Really jank
    regions["Swamp Mid"].connect(
        connecting_region=regions["Swamp Ledge under Cathedral Door"],
        rule=lambda state: has_ladder("Ladders in Swamp", state, world)
        or has_ice_grapple_logic(True, IceGrappling.option_hard, state, world))
    # ice grapple enemy standing at the door
    regions["Swamp Ledge under Cathedral Door"].connect(
        connecting_region=regions["Swamp Mid"],
        rule=lambda state: has_ladder("Ladders in Swamp", state, world)
        or has_ice_grapple_logic(True, IceGrappling.option_easy, state, world))

    regions["Swamp Ledge under Cathedral Door"].connect(
        connecting_region=regions["Swamp to Cathedral Treasure Room"],
        rule=lambda state: has_ability(holy_cross, state, world))
    regions["Swamp to Cathedral Treasure Room"].connect(
        connecting_region=regions["Swamp Ledge under Cathedral Door"])

    regions["Back of Swamp"].connect(
        connecting_region=regions["Back of Swamp Laurels Area"],
        rule=lambda state: state.has(laurels, player))
    regions["Back of Swamp Laurels Area"].connect(
        connecting_region=regions["Back of Swamp"],
        rule=lambda state: state.has(laurels, player))

    # ice grapple down from the pillar, or do that really annoying laurels zip
    # the zip goes to front or mid, just doing mid since mid -> front can be done with laurels alone
    regions["Back of Swamp Laurels Area"].connect(
        connecting_region=regions["Swamp Mid"],
        rule=lambda state: laurels_zip(state, world)
        or (state.has(laurels, player)
            and has_ice_grapple_logic(True, IceGrappling.option_easy, state, world)))
    # get one pillar from the gate, then dash onto the gate, very tricky
    regions["Swamp Front"].connect(
        connecting_region=regions["Back of Swamp Laurels Area"],
        rule=lambda state: laurels_zip(state, world))

    regions["Back of Swamp"].connect(
        connecting_region=regions["Swamp Hero's Grave Region"],
        rule=lambda state: has_ability(prayer, state, world))
    regions["Swamp Hero's Grave Region"].connect(
        connecting_region=regions["Back of Swamp"])

    cath_entry_to_elev = regions["Cathedral Entry"].connect(
        connecting_region=regions["Cathedral to Gauntlet"],
        rule=lambda state: (has_ability(prayer, state, world)
                            or has_ice_grapple_logic(False, IceGrappling.option_medium, state, world))
        or options.entrance_rando)  # elevator is always there in ER
    regions["Cathedral to Gauntlet"].connect(
        connecting_region=regions["Cathedral Entry"])

    cath_entry_to_main = regions["Cathedral Entry"].connect(
        connecting_region=regions["Cathedral Main"])
    regions["Cathedral Main"].connect(
        connecting_region=regions["Cathedral Entry"])

    cath_elev_to_main = regions["Cathedral to Gauntlet"].connect(
        connecting_region=regions["Cathedral Main"])
    regions["Cathedral Main"].connect(
        connecting_region=regions["Cathedral to Gauntlet"])

    regions["Cathedral Gauntlet Checkpoint"].connect(
        connecting_region=regions["Cathedral Gauntlet"])

    regions["Cathedral Gauntlet"].connect(
        connecting_region=regions["Cathedral Gauntlet Exit"],
        rule=lambda state: state.has(laurels, player))
    regions["Cathedral Gauntlet Exit"].connect(
        connecting_region=regions["Cathedral Gauntlet"],
        rule=lambda state: state.has(laurels, player))

    # Far Shore
    regions["Far Shore"].connect(
        connecting_region=regions["Far Shore to Spawn Region"],
        rule=lambda state: state.has(laurels, player))
    regions["Far Shore to Spawn Region"].connect(
        connecting_region=regions["Far Shore"],
        rule=lambda state: state.has(laurels, player))

    regions["Far Shore"].connect(
        connecting_region=regions["Far Shore to East Forest Region"],
        rule=lambda state: state.has(laurels, player))
    regions["Far Shore to East Forest Region"].connect(
        connecting_region=regions["Far Shore"],
        rule=lambda state: state.has(laurels, player))

    regions["Far Shore"].connect(
        connecting_region=regions["Far Shore to West Garden Region"],
        rule=lambda state: state.has("Activate West Garden Fuse", player))
    regions["Far Shore to West Garden Region"].connect(
        connecting_region=regions["Far Shore"])

    regions["Far Shore"].connect(
        connecting_region=regions["Far Shore to Quarry Region"],
        rule=lambda state: state.has("Activate Quarry Fuse", player))
    regions["Far Shore to Quarry Region"].connect(
        connecting_region=regions["Far Shore"])

    regions["Far Shore"].connect(
        connecting_region=regions["Far Shore to Fortress Region"],
        rule=lambda state: state.has("Activate Eastern Vault West Fuses", player))
    regions["Far Shore to Fortress Region"].connect(
        connecting_region=regions["Far Shore"])

    regions["Far Shore"].connect(
        connecting_region=regions["Far Shore to Library Region"],
        rule=lambda state: state.has("Activate Library Fuse", player))
    regions["Far Shore to Library Region"].connect(
        connecting_region=regions["Far Shore"])

    # Misc
    heir_fight = regions["Spirit Arena"].connect(
        connecting_region=regions["Spirit Arena Victory"],
        rule=lambda state: (state.has(gold_hexagon, player, world.options.hexagon_goal.value) if
                            world.options.hexagon_quest else
                            (state.has("Unseal the Heir", player)
                             and state.has_group_unique("Hero Relics", player, 6)
                             and has_sword(state, player))))

    if options.ladder_storage:
        # connect ls elevation regions to their destinations
        def ls_connect(origin_name: str, portal_sdt: str) -> None:
            p_name, paired_region_name = get_portal_info(portal_sdt)
            ladder_regions[origin_name].connect(
                regions[paired_region_name],
                name=p_name + " (LS) " + origin_name)

        # get what non-overworld ladder storage connections we want together
        non_ow_ls_list = []
        non_ow_ls_list.extend(easy_ls)
        if options.ladder_storage >= LadderStorage.option_medium:
            non_ow_ls_list.extend(medium_ls)
            if options.ladder_storage >= LadderStorage.option_hard:
                non_ow_ls_list.extend(hard_ls)

        # create the ls elevation regions
        ladder_regions: Dict[str, Region] = {}
        for name in ow_ladder_groups.keys():
            ladder_regions[name] = Region(name, player, world.multiworld)

        # connect the ls elevations to each other where applicable
        if options.ladder_storage >= LadderStorage.option_medium:
            for i in range(len(ow_ladder_groups) - 1):
                ladder_regions[f"LS Elev {i}"].connect(ladder_regions[f"LS Elev {i + 1}"])

        # connect the applicable overworld regions to the ls elevation regions
        for origin_region, ladders in region_ladders.items():
            for ladder_region, region_info in ow_ladder_groups.items():
                # checking if that region has a ladder or ladders for that elevation
                common_ladders: FrozenSet[str] = frozenset(ladders.intersection(region_info.ladders))
                if common_ladders:
                    if options.shuffle_ladders:
                        regions[origin_region].connect(
                            connecting_region=ladder_regions[ladder_region],
                            rule=lambda state, lads=common_ladders: state.has_any(lads, player)
                            and can_ladder_storage(state, world))
                    else:
                        regions[origin_region].connect(
                            connecting_region=ladder_regions[ladder_region],
                            rule=lambda state: can_ladder_storage(state, world))

        # connect ls elevation regions to the region on the other side of the portals
        for ladder_region, region_info in ow_ladder_groups.items():
            for portal_dest in region_info.portals:
                ls_connect(ladder_region, "Overworld Redux, " + portal_dest)

        # convenient staircase means this one is easy difficulty, even though there's an elevation change
        ls_connect("LS Elev 0", "Overworld Redux, Furnace_gyro_west")

        # connect ls elevation regions to regions where you can get an enemy to knock you down, also well rail
        if options.ladder_storage >= LadderStorage.option_medium:
            for ladder_region, region_info in ow_ladder_groups.items():
                for dest_region in region_info.regions:
                    ladder_regions[ladder_region].connect(
                        connecting_region=regions[dest_region],
                        name=ladder_region + " (LS) " + dest_region)
            # well rail, need height off portal pad for one side, and a tiny extra from stairs on the other
            ls_connect("LS Elev 3", "Overworld Redux, Sewer_west_aqueduct")
            ls_connect("LS Elev 3", "Overworld Redux, Furnace_gyro_upper_north")

        # connect ls elevation regions to portals where you need to get behind the map to enter it
        if options.ladder_storage >= LadderStorage.option_hard:
            ls_connect("LS Elev 1", "Overworld Redux, EastFiligreeCache_")
            ls_connect("LS Elev 2", "Overworld Redux, Town_FiligreeRoom_")
            ls_connect("LS Elev 2", "Overworld Redux, Ruins Passage_west")
            ls_connect("LS Elev 3", "Overworld Redux, Overworld Interiors_house")
            ls_connect("LS Elev 5", "Overworld Redux, Temple_main")

        # connect the non-overworld ones
        for ls_info in non_ow_ls_list:
            # for places where the destination is a region (so you have to get knocked down)
            if ls_info.dest_is_region:
                # none of the non-ow ones have multiple ladders that can be used, so don't need has_any
                if options.shuffle_ladders and ls_info.ladders_req:
                    regions[ls_info.origin].connect(
                        connecting_region=regions[ls_info.destination],
                        name=ls_info.destination + " (LS) " + ls_info.origin,
                        rule=lambda state, lad=ls_info.ladders_req: can_ladder_storage(state, world)
                        and state.has(lad, player))
                else:
                    regions[ls_info.origin].connect(
                        connecting_region=regions[ls_info.destination],
                        name=ls_info.destination + " (LS) " + ls_info.origin,
                        rule=lambda state: can_ladder_storage(state, world))
                continue

            portal_name, dest_region = get_portal_info(ls_info.destination)
            # these two are special cases
            if ls_info.destination == "Atoll Redux, Frog Stairs_mouth":
                regions[ls_info.origin].connect(
                    connecting_region=regions[dest_region],
                    name=portal_name + " (LS) " + ls_info.origin,
                    rule=lambda state: can_ladder_storage(state, world)
                    and (has_ladder("Ladders in South Atoll", state, world)
                         or state.has(key, player, 2)  # can do it from the rope
                         # ice grapple push a crab into the door
                         or has_ice_grapple_logic(False, IceGrappling.option_medium, state, world)
                         or options.ladder_storage >= LadderStorage.option_medium))  # use the little ladder
            # holy cross mid-ls to get in here
            elif ls_info.destination == "Swamp Redux 2, Cathedral Redux_secret":
                if ls_info.origin == "Swamp Mid":
                    regions[ls_info.origin].connect(
                        connecting_region=regions[dest_region],
                        name=portal_name + " (LS) " + ls_info.origin,
                        rule=lambda state: can_ladder_storage(state, world) and has_ability(holy_cross, state, world)
                        and has_ladder("Ladders in Swamp", state, world))
                else:
                    regions[ls_info.origin].connect(
                        connecting_region=regions[dest_region],
                        name=portal_name + " (LS) " + ls_info.origin,
                        rule=lambda state: can_ladder_storage(state, world) and has_ability(holy_cross, state, world))

            elif options.shuffle_ladders and ls_info.ladders_req:
                regions[ls_info.origin].connect(
                    connecting_region=regions[dest_region],
                    name=portal_name + " (LS) " + ls_info.origin,
                    rule=lambda state, lad=ls_info.ladders_req: can_ladder_storage(state, world)
                    and state.has(lad, player))
            else:
                regions[ls_info.origin].connect(
                    connecting_region=regions[dest_region],
                    name=portal_name + " (LS) " + ls_info.origin,
                    rule=lambda state: can_ladder_storage(state, world))

        for region in ladder_regions.values():
            world.multiworld.regions.append(region)

    # for combat logic, easiest to replace or add to existing rules
    if world.options.combat_logic >= CombatLogic.option_bosses_only:
        set_rule(wg_to_after_gk,
                 lambda state: state.has(laurels, player)
                 or has_ice_grapple_logic(False, IceGrappling.option_medium, state, world)
                 or has_combat_reqs("Garden Knight", state, player))
        # laurels past, or ice grapple it off, or ice grapple to it and fight
        set_rule(after_gk_to_wg,
                 lambda state: state.has(laurels, player)
                 or has_ice_grapple_logic(False, IceGrappling.option_medium, state, world)
                 or (has_ice_grapple_logic(False, IceGrappling.option_easy, state, world)
                     and has_combat_reqs("Garden Knight", state, player)))

        if not world.options.hexagon_quest:
            add_rule(heir_fight,
                     lambda state: has_combat_reqs("The Heir", state, player))

    if world.options.combat_logic == CombatLogic.option_on:
        # these are redundant with combat logic off
        regions["Fortress Grave Path Entry"].connect(
            connecting_region=regions["Fortress Grave Path Dusty Entrance Region"],
            rule=lambda state: state.has(laurels, player))

        regions["Rooted Ziggurat Lower Entry"].connect(
            connecting_region=regions["Rooted Ziggurat Lower Mid Checkpoint"],
            rule=lambda state: state.has(laurels, player))
        regions["Rooted Ziggurat Lower Mid Checkpoint"].connect(
            connecting_region=regions["Rooted Ziggurat Lower Entry"],
            rule=lambda state: state.has(laurels, player))

        add_rule(ow_to_town_portal,
                 lambda state: has_combat_reqs("Before Well", state, player))
        # need to fight through the rudelings and turret, or just laurels from near the windmill
        set_rule(ow_to_well_entry,
                 lambda state: state.has(laurels, player)
                 or has_combat_reqs("East Forest", state, player))
        set_rule(ow_tunnel_beach,
                 lambda state: has_combat_reqs("East Forest", state, player))

        add_rule(atoll_statue,
                 lambda state: has_combat_reqs("Ruined Atoll", state, player))
        set_rule(frogs_front_to_main,
                 lambda state: has_combat_reqs("Frog's Domain", state, player))

        set_rule(btw_front_main,
                 lambda state: state.has(laurels, player) or has_combat_reqs("Beneath the Well", state, player))
        set_rule(btw_back_main,
                 lambda state: has_ladder("Ladders in Well", state, world)
                 and (state.has(laurels, player) or has_combat_reqs("Beneath the Well", state, player)))
        set_rule(well_boss_to_dt,
                 lambda state: has_combat_reqs("Beneath the Well", state, player)
                 or laurels_zip(state, world))

        add_rule(dt_entry_to_upper,
                 lambda state: has_combat_reqs("Dark Tomb", state, player))
        add_rule(dt_exit_to_main,
                 lambda state: has_combat_reqs("Dark Tomb", state, player))

        set_rule(wg_before_to_after_terry,
                 lambda state: state.has_any({laurels, ice_dagger}, player)
                 or has_combat_reqs("West Garden", state, player))
        set_rule(wg_after_to_before_terry,
                 lambda state: state.has_any({laurels, ice_dagger}, player)
                 or has_combat_reqs("West Garden", state, player))
        # laurels through, probably to the checkpoint, or just fight
        set_rule(wg_checkpoint_to_after_terry,
                 lambda state: state.has(laurels, player) or has_combat_reqs("West Garden", state, player))
        set_rule(wg_checkpoint_to_before_boss,
                 lambda state: has_combat_reqs("West Garden", state, player))

        add_rule(btv_front_to_main,
                 lambda state: has_combat_reqs("Beneath the Vault", state, player))
        add_rule(btv_back_to_main,
                 lambda state: has_combat_reqs("Beneath the Vault", state, player))

        add_rule(fort_upper_lower,
                 lambda state: state.has(ice_dagger, player)
                 or has_combat_reqs("Eastern Vault Fortress", state, player))
        set_rule(fort_grave_entry_to_combat,
                 lambda state: has_combat_reqs("Eastern Vault Fortress", state, player))

        set_rule(quarry_entry_to_main,
                 lambda state: has_combat_reqs("Quarry", state, player))
        set_rule(quarry_back_to_main,
                 lambda state: has_combat_reqs("Quarry", state, player))
        set_rule(monastery_to_quarry_main,
                 lambda state: has_combat_reqs("Quarry", state, player))
        set_rule(monastery_front_to_back,
                 lambda state: has_combat_reqs("Quarry", state, player))
        set_rule(lower_quarry_empty_to_combat,
                 lambda state: has_combat_reqs("Quarry", state, player))

        set_rule(zig_upper_front_back,
                 lambda state: state.has(laurels, player)
                 or has_combat_reqs("Rooted Ziggurat", state, player))
        set_rule(zig_low_entry_to_front,
                 lambda state: has_combat_reqs("Rooted Ziggurat", state, player))
        set_rule(zig_low_mid_to_front,
                 lambda state: has_combat_reqs("Rooted Ziggurat", state, player))
        set_rule(zig_low_mid_to_back,
                 lambda state: state.has(laurels, player)
                 or (has_ability(prayer, state, world) and has_combat_reqs("Rooted Ziggurat", state, player)))
        set_rule(zig_low_back_to_mid,
                 lambda state: (state.has(laurels, player)
                                or has_ice_grapple_logic(True, IceGrappling.option_easy, state, world))
                 and has_ability(prayer, state, world)
                 and has_combat_reqs("Rooted Ziggurat", state, player))

        # only activating the fuse requires combat logic
        set_rule(cath_entry_to_elev,
                 lambda state: options.entrance_rando
                 or has_ice_grapple_logic(False, IceGrappling.option_medium, state, world)
                 or (has_ability(prayer, state, world) and has_combat_reqs("Cathedral", state, player)))

        set_rule(cath_entry_to_main,
                 lambda state: has_combat_reqs("Cathedral", state, player))
        set_rule(cath_elev_to_main,
                 lambda state: has_combat_reqs("Cathedral", state, player))

        # for spots where you can go into and come out of an entrance to reset enemy aggro
        if world.options.entrance_rando:
            # for the chest outside of magic dagger house
            dagger_entry_paired_name, dagger_entry_paired_region = (
                get_paired_portal("Archipelagos Redux, archipelagos_house_"))
            try:
                dagger_entry_paired_entrance = world.get_entrance(dagger_entry_paired_name)
            except KeyError:
                # there is no paired entrance, so you must fight or dash past, which is done in the finally
                pass
            else:
                set_rule(wg_checkpoint_to_dagger,
                         lambda state: dagger_entry_paired_entrance.can_reach(state))
                world.multiworld.register_indirect_condition(region=regions["West Garden at Dagger House"],
                                                             entrance=dagger_entry_paired_entrance)
            finally:
                add_rule(wg_checkpoint_to_dagger,
                         lambda state: state.has(laurels, player) or has_combat_reqs("West Garden", state, player),
                         combine="or")

            # zip past enemies in fortress grave path to enter the dusty entrance, then come back out
            fort_dusty_paired_name, fort_dusty_paired_region = get_paired_portal("Fortress Reliquary, Dusty_")
            try:
                fort_dusty_paired_entrance = world.get_entrance(fort_dusty_paired_name)
            except KeyError:
                # there is no paired entrance, so you can't run past to deaggro
                # the path to dusty can be done via combat, so no need to do anything here
                pass
            else:
                # there is a paired entrance, so you can use that to deaggro enemies
                regions["Fortress Grave Path Dusty Entrance Region"].connect(
                    connecting_region=regions["Fortress Grave Path by Grave"],
                    rule=lambda state: state.has(laurels, player) and fort_dusty_paired_entrance.can_reach(state))
                world.multiworld.register_indirect_condition(region=regions["Fortress Grave Path by Grave"],
                                                             entrance=fort_dusty_paired_entrance)

            # for activating the ladder switch to get from fortress east upper to lower
            fort_east_upper_right_paired_name, fort_east_upper_right_paired_region = (
                get_paired_portal("Fortress East, Fortress Courtyard_"))
            try:
                fort_east_upper_right_paired_entrance = (
                    world.get_entrance(fort_east_upper_right_paired_name))
            except KeyError:
                # no paired entrance, so you must fight, which is done in the finally
                pass
            else:
                set_rule(fort_east_upper_lower,
                         lambda state: fort_east_upper_right_paired_entrance.can_reach(state))
                world.multiworld.register_indirect_condition(region=regions["Fortress East Shortcut Lower"],
                                                             entrance=fort_east_upper_right_paired_entrance)
            finally:
                add_rule(fort_east_upper_lower,
                         lambda state: has_combat_reqs("Eastern Vault Fortress", state, player)
                         or has_ice_grapple_logic(True, IceGrappling.option_easy, state, world),
                         combine="or")

        else:
            # if combat logic is on and ER is off, we can make this entrance freely
            regions["Fortress Grave Path Dusty Entrance Region"].connect(
                connecting_region=regions["Fortress Grave Path by Grave"],
                rule=lambda state: state.has(laurels, player))
    else:
        # if combat logic is off, we can make this entrance freely
        regions["Fortress Grave Path Dusty Entrance Region"].connect(
            connecting_region=regions["Fortress Grave Path by Grave"],
            rule=lambda state: state.has(laurels, player))


def set_er_location_rules(world: "TunicWorld") -> None:
    player = world.player

    forbid_item(world.get_location("Secret Gathering Place - 20 Fairy Reward"), fairies, player)

    # Ability Shuffle Exclusive Rules
    set_rule(world.get_location("East Forest - Dancing Fox Spirit Holy Cross"),
             lambda state: has_ability(holy_cross, state, world))
    set_rule(world.get_location("Forest Grave Path - Holy Cross Code by Grave"),
             lambda state: has_ability(holy_cross, state, world))
    set_rule(world.get_location("East Forest - Golden Obelisk Holy Cross"),
             lambda state: has_ability(holy_cross, state, world))
    set_rule(world.get_location("Beneath the Well - [Powered Secret Room] Chest"),
             lambda state: state.has("Activate Furnace Fuse", player))
    set_rule(world.get_location("West Garden - [North] Behind Holy Cross Door"),
             lambda state: has_ability(holy_cross, state, world))
    set_rule(world.get_location("Library Hall - Holy Cross Chest"),
             lambda state: has_ability(holy_cross, state, world))
    set_rule(world.get_location("Eastern Vault Fortress - [West Wing] Candles Holy Cross"),
             lambda state: has_ability(holy_cross, state, world))
    set_rule(world.get_location("West Garden - [Central Highlands] Holy Cross (Blue Lines)"),
             lambda state: has_ability(holy_cross, state, world))
    set_rule(world.get_location("Quarry - [Back Entrance] Bushes Holy Cross"),
             lambda state: has_ability(holy_cross, state, world))
    set_rule(world.get_location("Cathedral - Secret Legend Trophy Chest"),
             lambda state: has_ability(holy_cross, state, world))
    set_rule(world.get_location("Overworld - [Southwest] Flowers Holy Cross"),
             lambda state: has_ability(holy_cross, state, world))
    set_rule(world.get_location("Overworld - [East] Weathervane Holy Cross"),
             lambda state: has_ability(holy_cross, state, world))
    set_rule(world.get_location("Overworld - [Northeast] Flowers Holy Cross"),
             lambda state: has_ability(holy_cross, state, world))
    set_rule(world.get_location("Overworld - [Southwest] Haiku Holy Cross"),
             lambda state: has_ability(holy_cross, state, world))
    set_rule(world.get_location("Overworld - [Northwest] Golden Obelisk Page"),
             lambda state: has_ability(holy_cross, state, world))

    # Overworld
    set_rule(world.get_location("Overworld - [Southwest] Grapple Chest Over Walkway"),
             lambda state: state.has_any({grapple, laurels}, player))
    set_rule(world.get_location("Overworld - [Southwest] West Beach Guarded By Turret 2"),
             lambda state: state.has_any({grapple, laurels}, player))
    set_rule(world.get_location("Overworld - [Southwest] From West Garden"),
             lambda state: state.has(laurels, player))
    set_rule(world.get_location("Overworld - [Southeast] Page on Pillar by Swamp"),
             lambda state: state.has(laurels, player))
    set_rule(world.get_location("Overworld - [Southwest] Fountain Page"),
             lambda state: state.has(laurels, player))
    set_rule(world.get_location("Overworld - [Northwest] Page on Pillar by Dark Tomb"),
             lambda state: state.has(laurels, player))
    set_rule(world.get_location("Old House - Holy Cross Chest"),
             lambda state: has_ability(holy_cross, state, world))
    set_rule(world.get_location("Overworld - [East] Grapple Chest"),
             lambda state: state.has(grapple, player))
    set_rule(world.get_location("Sealed Temple - Holy Cross Chest"),
             lambda state: has_ability(holy_cross, state, world))
    set_rule(world.get_location("Caustic Light Cave - Holy Cross Chest"),
             lambda state: has_ability(holy_cross, state, world))
    set_rule(world.get_location("Cube Cave - Holy Cross Chest"),
             lambda state: has_ability(holy_cross, state, world))
    set_rule(world.get_location("Old House - Holy Cross Door Page"),
             lambda state: has_ability(holy_cross, state, world))
    set_rule(world.get_location("Maze Cave - Maze Room Holy Cross"),
             lambda state: has_ability(holy_cross, state, world))
    set_rule(world.get_location("Old House - Holy Cross Chest"),
             lambda state: has_ability(holy_cross, state, world))
    set_rule(world.get_location("Patrol Cave - Holy Cross Chest"),
             lambda state: has_ability(holy_cross, state, world))
    set_rule(world.get_location("Ruined Passage - Holy Cross Chest"),
             lambda state: has_ability(holy_cross, state, world))
    set_rule(world.get_location("Hourglass Cave - Holy Cross Chest"),
             lambda state: has_ability(holy_cross, state, world))
    set_rule(world.get_location("Secret Gathering Place - Holy Cross Chest"),
             lambda state: has_ability(holy_cross, state, world))
    set_rule(world.get_location("Secret Gathering Place - 10 Fairy Reward"),
             lambda state: state.has(fairies, player, 10))
    set_rule(world.get_location("Secret Gathering Place - 20 Fairy Reward"),
             lambda state: state.has(fairies, player, 20))
    set_rule(world.get_location("Coins in the Well - 3 Coins"),
             lambda state: state.has(coins, player, 3))
    set_rule(world.get_location("Coins in the Well - 6 Coins"),
             lambda state: state.has(coins, player, 6))
    set_rule(world.get_location("Coins in the Well - 10 Coins"),
             lambda state: state.has(coins, player, 10))
    set_rule(world.get_location("Coins in the Well - 15 Coins"),
             lambda state: state.has(coins, player, 15))

    # East Forest
    set_rule(world.get_location("East Forest - Lower Grapple Chest"),
             lambda state: state.has(grapple, player))
    set_rule(world.get_location("East Forest - Lower Dash Chest"),
             lambda state: state.has_all({grapple, laurels}, player))
    set_rule(world.get_location("East Forest - Ice Rod Grapple Chest"), lambda state: (
            state.has_all({grapple, ice_dagger, fire_wand}, player) and has_ability(icebolt, state, world)))

    # Dark Tomb
    # added to make combat logic smoother
    set_rule(world.get_location("Dark Tomb - 2nd Laser Room"),
             lambda state: has_lantern(state, world))

    # West Garden
    set_rule(world.get_location("West Garden - [North] Across From Page Pickup"),
             lambda state: state.has(laurels, player))
    set_rule(world.get_location("West Garden - [West] In Flooded Walkway"),
             lambda state: state.has(laurels, player))
    set_rule(world.get_location("West Garden - [West Lowlands] Tree Holy Cross Chest"),
             lambda state: state.has(laurels, player) and has_ability(holy_cross, state, world))
    set_rule(world.get_location("West Garden - [East Lowlands] Page Behind Ice Dagger House"),
             lambda state: state.has(laurels, player))
    set_rule(world.get_location("West Garden - [Central Lowlands] Below Left Walkway"),
             lambda state: state.has(laurels, player))

    # Ruined Atoll
    set_rule(world.get_location("Ruined Atoll - [West] Near Kevin Block"),
             lambda state: state.has(laurels, player))
    # ice grapple push a crab through the door
    set_rule(world.get_location("Ruined Atoll - [East] Locked Room Lower Chest"),
             lambda state: state.has(laurels, player) or state.has(key, player, 2)
             or has_ice_grapple_logic(False, IceGrappling.option_medium, state, world))
    set_rule(world.get_location("Ruined Atoll - [East] Locked Room Upper Chest"),
             lambda state: state.has(laurels, player) or state.has(key, player, 2)
             or has_ice_grapple_logic(False, IceGrappling.option_medium, state, world))

    # Frog's Domain
    set_rule(world.get_location("Frog's Domain - Side Room Grapple Secret"),
             lambda state: state.has_any({grapple, laurels}, player))
    set_rule(world.get_location("Frog's Domain - Grapple Above Hot Tub"),
             lambda state: state.has_any({grapple, laurels}, player))
    set_rule(world.get_location("Frog's Domain - Escape Chest"),
             lambda state: state.has_any({grapple, laurels}, player))

    # Library Lab
    set_rule(world.get_location("Library Lab - Page 1"),
             lambda state: has_melee(state, player) or state.has_any((fire_wand, gun), player))
    set_rule(world.get_location("Library Lab - Page 2"),
             lambda state: has_melee(state, player) or state.has_any((fire_wand, gun), player))
    set_rule(world.get_location("Library Lab - Page 3"),
             lambda state: has_melee(state, player) or state.has_any((fire_wand, gun), player))

    # Eastern Vault Fortress
    set_rule(world.get_location("Fortress Arena - Hexagon Red"),
             lambda state: state.has(vault_key, player))
    # yes, you can clear the leaves with dagger
    # gun isn't included since it can only break one leaf pile at a time, and we don't check how much mana you have
    # but really, I expect the player to just throw a bomb at them if they don't have melee
    set_rule(world.get_location("Fortress Leaf Piles - Secret Chest"),
             lambda state: has_melee(state, player) or state.has(ice_dagger, player))

    # Beneath the Vault
    set_rule(world.get_location("Beneath the Fortress - Bridge"),
             lambda state: has_melee(state, player) or state.has_any({laurels, fire_wand}, player))

    # Quarry
    set_rule(world.get_location("Quarry - [Central] Above Ladder Dash Chest"),
             lambda state: state.has(laurels, player))

    # Ziggurat
    # if ER is off, while you can get the chest, you won't be able to actually get through zig
    set_rule(world.get_location("Rooted Ziggurat Upper - Near Bridge Switch"),
             lambda state: has_sword(state, player) or (state.has(fire_wand, player)
                                                        and (state.has(laurels, player)
                                                             or world.options.entrance_rando)))
    set_rule(world.get_location("Rooted Ziggurat Lower - After Guarded Fuse"),
             lambda state: has_sword(state, player) and has_ability(prayer, state, world))

    # Bosses
    set_rule(world.get_location("Fortress Arena - Siege Engine/Vault Key Pickup"),
             lambda state: has_sword(state, player))
    set_rule(world.get_location("Librarian - Hexagon Green"),
             lambda state: has_sword(state, player)
             and has_ladder("Ladders in Library", state, world))
    # can ice grapple boss scav off the side
    # the grapple from the other side of the bridge isn't in logic 'cause we don't have a misc tricks option
    set_rule(world.get_location("Rooted Ziggurat Lower - Hexagon Blue"),
             lambda state: has_sword(state, player)
             or has_ice_grapple_logic(False, IceGrappling.option_medium, state, world))

    # Swamp
    set_rule(world.get_location("Cathedral Gauntlet - Gauntlet Reward"),
             lambda state: state.has(fire_wand, player) and has_sword(state, player))
    set_rule(world.get_location("Swamp - [Entrance] Above Entryway"),
             lambda state: state.has(laurels, player))
    set_rule(world.get_location("Swamp - [South Graveyard] Upper Walkway Dash Chest"),
             lambda state: state.has(laurels, player))
    # really hard to do 4 skulls with a big skeleton chasing you around
    set_rule(world.get_location("Swamp - [South Graveyard] 4 Orange Skulls"),
             lambda state: has_sword(state, player))

    # Hero's Grave and Far Shore
    set_rule(world.get_location("Hero's Grave - Tooth Relic"),
             lambda state: state.has(laurels, player))
    set_rule(world.get_location("Hero's Grave - Mushroom Relic"),
             lambda state: state.has(laurels, player))
    set_rule(world.get_location("Hero's Grave - Ash Relic"),
             lambda state: state.has(laurels, player))
    set_rule(world.get_location("Hero's Grave - Flowers Relic"),
             lambda state: state.has(laurels, player))
    set_rule(world.get_location("Hero's Grave - Effigy Relic"),
             lambda state: state.has(laurels, player))
    set_rule(world.get_location("Hero's Grave - Feathers Relic"),
             lambda state: state.has(laurels, player))
    set_rule(world.get_location("Far Shore - Secret Chest"),
             lambda state: state.has(laurels, player))

    # Events
    set_rule(world.get_location("Eastern Bell"),
             lambda state: (has_melee(state, player) or state.has(fire_wand, player)))
    set_rule(world.get_location("Western Bell"),
             lambda state: (has_melee(state, player) or state.has(fire_wand, player)))
    set_rule(world.get_location("Furnace Fuse"),
             lambda state: has_ability(prayer, state, world))
    set_rule(world.get_location("South and West Fortress Exterior Fuses"),
             lambda state: has_ability(prayer, state, world))
    set_rule(world.get_location("Upper and Central Fortress Exterior Fuses"),
             lambda state: has_ability(prayer, state, world))
    set_rule(world.get_location("Beneath the Vault Fuse"),
             lambda state: state.has("Activate South and West Fortress Exterior Fuses", player))
    set_rule(world.get_location("Eastern Vault West Fuses"),
             lambda state: state.has("Activate Beneath the Vault Fuse", player))
    set_rule(world.get_location("Eastern Vault East Fuse"),
             lambda state: state.has_all({"Activate Upper and Central Fortress Exterior Fuses",
                                          "Activate South and West Fortress Exterior Fuses"}, player))
    set_rule(world.get_location("Quarry Connector Fuse"),
             lambda state: has_ability(prayer, state, world) and state.has(grapple, player))
    set_rule(world.get_location("Quarry Fuse"),
             lambda state: state.has("Activate Quarry Connector Fuse", player))
    set_rule(world.get_location("Ziggurat Fuse"),
             lambda state: has_ability(prayer, state, world))
    set_rule(world.get_location("West Garden Fuse"),
             lambda state: has_ability(prayer, state, world))
    set_rule(world.get_location("Library Fuse"),
             lambda state: has_ability(prayer, state, world) and has_ladder("Ladders in Library", state, world))
    if not world.options.hexagon_quest:
        set_rule(world.get_location("Place Questagons"),
                 lambda state: state.has_all((red_hexagon, blue_hexagon, green_hexagon), player))

    # Bombable Walls
    for location_name in bomb_walls:
        set_rule(world.get_location(location_name),
                 lambda state: state.has(gun, player)
                 or can_shop(state, world)
                 or has_ice_grapple_logic(False, IceGrappling.option_hard, state, world))
    # not enough space to ice grapple into here
    set_rule(world.get_location("Quarry - [East] Bombable Wall"),
             lambda state: state.has(gun, player) or can_shop(state, world))

    # Shop
    set_rule(world.get_location("Shop - Potion 1"),
             lambda state: has_sword(state, player))
    set_rule(world.get_location("Shop - Potion 2"),
             lambda state: has_sword(state, player))
    set_rule(world.get_location("Shop - Coin 1"),
             lambda state: has_sword(state, player))
    set_rule(world.get_location("Shop - Coin 2"),
             lambda state: has_sword(state, player))

    def combat_logic_to_loc(loc_name: str, combat_req_area: str, set_instead: bool = False,
                            dagger: bool = False, laurel: bool = False) -> None:
        # dagger means you can use magic dagger instead of combat for that check
        # laurel means you can dodge the enemies freely with the laurels
        if set_instead:
            set_rule(world.get_location(loc_name),
                     lambda state: has_combat_reqs(combat_req_area, state, player)
                     or (dagger and state.has(ice_dagger, player))
                     or (laurel and state.has(laurels, player)))
        else:
            add_rule(world.get_location(loc_name),
                     lambda state: has_combat_reqs(combat_req_area, state, player)
                     or (dagger and state.has(ice_dagger, player))
                     or (laurel and state.has(laurels, player)))

    if world.options.combat_logic >= CombatLogic.option_bosses_only:
        # garden knight is in the regions part above
        combat_logic_to_loc("Fortress Arena - Siege Engine/Vault Key Pickup", "Siege Engine", set_instead=True)
        combat_logic_to_loc("Librarian - Hexagon Green", "The Librarian", set_instead=True)
        set_rule(world.get_location("Librarian - Hexagon Green"),
                 rule=lambda state: has_combat_reqs("The Librarian", state, player)
                 and has_ladder("Ladders in Library", state, world))
        combat_logic_to_loc("Rooted Ziggurat Lower - Hexagon Blue", "Boss Scavenger", set_instead=True)
        if world.options.ice_grappling >= IceGrappling.option_medium:
            add_rule(world.get_location("Rooted Ziggurat Lower - Hexagon Blue"),
                     lambda state: has_ice_grapple_logic(False, IceGrappling.option_medium, state, world))
        combat_logic_to_loc("Cathedral Gauntlet - Gauntlet Reward", "Gauntlet", set_instead=True)

    if world.options.combat_logic == CombatLogic.option_on:
        combat_logic_to_loc("Overworld - [Northeast] Flowers Holy Cross", "Garden Knight")
        combat_logic_to_loc("Overworld - [Northwest] Chest Near Quarry Gate", "Before Well", dagger=True)
        combat_logic_to_loc("Overworld - [Northeast] Chest Above Patrol Cave", "Garden Knight", dagger=True)
        combat_logic_to_loc("Overworld - [Southwest] West Beach Guarded By Turret", "Overworld", dagger=True)
        combat_logic_to_loc("Overworld - [Southwest] West Beach Guarded By Turret 2", "Overworld")
        combat_logic_to_loc("Overworld - [Southwest] Bombable Wall Near Fountain", "East Forest", dagger=True)
        combat_logic_to_loc("Overworld - [Southwest] Fountain Holy Cross", "East Forest", dagger=True)
        combat_logic_to_loc("Overworld - [Southwest] South Chest Near Guard", "East Forest", dagger=True)
        combat_logic_to_loc("Overworld - [Southwest] Tunnel Guarded By Turret", "East Forest", dagger=True)
        combat_logic_to_loc("Overworld - [Northwest] Chest Near Turret", "Before Well")

        add_rule(world.get_location("Hourglass Cave - Hourglass Chest"),
                 lambda state: has_sword(state, player) and (state.has("Shield", player)
                                                             # kill the turrets through the wall with a longer sword
                                                             or state.has("Sword Upgrade", player, 3)))
        add_rule(world.get_location("Hourglass Cave - Holy Cross Chest"),
                 lambda state: has_sword(state, player) and (state.has("Shield", player)
                                                             or state.has("Sword Upgrade", player, 3)))

        # the first spider chest they literally do not attack you until you open the chest
        # the second one, you can still just walk past them, but I guess /something/ would be wanted
        combat_logic_to_loc("East Forest - Beneath Spider Chest", "East Forest", dagger=True, laurel=True)
        combat_logic_to_loc("East Forest - Golden Obelisk Holy Cross", "East Forest", dagger=True)
        combat_logic_to_loc("East Forest - Dancing Fox Spirit Holy Cross", "East Forest", dagger=True, laurel=True)
        combat_logic_to_loc("East Forest - From Guardhouse 1 Chest", "East Forest", dagger=True, laurel=True)
        combat_logic_to_loc("East Forest - Above Save Point", "East Forest", dagger=True)
        combat_logic_to_loc("East Forest - Above Save Point Obscured", "East Forest", dagger=True)
        combat_logic_to_loc("Forest Grave Path - Above Gate", "East Forest", dagger=True, laurel=True)
        combat_logic_to_loc("Forest Grave Path - Obscured Chest", "East Forest", dagger=True, laurel=True)

        # most of beneath the well is covered by the region access rule
        combat_logic_to_loc("Beneath the Well - [Entryway] Chest", "Beneath the Well")
        combat_logic_to_loc("Beneath the Well - [Entryway] Obscured Behind Waterfall", "Beneath the Well")
        combat_logic_to_loc("Beneath the Well - [Back Corridor] Left Secret", "Beneath the Well")
        combat_logic_to_loc("Beneath the Well - [Side Room] Chest By Phrends", "Overworld")

        # laurels past the enemies, then use the wand or gun to take care of the fairies that chased you
        add_rule(world.get_location("West Garden - [West Lowlands] Tree Holy Cross Chest"),
                 lambda state: state.has_any({fire_wand, "Gun"}, player))
        combat_logic_to_loc("West Garden - [Central Lowlands] Chest Beneath Faeries", "West Garden")
        combat_logic_to_loc("West Garden - [Central Lowlands] Chest Beneath Save Point", "West Garden")
        combat_logic_to_loc("West Garden - [West Highlands] Upper Left Walkway", "West Garden")

        # with combat logic on, I presume the player will want to be able to see to avoid the spiders
        set_rule(world.get_location("Beneath the Fortress - Bridge"),
                 lambda state: has_lantern(state, world)
                 and (state.has_any({laurels, fire_wand, "Gun"}, player) or has_melee(state, player)))

        combat_logic_to_loc("Eastern Vault Fortress - [West Wing] Candles Holy Cross", "Eastern Vault Fortress",
                            dagger=True)

        # could just do the last two, but this outputs better in the spoiler log
        # dagger is maybe viable here, but it's sketchy -- activate ladder switch, save to reset enemies, climb up
        combat_logic_to_loc("Upper and Central Fortress Exterior Fuses", "Eastern Vault Fortress")
        combat_logic_to_loc("Beneath the Vault Fuse", "Beneath the Vault")
        combat_logic_to_loc("Eastern Vault West Fuses", "Eastern Vault Fortress")

        # if you come in from the left, you only need to fight small crabs
        add_rule(world.get_location("Ruined Atoll - [South] Near Birds"),
                 lambda state: has_melee(state, player) or state.has_any({laurels, "Gun"}, player))

        # can get this one without fighting if you have laurels
        add_rule(world.get_location("Frog's Domain - Above Vault"),
                 lambda state: state.has(laurels, player) or has_combat_reqs("Frog's Domain", state, player))

        # with wand, you can get this chest. Non-ER, you need laurels to continue down. ER, you can just torch
        set_rule(world.get_location("Rooted Ziggurat Upper - Near Bridge Switch"),
                 lambda state: (state.has(fire_wand, player)
                                and (state.has(laurels, player) or world.options.entrance_rando))
                 or has_combat_reqs("Rooted Ziggurat", state, player))
        set_rule(world.get_location("Rooted Ziggurat Lower - After Guarded Fuse"),
                 lambda state: has_ability(prayer, state, world)
                 and has_combat_reqs("Rooted Ziggurat", state, player))

        # replace the sword rule with this one
        combat_logic_to_loc("Swamp - [South Graveyard] 4 Orange Skulls", "Swamp", set_instead=True)
        combat_logic_to_loc("Swamp - [South Graveyard] Guarded By Big Skeleton", "Swamp", dagger=True)
        # don't really agree with this one but eh
        combat_logic_to_loc("Swamp - [South Graveyard] Above Big Skeleton", "Swamp", dagger=True, laurel=True)
        # the tentacles deal with everything else reasonably, and you can hide on the island, so no rule for it
        add_rule(world.get_location("Swamp - [South Graveyard] Obscured Beneath Telescope"),
                 lambda state: state.has(laurels, player)  # can dash from swamp mid to here and grab it
                 or has_combat_reqs("Swamp", state, player))
        add_rule(world.get_location("Swamp - [Central] South Secret Passage"),
                 lambda state: state.has(laurels, player)  # can dash from swamp front to here and grab it
                 or has_combat_reqs("Swamp", state, player))
        combat_logic_to_loc("Swamp - [South Graveyard] Upper Walkway On Pedestal", "Swamp")
        combat_logic_to_loc("Swamp - [Central] Beneath Memorial", "Swamp")
        combat_logic_to_loc("Swamp - [Central] Near Ramps Up", "Swamp")
        combat_logic_to_loc("Swamp - [Upper Graveyard] Near Telescope", "Swamp")
        combat_logic_to_loc("Swamp - [Upper Graveyard] Near Shield Fleemers", "Swamp")
        combat_logic_to_loc("Swamp - [Upper Graveyard] Obscured Behind Hill", "Swamp")

        # zip through the rubble to sneakily grab this chest, or just fight to it
        add_rule(world.get_location("Cathedral - [1F] Near Spikes"),
                 lambda state: laurels_zip(state, world) or has_combat_reqs("Cathedral", state, player))<|MERGE_RESOLUTION|>--- conflicted
+++ resolved
@@ -858,17 +858,10 @@
         connecting_region=regions["Fortress Grave Path Combat"])
     regions["Fortress Grave Path Combat"].connect(
         connecting_region=regions["Fortress Grave Path Entry"])
-<<<<<<< HEAD
 
     regions["Fortress Grave Path Combat"].connect(
         connecting_region=regions["Fortress Grave Path by Grave"])
 
-=======
-
-    regions["Fortress Grave Path Combat"].connect(
-        connecting_region=regions["Fortress Grave Path by Grave"])
-
->>>>>>> d1823a21
     # run past the enemies
     regions["Fortress Grave Path by Grave"].connect(
         connecting_region=regions["Fortress Grave Path Entry"])
@@ -992,17 +985,10 @@
 
     zig_low_entry_to_front = regions["Rooted Ziggurat Lower Entry"].connect(
         connecting_region=regions["Rooted Ziggurat Lower Front"])
-<<<<<<< HEAD
     regions["Rooted Ziggurat Lower Front"].connect(
         connecting_region=regions["Rooted Ziggurat Lower Entry"])
 
     regions["Rooted Ziggurat Lower Front"].connect(
-=======
-    regions["Rooted Ziggurat Lower Front"].connect(
-        connecting_region=regions["Rooted Ziggurat Lower Entry"])
-
-    regions["Rooted Ziggurat Lower Front"].connect(
->>>>>>> d1823a21
         connecting_region=regions["Rooted Ziggurat Lower Mid Checkpoint"])
     zig_low_mid_to_front = regions["Rooted Ziggurat Lower Mid Checkpoint"].connect(
         connecting_region=regions["Rooted Ziggurat Lower Front"])
@@ -1025,14 +1011,6 @@
     regions["Rooted Ziggurat Portal Room Entrance"].connect(
         connecting_region=regions["Rooted Ziggurat Lower Back"])
 
-<<<<<<< HEAD
-=======
-    # zig skip region only gets made if entrance rando and fewer shops are on
-    if options.entrance_rando and options.fixed_shop:
-        regions["Zig Skip Exit"].connect(
-            connecting_region=regions["Rooted Ziggurat Lower Front"])
-
->>>>>>> d1823a21
     regions["Rooted Ziggurat Portal"].connect(
         connecting_region=regions["Rooted Ziggurat Portal Room"])
     regions["Rooted Ziggurat Portal Room"].connect(
