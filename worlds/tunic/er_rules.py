from typing import Dict, Set, List, Tuple, TYPE_CHECKING
from worlds.generic.Rules import set_rule, forbid_item
from .rules import has_ability, has_sword, has_stick, has_ice_grapple_logic, has_lantern, has_mask, can_ladder_storage
from .er_data import Portal
from BaseClasses import Region, CollectionState

if TYPE_CHECKING:
    from . import TunicWorld

laurels = "Hero's Laurels"
grapple = "Magic Orb"
ice_dagger = "Magic Dagger"
fire_wand = "Magic Wand"
lantern = "Lantern"
fairies = "Fairy"
coins = "Golden Coin"
prayer = "Pages 24-25 (Prayer)"
holy_cross = "Pages 42-43 (Holy Cross)"
icebolt = "Pages 52-53 (Icebolt)"
key = "Key"
house_key = "Old House Key"
vault_key = "Fortress Vault Key"
mask = "Scavenger Mask"
red_hexagon = "Red Questagon"
green_hexagon = "Green Questagon"
blue_hexagon = "Blue Questagon"
gold_hexagon = "Gold Questagon"


def has_ladder(ladder: str, state: CollectionState, world: "TunicWorld") -> bool:
    return not world.options.shuffle_ladders or state.has(ladder, world.player)


def set_er_region_rules(world: "TunicWorld", regions: Dict[str, Region], portal_pairs: Dict[Portal, Portal]) -> None:
    player = world.player
    options = world.options

    regions["Menu"].connect(
        connecting_region=regions["Overworld"])

    # Overworld
    regions["Overworld"].connect(
        connecting_region=regions["Overworld Holy Cross"],
        rule=lambda state: has_ability(holy_cross, state, world))

    # grapple on the west side, down the stairs from moss wall, across from ruined shop
    regions["Overworld"].connect(
        connecting_region=regions["Overworld Beach"],
        rule=lambda state: has_ladder("Ladders in Overworld Town", state, world)
        or state.has_any({laurels, grapple}, player))
    regions["Overworld Beach"].connect(
        connecting_region=regions["Overworld"],
        rule=lambda state: has_ladder("Ladders in Overworld Town", state, world)
        or state.has_any({laurels, grapple}, player))

    regions["Overworld Beach"].connect(
        connecting_region=regions["Overworld West Garden Laurels Entry"],
        rule=lambda state: state.has(laurels, player))
    regions["Overworld West Garden Laurels Entry"].connect(
        connecting_region=regions["Overworld Beach"],
        rule=lambda state: state.has(laurels, player))

    regions["Overworld Beach"].connect(
        connecting_region=regions["Overworld to Atoll Upper"],
        rule=lambda state: has_ladder("Ladder to Ruined Atoll", state, world))
    regions["Overworld to Atoll Upper"].connect(
        connecting_region=regions["Overworld Beach"],
        rule=lambda state: has_ladder("Ladder to Ruined Atoll", state, world))

    regions["Overworld"].connect(
        connecting_region=regions["Overworld to Atoll Upper"],
        rule=lambda state: state.has(laurels, player))
    regions["Overworld to Atoll Upper"].connect(
        connecting_region=regions["Overworld"],
        rule=lambda state: state.has_any({laurels, grapple}, player))

    regions["Overworld"].connect(
        connecting_region=regions["Overworld Belltower"],
        rule=lambda state: state.has(laurels, player))
    regions["Overworld Belltower"].connect(
        connecting_region=regions["Overworld"])

    regions["Overworld Belltower"].connect(
        connecting_region=regions["Overworld to West Garden Upper"],
        rule=lambda state: has_ladder("Ladders to West Bell", state, world))
    regions["Overworld to West Garden Upper"].connect(
        connecting_region=regions["Overworld Belltower"],
        rule=lambda state: has_ladder("Ladders to West Bell", state, world))

    regions["Overworld Belltower"].connect(
        connecting_region=regions["Overworld Belltower at Bell"],
        rule=lambda state: has_ladder("Ladders to West Bell", state, world))

    # long dong, do not make a reverse connection here or to belltower
    regions["Overworld above Patrol Cave"].connect(
        connecting_region=regions["Overworld Belltower at Bell"],
        rule=lambda state: options.logic_rules and state.has(fire_wand, player))

    # nmg: can laurels through the ruined passage door
    regions["Overworld"].connect(
        connecting_region=regions["Overworld Ruined Passage Door"],
        rule=lambda state: state.has(key, player, 2)
        or (state.has(laurels, player) and options.logic_rules))
    regions["Overworld Ruined Passage Door"].connect(
        connecting_region=regions["Overworld"],
        rule=lambda state: state.has(laurels, player) and options.logic_rules)

    regions["Overworld"].connect(
        connecting_region=regions["After Ruined Passage"],
        rule=lambda state: has_ladder("Ladders near Weathervane", state, world)
        or has_ice_grapple_logic(True, state, world))
    regions["After Ruined Passage"].connect(
        connecting_region=regions["Overworld"],
        rule=lambda state: has_ladder("Ladders near Weathervane", state, world))

    regions["Overworld"].connect(
        connecting_region=regions["Above Ruined Passage"],
        rule=lambda state: has_ladder("Ladders near Weathervane", state, world)
        or state.has(laurels, player))
    regions["Above Ruined Passage"].connect(
        connecting_region=regions["Overworld"],
        rule=lambda state: has_ladder("Ladders near Weathervane", state, world)
        or state.has(laurels, player))

    regions["After Ruined Passage"].connect(
        connecting_region=regions["Above Ruined Passage"],
        rule=lambda state: has_ladder("Ladders near Weathervane", state, world))
    regions["Above Ruined Passage"].connect(
        connecting_region=regions["After Ruined Passage"],
        rule=lambda state: has_ladder("Ladders near Weathervane", state, world))

    regions["Above Ruined Passage"].connect(
        connecting_region=regions["East Overworld"],
        rule=lambda state: has_ladder("Ladders near Weathervane", state, world)
        or has_ice_grapple_logic(True, state, world))
    regions["East Overworld"].connect(
        connecting_region=regions["Above Ruined Passage"],
        rule=lambda state: has_ladder("Ladders near Weathervane", state, world)
        or state.has(laurels, player))

    # nmg: ice grapple the slimes, works both ways consistently
    regions["East Overworld"].connect(
        connecting_region=regions["After Ruined Passage"],
        rule=lambda state: has_ice_grapple_logic(True, state, world))
    regions["After Ruined Passage"].connect(
        connecting_region=regions["East Overworld"],
        rule=lambda state: has_ice_grapple_logic(True, state, world))

    regions["Overworld"].connect(
        connecting_region=regions["East Overworld"],
        rule=lambda state: has_ladder("Ladders near Overworld Checkpoint", state, world)
        or has_ice_grapple_logic(True, state, world))
    regions["East Overworld"].connect(
        connecting_region=regions["Overworld"],
        rule=lambda state: has_ladder("Ladders near Overworld Checkpoint", state, world))

    regions["East Overworld"].connect(
        connecting_region=regions["Overworld at Patrol Cave"])
    regions["Overworld at Patrol Cave"].connect(
        connecting_region=regions["East Overworld"],
        rule=lambda state: state.has(laurels, player))

    regions["Overworld at Patrol Cave"].connect(
        connecting_region=regions["Overworld above Patrol Cave"],
        rule=lambda state: has_ladder("Ladders near Patrol Cave", state, world)
        or has_ice_grapple_logic(True, state, world))
    regions["Overworld above Patrol Cave"].connect(
        connecting_region=regions["Overworld at Patrol Cave"],
        rule=lambda state: has_ladder("Ladders near Patrol Cave", state, world))

    regions["Overworld"].connect(
        connecting_region=regions["Overworld above Patrol Cave"],
        rule=lambda state: has_ladder("Ladders near Overworld Checkpoint", state, world)
        or state.has(grapple, player))
    regions["Overworld above Patrol Cave"].connect(
        connecting_region=regions["Overworld"],
        rule=lambda state: has_ladder("Ladders near Overworld Checkpoint", state, world))

    regions["East Overworld"].connect(
        connecting_region=regions["Overworld above Patrol Cave"],
        rule=lambda state: has_ladder("Ladders near Overworld Checkpoint", state, world)
        or has_ice_grapple_logic(True, state, world))
    regions["Overworld above Patrol Cave"].connect(
        connecting_region=regions["East Overworld"],
        rule=lambda state: has_ladder("Ladders near Overworld Checkpoint", state, world))

    regions["Overworld above Patrol Cave"].connect(
        connecting_region=regions["Upper Overworld"],
        rule=lambda state: has_ladder("Ladders near Patrol Cave", state, world)
        or has_ice_grapple_logic(True, state, world))
    regions["Upper Overworld"].connect(
        connecting_region=regions["Overworld above Patrol Cave"],
        rule=lambda state: has_ladder("Ladders near Patrol Cave", state, world)
        or state.has(grapple, player))

    regions["Upper Overworld"].connect(
        connecting_region=regions["Overworld above Quarry Entrance"],
        rule=lambda state: state.has_any({grapple, laurels}, player))
    regions["Overworld above Quarry Entrance"].connect(
        connecting_region=regions["Upper Overworld"],
        rule=lambda state: state.has_any({grapple, laurels}, player))

    regions["Upper Overworld"].connect(
        connecting_region=regions["Overworld after Temple Rafters"],
        rule=lambda state: has_ladder("Ladder near Temple Rafters", state, world))
    regions["Overworld after Temple Rafters"].connect(
        connecting_region=regions["Upper Overworld"],
        rule=lambda state: has_ladder("Ladder near Temple Rafters", state, world)
        or has_ice_grapple_logic(True, state, world))

    regions["Overworld above Quarry Entrance"].connect(
        connecting_region=regions["Overworld"],
        rule=lambda state: has_ladder("Ladders near Dark Tomb", state, world))
    regions["Overworld"].connect(
        connecting_region=regions["Overworld above Quarry Entrance"],
        rule=lambda state: has_ladder("Ladders near Dark Tomb", state, world))

    regions["Overworld"].connect(
        connecting_region=regions["Overworld after Envoy"],
        rule=lambda state: state.has_any({laurels, grapple}, player) 
        or state.has("Sword Upgrade", player, 4)
        or options.logic_rules)
    regions["Overworld after Envoy"].connect(
        connecting_region=regions["Overworld"],
        rule=lambda state: state.has_any({laurels, grapple}, player) 
        or state.has("Sword Upgrade", player, 4)
        or options.logic_rules)

    regions["Overworld after Envoy"].connect(
        connecting_region=regions["Overworld Quarry Entry"],
        rule=lambda state: has_ladder("Ladder to Quarry", state, world))
    regions["Overworld Quarry Entry"].connect(
        connecting_region=regions["Overworld after Envoy"],
        rule=lambda state: has_ladder("Ladder to Quarry", state, world))

    # ice grapple through the gate
    regions["Overworld"].connect(
        connecting_region=regions["Overworld Quarry Entry"],
        rule=lambda state: has_ice_grapple_logic(False, state, world))
    regions["Overworld Quarry Entry"].connect(
        connecting_region=regions["Overworld"],
        rule=lambda state: has_ice_grapple_logic(False, state, world))

    regions["Overworld"].connect(
        connecting_region=regions["Overworld Swamp Upper Entry"],
        rule=lambda state: state.has(laurels, player))
    regions["Overworld Swamp Upper Entry"].connect(
        connecting_region=regions["Overworld"],
        rule=lambda state: state.has(laurels, player))

    regions["Overworld"].connect(
        connecting_region=regions["Overworld Swamp Lower Entry"],
        rule=lambda state: has_ladder("Ladder to Swamp", state, world))
    regions["Overworld Swamp Lower Entry"].connect(
        connecting_region=regions["Overworld"],
        rule=lambda state: has_ladder("Ladder to Swamp", state, world))

    regions["East Overworld"].connect(
        connecting_region=regions["Overworld Special Shop Entry"],
        rule=lambda state: state.has(laurels, player))
    regions["Overworld Special Shop Entry"].connect(
        connecting_region=regions["East Overworld"],
        rule=lambda state: state.has(laurels, player))

    regions["Overworld"].connect(
        connecting_region=regions["Overworld Well Ladder"],
        rule=lambda state: has_ladder("Ladders in Well", state, world))
    regions["Overworld Well Ladder"].connect(
        connecting_region=regions["Overworld"],
        rule=lambda state: has_ladder("Ladders in Well", state, world))

    # nmg: can ice grapple through the door
    regions["Overworld"].connect(
        connecting_region=regions["Overworld Old House Door"],
        rule=lambda state: state.has(house_key, player)
        or has_ice_grapple_logic(False, state, world))

    # not including ice grapple through this because it's very tedious to get an enemy here
    regions["Overworld"].connect(
        connecting_region=regions["Overworld Southeast Cross Door"],
        rule=lambda state: has_ability(holy_cross, state, world))
    regions["Overworld Southeast Cross Door"].connect(
        connecting_region=regions["Overworld"],
        rule=lambda state: has_ability(holy_cross, state, world))

    # not including ice grapple through this because we're not including it on the other door
    regions["Overworld"].connect(
        connecting_region=regions["Overworld Fountain Cross Door"],
        rule=lambda state: has_ability(holy_cross, state, world))
    regions["Overworld Fountain Cross Door"].connect(
        connecting_region=regions["Overworld"])

    regions["Overworld"].connect(
        connecting_region=regions["Overworld Town Portal"],
        rule=lambda state: has_ability(prayer, state, world))
    regions["Overworld Town Portal"].connect(
        connecting_region=regions["Overworld"])

    regions["Overworld"].connect(
        connecting_region=regions["Overworld Spawn Portal"],
        rule=lambda state: has_ability(prayer, state, world))
    regions["Overworld Spawn Portal"].connect(
        connecting_region=regions["Overworld"])

    # nmg: ice grapple through temple door
    regions["Overworld"].connect(
        connecting_region=regions["Overworld Temple Door"],
        rule=lambda state: state.has_all({"Ring Eastern Bell", "Ring Western Bell"}, player)
        or has_ice_grapple_logic(False, state, world))

    regions["Overworld Temple Door"].connect(
        connecting_region=regions["Overworld above Patrol Cave"],
        rule=lambda state: state.has(grapple, player))

    regions["Overworld Tunnel Turret"].connect(
        connecting_region=regions["Overworld Beach"],
        rule=lambda state: has_ladder("Ladders in Overworld Town", state, world)
        or state.has(grapple, player))
    regions["Overworld Beach"].connect(
        connecting_region=regions["Overworld Tunnel Turret"],
        rule=lambda state: has_ladder("Ladders in Overworld Town", state, world)
        or has_ice_grapple_logic(True, state, world))

    regions["Overworld"].connect(
        connecting_region=regions["Overworld Tunnel Turret"],
        rule=lambda state: state.has(laurels, player)
        or has_ice_grapple_logic(True, state, world))
    regions["Overworld Tunnel Turret"].connect(
        connecting_region=regions["Overworld"],
        rule=lambda state: state.has_any({grapple, laurels}, player))

    # Overworld side areas
    regions["Old House Front"].connect(
        connecting_region=regions["Old House Back"])
    # nmg: laurels through the gate
    regions["Old House Back"].connect(
        connecting_region=regions["Old House Front"],
        rule=lambda state: state.has(laurels, player) and options.logic_rules)

    regions["Sealed Temple"].connect(
        connecting_region=regions["Sealed Temple Rafters"])
    regions["Sealed Temple Rafters"].connect(
        connecting_region=regions["Sealed Temple"],
        rule=lambda state: state.has(laurels, player))

    regions["Furnace Walking Path"].connect(
        connecting_region=regions["Furnace Ladder Area"],
        rule=lambda state: state.has(laurels, player))
    regions["Furnace Ladder Area"].connect(
        connecting_region=regions["Furnace Walking Path"],
        rule=lambda state: state.has(laurels, player))

    regions["Furnace Walking Path"].connect(
        connecting_region=regions["Furnace Fuse"],
        rule=lambda state: state.has(laurels, player))
    regions["Furnace Fuse"].connect(
        connecting_region=regions["Furnace Walking Path"],
        rule=lambda state: state.has(laurels, player))

    regions["Furnace Fuse"].connect(
        connecting_region=regions["Furnace Ladder Area"],
        rule=lambda state: state.has(laurels, player))
    regions["Furnace Ladder Area"].connect(
        connecting_region=regions["Furnace Fuse"],
        rule=lambda state: state.has(laurels, player))

    regions["Hourglass Cave"].connect(
        connecting_region=regions["Hourglass Cave Tower"],
        rule=lambda state: has_ladder("Ladders in Hourglass Cave", state, world))

    # East Forest
    regions["Forest Belltower Upper"].connect(
        connecting_region=regions["Forest Belltower Main"])

    regions["Forest Belltower Main"].connect(
        connecting_region=regions["Forest Belltower Lower"],
        rule=lambda state: has_ladder("Ladder to East Forest", state, world))

    # nmg: ice grapple up to dance fox spot, and vice versa
    regions["East Forest"].connect(
        connecting_region=regions["East Forest Dance Fox Spot"],
        rule=lambda state: state.has(laurels, player)
        or has_ice_grapple_logic(True, state, world))
    regions["East Forest Dance Fox Spot"].connect(
        connecting_region=regions["East Forest"],
        rule=lambda state: state.has(laurels, player)
        or has_ice_grapple_logic(True, state, world))

    regions["East Forest"].connect(
        connecting_region=regions["East Forest Portal"],
        rule=lambda state: has_ability(prayer, state, world))
    regions["East Forest Portal"].connect(
        connecting_region=regions["East Forest"])

    regions["East Forest"].connect(
        connecting_region=regions["Lower Forest"],
        rule=lambda state: has_ladder("Ladders to Lower Forest", state, world)
        or (state.has_all({grapple, fire_wand, ice_dagger}, player) and has_ability(icebolt, state, world)))
    regions["Lower Forest"].connect(
        connecting_region=regions["East Forest"],
        rule=lambda state: has_ladder("Ladders to Lower Forest", state, world))

    regions["Guard House 1 East"].connect(
        connecting_region=regions["Guard House 1 West"])
    regions["Guard House 1 West"].connect(
        connecting_region=regions["Guard House 1 East"],
        rule=lambda state: state.has(laurels, player))

    regions["Guard House 2 Upper"].connect(
        connecting_region=regions["Guard House 2 Lower"],
        rule=lambda state: has_ladder("Ladders to Lower Forest", state, world))
    regions["Guard House 2 Lower"].connect(
        connecting_region=regions["Guard House 2 Upper"],
        rule=lambda state: has_ladder("Ladders to Lower Forest", state, world))

    # nmg: ice grapple from upper grave path exit to the rest of it
    regions["Forest Grave Path Upper"].connect(
        connecting_region=regions["Forest Grave Path Main"],
        rule=lambda state: state.has(laurels, player)
        or has_ice_grapple_logic(True, state, world))
    regions["Forest Grave Path Main"].connect(
        connecting_region=regions["Forest Grave Path Upper"],
        rule=lambda state: state.has(laurels, player))

    regions["Forest Grave Path Main"].connect(
        connecting_region=regions["Forest Grave Path by Grave"])
    # nmg: ice grapple or laurels through the gate
    regions["Forest Grave Path by Grave"].connect(
        connecting_region=regions["Forest Grave Path Main"],
        rule=lambda state: has_ice_grapple_logic(False, state, world)
        or (state.has(laurels, player) and options.logic_rules))

    regions["Forest Grave Path by Grave"].connect(
        connecting_region=regions["Forest Hero's Grave"],
        rule=lambda state: has_ability(prayer, state, world))
    regions["Forest Hero's Grave"].connect(
        connecting_region=regions["Forest Grave Path by Grave"])

    # Beneath the Well and Dark Tomb
    regions["Beneath the Well Ladder Exit"].connect(
        connecting_region=regions["Beneath the Well Front"],
        rule=lambda state: has_ladder("Ladders in Well", state, world))
    regions["Beneath the Well Front"].connect(
        connecting_region=regions["Beneath the Well Ladder Exit"],
        rule=lambda state: has_ladder("Ladders in Well", state, world))

    regions["Beneath the Well Front"].connect(
        connecting_region=regions["Beneath the Well Main"],
        rule=lambda state: has_stick(state, player) or state.has(fire_wand, player))
    regions["Beneath the Well Main"].connect(
        connecting_region=regions["Beneath the Well Front"],
        rule=lambda state: has_stick(state, player) or state.has(fire_wand, player))

    regions["Beneath the Well Main"].connect(
        connecting_region=regions["Beneath the Well Back"],
        rule=lambda state: has_ladder("Ladders in Well", state, world))
    regions["Beneath the Well Back"].connect(
        connecting_region=regions["Beneath the Well Main"],
        rule=lambda state: has_ladder("Ladders in Well", state, world)
        and (has_stick(state, player) or state.has(fire_wand, player)))

    regions["Well Boss"].connect(
        connecting_region=regions["Dark Tomb Checkpoint"])
    # nmg: can laurels through the gate
    regions["Dark Tomb Checkpoint"].connect(
        connecting_region=regions["Well Boss"],
        rule=lambda state: state.has(laurels, player) and options.logic_rules)

    regions["Dark Tomb Entry Point"].connect(
        connecting_region=regions["Dark Tomb Upper"],
        rule=lambda state: has_lantern(state, world))
    regions["Dark Tomb Upper"].connect(
        connecting_region=regions["Dark Tomb Entry Point"])

    regions["Dark Tomb Upper"].connect(
        connecting_region=regions["Dark Tomb Main"],
        rule=lambda state: has_ladder("Ladder in Dark Tomb", state, world))
    regions["Dark Tomb Main"].connect(
        connecting_region=regions["Dark Tomb Upper"],
        rule=lambda state: has_ladder("Ladder in Dark Tomb", state, world))

    regions["Dark Tomb Main"].connect(
        connecting_region=regions["Dark Tomb Dark Exit"])
    regions["Dark Tomb Dark Exit"].connect(
        connecting_region=regions["Dark Tomb Main"],
        rule=lambda state: has_lantern(state, world))

    # West Garden
    regions["West Garden Laurels Exit Region"].connect(
        connecting_region=regions["West Garden"],
        rule=lambda state: state.has(laurels, player))
    regions["West Garden"].connect(
        connecting_region=regions["West Garden Laurels Exit Region"],
        rule=lambda state: state.has(laurels, player))

    regions["West Garden after Boss"].connect(
        connecting_region=regions["West Garden"],
        rule=lambda state: state.has(laurels, player))
    regions["West Garden"].connect(
        connecting_region=regions["West Garden after Boss"],
        rule=lambda state: state.has(laurels, player) or has_sword(state, player))

    regions["West Garden"].connect(
        connecting_region=regions["West Garden Hero's Grave Region"],
        rule=lambda state: has_ability(prayer, state, world))
    regions["West Garden Hero's Grave Region"].connect(
        connecting_region=regions["West Garden"])

    regions["West Garden Portal"].connect(
        connecting_region=regions["West Garden Portal Item"],
        rule=lambda state: state.has(laurels, player))
    regions["West Garden Portal Item"].connect(
        connecting_region=regions["West Garden Portal"],
        rule=lambda state: state.has(laurels, player) and has_ability(prayer, state, world))

    # nmg: can ice grapple to and from the item behind the magic dagger house
    regions["West Garden Portal Item"].connect(
        connecting_region=regions["West Garden"],
        rule=lambda state: has_ice_grapple_logic(True, state, world))
    regions["West Garden"].connect(
        connecting_region=regions["West Garden Portal Item"],
        rule=lambda state: has_ice_grapple_logic(True, state, world))

    # Atoll and Frog's Domain
    # nmg: ice grapple the bird below the portal
    regions["Ruined Atoll"].connect(
        connecting_region=regions["Ruined Atoll Lower Entry Area"],
        rule=lambda state: state.has(laurels, player)
        or has_ice_grapple_logic(True, state, world))
    regions["Ruined Atoll Lower Entry Area"].connect(
        connecting_region=regions["Ruined Atoll"],
        rule=lambda state: state.has(laurels, player) or state.has(grapple, player))

    regions["Ruined Atoll"].connect(
        connecting_region=regions["Ruined Atoll Ladder Tops"],
        rule=lambda state: has_ladder("Ladders in South Atoll", state, world))

    regions["Ruined Atoll"].connect(
        connecting_region=regions["Ruined Atoll Frog Mouth"],
        rule=lambda state: state.has(laurels, player) or state.has(grapple, player))
    regions["Ruined Atoll Frog Mouth"].connect(
        connecting_region=regions["Ruined Atoll"],
        rule=lambda state: state.has(laurels, player) or state.has(grapple, player))

    regions["Ruined Atoll"].connect(
        connecting_region=regions["Ruined Atoll Frog Eye"],
        rule=lambda state: has_ladder("Ladders to Frog's Domain", state, world))
    regions["Ruined Atoll Frog Eye"].connect(
        connecting_region=regions["Ruined Atoll"],
        rule=lambda state: has_ladder("Ladders to Frog's Domain", state, world))

    regions["Ruined Atoll"].connect(
        connecting_region=regions["Ruined Atoll Portal"],
        rule=lambda state: has_ability(prayer, state, world))
    regions["Ruined Atoll Portal"].connect(
        connecting_region=regions["Ruined Atoll"])

    regions["Ruined Atoll"].connect(
        connecting_region=regions["Ruined Atoll Statue"],
        rule=lambda state: has_ability(prayer, state, world)
        and has_ladder("Ladders in South Atoll", state, world))
    regions["Ruined Atoll Statue"].connect(
        connecting_region=regions["Ruined Atoll"])

    regions["Frog Stairs Eye Exit"].connect(
        connecting_region=regions["Frog Stairs Upper"],
        rule=lambda state: has_ladder("Ladders to Frog's Domain", state, world))
    regions["Frog Stairs Upper"].connect(
        connecting_region=regions["Frog Stairs Eye Exit"],
        rule=lambda state: has_ladder("Ladders to Frog's Domain", state, world))

    regions["Frog Stairs Upper"].connect(
        connecting_region=regions["Frog Stairs Lower"],
        rule=lambda state: has_ladder("Ladders to Frog's Domain", state, world))
    regions["Frog Stairs Lower"].connect(
        connecting_region=regions["Frog Stairs Upper"],
        rule=lambda state: has_ladder("Ladders to Frog's Domain", state, world))

    regions["Frog Stairs Lower"].connect(
        connecting_region=regions["Frog Stairs to Frog's Domain"],
        rule=lambda state: has_ladder("Ladders to Frog's Domain", state, world))
    regions["Frog Stairs to Frog's Domain"].connect(
        connecting_region=regions["Frog Stairs Lower"],
        rule=lambda state: has_ladder("Ladders to Frog's Domain", state, world))

    regions["Frog's Domain Entry"].connect(
        connecting_region=regions["Frog's Domain"],
        rule=lambda state: has_ladder("Ladders to Frog's Domain", state, world))

    regions["Frog's Domain"].connect(
        connecting_region=regions["Frog's Domain Back"],
        rule=lambda state: state.has(grapple, player))

    # Library
    regions["Library Exterior Tree Region"].connect(
        connecting_region=regions["Library Exterior Ladder Region"],
        rule=lambda state: state.has_any({grapple, laurels}, player)
        and has_ladder("Ladders in Library", state, world))
    regions["Library Exterior Ladder Region"].connect(
        connecting_region=regions["Library Exterior Tree Region"],
        rule=lambda state: has_ability(prayer, state, world)
        and ((state.has(laurels, player) and has_ladder("Ladders in Library", state, world))
             or state.has(grapple, player)))

    regions["Library Hall Bookshelf"].connect(
        connecting_region=regions["Library Hall"],
        rule=lambda state: has_ladder("Ladders in Library", state, world))
    regions["Library Hall"].connect(
        connecting_region=regions["Library Hall Bookshelf"],
        rule=lambda state: has_ladder("Ladders in Library", state, world))

    regions["Library Hall"].connect(
        connecting_region=regions["Library Hero's Grave Region"],
        rule=lambda state: has_ability(prayer, state, world))
    regions["Library Hero's Grave Region"].connect(
        connecting_region=regions["Library Hall"])

    regions["Library Hall to Rotunda"].connect(
        connecting_region=regions["Library Hall"],
        rule=lambda state: has_ladder("Ladders in Library", state, world))
    regions["Library Hall"].connect(
        connecting_region=regions["Library Hall to Rotunda"],
        rule=lambda state: has_ladder("Ladders in Library", state, world))

    regions["Library Rotunda to Hall"].connect(
        connecting_region=regions["Library Rotunda"],
        rule=lambda state: has_ladder("Ladders in Library", state, world))
    regions["Library Rotunda"].connect(
        connecting_region=regions["Library Rotunda to Hall"],
        rule=lambda state: has_ladder("Ladders in Library", state, world))

    regions["Library Rotunda"].connect(
        connecting_region=regions["Library Rotunda to Lab"],
        rule=lambda state: has_ladder("Ladders in Library", state, world))
    regions["Library Rotunda to Lab"].connect(
        connecting_region=regions["Library Rotunda"],
        rule=lambda state: has_ladder("Ladders in Library", state, world))

    regions["Library Lab Lower"].connect(
        connecting_region=regions["Library Lab"],
        rule=lambda state: state.has_any({grapple, laurels}, player)
        and has_ladder("Ladders in Library", state, world))
    regions["Library Lab"].connect(
        connecting_region=regions["Library Lab Lower"],
        rule=lambda state: state.has(laurels, player)
        and has_ladder("Ladders in Library", state, world))

    regions["Library Lab"].connect(
        connecting_region=regions["Library Portal"],
        rule=lambda state: has_ability(prayer, state, world)
        and has_ladder("Ladders in Library", state, world))
    regions["Library Portal"].connect(
        connecting_region=regions["Library Lab"],
        rule=lambda state: has_ladder("Ladders in Library", state, world)
        or state.has(laurels, player))

    regions["Library Lab"].connect(
        connecting_region=regions["Library Lab to Librarian"],
        rule=lambda state: has_ladder("Ladders in Library", state, world))
    regions["Library Lab to Librarian"].connect(
        connecting_region=regions["Library Lab"],
        rule=lambda state: has_ladder("Ladders in Library", state, world))

    # Eastern Vault Fortress
    regions["Fortress Exterior from East Forest"].connect(
        connecting_region=regions["Fortress Exterior from Overworld"],
        rule=lambda state: state.has(laurels, player) or state.has(grapple, player))
    regions["Fortress Exterior from Overworld"].connect(
        connecting_region=regions["Fortress Exterior from East Forest"],
        rule=lambda state: state.has(laurels, player))

    regions["Fortress Exterior near cave"].connect(
        connecting_region=regions["Fortress Exterior from Overworld"],
        rule=lambda state: state.has(laurels, player))
    regions["Fortress Exterior from Overworld"].connect(
        connecting_region=regions["Fortress Exterior near cave"],
        rule=lambda state: state.has(laurels, player) or has_ability(prayer, state, world))

    regions["Fortress Exterior near cave"].connect(
        connecting_region=regions["Beneath the Vault Entry"],
        rule=lambda state: has_ladder("Ladder to Beneath the Vault", state, world))
    regions["Beneath the Vault Entry"].connect(
        connecting_region=regions["Fortress Exterior near cave"],
        rule=lambda state: has_ladder("Ladder to Beneath the Vault", state, world))

    regions["Fortress Courtyard"].connect(
        connecting_region=regions["Fortress Exterior from Overworld"],
        rule=lambda state: state.has(laurels, player))
    # nmg: can ice grapple an enemy in the courtyard
    regions["Fortress Exterior from Overworld"].connect(
        connecting_region=regions["Fortress Courtyard"],
        rule=lambda state: state.has(laurels, player)
        or has_ice_grapple_logic(True, state, world))

    regions["Fortress Courtyard Upper"].connect(
        connecting_region=regions["Fortress Courtyard"])
    # nmg: can ice grapple to the upper ledge
    regions["Fortress Courtyard"].connect(
        connecting_region=regions["Fortress Courtyard Upper"],
        rule=lambda state: has_ice_grapple_logic(True, state, world))

    regions["Fortress Courtyard Upper"].connect(
        connecting_region=regions["Fortress Exterior from Overworld"])

    regions["Beneath the Vault Ladder Exit"].connect(
        connecting_region=regions["Beneath the Vault Main"],
        rule=lambda state: has_ladder("Ladder to Beneath the Vault", state, world)
        and has_lantern(state, world))
    regions["Beneath the Vault Main"].connect(
        connecting_region=regions["Beneath the Vault Ladder Exit"],
        rule=lambda state: has_ladder("Ladder to Beneath the Vault", state, world))

    regions["Beneath the Vault Main"].connect(
        connecting_region=regions["Beneath the Vault Back"])
    regions["Beneath the Vault Back"].connect(
        connecting_region=regions["Beneath the Vault Main"],
        rule=lambda state: has_lantern(state, world))

    regions["Fortress East Shortcut Upper"].connect(
        connecting_region=regions["Fortress East Shortcut Lower"])
    # nmg: can ice grapple upwards
    regions["Fortress East Shortcut Lower"].connect(
        connecting_region=regions["Fortress East Shortcut Upper"],
        rule=lambda state: has_ice_grapple_logic(True, state, world))

    # nmg: ice grapple through the big gold door, can do it both ways
    regions["Eastern Vault Fortress"].connect(
        connecting_region=regions["Eastern Vault Fortress Gold Door"],
        rule=lambda state: state.has_all({"Activate Eastern Vault West Fuses",
                                          "Activate Eastern Vault East Fuse"}, player)
        or has_ice_grapple_logic(False, state, world))
    regions["Eastern Vault Fortress Gold Door"].connect(
        connecting_region=regions["Eastern Vault Fortress"],
        rule=lambda state: has_ice_grapple_logic(True, state, world))

    regions["Fortress Grave Path"].connect(
        connecting_region=regions["Fortress Grave Path Dusty Entrance Region"],
        rule=lambda state: state.has(laurels, player))
    regions["Fortress Grave Path Dusty Entrance Region"].connect(
        connecting_region=regions["Fortress Grave Path"],
        rule=lambda state: state.has(laurels, player))

    regions["Fortress Grave Path"].connect(
        connecting_region=regions["Fortress Hero's Grave Region"],
        rule=lambda state: has_ability(prayer, state, world))
    regions["Fortress Hero's Grave Region"].connect(
        connecting_region=regions["Fortress Grave Path"])

    # nmg: ice grapple from upper grave path to lower
    regions["Fortress Grave Path Upper"].connect(
        connecting_region=regions["Fortress Grave Path"],
        rule=lambda state: has_ice_grapple_logic(True, state, world))

    regions["Fortress Arena"].connect(
        connecting_region=regions["Fortress Arena Portal"],
        rule=lambda state: state.has("Activate Eastern Vault West Fuses", player))
    regions["Fortress Arena Portal"].connect(
        connecting_region=regions["Fortress Arena"])

    # Quarry
    regions["Lower Mountain"].connect(
        connecting_region=regions["Lower Mountain Stairs"],
        rule=lambda state: has_ability(holy_cross, state, world))
    regions["Lower Mountain Stairs"].connect(
        connecting_region=regions["Lower Mountain"],
        rule=lambda state: has_ability(holy_cross, state, world))

    regions["Quarry Entry"].connect(
        connecting_region=regions["Quarry Portal"],
        rule=lambda state: state.has("Activate Quarry Fuse", player))
    regions["Quarry Portal"].connect(
        connecting_region=regions["Quarry Entry"])

    regions["Quarry Entry"].connect(
        connecting_region=regions["Quarry"],
        rule=lambda state: state.has(fire_wand, player) or has_sword(state, player))
    regions["Quarry"].connect(
        connecting_region=regions["Quarry Entry"])

    regions["Quarry Back"].connect(
        connecting_region=regions["Quarry"],
        rule=lambda state: state.has(fire_wand, player) or has_sword(state, player))
    regions["Quarry"].connect(
        connecting_region=regions["Quarry Back"])

    regions["Quarry Monastery Entry"].connect(
        connecting_region=regions["Quarry"],
        rule=lambda state: state.has(fire_wand, player) or has_sword(state, player))
    regions["Quarry"].connect(
        connecting_region=regions["Quarry Monastery Entry"])

    regions["Quarry Monastery Entry"].connect(
        connecting_region=regions["Quarry Back"],
        rule=lambda state: state.has(laurels, player))
    regions["Quarry Back"].connect(
        connecting_region=regions["Quarry Monastery Entry"],
        rule=lambda state: state.has(laurels, player))

    regions["Monastery Rope"].connect(
        connecting_region=regions["Quarry Back"])

    regions["Quarry"].connect(
        connecting_region=regions["Lower Quarry"],
        rule=lambda state: has_mask(state, world))

    # need the ladder, or you can ice grapple down in nmg
    regions["Lower Quarry"].connect(
        connecting_region=regions["Even Lower Quarry"],
        rule=lambda state: has_ladder("Ladders in Lower Quarry", state, world)
        or has_ice_grapple_logic(True, state, world))

    # nmg: bring a scav over, then ice grapple through the door, only with ER on to avoid soft lock
    regions["Even Lower Quarry"].connect(
        connecting_region=regions["Lower Quarry Zig Door"],
        rule=lambda state: state.has("Activate Quarry Fuse", player)
        or (has_ice_grapple_logic(False, state, world) and options.entrance_rando))

    # nmg: use ice grapple to get from the beginning of Quarry to the door without really needing mask only with ER on
    regions["Quarry"].connect(
        connecting_region=regions["Lower Quarry Zig Door"],
        rule=lambda state: has_ice_grapple_logic(True, state, world) and options.entrance_rando)

    regions["Monastery Front"].connect(
        connecting_region=regions["Monastery Back"])
    # nmg: can laurels through the gate
    regions["Monastery Back"].connect(
        connecting_region=regions["Monastery Front"],
        rule=lambda state: state.has(laurels, player) and options.logic_rules)

    regions["Monastery Back"].connect(
        connecting_region=regions["Monastery Hero's Grave Region"],
        rule=lambda state: has_ability(prayer, state, world))
    regions["Monastery Hero's Grave Region"].connect(
        connecting_region=regions["Monastery Back"])

    # Ziggurat
    regions["Rooted Ziggurat Upper Entry"].connect(
        connecting_region=regions["Rooted Ziggurat Upper Front"])

    regions["Rooted Ziggurat Upper Front"].connect(
        connecting_region=regions["Rooted Ziggurat Upper Back"],
        rule=lambda state: state.has(laurels, player) or has_sword(state, player))
    regions["Rooted Ziggurat Upper Back"].connect(
        connecting_region=regions["Rooted Ziggurat Upper Front"],
        rule=lambda state: state.has(laurels, player))

    regions["Rooted Ziggurat Middle Top"].connect(
        connecting_region=regions["Rooted Ziggurat Middle Bottom"])

    regions["Rooted Ziggurat Lower Front"].connect(
        connecting_region=regions["Rooted Ziggurat Lower Back"],
        rule=lambda state: state.has(laurels, player)
        or (has_sword(state, player) and has_ability(prayer, state, world)))
    # unrestricted: use ladder storage to get to the front, get hit by one of the many enemies
    # nmg: can ice grapple on the voidlings to the double admin fight, still need to pray at the fuse
    regions["Rooted Ziggurat Lower Back"].connect(
        connecting_region=regions["Rooted Ziggurat Lower Front"],
        rule=lambda state: ((state.has(laurels, player) or has_ice_grapple_logic(True, state, world))
                            and has_ability(prayer, state, world)
                            and has_sword(state, player))
        or can_ladder_storage(state, world))

    regions["Rooted Ziggurat Lower Back"].connect(
        connecting_region=regions["Rooted Ziggurat Portal Room Entrance"],
        rule=lambda state: has_ability(prayer, state, world))
    regions["Rooted Ziggurat Portal Room Entrance"].connect(
        connecting_region=regions["Rooted Ziggurat Lower Back"])

    regions["Zig Skip Exit"].connect(
        connecting_region=regions["Rooted Ziggurat Lower Front"])

    regions["Rooted Ziggurat Portal"].connect(
        connecting_region=regions["Rooted Ziggurat Portal Room Exit"],
        rule=lambda state: state.has("Activate Ziggurat Fuse", player))
    regions["Rooted Ziggurat Portal Room Exit"].connect(
        connecting_region=regions["Rooted Ziggurat Portal"],
        rule=lambda state: has_ability(prayer, state, world))

    # Swamp and Cathedral
    regions["Swamp Front"].connect(
        connecting_region=regions["Swamp Mid"],
        rule=lambda state: has_ladder("Ladders in Swamp", state, world)
        or state.has(laurels, player)
        or has_ice_grapple_logic(False, state, world))  # nmg: ice grapple through gate
    regions["Swamp Mid"].connect(
        connecting_region=regions["Swamp Front"],
        rule=lambda state: has_ladder("Ladders in Swamp", state, world)
        or state.has(laurels, player)
        or has_ice_grapple_logic(False, state, world))  # nmg: ice grapple through gate

    # nmg: ice grapple through cathedral door, can do it both ways
    regions["Swamp Mid"].connect(
        connecting_region=regions["Swamp to Cathedral Main Entrance Region"],
        rule=lambda state: (has_ability(prayer, state, world) and state.has(laurels, player))
        or has_ice_grapple_logic(False, state, world))
    regions["Swamp to Cathedral Main Entrance Region"].connect(
        connecting_region=regions["Swamp Mid"],
        rule=lambda state: has_ice_grapple_logic(False, state, world))

    regions["Swamp Mid"].connect(
        connecting_region=regions["Swamp Ledge under Cathedral Door"],
        rule=lambda state: has_ladder("Ladders in Swamp", state, world))
    regions["Swamp Ledge under Cathedral Door"].connect(
        connecting_region=regions["Swamp Mid"],
        rule=lambda state: has_ladder("Ladders in Swamp", state, world)
        or has_ice_grapple_logic(True, state, world))  # nmg: ice grapple the enemy at door

    regions["Swamp Ledge under Cathedral Door"].connect(
        connecting_region=regions["Swamp to Cathedral Treasure Room"],
        rule=lambda state: has_ability(holy_cross, state, world))
    regions["Swamp to Cathedral Treasure Room"].connect(
        connecting_region=regions["Swamp Ledge under Cathedral Door"])

    regions["Back of Swamp"].connect(
        connecting_region=regions["Back of Swamp Laurels Area"],
        rule=lambda state: state.has(laurels, player))
    regions["Back of Swamp Laurels Area"].connect(
        connecting_region=regions["Back of Swamp"],
        rule=lambda state: state.has(laurels, player))

    # nmg: can ice grapple down while you're on the pillars
    regions["Back of Swamp Laurels Area"].connect(
        connecting_region=regions["Swamp Mid"],
        rule=lambda state: state.has(laurels, player)
        and has_ice_grapple_logic(True, state, world))

    regions["Back of Swamp"].connect(
        connecting_region=regions["Swamp Hero's Grave Region"],
        rule=lambda state: has_ability(prayer, state, world))
    regions["Swamp Hero's Grave Region"].connect(
        connecting_region=regions["Back of Swamp"])

    regions["Cathedral Gauntlet Checkpoint"].connect(
        connecting_region=regions["Cathedral Gauntlet"])

    regions["Cathedral Gauntlet"].connect(
        connecting_region=regions["Cathedral Gauntlet Exit"],
        rule=lambda state: state.has(laurels, player))
    regions["Cathedral Gauntlet Exit"].connect(
        connecting_region=regions["Cathedral Gauntlet"],
        rule=lambda state: state.has(laurels, player))

    # Far Shore
    regions["Far Shore"].connect(
        connecting_region=regions["Far Shore to Spawn Region"],
        rule=lambda state: state.has(laurels, player))
    regions["Far Shore to Spawn Region"].connect(
        connecting_region=regions["Far Shore"],
        rule=lambda state: state.has(laurels, player))

    regions["Far Shore"].connect(
        connecting_region=regions["Far Shore to East Forest Region"],
        rule=lambda state: state.has(laurels, player))
    regions["Far Shore to East Forest Region"].connect(
        connecting_region=regions["Far Shore"],
        rule=lambda state: state.has(laurels, player))

    regions["Far Shore"].connect(
        connecting_region=regions["Far Shore to West Garden Region"],
        rule=lambda state: state.has("Activate West Garden Fuse", player))
    regions["Far Shore to West Garden Region"].connect(
        connecting_region=regions["Far Shore"])

    regions["Far Shore"].connect(
        connecting_region=regions["Far Shore to Quarry Region"],
        rule=lambda state: state.has("Activate Quarry Fuse", player))
    regions["Far Shore to Quarry Region"].connect(
        connecting_region=regions["Far Shore"])

    regions["Far Shore"].connect(
        connecting_region=regions["Far Shore to Fortress Region"],
        rule=lambda state: state.has("Activate Eastern Vault West Fuses", player))
    regions["Far Shore to Fortress Region"].connect(
        connecting_region=regions["Far Shore"])

    regions["Far Shore"].connect(
        connecting_region=regions["Far Shore to Library Region"],
        rule=lambda state: state.has("Activate Library Fuse", player))
    regions["Far Shore to Library Region"].connect(
        connecting_region=regions["Far Shore"])

    # Misc
    regions["Spirit Arena"].connect(
        connecting_region=regions["Spirit Arena Victory"],
        rule=lambda state: (state.has(gold_hexagon, player, world.options.hexagon_goal.value) if
                            world.options.hexagon_quest else
                            (state.has_all({red_hexagon, green_hexagon, blue_hexagon, "Unseal the Heir"}, player)
                             and state.has_group_unique("Hero Relics", player, 6)
                             and has_sword(state, player))))

    # connecting the regions portals are in to other portals you can access via ladder storage
    # using has_stick instead of can_ladder_storage since it's already checking the logic rules
    if options.logic_rules == "unrestricted":
        def get_portal_info(portal_sd: str) -> Tuple[str, str]:
            for portal1, portal2 in portal_pairs.items():
                if portal1.scene_destination() == portal_sd:
                    return portal1.name, portal2.region
                if portal2.scene_destination() == portal_sd:
                    return portal2.name, portal1.region
            raise Exception("no matches found in get_paired_region")

        ladder_storages: List[Tuple[str, str, Set[str]]] = [
            # LS from Overworld main
            # The upper Swamp entrance
            ("Overworld", "Overworld Redux, Swamp Redux 2_wall",
             {"Ladders near Weathervane", "Ladder to Swamp", "Ladders in Overworld Town"}),
            # Upper atoll entrance
            ("Overworld", "Overworld Redux, Atoll Redux_upper",
             {"Ladders near Weathervane", "Ladder to Swamp", "Ladders in Overworld Town"}),
            # Furnace entrance, next to the sign that leads to West Garden
            ("Overworld", "Overworld Redux, Furnace_gyro_west",
             {"Ladders near Weathervane", "Ladder to Swamp", "Ladders in Overworld Town"}),
            # Upper West Garden entry, by the belltower
            ("Overworld", "Overworld Redux, Archipelagos Redux_upper",
                {"Ladders near Weathervane", "Ladder to Swamp", "Ladders in Overworld Town"}),
            # Ruined Passage
            ("Overworld", "Overworld Redux, Ruins Passage_east",
                {"Ladders near Weathervane", "Ladder to Swamp", "Ladders in Overworld Town"}),
            # Well rail, west side. Can ls in town, get extra height by going over the portal pad
            ("Overworld", "Overworld Redux, Sewer_west_aqueduct",
                {"Ladders near Weathervane", "Ladder to Swamp", "Ladders in Overworld Town", "Ladder to Quarry"}),
            # Well rail, east side. Need some height from the temple stairs
            ("Overworld", "Overworld Redux, Furnace_gyro_upper_north",
                {"Ladders near Weathervane", "Ladder to Swamp", "Ladders in Overworld Town", "Ladder to Quarry"}),
            # Quarry entry
            ("Overworld", "Overworld Redux, Darkwoods Tunnel_",
                {"Ladders near Weathervane", "Ladder to Swamp", "Ladders in Overworld Town", "Ladders in Well"}),
            # East Forest entry
            ("Overworld", "Overworld Redux, Forest Belltower_",
                {"Ladders near Weathervane", "Ladder to Swamp", "Ladders in Overworld Town", "Ladders in Well",
                 "Ladders near Patrol Cave", "Ladder to Quarry", "Ladders near Dark Tomb"}),
            # Fortress entry
            ("Overworld", "Overworld Redux, Fortress Courtyard_",
                {"Ladders near Weathervane", "Ladder to Swamp", "Ladders in Overworld Town", "Ladders in Well",
                 "Ladders near Patrol Cave", "Ladder to Quarry", "Ladders near Dark Tomb"}),
            # Patrol Cave entry
            ("Overworld", "Overworld Redux, PatrolCave_",
                {"Ladders near Weathervane", "Ladder to Swamp", "Ladders in Overworld Town", "Ladders in Well",
                 "Ladders near Overworld Checkpoint", "Ladder to Quarry", "Ladders near Dark Tomb"}),
            # Special Shop entry, excluded in non-ER due to soft lock potential
            ("Overworld", "Overworld Redux, ShopSpecial_",
                {"Ladders near Weathervane", "Ladder to Swamp", "Ladders in Overworld Town", "Ladders in Well",
                 "Ladders near Overworld Checkpoint", "Ladders near Patrol Cave", "Ladder to Quarry",
                 "Ladders near Dark Tomb"}),
            # Temple Rafters, excluded in non-ER + ladder rando due to soft lock potential
            ("Overworld", "Overworld Redux, Temple_rafters",
                {"Ladders near Weathervane", "Ladder to Swamp", "Ladders in Overworld Town", "Ladders in Well",
                 "Ladders near Overworld Checkpoint", "Ladders near Patrol Cave", "Ladder to Quarry",
                 "Ladders near Dark Tomb"}),
            # Spot above the Quarry entrance,
            # only gets you to the mountain stairs
            ("Overworld above Quarry Entrance", "Overworld Redux, Mountain_",
                {"Ladders near Dark Tomb"}),

            # LS from the Overworld Beach
            # West Garden entry by the Furnace
            ("Overworld Beach", "Overworld Redux, Archipelagos Redux_lower",
                {"Ladders in Overworld Town", "Ladder to Ruined Atoll"}),
            # West Garden laurels entry
            ("Overworld Beach", "Overworld Redux, Archipelagos Redux_lowest",
                {"Ladders in Overworld Town", "Ladder to Ruined Atoll"}),
            # Swamp lower entrance
            ("Overworld Beach", "Overworld Redux, Swamp Redux 2_conduit",
                {"Ladders in Overworld Town", "Ladder to Ruined Atoll"}),
            # Rotating Lights entrance
            ("Overworld Beach", "Overworld Redux, Overworld Cave_",
                {"Ladders in Overworld Town", "Ladder to Ruined Atoll"}),
            # Swamp upper entrance
            ("Overworld Beach", "Overworld Redux, Swamp Redux 2_wall",
                {"Ladder to Ruined Atoll"}),
            # Furnace entrance, next to the sign that leads to West Garden
            ("Overworld Beach", "Overworld Redux, Furnace_gyro_west",
                {"Ladder to Ruined Atoll"}),
            # Upper West Garden entry, by the belltower
            ("Overworld Beach", "Overworld Redux, Archipelagos Redux_upper",
                {"Ladder to Ruined Atoll"}),
            # Ruined Passage
            ("Overworld Beach", "Overworld Redux, Ruins Passage_east",
                {"Ladder to Ruined Atoll"}),
            # Well rail, west side. Can ls in town, get extra height by going over the portal pad
            ("Overworld Beach", "Overworld Redux, Sewer_west_aqueduct",
                {"Ladder to Ruined Atoll"}),
            # Well rail, east side. Need some height from the temple stairs
            ("Overworld Beach", "Overworld Redux, Furnace_gyro_upper_north",
                {"Ladder to Ruined Atoll"}),
            # Quarry entry
            ("Overworld Beach", "Overworld Redux, Darkwoods Tunnel_",
                {"Ladder to Ruined Atoll"}),

            # LS from that low spot where you normally walk to swamp
            # Only has low ones you can't get to from main Overworld
            # West Garden main entry from swamp ladder
            ("Overworld Swamp Lower Entry", "Overworld Redux, Archipelagos Redux_lower",
                {"Ladder to Swamp"}),
            # Maze Cave entry from swamp ladder
            ("Overworld Swamp Lower Entry", "Overworld Redux, Maze Room_",
                {"Ladder to Swamp"}),
            # Hourglass Cave entry from swamp ladder
            ("Overworld Swamp Lower Entry", "Overworld Redux, Town Basement_beach",
                {"Ladder to Swamp"}),
            # Lower Atoll entry from swamp ladder
            ("Overworld Swamp Lower Entry", "Overworld Redux, Atoll Redux_lower",
                {"Ladder to Swamp"}),
            # Lowest West Garden entry from swamp ladder
            ("Overworld Swamp Lower Entry", "Overworld Redux, Archipelagos Redux_lowest",
                {"Ladder to Swamp"}),

            # from the ladders by the belltower
            # Ruined Passage
            ("Overworld to West Garden Upper", "Overworld Redux, Ruins Passage_east",
                {"Ladders to West Bell"}),
            # Well rail, west side. Can ls in town, get extra height by going over the portal pad
            ("Overworld to West Garden Upper", "Overworld Redux, Sewer_west_aqueduct",
                {"Ladders to West Bell"}),
            # Well rail, east side. Need some height from the temple stairs
            ("Overworld to West Garden Upper", "Overworld Redux, Furnace_gyro_upper_north",
                {"Ladders to West Bell"}),
            # Quarry entry
            ("Overworld to West Garden Upper", "Overworld Redux, Darkwoods Tunnel_",
                {"Ladders to West Bell"}),
            # East Forest entry
            ("Overworld to West Garden Upper", "Overworld Redux, Forest Belltower_",
                {"Ladders to West Bell"}),
            # Fortress entry
            ("Overworld to West Garden Upper", "Overworld Redux, Fortress Courtyard_",
                {"Ladders to West Bell"}),
            # Patrol Cave entry
            ("Overworld to West Garden Upper", "Overworld Redux, PatrolCave_",
                {"Ladders to West Bell"}),
            # Special Shop entry, excluded in non-ER due to soft lock potential
            ("Overworld to West Garden Upper", "Overworld Redux, ShopSpecial_",
                {"Ladders to West Bell"}),
            # Temple Rafters, excluded in non-ER and ladder rando due to soft lock potential
            ("Overworld to West Garden Upper", "Overworld Redux, Temple_rafters",
                {"Ladders to West Bell"}),

            # In the furnace
            # Furnace ladder to the fuse entrance
            ("Furnace Ladder Area", "Furnace, Overworld Redux_gyro_upper_north", set()),
            # Furnace ladder to Dark Tomb
            ("Furnace Ladder Area", "Furnace, Crypt Redux_", set()),
            # Furnace ladder to the West Garden connector
            ("Furnace Ladder Area", "Furnace, Overworld Redux_gyro_west", set()),

            # West Garden
            # exit after Garden Knight
            ("West Garden", "Archipelagos Redux, Overworld Redux_upper", set()),
            # West Garden laurels exit
            ("West Garden", "Archipelagos Redux, Overworld Redux_lowest", set()),

            # Atoll, use the little ladder you fix at the beginning
            ("Ruined Atoll", "Atoll Redux, Overworld Redux_lower", set()),
            ("Ruined Atoll", "Atoll Redux, Frog Stairs_mouth", set()),
            ("Ruined Atoll", "Atoll Redux, Frog Stairs_eye", set()),

            # East Forest
            # Entrance by the dancing fox holy cross spot
            ("East Forest", "East Forest Redux, East Forest Redux Laddercave_upper", set()),

            # From the west side of Guard House 1 to the east side
            ("Guard House 1 West", "East Forest Redux Laddercave, East Forest Redux_gate", set()),
            ("Guard House 1 West", "East Forest Redux Laddercave, Forest Boss Room_", set()),

            # Upper exit from the Forest Grave Path, use LS at the ladder by the gate switch
            ("Forest Grave Path Main", "Sword Access, East Forest Redux_upper", set()),

            # Fortress Exterior
            # shop, ls at the ladder by the telescope
            ("Fortress Exterior from Overworld", "Fortress Courtyard, Shop_", set()),
            # Fortress main entry and grave path lower entry, ls at the ladder by the telescope
            ("Fortress Exterior from Overworld", "Fortress Courtyard, Fortress Main_Big Door", set()),
            ("Fortress Exterior from Overworld", "Fortress Courtyard, Fortress Reliquary_Lower", set()),
            # Upper exits from the courtyard. Use the ramp in the courtyard, then the blocks north of the first fuse
            ("Fortress Exterior from Overworld", "Fortress Courtyard, Fortress Reliquary_Upper", set()),
            ("Fortress Exterior from Overworld", "Fortress Courtyard, Fortress East_", set()),

            # same as above, except from the east side of the area
            ("Fortress Exterior from East Forest", "Fortress Courtyard, Overworld Redux_", set()),
            ("Fortress Exterior from East Forest", "Fortress Courtyard, Shop_", set()),
            ("Fortress Exterior from East Forest", "Fortress Courtyard, Fortress Main_Big Door", set()),
            ("Fortress Exterior from East Forest", "Fortress Courtyard, Fortress Reliquary_Lower", set()),
            ("Fortress Exterior from East Forest", "Fortress Courtyard, Fortress Reliquary_Upper", set()),
            ("Fortress Exterior from East Forest", "Fortress Courtyard, Fortress East_", set()),

            # same as above, except from the Beneath the Vault entrance ladder
            ("Fortress Exterior near cave", "Fortress Courtyard, Overworld Redux_",
             {"Ladder to Beneath the Vault"}),
            ("Fortress Exterior near cave", "Fortress Courtyard, Fortress Main_Big Door",
             {"Ladder to Beneath the Vault"}),
            ("Fortress Exterior near cave", "Fortress Courtyard, Fortress Reliquary_Lower",
             {"Ladder to Beneath the Vault"}),
            ("Fortress Exterior near cave", "Fortress Courtyard, Fortress Reliquary_Upper",
             {"Ladder to Beneath the Vault"}),
            ("Fortress Exterior near cave", "Fortress Courtyard, Fortress East_",
             {"Ladder to Beneath the Vault"}),

            # ls at the ladder, need to gain a little height to get up the stairs
            # excluded in non-ER due to soft lock potential
            ("Lower Mountain", "Mountain, Mountaintop_", set()),

            # Where the rope is behind Monastery. Connecting here since, if you have this region, you don't need a sword
            ("Quarry Monastery Entry", "Quarry Redux, Monastery_back", set()),

            # Swamp to Gauntlet
            ("Swamp Mid", "Swamp Redux 2, Cathedral Arena_",
                {"Ladders in Swamp"}),
            # Swamp to Overworld upper
            ("Swamp Mid", "Swamp Redux 2, Overworld Redux_wall",
                {"Ladders in Swamp"}),
            # Ladder by the hero grave
            ("Back of Swamp", "Swamp Redux 2, Overworld Redux_conduit", set()),
            ("Back of Swamp", "Swamp Redux 2, Shop_", set()),
            # Need to put the cathedral HC code mid-flight
            ("Back of Swamp", "Swamp Redux 2, Cathedral Redux_secret", set()),
        ]

        for region_name, scene_dest, ladders in ladder_storages:
            portal_name, paired_region = get_portal_info(scene_dest)
            # this is the only exception, requiring holy cross as well
            if portal_name == "Swamp to Cathedral Secret Legend Room Entrance" and region_name == "Back of Swamp":
                regions[region_name].connect(
                    regions[paired_region],
                    name=portal_name + " (LS) " + region_name,
                    rule=lambda state: has_stick(state, player)
                    and has_ability(holy_cross, state, world)
                    and (has_ladder("Ladders in Swamp", state, world)
                         or has_ice_grapple_logic(True, state, world)
                         or not options.entrance_rando))
            # soft locked without this ladder
            elif portal_name == "West Garden Exit after Boss" and not options.entrance_rando:
                regions[region_name].connect(
                    regions[paired_region],
                    name=portal_name + " (LS) " + region_name,
                    rule=lambda state: has_stick(state, player)
                    and (state.has("Ladders to West Bell", player)))
            # soft locked unless you have either ladder. if you have laurels, you use the other Entrance
            elif portal_name in {"Furnace Exit towards West Garden", "Furnace Exit to Dark Tomb"} \
                    and not options.entrance_rando:
                regions[region_name].connect(
                    regions[paired_region],
                    name=portal_name + " (LS) " + region_name,
                    rule=lambda state: has_stick(state, player)
                    and state.has_any({"Ladder in Dark Tomb", "Ladders to West Bell"}, player))
            # soft locked for the same reasons as above
            elif portal_name in {"Entrance to Furnace near West Garden", "West Garden Entrance from Furnace"} \
                    and not options.entrance_rando:
                regions[region_name].connect(
                    regions[paired_region],
                    name=portal_name + " (LS) " + region_name,
                    rule=lambda state: has_stick(state, player) and state.has_any(ladders, player)
                    and state.has_any({"Ladder in Dark Tomb", "Ladders to West Bell"}, player))
            # soft locked if you can't get past garden knight backwards or up the belltower ladders
            elif portal_name == "West Garden Entrance near Belltower" and not options.entrance_rando:
                regions[region_name].connect(
                    regions[paired_region],
                    name=portal_name + " (LS) " + region_name,
                    rule=lambda state: has_stick(state, player) and state.has_any(ladders, player)
                    and state.has_any({"Ladders to West Bell", laurels}, player))
            # soft locked if you can't get back out
            elif portal_name == "Fortress Courtyard to Beneath the Vault" and not options.entrance_rando:
                regions[region_name].connect(
                    regions[paired_region],
                    name=portal_name + " (LS) " + region_name,
                    rule=lambda state: has_stick(state, player) and state.has("Ladder to Beneath the Vault", player)
                    and has_lantern(state, world))
            elif portal_name == "Atoll Lower Entrance" and not options.entrance_rando:
                regions[region_name].connect(
                    regions[paired_region],
                    name=portal_name + " (LS) " + region_name,
                    rule=lambda state: has_stick(state, player) and state.has_any(ladders, player)
                    and (state.has_any({"Ladders in Overworld Town", grapple}, player)
                         or has_ice_grapple_logic(True, state, world)))
            elif portal_name == "Atoll Upper Entrance" and not options.entrance_rando:
                regions[region_name].connect(
                    regions[paired_region],
                    name=portal_name + " (LS) " + region_name,
                    rule=lambda state: has_stick(state, player) and state.has_any(ladders, player)
                    and state.has(grapple, player) or has_ability(prayer, state, world))
            # soft lock potential
            elif portal_name in {"Special Shop Entrance", "Stairs to Top of the Mountain", "Swamp Upper Entrance",
                                 "Swamp Lower Entrance", "Caustic Light Cave Entrance"} and not options.entrance_rando:
                continue
            # soft lock if you don't have the ladder, I regret writing unrestricted logic
            elif portal_name == "Temple Rafters Entrance" and not options.entrance_rando:
                regions[region_name].connect(
                    regions[paired_region],
                    name=portal_name + " (LS) " + region_name,
                    rule=lambda state: has_stick(state, player)
                    and state.has_any(ladders, player)
                    and (state.has("Ladder near Temple Rafters", player)
                         or (state.has_all({laurels, grapple}, player)
                             and ((state.has("Ladders near Patrol Cave", player)
                                   and (state.has("Ladders near Dark Tomb", player)
                                        or state.has("Ladder to Quarry", player)
                                        and (state.has(fire_wand, player) or has_sword(state, player))))
                                  or state.has("Ladders near Overworld Checkpoint", player)
                                  or has_ice_grapple_logic(True, state, world)))))
            # if no ladder items are required, just do the basic stick only lambda
            elif not ladders or not options.shuffle_ladders:
                regions[region_name].connect(
                    regions[paired_region],
                    name=portal_name + " (LS) " + region_name,
                    rule=lambda state: has_stick(state, player))
            # one ladder required
            elif len(ladders) == 1:
                ladder = ladders.pop()
                regions[region_name].connect(
                    regions[paired_region],
                    name=portal_name + " (LS) " + region_name,
                    rule=lambda state: has_stick(state, player) and state.has(ladder, player))
            # if multiple ladders can be used
            else:
                regions[region_name].connect(
                    regions[paired_region],
                    name=portal_name + " (LS) " + region_name,
                    rule=lambda state: has_stick(state, player) and state.has_any(ladders, player))


def set_er_location_rules(world: "TunicWorld") -> None:
    player = world.player
    multiworld = world.multiworld
    options = world.options

    forbid_item(multiworld.get_location("Secret Gathering Place - 20 Fairy Reward", player), fairies, player)

    # Ability Shuffle Exclusive Rules
    set_rule(multiworld.get_location("East Forest - Dancing Fox Spirit Holy Cross", player),
             lambda state: has_ability(holy_cross, state, world))
    set_rule(multiworld.get_location("Forest Grave Path - Holy Cross Code by Grave", player),
             lambda state: has_ability(holy_cross, state, world))
    set_rule(multiworld.get_location("East Forest - Golden Obelisk Holy Cross", player),
             lambda state: has_ability(holy_cross, state, world))
    set_rule(multiworld.get_location("Beneath the Well - [Powered Secret Room] Chest", player),
             lambda state: state.has("Activate Furnace Fuse", player))
    set_rule(multiworld.get_location("West Garden - [North] Behind Holy Cross Door", player),
             lambda state: has_ability(holy_cross, state, world))
    set_rule(multiworld.get_location("Library Hall - Holy Cross Chest", player),
             lambda state: has_ability(holy_cross, state, world))
    set_rule(multiworld.get_location("Eastern Vault Fortress - [West Wing] Candles Holy Cross", player),
             lambda state: has_ability(holy_cross, state, world))
    set_rule(multiworld.get_location("West Garden - [Central Highlands] Holy Cross (Blue Lines)", player),
             lambda state: has_ability(holy_cross, state, world))
    set_rule(multiworld.get_location("Quarry - [Back Entrance] Bushes Holy Cross", player),
             lambda state: has_ability(holy_cross, state, world))
    set_rule(multiworld.get_location("Cathedral - Secret Legend Trophy Chest", player),
             lambda state: has_ability(holy_cross, state, world))
    set_rule(multiworld.get_location("Overworld - [Southwest] Flowers Holy Cross", player),
             lambda state: has_ability(holy_cross, state, world))
    set_rule(multiworld.get_location("Overworld - [East] Weathervane Holy Cross", player),
             lambda state: has_ability(holy_cross, state, world))
    set_rule(multiworld.get_location("Overworld - [Northeast] Flowers Holy Cross", player),
             lambda state: has_ability(holy_cross, state, world))
    set_rule(multiworld.get_location("Overworld - [Southwest] Haiku Holy Cross", player),
             lambda state: has_ability(holy_cross, state, world))
    set_rule(multiworld.get_location("Overworld - [Northwest] Golden Obelisk Page", player),
             lambda state: has_ability(holy_cross, state, world))

    # Overworld
    set_rule(multiworld.get_location("Overworld - [Southwest] Grapple Chest Over Walkway", player),
             lambda state: state.has_any({grapple, laurels}, player))
    set_rule(multiworld.get_location("Overworld - [Southwest] West Beach Guarded By Turret 2", player),
             lambda state: state.has_any({grapple, laurels}, player))
    set_rule(multiworld.get_location("Overworld - [Southwest] From West Garden", player),
             lambda state: state.has(laurels, player))
    set_rule(multiworld.get_location("Overworld - [Southeast] Page on Pillar by Swamp", player),
             lambda state: state.has(laurels, player))
    set_rule(multiworld.get_location("Overworld - [Southwest] Fountain Page", player),
             lambda state: state.has(laurels, player))
    set_rule(multiworld.get_location("Overworld - [Northwest] Page on Pillar by Dark Tomb", player),
             lambda state: state.has(laurels, player))
    set_rule(multiworld.get_location("Old House - Holy Cross Chest", player),
             lambda state: has_ability(holy_cross, state, world))
    set_rule(multiworld.get_location("Overworld - [East] Grapple Chest", player),
             lambda state: state.has(grapple, player))
    set_rule(multiworld.get_location("Sealed Temple - Holy Cross Chest", player),
             lambda state: has_ability(holy_cross, state, world))
    set_rule(multiworld.get_location("Caustic Light Cave - Holy Cross Chest", player),
             lambda state: has_ability(holy_cross, state, world))
    set_rule(multiworld.get_location("Cube Cave - Holy Cross Chest", player),
             lambda state: has_ability(holy_cross, state, world))
    set_rule(multiworld.get_location("Old House - Holy Cross Door Page", player),
             lambda state: has_ability(holy_cross, state, world))
    set_rule(multiworld.get_location("Maze Cave - Maze Room Holy Cross", player),
             lambda state: has_ability(holy_cross, state, world))
    set_rule(multiworld.get_location("Old House - Holy Cross Chest", player),
             lambda state: has_ability(holy_cross, state, world))
    set_rule(multiworld.get_location("Patrol Cave - Holy Cross Chest", player),
             lambda state: has_ability(holy_cross, state, world))
    set_rule(multiworld.get_location("Ruined Passage - Holy Cross Chest", player),
             lambda state: has_ability(holy_cross, state, world))
    set_rule(multiworld.get_location("Hourglass Cave - Holy Cross Chest", player),
             lambda state: has_ability(holy_cross, state, world))
    set_rule(multiworld.get_location("Secret Gathering Place - Holy Cross Chest", player),
             lambda state: has_ability(holy_cross, state, world))
    set_rule(multiworld.get_location("Secret Gathering Place - 10 Fairy Reward", player),
             lambda state: state.has(fairies, player, 10))
    set_rule(multiworld.get_location("Secret Gathering Place - 20 Fairy Reward", player),
             lambda state: state.has(fairies, player, 20))
    set_rule(multiworld.get_location("Coins in the Well - 3 Coins", player),
             lambda state: state.has(coins, player, 3))
    set_rule(multiworld.get_location("Coins in the Well - 6 Coins", player),
             lambda state: state.has(coins, player, 6))
    set_rule(multiworld.get_location("Coins in the Well - 10 Coins", player),
             lambda state: state.has(coins, player, 10))
    set_rule(multiworld.get_location("Coins in the Well - 15 Coins", player),
             lambda state: state.has(coins, player, 15))

    # East Forest
    set_rule(multiworld.get_location("East Forest - Lower Grapple Chest", player),
             lambda state: state.has(grapple, player))
    set_rule(multiworld.get_location("East Forest - Lower Dash Chest", player),
             lambda state: state.has_all({grapple, laurels}, player))
    set_rule(multiworld.get_location("East Forest - Ice Rod Grapple Chest", player), lambda state: (
            state.has_all({grapple, ice_dagger, fire_wand}, player) and has_ability(icebolt, state, world)))

    # West Garden
    set_rule(multiworld.get_location("West Garden - [North] Across From Page Pickup", player),
             lambda state: state.has(laurels, player))
    set_rule(multiworld.get_location("West Garden - [West] In Flooded Walkway", player),
             lambda state: state.has(laurels, player))
    set_rule(multiworld.get_location("West Garden - [West Lowlands] Tree Holy Cross Chest", player),
             lambda state: state.has(laurels, player) and has_ability(holy_cross, state, world))
    set_rule(multiworld.get_location("West Garden - [East Lowlands] Page Behind Ice Dagger House", player),
             lambda state: state.has(laurels, player))
    set_rule(multiworld.get_location("West Garden - [Central Lowlands] Below Left Walkway", player),
             lambda state: state.has(laurels, player))

    # Ruined Atoll
    set_rule(multiworld.get_location("Ruined Atoll - [West] Near Kevin Block", player),
             lambda state: state.has(laurels, player))
    set_rule(multiworld.get_location("Ruined Atoll - [East] Locked Room Lower Chest", player),
             lambda state: state.has(laurels, player) or state.has(key, player, 2))
    set_rule(multiworld.get_location("Ruined Atoll - [East] Locked Room Upper Chest", player),
             lambda state: state.has(laurels, player) or state.has(key, player, 2))

    # Frog's Domain
    set_rule(multiworld.get_location("Frog's Domain - Side Room Grapple Secret", player),
             lambda state: state.has_any({grapple, laurels}, player))
    set_rule(multiworld.get_location("Frog's Domain - Grapple Above Hot Tub", player),
             lambda state: state.has_any({grapple, laurels}, player))
    set_rule(multiworld.get_location("Frog's Domain - Escape Chest", player),
             lambda state: state.has_any({grapple, laurels}, player))

    # Eastern Vault Fortress
    set_rule(multiworld.get_location("Fortress Arena - Hexagon Red", player),
             lambda state: state.has(vault_key, player))

    # Beneath the Vault
    set_rule(multiworld.get_location("Beneath the Fortress - Bridge", player),
             lambda state: state.has_group("Melee Weapons", player, 1) or state.has_any({laurels, fire_wand}, player))

    # Quarry
    set_rule(multiworld.get_location("Quarry - [Central] Above Ladder Dash Chest", player),
             lambda state: state.has(laurels, player))

    # Ziggurat
    # if ER is off, you still need to get past the Admin or you'll get stuck in lower zig
    set_rule(multiworld.get_location("Rooted Ziggurat Upper - Near Bridge Switch", player),
             lambda state: has_sword(state, player) or (state.has(fire_wand, player) and (state.has(laurels, player)
                                                                                          or options.entrance_rando)))
    set_rule(multiworld.get_location("Rooted Ziggurat Lower - After Guarded Fuse", player),
             lambda state: has_sword(state, player) and has_ability(prayer, state, world))

    # Bosses
    set_rule(multiworld.get_location("Fortress Arena - Siege Engine/Vault Key Pickup", player),
             lambda state: has_sword(state, player))
    # nmg - kill Librarian with a lure, or gun I guess
    set_rule(multiworld.get_location("Librarian - Hexagon Green", player),
             lambda state: (has_sword(state, player) or options.logic_rules)
             and has_ladder("Ladders in Library", state, world))
    # nmg - kill boss scav with orb + firecracker, or similar
    set_rule(multiworld.get_location("Rooted Ziggurat Lower - Hexagon Blue", player),
             lambda state: has_sword(state, player) or (state.has(grapple, player) and options.logic_rules))

    # Swamp
    set_rule(multiworld.get_location("Cathedral Gauntlet - Gauntlet Reward", player),
             lambda state: state.has(fire_wand, player) and has_sword(state, player))
    set_rule(multiworld.get_location("Swamp - [Entrance] Above Entryway", player),
             lambda state: state.has(laurels, player))
    set_rule(multiworld.get_location("Swamp - [South Graveyard] Upper Walkway Dash Chest", player),
             lambda state: state.has(laurels, player))
    # these two swamp checks really want you to kill the big skeleton first
    set_rule(multiworld.get_location("Swamp - [South Graveyard] 4 Orange Skulls", player),
             lambda state: has_sword(state, player))

    # Hero's Grave and Far Shore
    set_rule(multiworld.get_location("Hero's Grave - Tooth Relic", player),
             lambda state: state.has(laurels, player))
    set_rule(multiworld.get_location("Hero's Grave - Mushroom Relic", player),
             lambda state: state.has(laurels, player))
    set_rule(multiworld.get_location("Hero's Grave - Ash Relic", player),
             lambda state: state.has(laurels, player))
    set_rule(multiworld.get_location("Hero's Grave - Flowers Relic", player),
             lambda state: state.has(laurels, player))
    set_rule(multiworld.get_location("Hero's Grave - Effigy Relic", player),
             lambda state: state.has(laurels, player))
    set_rule(multiworld.get_location("Hero's Grave - Feathers Relic", player),
             lambda state: state.has(laurels, player))
    set_rule(multiworld.get_location("Far Shore - Secret Chest", player),
             lambda state: state.has(laurels, player))

    # Events
    set_rule(multiworld.get_location("Eastern Bell", player),
             lambda state: (has_stick(state, player) or state.has(fire_wand, player)))
    set_rule(multiworld.get_location("Western Bell", player),
             lambda state: (has_stick(state, player) or state.has(fire_wand, player)))
    set_rule(multiworld.get_location("Furnace Fuse", player),
             lambda state: has_ability(prayer, state, world))
    set_rule(multiworld.get_location("South and West Fortress Exterior Fuses", player),
             lambda state: has_ability(prayer, state, world))
    set_rule(multiworld.get_location("Upper and Central Fortress Exterior Fuses", player),
             lambda state: has_ability(prayer, state, world))
    set_rule(multiworld.get_location("Beneath the Vault Fuse", player),
             lambda state: state.has("Activate South and West Fortress Exterior Fuses", player))
    set_rule(multiworld.get_location("Eastern Vault West Fuses", player),
             lambda state: state.has("Activate Beneath the Vault Fuse", player))
    set_rule(multiworld.get_location("Eastern Vault East Fuse", player),
             lambda state: state.has_all({"Activate Upper and Central Fortress Exterior Fuses",
                                          "Activate South and West Fortress Exterior Fuses"}, player))
    set_rule(multiworld.get_location("Quarry Connector Fuse", player),
             lambda state: has_ability(prayer, state, world) and state.has(grapple, player))
    set_rule(multiworld.get_location("Quarry Fuse", player),
             lambda state: state.has("Activate Quarry Connector Fuse", player))
    set_rule(multiworld.get_location("Ziggurat Fuse", player),
             lambda state: has_ability(prayer, state, world))
    set_rule(multiworld.get_location("West Garden Fuse", player),
             lambda state: has_ability(prayer, state, world))
    set_rule(multiworld.get_location("Library Fuse", player),
<<<<<<< HEAD
             lambda state: has_ability(prayer, state, world))
=======
             lambda state: has_ability(state, player, prayer, options, ability_unlocks))

    # Shop
    set_rule(multiworld.get_location("Shop - Potion 1", player),
             lambda state: has_sword(state, player))
    set_rule(multiworld.get_location("Shop - Potion 2", player),
             lambda state: has_sword(state, player))
    set_rule(multiworld.get_location("Shop - Coin 1", player),
             lambda state: has_sword(state, player))
    set_rule(multiworld.get_location("Shop - Coin 2", player),
             lambda state: has_sword(state, player))
>>>>>>> ca766288
<|MERGE_RESOLUTION|>--- conflicted
+++ resolved
@@ -1526,10 +1526,7 @@
     set_rule(multiworld.get_location("West Garden Fuse", player),
              lambda state: has_ability(prayer, state, world))
     set_rule(multiworld.get_location("Library Fuse", player),
-<<<<<<< HEAD
              lambda state: has_ability(prayer, state, world))
-=======
-             lambda state: has_ability(state, player, prayer, options, ability_unlocks))
 
     # Shop
     set_rule(multiworld.get_location("Shop - Potion 1", player),
@@ -1539,5 +1536,4 @@
     set_rule(multiworld.get_location("Shop - Coin 1", player),
              lambda state: has_sword(state, player))
     set_rule(multiworld.get_location("Shop - Coin 2", player),
-             lambda state: has_sword(state, player))
->>>>>>> ca766288
+             lambda state: has_sword(state, player))