--- conflicted
+++ resolved
@@ -3,7 +3,6 @@
 from BaseClasses import Region
 from worlds.generic.Rules import set_rule, add_rule, forbid_item
 
-<<<<<<< HEAD
 from .bells import set_bell_location_rules
 from .combat_logic import has_combat_reqs
 from .constants import *
@@ -12,30 +11,13 @@
 from .grass import set_grass_location_rules
 from .ladder_storage_data import ow_ladder_groups, region_ladders, easy_ls, medium_ls, hard_ls
 from .logic_helpers import (has_ability, has_ladder, has_melee, has_sword, has_lantern, has_mask,
-=======
-# from .bells import set_bell_location_rules
-from .combat_logic import has_combat_reqs
-from .constants import *
-from .er_data import Portal, get_portal_outlet_region
-# from .fuses import set_fuse_location_rules, has_fuses
-from .grass import set_grass_location_rules
-from .ladder_storage_data import ow_ladder_groups, region_ladders, easy_ls, medium_ls, hard_ls
-from .logic_helpers import (has_ability, has_ladder, has_melee, has_sword, has_lantern, has_mask, has_fuses,
->>>>>>> ef59a5ee
                             can_shop, can_get_past_bushes, laurels_zip, has_ice_grapple_logic, can_ladder_storage)
 from .options import IceGrappling, LadderStorage, CombatLogic
 
 if TYPE_CHECKING:
     from . import TunicWorld
 
-<<<<<<< HEAD
-
-=======
-fuses_option = False  # replace with options.shuffle_fuses when fuse shuffle is in
-bells_option = False  # replace with options.shuffle_bells when bell shuffle is in
-
-
->>>>>>> ef59a5ee
+
 def set_er_region_rules(world: "TunicWorld", regions: dict[str, Region], portal_pairs: dict[Portal, Portal]) -> None:
     player = world.player
     options = world.options
@@ -349,13 +331,8 @@
     # nmg: ice grapple through temple door
     regions["Overworld"].connect(
         connecting_region=regions["Overworld Temple Door"],
-<<<<<<< HEAD
         rule=lambda state: (state.has_all(("Ring Eastern Bell", "Ring Western Bell"), player) and not options.shuffle_bells)
         or (state.has_all(("East Bell", "West Bell"), player) and options.shuffle_bells)
-=======
-        rule=lambda state: (state.has_all(("Ring Eastern Bell", "Ring Western Bell"), player) and not bells_option)
-        or (state.has_all(("East Bell", "West Bell"), player) and bells_option)
->>>>>>> ef59a5ee
         or has_ice_grapple_logic(False, IceGrappling.option_medium, state, world))
 
     regions["Overworld Temple Door"].connect(
@@ -691,15 +668,9 @@
                  and (has_sword(state, player) or state.has_any((gun, fire_wand), player)))
                 # shoot fuse and have the shot hit you mid-LS
                 or (can_ladder_storage(state, world) and state.has(fire_wand, player)
-<<<<<<< HEAD
                     and options.ladder_storage >= LadderStorage.option_hard))) and not options.shuffle_fuses)
              or (state.has_all((atoll_northwest_fuse, atoll_northeast_fuse, atoll_southwest_fuse, atoll_southeast_fuse), player)
                  and options.shuffle_fuses))
-=======
-                    and options.ladder_storage >= LadderStorage.option_hard))) and not fuses_option)
-             or (state.has_all((atoll_northwest_fuse, atoll_northeast_fuse, atoll_southwest_fuse, atoll_southeast_fuse), player)
-                 and fuses_option))
->>>>>>> ef59a5ee
     )
 
     regions["Ruined Atoll Statue"].connect(
@@ -830,20 +801,12 @@
         connecting_region=regions["Fortress Exterior from Overworld"],
         rule=lambda state: state.has(laurels, player)
         or (has_ability(prayer, state, world) and state.has(fortress_exterior_fuse_1, player)
-<<<<<<< HEAD
             and options.shuffle_fuses))
-=======
-            and fuses_option))
->>>>>>> ef59a5ee
     regions["Fortress Exterior from Overworld"].connect(
         connecting_region=regions["Fortress Exterior near cave"],
         rule=lambda state: state.has(laurels, player)
         or (has_ability(prayer, state, world) and state.has(fortress_exterior_fuse_1, player)
-<<<<<<< HEAD
             if options.shuffle_fuses else has_ability(prayer, state, world)))
-=======
-            if fuses_option else has_ability(prayer, state, world)))
->>>>>>> ef59a5ee
 
     # shoot far fire pot, enemy gets aggro'd
     regions["Fortress Exterior near cave"].connect(
@@ -914,11 +877,7 @@
         rule=lambda state: has_ice_grapple_logic(False, IceGrappling.option_easy, state, world)
         or (has_fuses("Activate Eastern Vault West Fuses", state, world)
             and has_fuses("Activate Eastern Vault East Fuse", state, world)
-<<<<<<< HEAD
             and options.shuffle_fuses))
-=======
-            and fuses_option))
->>>>>>> ef59a5ee
 
     fort_grave_entry_to_combat = regions["Fortress Grave Path Entry"].connect(
         connecting_region=regions["Fortress Grave Path Combat"])
@@ -1065,31 +1024,18 @@
         connecting_region=regions["Rooted Ziggurat Lower Miniboss Platform"])
     zig_low_miniboss_to_mid = regions["Rooted Ziggurat Lower Miniboss Platform"].connect(
         connecting_region=regions["Rooted Ziggurat Lower Mid Checkpoint"],
-<<<<<<< HEAD
         rule=lambda state: state.has(ziggurat_miniboss_fuse, player) if options.shuffle_fuses
-=======
-        rule=lambda state: state.has(ziggurat_miniboss_fuse, player) if fuses_option
->>>>>>> ef59a5ee
         else (has_sword(state, player) and has_ability(prayer, state, world)))
     # can ice grapple to the voidlings to get to the double admin fight, still need to pray at the fuse
     zig_low_miniboss_to_back = regions["Rooted Ziggurat Lower Miniboss Platform"].connect(
         connecting_region=regions["Rooted Ziggurat Lower Back"],
-<<<<<<< HEAD
         rule=lambda state: state.has(laurels, player) or (state.has(ziggurat_miniboss_fuse, player) and options.shuffle_fuses)
         or (has_sword(state, player) and has_ability(prayer, state, world) and not options.shuffle_fuses))
-=======
-        rule=lambda state: state.has(laurels, player) or (state.has(ziggurat_miniboss_fuse, player) and fuses_option)
-        or (has_sword(state, player) and has_ability(prayer, state, world) and not fuses_option))
->>>>>>> ef59a5ee
     regions["Rooted Ziggurat Lower Back"].connect(
         connecting_region=regions["Rooted Ziggurat Lower Miniboss Platform"],
         rule=lambda state: state.has(laurels, player)
         or has_ice_grapple_logic(True, IceGrappling.option_easy, state, world)
-<<<<<<< HEAD
         or (state.has(ziggurat_miniboss_fuse, player) and options.shuffle_fuses))
-=======
-        or (state.has(ziggurat_miniboss_fuse, player) and fuses_option))
->>>>>>> ef59a5ee
 
     regions["Rooted Ziggurat Lower Back"].connect(
         connecting_region=regions["Rooted Ziggurat Portal Room Entrance"],
@@ -1137,13 +1083,8 @@
                                               and state.can_reach_region("Overworld Beach", player)))))
                             and (not options.combat_logic
                                  or has_combat_reqs("Swamp", state, player))
-<<<<<<< HEAD
                             and not options.shuffle_fuses)
         or (state.has_all((swamp_fuse_1, swamp_fuse_2, swamp_fuse_3), player) and options.shuffle_fuses)
-=======
-                            and not fuses_option)
-        or (state.has_all((swamp_fuse_1, swamp_fuse_2, swamp_fuse_3), player) and fuses_option)
->>>>>>> ef59a5ee
         or has_ice_grapple_logic(False, IceGrappling.option_medium, state, world))
 
     if options.ladder_storage >= LadderStorage.option_hard and options.shuffle_ladders:
@@ -1152,11 +1093,7 @@
     regions["Swamp to Cathedral Main Entrance Region"].connect(
         connecting_region=regions["Swamp Mid"],
         rule=lambda state: has_ice_grapple_logic(False, IceGrappling.option_easy, state, world)
-<<<<<<< HEAD
         or (state.has_all((swamp_fuse_1, swamp_fuse_2, swamp_fuse_3), player) and options.shuffle_fuses))
-=======
-        or (state.has_all((swamp_fuse_1, swamp_fuse_2, swamp_fuse_3), player) and fuses_option))
->>>>>>> ef59a5ee
 
     # grapple push the enemy by the door down, then grapple to it. Really jank
     regions["Swamp Mid"].connect(
@@ -1202,11 +1139,7 @@
 
     cath_entry_to_elev = regions["Cathedral Entry"].connect(
         connecting_region=regions["Cathedral to Gauntlet"],
-<<<<<<< HEAD
         rule=lambda state: ((state.has(cathedral_elevator_fuse, player) if options.shuffle_fuses else has_ability(prayer, state, world))
-=======
-        rule=lambda state: ((state.has(cathedral_elevator_fuse, player) if fuses_option else has_ability(prayer, state, world))
->>>>>>> ef59a5ee
                             or has_ice_grapple_logic(False, IceGrappling.option_medium, state, world))
         or options.entrance_rando)  # elevator is always there in ER
     regions["Cathedral to Gauntlet"].connect(
@@ -1508,28 +1441,17 @@
                  lambda state: has_combat_reqs("Rooted Ziggurat", state, player))
         set_rule(zig_low_miniboss_to_back,
                  lambda state: state.has(laurels, player)
-<<<<<<< HEAD
                  or (state.has(ziggurat_miniboss_fuse, player) if options.shuffle_fuses
                      else (has_ability(prayer, state, world) and has_combat_reqs("Rooted Ziggurat", state, player))))
         set_rule(zig_low_miniboss_to_mid,
                  lambda state: state.has(ziggurat_miniboss_fuse, player) if options.shuffle_fuses
-=======
-                 or (state.has(ziggurat_miniboss_fuse, player) if fuses_option
-                     else (has_ability(prayer, state, world) and has_combat_reqs("Rooted Ziggurat", state, player))))
-        set_rule(zig_low_miniboss_to_mid,
-                 lambda state: state.has(ziggurat_miniboss_fuse, player) if fuses_option
->>>>>>> ef59a5ee
                  else (has_ability(prayer, state, world) and has_combat_reqs("Rooted Ziggurat", state, player)))
 
         # only activating the fuse requires combat logic
         set_rule(cath_entry_to_elev,
                  lambda state: options.entrance_rando
                  or has_ice_grapple_logic(False, IceGrappling.option_medium, state, world)
-<<<<<<< HEAD
                  or (state.has(cathedral_elevator_fuse, player) if options.shuffle_fuses
-=======
-                 or (state.has(cathedral_elevator_fuse, player) if fuses_option
->>>>>>> ef59a5ee
                      else (has_ability(prayer, state, world) and has_combat_reqs("Swamp", state, player))))
 
         set_rule(cath_entry_to_main,
@@ -1610,19 +1532,11 @@
     if options.grass_randomizer:
         set_grass_location_rules(world)
 
-<<<<<<< HEAD
     if options.shuffle_fuses:
         set_fuse_location_rules(world)
 
     if options.shuffle_bells:
         set_bell_location_rules(world)
-=======
-    # if options.shuffle_fuses:
-    #     set_fuse_location_rules(world)
-    #
-    # if options.shuffle_bells:
-    #     set_bell_location_rules(world)
->>>>>>> ef59a5ee
 
     forbid_item(world.get_location("Secret Gathering Place - 20 Fairy Reward"), fairies, player)
 
@@ -1785,11 +1699,7 @@
                                                         and (state.has(laurels, player)
                                                              or options.entrance_rando)))
     set_rule(world.get_location("Rooted Ziggurat Lower - After Guarded Fuse"),
-<<<<<<< HEAD
              lambda state: state.has(ziggurat_miniboss_fuse, player) if options.shuffle_fuses
-=======
-             lambda state: state.has(ziggurat_miniboss_fuse, player) if fuses_option
->>>>>>> ef59a5ee
              else has_sword(state, player) and has_ability(prayer, state, world))
 
     # Bosses
@@ -1832,20 +1742,12 @@
              lambda state: state.has(laurels, player))
 
     # Events
-<<<<<<< HEAD
     if not options.shuffle_bells:
-=======
-    if not bells_option:
->>>>>>> ef59a5ee
         set_rule(world.get_location("Eastern Bell"),
                  lambda state: (has_melee(state, player) or state.has(fire_wand, player)))
         set_rule(world.get_location("Western Bell"),
                  lambda state: (has_melee(state, player) or state.has(fire_wand, player)))
-<<<<<<< HEAD
     if not options.shuffle_fuses:
-=======
-    if not fuses_option:
->>>>>>> ef59a5ee
         set_rule(world.get_location("Furnace Fuse"),
                  lambda state: has_ability(prayer, state, world))
         set_rule(world.get_location("South and West Fortress Exterior Fuses"),
@@ -1857,13 +1759,8 @@
         set_rule(world.get_location("Eastern Vault West Fuses"),
                  lambda state: state.has("Activate Beneath the Vault Fuse", player))
         set_rule(world.get_location("Eastern Vault East Fuse"),
-<<<<<<< HEAD
                  lambda state: state.has_all({"Activate Upper and Central Fortress Exterior Fuses",
                                               "Activate South and West Fortress Exterior Fuses"}, player))
-=======
-                 lambda state: state.has_all(("Activate Upper and Central Fortress Exterior Fuses",
-                                              "Activate South and West Fortress Exterior Fuses"), player))
->>>>>>> ef59a5ee
         set_rule(world.get_location("Quarry Connector Fuse"),
                  lambda state: has_ability(prayer, state, world) and state.has(grapple, player))
         set_rule(world.get_location("Quarry Fuse"),
@@ -1977,11 +1874,7 @@
 
         # could just do the last two, but this outputs better in the spoiler log
         # dagger is maybe viable here, but it's sketchy -- activate ladder switch, save to reset enemies, climb up
-<<<<<<< HEAD
         if not options.shuffle_fuses:
-=======
-        if not fuses_option:
->>>>>>> ef59a5ee
             combat_logic_to_loc("Upper and Central Fortress Exterior Fuses", "Eastern Vault Fortress")
             combat_logic_to_loc("Beneath the Vault Fuse", "Beneath the Vault")
             combat_logic_to_loc("Eastern Vault West Fuses", "Eastern Vault Fortress")
@@ -2000,17 +1893,10 @@
                                 and (state.has(laurels, player) or world.options.entrance_rando))
                  or has_combat_reqs("Rooted Ziggurat", state, player))
         set_rule(world.get_location("Rooted Ziggurat Lower - After Guarded Fuse"),
-<<<<<<< HEAD
                  lambda state: state.has(ziggurat_miniboss_fuse, player) if options.shuffle_fuses
                  else (has_ability(prayer, state, world) and has_combat_reqs("Rooted Ziggurat", state, player)))
 
         if options.shuffle_fuses:
-=======
-                 lambda state: state.has(ziggurat_miniboss_fuse, player) if fuses_option
-                 else (has_ability(prayer, state, world) and has_combat_reqs("Rooted Ziggurat", state, player)))
-
-        if fuses_option:
->>>>>>> ef59a5ee
             set_rule(world.get_location("Rooted Ziggurat Lower - [Miniboss] Activate Fuse"),
                      lambda state: has_ability(prayer, state, world) and has_combat_reqs("Rooted Ziggurat", state, player))
             combat_logic_to_loc("Beneath the Fortress - Activate Fuse", "Beneath the Vault")
