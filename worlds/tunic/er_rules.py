from typing import Dict, Set, List, Tuple, TYPE_CHECKING
from worlds.generic.Rules import set_rule, forbid_item
from .rules import has_ability, has_sword, has_stick, has_ice_grapple_logic, has_lantern, has_mask, can_ladder_storage
from .er_data import Portal
from BaseClasses import Region, CollectionState

if TYPE_CHECKING:
    from . import TunicWorld

laurels = "Hero's Laurels"
grapple = "Magic Orb"
ice_dagger = "Magic Dagger"
fire_wand = "Magic Wand"
lantern = "Lantern"
fairies = "Fairy"
coins = "Golden Coin"
prayer = "Pages 24-25 (Prayer)"
holy_cross = "Pages 42-43 (Holy Cross)"
icebolt = "Pages 52-53 (Icebolt)"
key = "Key"
house_key = "Old House Key"
vault_key = "Fortress Vault Key"
mask = "Scavenger Mask"
red_hexagon = "Red Questagon"
green_hexagon = "Green Questagon"
blue_hexagon = "Blue Questagon"
gold_hexagon = "Gold Questagon"


def has_ladder(ladder: str, state: CollectionState, world: "TunicWorld") -> bool:
    return not world.options.shuffle_ladders or state.has(ladder, world.player)


def set_er_region_rules(world: "TunicWorld", regions: Dict[str, Region], portal_pairs: Dict[Portal, Portal]) -> None:
    player = world.player
    options = world.options

    regions["Menu"].connect(
        connecting_region=regions["Overworld"])

    # Overworld
    regions["Overworld"].connect(
        connecting_region=regions["Overworld Holy Cross"],
        rule=lambda state: has_ability(holy_cross, state, world))

    # grapple on the west side, down the stairs from moss wall, across from ruined shop
    regions["Overworld"].connect(
        connecting_region=regions["Overworld Beach"],
        rule=lambda state: has_ladder("Ladders in Overworld Town", state, world)
        or state.has_any({laurels, grapple}, player))
    regions["Overworld Beach"].connect(
        connecting_region=regions["Overworld"],
        rule=lambda state: has_ladder("Ladders in Overworld Town", state, world)
        or state.has_any({laurels, grapple}, player))

    regions["Overworld Beach"].connect(
        connecting_region=regions["Overworld West Garden Laurels Entry"],
        rule=lambda state: state.has(laurels, player))
    regions["Overworld West Garden Laurels Entry"].connect(
        connecting_region=regions["Overworld Beach"],
        rule=lambda state: state.has(laurels, player))

    regions["Overworld Beach"].connect(
        connecting_region=regions["Overworld to Atoll Upper"],
        rule=lambda state: has_ladder("Ladder to Ruined Atoll", state, world))
    regions["Overworld to Atoll Upper"].connect(
        connecting_region=regions["Overworld Beach"],
        rule=lambda state: has_ladder("Ladder to Ruined Atoll", state, world))

    regions["Overworld"].connect(
        connecting_region=regions["Overworld to Atoll Upper"],
        rule=lambda state: state.has(laurels, player))
    regions["Overworld to Atoll Upper"].connect(
        connecting_region=regions["Overworld"],
        rule=lambda state: state.has_any({laurels, grapple}, player))

    regions["Overworld"].connect(
        connecting_region=regions["Overworld Belltower"],
        rule=lambda state: state.has(laurels, player))
    regions["Overworld Belltower"].connect(
        connecting_region=regions["Overworld"])

    regions["Overworld Belltower"].connect(
        connecting_region=regions["Overworld to West Garden Upper"],
        rule=lambda state: has_ladder("Ladders to West Bell", state, world))
    regions["Overworld to West Garden Upper"].connect(
        connecting_region=regions["Overworld Belltower"],
        rule=lambda state: has_ladder("Ladders to West Bell", state, world))

    regions["Overworld Belltower"].connect(
        connecting_region=regions["Overworld Belltower at Bell"],
        rule=lambda state: has_ladder("Ladders to West Bell", state, world))

    # long dong, do not make a reverse connection here or to belltower
    regions["Overworld above Patrol Cave"].connect(
        connecting_region=regions["Overworld Belltower at Bell"],
        rule=lambda state: options.logic_rules and state.has(fire_wand, player))

    # nmg: can laurels through the ruined passage door
    regions["Overworld"].connect(
        connecting_region=regions["Overworld Ruined Passage Door"],
        rule=lambda state: state.has(key, player, 2)
        or (state.has(laurels, player) and options.logic_rules))
    regions["Overworld Ruined Passage Door"].connect(
        connecting_region=regions["Overworld"],
        rule=lambda state: state.has(laurels, player) and options.logic_rules)

    regions["Overworld"].connect(
        connecting_region=regions["After Ruined Passage"],
        rule=lambda state: has_ladder("Ladders near Weathervane", state, world)
        or has_ice_grapple_logic(True, state, world))
    regions["After Ruined Passage"].connect(
        connecting_region=regions["Overworld"],
        rule=lambda state: has_ladder("Ladders near Weathervane", state, world))

    regions["Overworld"].connect(
        connecting_region=regions["Above Ruined Passage"],
        rule=lambda state: has_ladder("Ladders near Weathervane", state, world)
        or state.has(laurels, player))
    regions["Above Ruined Passage"].connect(
        connecting_region=regions["Overworld"],
        rule=lambda state: has_ladder("Ladders near Weathervane", state, world)
        or state.has(laurels, player))

    regions["After Ruined Passage"].connect(
        connecting_region=regions["Above Ruined Passage"],
        rule=lambda state: has_ladder("Ladders near Weathervane", state, world))
    regions["Above Ruined Passage"].connect(
        connecting_region=regions["After Ruined Passage"],
        rule=lambda state: has_ladder("Ladders near Weathervane", state, world))

    regions["Above Ruined Passage"].connect(
        connecting_region=regions["East Overworld"],
        rule=lambda state: has_ladder("Ladders near Weathervane", state, world)
        or has_ice_grapple_logic(True, state, world))
    regions["East Overworld"].connect(
        connecting_region=regions["Above Ruined Passage"],
        rule=lambda state: has_ladder("Ladders near Weathervane", state, world)
        or state.has(laurels, player))

    # nmg: ice grapple the slimes, works both ways consistently
    regions["East Overworld"].connect(
        connecting_region=regions["After Ruined Passage"],
        rule=lambda state: has_ice_grapple_logic(True, state, world))
    regions["After Ruined Passage"].connect(
        connecting_region=regions["East Overworld"],
        rule=lambda state: has_ice_grapple_logic(True, state, world))

    regions["Overworld"].connect(
        connecting_region=regions["East Overworld"],
        rule=lambda state: has_ladder("Ladders near Overworld Checkpoint", state, world)
        or has_ice_grapple_logic(True, state, world))
    regions["East Overworld"].connect(
        connecting_region=regions["Overworld"],
        rule=lambda state: has_ladder("Ladders near Overworld Checkpoint", state, world))

    regions["East Overworld"].connect(
        connecting_region=regions["Overworld at Patrol Cave"])
    regions["Overworld at Patrol Cave"].connect(
        connecting_region=regions["East Overworld"],
        rule=lambda state: state.has(laurels, player))

    regions["Overworld at Patrol Cave"].connect(
        connecting_region=regions["Overworld above Patrol Cave"],
        rule=lambda state: has_ladder("Ladders near Patrol Cave", state, world)
        or has_ice_grapple_logic(True, state, world))
    regions["Overworld above Patrol Cave"].connect(
        connecting_region=regions["Overworld at Patrol Cave"],
        rule=lambda state: has_ladder("Ladders near Patrol Cave", state, world))

    regions["Overworld"].connect(
        connecting_region=regions["Overworld above Patrol Cave"],
        rule=lambda state: has_ladder("Ladders near Overworld Checkpoint", state, world)
        or state.has(grapple, player))
    regions["Overworld above Patrol Cave"].connect(
        connecting_region=regions["Overworld"],
        rule=lambda state: has_ladder("Ladders near Overworld Checkpoint", state, world))

    regions["East Overworld"].connect(
        connecting_region=regions["Overworld above Patrol Cave"],
        rule=lambda state: has_ladder("Ladders near Overworld Checkpoint", state, world)
        or has_ice_grapple_logic(True, state, world))
    regions["Overworld above Patrol Cave"].connect(
        connecting_region=regions["East Overworld"],
        rule=lambda state: has_ladder("Ladders near Overworld Checkpoint", state, world))

    regions["Overworld above Patrol Cave"].connect(
        connecting_region=regions["Upper Overworld"],
        rule=lambda state: has_ladder("Ladders near Patrol Cave", state, world)
        or has_ice_grapple_logic(True, state, world))
    regions["Upper Overworld"].connect(
        connecting_region=regions["Overworld above Patrol Cave"],
        rule=lambda state: has_ladder("Ladders near Patrol Cave", state, world)
        or state.has(grapple, player))

    regions["Upper Overworld"].connect(
        connecting_region=regions["Overworld above Quarry Entrance"],
        rule=lambda state: state.has_any({grapple, laurels}, player))
    regions["Overworld above Quarry Entrance"].connect(
        connecting_region=regions["Upper Overworld"],
        rule=lambda state: state.has_any({grapple, laurels}, player))

    regions["Upper Overworld"].connect(
        connecting_region=regions["Overworld after Temple Rafters"],
        rule=lambda state: has_ladder("Ladder near Temple Rafters", state, world))
    regions["Overworld after Temple Rafters"].connect(
        connecting_region=regions["Upper Overworld"],
        rule=lambda state: has_ladder("Ladder near Temple Rafters", state, world)
        or has_ice_grapple_logic(True, state, world))

    regions["Overworld above Quarry Entrance"].connect(
        connecting_region=regions["Overworld"],
        rule=lambda state: has_ladder("Ladders near Dark Tomb", state, world))
    regions["Overworld"].connect(
        connecting_region=regions["Overworld above Quarry Entrance"],
        rule=lambda state: has_ladder("Ladders near Dark Tomb", state, world))

    regions["Overworld"].connect(
        connecting_region=regions["Overworld after Envoy"],
        rule=lambda state: state.has_any({laurels, grapple}, player) 
        or state.has("Sword Upgrade", player, 4)
        or options.logic_rules)
    regions["Overworld after Envoy"].connect(
        connecting_region=regions["Overworld"],
        rule=lambda state: state.has_any({laurels, grapple}, player) 
        or state.has("Sword Upgrade", player, 4)
        or options.logic_rules)

    regions["Overworld after Envoy"].connect(
        connecting_region=regions["Overworld Quarry Entry"],
        rule=lambda state: has_ladder("Ladder to Quarry", state, world))
    regions["Overworld Quarry Entry"].connect(
        connecting_region=regions["Overworld after Envoy"],
        rule=lambda state: has_ladder("Ladder to Quarry", state, world))

    # ice grapple through the gate
    regions["Overworld"].connect(
        connecting_region=regions["Overworld Quarry Entry"],
        rule=lambda state: has_ice_grapple_logic(False, state, world))
    regions["Overworld Quarry Entry"].connect(
        connecting_region=regions["Overworld"],
        rule=lambda state: has_ice_grapple_logic(False, state, world))

    regions["Overworld"].connect(
        connecting_region=regions["Overworld Swamp Upper Entry"],
        rule=lambda state: state.has(laurels, player))
    regions["Overworld Swamp Upper Entry"].connect(
        connecting_region=regions["Overworld"],
        rule=lambda state: state.has(laurels, player))

    regions["Overworld"].connect(
        connecting_region=regions["Overworld Swamp Lower Entry"],
        rule=lambda state: has_ladder("Ladder to Swamp", state, world))
    regions["Overworld Swamp Lower Entry"].connect(
        connecting_region=regions["Overworld"],
        rule=lambda state: has_ladder("Ladder to Swamp", state, world))

    regions["East Overworld"].connect(
        connecting_region=regions["Overworld Special Shop Entry"],
        rule=lambda state: state.has(laurels, player))
    regions["Overworld Special Shop Entry"].connect(
        connecting_region=regions["East Overworld"],
        rule=lambda state: state.has(laurels, player))

    regions["Overworld"].connect(
        connecting_region=regions["Overworld Well Ladder"],
        rule=lambda state: has_ladder("Ladders in Well", state, world))
    regions["Overworld Well Ladder"].connect(
        connecting_region=regions["Overworld"],
        rule=lambda state: has_ladder("Ladders in Well", state, world))

    # nmg: can ice grapple through the door
    regions["Overworld"].connect(
        connecting_region=regions["Overworld Old House Door"],
        rule=lambda state: state.has(house_key, player)
        or has_ice_grapple_logic(False, state, world))

    # not including ice grapple through this because it's very tedious to get an enemy here
    regions["Overworld"].connect(
        connecting_region=regions["Overworld Southeast Cross Door"],
        rule=lambda state: has_ability(holy_cross, state, world))
    regions["Overworld Southeast Cross Door"].connect(
        connecting_region=regions["Overworld"],
        rule=lambda state: has_ability(holy_cross, state, world))

    # not including ice grapple through this because we're not including it on the other door
    regions["Overworld"].connect(
        connecting_region=regions["Overworld Fountain Cross Door"],
        rule=lambda state: has_ability(holy_cross, state, world))
    regions["Overworld Fountain Cross Door"].connect(
        connecting_region=regions["Overworld"])

    regions["Overworld"].connect(
        connecting_region=regions["Overworld Town Portal"],
        rule=lambda state: has_ability(prayer, state, world))
    regions["Overworld Town Portal"].connect(
        connecting_region=regions["Overworld"])

    regions["Overworld"].connect(
        connecting_region=regions["Overworld Spawn Portal"],
        rule=lambda state: has_ability(prayer, state, world))
    regions["Overworld Spawn Portal"].connect(
        connecting_region=regions["Overworld"])

    # nmg: ice grapple through temple door
    regions["Overworld"].connect(
        connecting_region=regions["Overworld Temple Door"],
        rule=lambda state: state.has_all({"Ring Eastern Bell", "Ring Western Bell"}, player)
        or has_ice_grapple_logic(False, state, world))

    regions["Overworld Temple Door"].connect(
        connecting_region=regions["Overworld above Patrol Cave"],
        rule=lambda state: state.has(grapple, player))

    regions["Overworld Tunnel Turret"].connect(
        connecting_region=regions["Overworld Beach"],
        rule=lambda state: has_ladder("Ladders in Overworld Town", state, world)
        or state.has(grapple, player))
    regions["Overworld Beach"].connect(
        connecting_region=regions["Overworld Tunnel Turret"],
        rule=lambda state: has_ladder("Ladders in Overworld Town", state, world)
        or has_ice_grapple_logic(True, state, world))

    regions["Overworld"].connect(
        connecting_region=regions["Overworld Tunnel Turret"],
        rule=lambda state: state.has(laurels, player)
        or has_ice_grapple_logic(True, state, world))
    regions["Overworld Tunnel Turret"].connect(
        connecting_region=regions["Overworld"],
        rule=lambda state: state.has_any({grapple, laurels}, player))

    # Overworld side areas
    regions["Old House Front"].connect(
        connecting_region=regions["Old House Back"])
    # nmg: laurels through the gate
    regions["Old House Back"].connect(
        connecting_region=regions["Old House Front"],
        rule=lambda state: state.has(laurels, player) and options.logic_rules)

    regions["Sealed Temple"].connect(
        connecting_region=regions["Sealed Temple Rafters"])
    regions["Sealed Temple Rafters"].connect(
        connecting_region=regions["Sealed Temple"],
        rule=lambda state: state.has(laurels, player))

    regions["Furnace Walking Path"].connect(
        connecting_region=regions["Furnace Ladder Area"],
        rule=lambda state: state.has(laurels, player))
    regions["Furnace Ladder Area"].connect(
        connecting_region=regions["Furnace Walking Path"],
        rule=lambda state: state.has(laurels, player))

    regions["Furnace Walking Path"].connect(
        connecting_region=regions["Furnace Fuse"],
        rule=lambda state: state.has(laurels, player))
    regions["Furnace Fuse"].connect(
        connecting_region=regions["Furnace Walking Path"],
        rule=lambda state: state.has(laurels, player))

    regions["Furnace Fuse"].connect(
        connecting_region=regions["Furnace Ladder Area"],
        rule=lambda state: state.has(laurels, player))
    regions["Furnace Ladder Area"].connect(
        connecting_region=regions["Furnace Fuse"],
        rule=lambda state: state.has(laurels, player))

    regions["Hourglass Cave"].connect(
        connecting_region=regions["Hourglass Cave Tower"],
        rule=lambda state: has_ladder("Ladders in Hourglass Cave", state, world))

    # East Forest
    regions["Forest Belltower Upper"].connect(
        connecting_region=regions["Forest Belltower Main"])

    regions["Forest Belltower Main"].connect(
        connecting_region=regions["Forest Belltower Lower"],
        rule=lambda state: has_ladder("Ladder to East Forest", state, world))

    # nmg: ice grapple up to dance fox spot, and vice versa
    regions["East Forest"].connect(
        connecting_region=regions["East Forest Dance Fox Spot"],
        rule=lambda state: state.has(laurels, player)
        or has_ice_grapple_logic(True, state, world))
    regions["East Forest Dance Fox Spot"].connect(
        connecting_region=regions["East Forest"],
        rule=lambda state: state.has(laurels, player)
        or has_ice_grapple_logic(True, state, world))

    regions["East Forest"].connect(
        connecting_region=regions["East Forest Portal"],
        rule=lambda state: has_ability(prayer, state, world))
    regions["East Forest Portal"].connect(
        connecting_region=regions["East Forest"])

    regions["East Forest"].connect(
        connecting_region=regions["Lower Forest"],
        rule=lambda state: has_ladder("Ladders to Lower Forest", state, world)
        or (state.has_all({grapple, fire_wand, ice_dagger}, player) and has_ability(icebolt, state, world)))
    regions["Lower Forest"].connect(
        connecting_region=regions["East Forest"],
        rule=lambda state: has_ladder("Ladders to Lower Forest", state, world))

    regions["Guard House 1 East"].connect(
        connecting_region=regions["Guard House 1 West"])
    regions["Guard House 1 West"].connect(
        connecting_region=regions["Guard House 1 East"],
        rule=lambda state: state.has(laurels, player))

    regions["Guard House 2 Upper"].connect(
        connecting_region=regions["Guard House 2 Lower"],
        rule=lambda state: has_ladder("Ladders to Lower Forest", state, world))
    regions["Guard House 2 Lower"].connect(
        connecting_region=regions["Guard House 2 Upper"],
        rule=lambda state: has_ladder("Ladders to Lower Forest", state, world))

    # nmg: ice grapple from upper grave path exit to the rest of it
    regions["Forest Grave Path Upper"].connect(
        connecting_region=regions["Forest Grave Path Main"],
        rule=lambda state: state.has(laurels, player)
        or has_ice_grapple_logic(True, state, world))
    regions["Forest Grave Path Main"].connect(
        connecting_region=regions["Forest Grave Path Upper"],
        rule=lambda state: state.has(laurels, player))

    regions["Forest Grave Path Main"].connect(
        connecting_region=regions["Forest Grave Path by Grave"])
    # nmg: ice grapple or laurels through the gate
    regions["Forest Grave Path by Grave"].connect(
        connecting_region=regions["Forest Grave Path Main"],
        rule=lambda state: has_ice_grapple_logic(False, state, world)
        or (state.has(laurels, player) and options.logic_rules))

    regions["Forest Grave Path by Grave"].connect(
        connecting_region=regions["Forest Hero's Grave"],
        rule=lambda state: has_ability(prayer, state, world))
    regions["Forest Hero's Grave"].connect(
        connecting_region=regions["Forest Grave Path by Grave"])

    # Beneath the Well and Dark Tomb
    regions["Beneath the Well Ladder Exit"].connect(
        connecting_region=regions["Beneath the Well Front"],
        rule=lambda state: has_ladder("Ladders in Well", state, world))
    regions["Beneath the Well Front"].connect(
        connecting_region=regions["Beneath the Well Ladder Exit"],
        rule=lambda state: has_ladder("Ladders in Well", state, world))

    regions["Beneath the Well Front"].connect(
        connecting_region=regions["Beneath the Well Main"],
        rule=lambda state: has_stick(state, player) or state.has(fire_wand, player))
    regions["Beneath the Well Main"].connect(
        connecting_region=regions["Beneath the Well Front"],
        rule=lambda state: has_stick(state, player) or state.has(fire_wand, player))

    regions["Beneath the Well Main"].connect(
        connecting_region=regions["Beneath the Well Back"],
        rule=lambda state: has_ladder("Ladders in Well", state, world))
    regions["Beneath the Well Back"].connect(
        connecting_region=regions["Beneath the Well Main"],
        rule=lambda state: has_ladder("Ladders in Well", state, world)
        and (has_stick(state, player) or state.has(fire_wand, player)))

    regions["Well Boss"].connect(
        connecting_region=regions["Dark Tomb Checkpoint"])
    # nmg: can laurels through the gate
    regions["Dark Tomb Checkpoint"].connect(
        connecting_region=regions["Well Boss"],
        rule=lambda state: state.has(laurels, player) and options.logic_rules)

    regions["Dark Tomb Entry Point"].connect(
        connecting_region=regions["Dark Tomb Upper"],
        rule=lambda state: has_lantern(state, world))
    regions["Dark Tomb Upper"].connect(
        connecting_region=regions["Dark Tomb Entry Point"])

    regions["Dark Tomb Upper"].connect(
        connecting_region=regions["Dark Tomb Main"],
        rule=lambda state: has_ladder("Ladder in Dark Tomb", state, world))
    regions["Dark Tomb Main"].connect(
        connecting_region=regions["Dark Tomb Upper"],
        rule=lambda state: has_ladder("Ladder in Dark Tomb", state, world))

    regions["Dark Tomb Main"].connect(
        connecting_region=regions["Dark Tomb Dark Exit"])
    regions["Dark Tomb Dark Exit"].connect(
        connecting_region=regions["Dark Tomb Main"],
        rule=lambda state: has_lantern(state, world))

    # West Garden
    regions["West Garden Laurels Exit Region"].connect(
        connecting_region=regions["West Garden"],
        rule=lambda state: state.has(laurels, player))
    regions["West Garden"].connect(
        connecting_region=regions["West Garden Laurels Exit Region"],
        rule=lambda state: state.has(laurels, player))

    regions["West Garden after Boss"].connect(
        connecting_region=regions["West Garden"],
        rule=lambda state: state.has(laurels, player))
    regions["West Garden"].connect(
        connecting_region=regions["West Garden after Boss"],
        rule=lambda state: state.has(laurels, player) or has_sword(state, player))

    regions["West Garden"].connect(
        connecting_region=regions["West Garden Hero's Grave Region"],
        rule=lambda state: has_ability(prayer, state, world))
    regions["West Garden Hero's Grave Region"].connect(
        connecting_region=regions["West Garden"])

    regions["West Garden Portal"].connect(
        connecting_region=regions["West Garden Portal Item"],
        rule=lambda state: state.has(laurels, player))
    regions["West Garden Portal Item"].connect(
        connecting_region=regions["West Garden Portal"],
        rule=lambda state: state.has(laurels, player) and has_ability(prayer, state, world))

    # nmg: can ice grapple to and from the item behind the magic dagger house
    regions["West Garden Portal Item"].connect(
        connecting_region=regions["West Garden"],
        rule=lambda state: has_ice_grapple_logic(True, state, world))
    regions["West Garden"].connect(
        connecting_region=regions["West Garden Portal Item"],
        rule=lambda state: has_ice_grapple_logic(True, state, world))

    # Atoll and Frog's Domain
    # nmg: ice grapple the bird below the portal
    regions["Ruined Atoll"].connect(
        connecting_region=regions["Ruined Atoll Lower Entry Area"],
        rule=lambda state: state.has(laurels, player)
        or has_ice_grapple_logic(True, state, world))
    regions["Ruined Atoll Lower Entry Area"].connect(
        connecting_region=regions["Ruined Atoll"],
        rule=lambda state: state.has(laurels, player) or state.has(grapple, player))

    regions["Ruined Atoll"].connect(
        connecting_region=regions["Ruined Atoll Ladder Tops"],
        rule=lambda state: has_ladder("Ladders in South Atoll", state, world))

    regions["Ruined Atoll"].connect(
        connecting_region=regions["Ruined Atoll Frog Mouth"],
        rule=lambda state: state.has(laurels, player) or state.has(grapple, player))
    regions["Ruined Atoll Frog Mouth"].connect(
        connecting_region=regions["Ruined Atoll"],
        rule=lambda state: state.has(laurels, player) or state.has(grapple, player))

    regions["Ruined Atoll"].connect(
        connecting_region=regions["Ruined Atoll Frog Eye"],
        rule=lambda state: has_ladder("Ladders to Frog's Domain", state, world))
    regions["Ruined Atoll Frog Eye"].connect(
        connecting_region=regions["Ruined Atoll"],
        rule=lambda state: has_ladder("Ladders to Frog's Domain", state, world))

    regions["Ruined Atoll"].connect(
        connecting_region=regions["Ruined Atoll Portal"],
        rule=lambda state: has_ability(prayer, state, world))
    regions["Ruined Atoll Portal"].connect(
        connecting_region=regions["Ruined Atoll"])

    regions["Ruined Atoll"].connect(
        connecting_region=regions["Ruined Atoll Statue"],
        rule=lambda state: has_ability(prayer, state, world)
        and has_ladder("Ladders in South Atoll", state, world))
    regions["Ruined Atoll Statue"].connect(
        connecting_region=regions["Ruined Atoll"])

    regions["Frog Stairs Eye Exit"].connect(
        connecting_region=regions["Frog Stairs Upper"],
        rule=lambda state: has_ladder("Ladders to Frog's Domain", state, world))
    regions["Frog Stairs Upper"].connect(
        connecting_region=regions["Frog Stairs Eye Exit"],
        rule=lambda state: has_ladder("Ladders to Frog's Domain", state, world))

    regions["Frog Stairs Upper"].connect(
        connecting_region=regions["Frog Stairs Lower"],
        rule=lambda state: has_ladder("Ladders to Frog's Domain", state, world))
    regions["Frog Stairs Lower"].connect(
        connecting_region=regions["Frog Stairs Upper"],
        rule=lambda state: has_ladder("Ladders to Frog's Domain", state, world))

    regions["Frog Stairs Lower"].connect(
        connecting_region=regions["Frog Stairs to Frog's Domain"],
        rule=lambda state: has_ladder("Ladders to Frog's Domain", state, world))
    regions["Frog Stairs to Frog's Domain"].connect(
        connecting_region=regions["Frog Stairs Lower"],
        rule=lambda state: has_ladder("Ladders to Frog's Domain", state, world))

    regions["Frog's Domain Entry"].connect(
        connecting_region=regions["Frog's Domain"],
        rule=lambda state: has_ladder("Ladders to Frog's Domain", state, world))

    regions["Frog's Domain"].connect(
        connecting_region=regions["Frog's Domain Back"],
        rule=lambda state: state.has(grapple, player))

    # Library
    regions["Library Exterior Tree Region"].connect(
        connecting_region=regions["Library Exterior Ladder Region"],
        rule=lambda state: state.has_any({grapple, laurels}, player)
        and has_ladder("Ladders in Library", state, world))
    regions["Library Exterior Ladder Region"].connect(
        connecting_region=regions["Library Exterior Tree Region"],
        rule=lambda state: has_ability(prayer, state, world)
        and ((state.has(laurels, player) and has_ladder("Ladders in Library", state, world))
             or state.has(grapple, player)))

    regions["Library Hall Bookshelf"].connect(
        connecting_region=regions["Library Hall"],
        rule=lambda state: has_ladder("Ladders in Library", state, world))
    regions["Library Hall"].connect(
        connecting_region=regions["Library Hall Bookshelf"],
        rule=lambda state: has_ladder("Ladders in Library", state, world))

    regions["Library Hall"].connect(
        connecting_region=regions["Library Hero's Grave Region"],
        rule=lambda state: has_ability(prayer, state, world))
    regions["Library Hero's Grave Region"].connect(
        connecting_region=regions["Library Hall"])

    regions["Library Hall to Rotunda"].connect(
        connecting_region=regions["Library Hall"],
        rule=lambda state: has_ladder("Ladders in Library", state, world))
    regions["Library Hall"].connect(
        connecting_region=regions["Library Hall to Rotunda"],
        rule=lambda state: has_ladder("Ladders in Library", state, world))

    regions["Library Rotunda to Hall"].connect(
        connecting_region=regions["Library Rotunda"],
        rule=lambda state: has_ladder("Ladders in Library", state, world))
    regions["Library Rotunda"].connect(
        connecting_region=regions["Library Rotunda to Hall"],
        rule=lambda state: has_ladder("Ladders in Library", state, world))

    regions["Library Rotunda"].connect(
        connecting_region=regions["Library Rotunda to Lab"],
        rule=lambda state: has_ladder("Ladders in Library", state, world))
    regions["Library Rotunda to Lab"].connect(
        connecting_region=regions["Library Rotunda"],
        rule=lambda state: has_ladder("Ladders in Library", state, world))

    regions["Library Lab Lower"].connect(
        connecting_region=regions["Library Lab"],
        rule=lambda state: state.has_any({grapple, laurels}, player)
        and has_ladder("Ladders in Library", state, world))
    regions["Library Lab"].connect(
        connecting_region=regions["Library Lab Lower"],
        rule=lambda state: state.has(laurels, player)
        and has_ladder("Ladders in Library", state, world))

    regions["Library Lab"].connect(
        connecting_region=regions["Library Portal"],
        rule=lambda state: has_ability(prayer, state, world)
        and has_ladder("Ladders in Library", state, world))
    regions["Library Portal"].connect(
        connecting_region=regions["Library Lab"],
        rule=lambda state: has_ladder("Ladders in Library", state, world)
        or state.has(laurels, player))

    regions["Library Lab"].connect(
        connecting_region=regions["Library Lab to Librarian"],
        rule=lambda state: has_ladder("Ladders in Library", state, world))
    regions["Library Lab to Librarian"].connect(
        connecting_region=regions["Library Lab"],
        rule=lambda state: has_ladder("Ladders in Library", state, world))

    # Eastern Vault Fortress
    regions["Fortress Exterior from East Forest"].connect(
        connecting_region=regions["Fortress Exterior from Overworld"],
        rule=lambda state: state.has(laurels, player) or state.has(grapple, player))
    regions["Fortress Exterior from Overworld"].connect(
        connecting_region=regions["Fortress Exterior from East Forest"],
        rule=lambda state: state.has(laurels, player))

    regions["Fortress Exterior near cave"].connect(
        connecting_region=regions["Fortress Exterior from Overworld"],
        rule=lambda state: state.has(laurels, player))
    regions["Fortress Exterior from Overworld"].connect(
        connecting_region=regions["Fortress Exterior near cave"],
        rule=lambda state: state.has(laurels, player) or has_ability(prayer, state, world))

    regions["Fortress Exterior near cave"].connect(
        connecting_region=regions["Beneath the Vault Entry"],
        rule=lambda state: has_ladder("Ladder to Beneath the Vault", state, world))
    regions["Beneath the Vault Entry"].connect(
        connecting_region=regions["Fortress Exterior near cave"],
        rule=lambda state: has_ladder("Ladder to Beneath the Vault", state, world))

    regions["Fortress Courtyard"].connect(
        connecting_region=regions["Fortress Exterior from Overworld"],
        rule=lambda state: state.has(laurels, player))
    # nmg: can ice grapple an enemy in the courtyard
    regions["Fortress Exterior from Overworld"].connect(
        connecting_region=regions["Fortress Courtyard"],
        rule=lambda state: state.has(laurels, player)
        or has_ice_grapple_logic(True, state, world))

    regions["Fortress Courtyard Upper"].connect(
        connecting_region=regions["Fortress Courtyard"])
    # nmg: can ice grapple to the upper ledge
    regions["Fortress Courtyard"].connect(
        connecting_region=regions["Fortress Courtyard Upper"],
        rule=lambda state: has_ice_grapple_logic(True, state, world))

    regions["Fortress Courtyard Upper"].connect(
        connecting_region=regions["Fortress Exterior from Overworld"])

    regions["Beneath the Vault Ladder Exit"].connect(
        connecting_region=regions["Beneath the Vault Main"],
        rule=lambda state: has_ladder("Ladder to Beneath the Vault", state, world)
        and has_lantern(state, world))
    regions["Beneath the Vault Main"].connect(
        connecting_region=regions["Beneath the Vault Ladder Exit"],
        rule=lambda state: has_ladder("Ladder to Beneath the Vault", state, world))

    regions["Beneath the Vault Main"].connect(
        connecting_region=regions["Beneath the Vault Back"])
    regions["Beneath the Vault Back"].connect(
        connecting_region=regions["Beneath the Vault Main"],
        rule=lambda state: has_lantern(state, world))

    regions["Fortress East Shortcut Upper"].connect(
        connecting_region=regions["Fortress East Shortcut Lower"])
    # nmg: can ice grapple upwards
    regions["Fortress East Shortcut Lower"].connect(
        connecting_region=regions["Fortress East Shortcut Upper"],
        rule=lambda state: has_ice_grapple_logic(True, state, world))

    # nmg: ice grapple through the big gold door, can do it both ways
    regions["Eastern Vault Fortress"].connect(
        connecting_region=regions["Eastern Vault Fortress Gold Door"],
        rule=lambda state: state.has_all({"Activate Eastern Vault West Fuses",
                                          "Activate Eastern Vault East Fuse"}, player)
        or has_ice_grapple_logic(False, state, world))
    regions["Eastern Vault Fortress Gold Door"].connect(
        connecting_region=regions["Eastern Vault Fortress"],
        rule=lambda state: has_ice_grapple_logic(True, state, world))

    regions["Fortress Grave Path"].connect(
        connecting_region=regions["Fortress Grave Path Dusty Entrance Region"],
        rule=lambda state: state.has(laurels, player))
    regions["Fortress Grave Path Dusty Entrance Region"].connect(
        connecting_region=regions["Fortress Grave Path"],
        rule=lambda state: state.has(laurels, player))

    regions["Fortress Grave Path"].connect(
        connecting_region=regions["Fortress Hero's Grave Region"],
        rule=lambda state: has_ability(prayer, state, world))
    regions["Fortress Hero's Grave Region"].connect(
        connecting_region=regions["Fortress Grave Path"])

    # nmg: ice grapple from upper grave path to lower
    regions["Fortress Grave Path Upper"].connect(
        connecting_region=regions["Fortress Grave Path"],
        rule=lambda state: has_ice_grapple_logic(True, state, world))

    regions["Fortress Arena"].connect(
        connecting_region=regions["Fortress Arena Portal"],
        rule=lambda state: state.has("Activate Eastern Vault West Fuses", player))
    regions["Fortress Arena Portal"].connect(
        connecting_region=regions["Fortress Arena"])

    # Quarry
    regions["Lower Mountain"].connect(
        connecting_region=regions["Lower Mountain Stairs"],
        rule=lambda state: has_ability(holy_cross, state, world))
    regions["Lower Mountain Stairs"].connect(
        connecting_region=regions["Lower Mountain"],
        rule=lambda state: has_ability(holy_cross, state, world))

    regions["Quarry Entry"].connect(
        connecting_region=regions["Quarry Portal"],
        rule=lambda state: state.has("Activate Quarry Fuse", player))
    regions["Quarry Portal"].connect(
        connecting_region=regions["Quarry Entry"])

    regions["Quarry Entry"].connect(
        connecting_region=regions["Quarry"],
        rule=lambda state: state.has(fire_wand, player) or has_sword(state, player))
    regions["Quarry"].connect(
        connecting_region=regions["Quarry Entry"])

    regions["Quarry Back"].connect(
        connecting_region=regions["Quarry"],
        rule=lambda state: state.has(fire_wand, player) or has_sword(state, player))
    regions["Quarry"].connect(
        connecting_region=regions["Quarry Back"])

    regions["Quarry Monastery Entry"].connect(
        connecting_region=regions["Quarry"],
        rule=lambda state: state.has(fire_wand, player) or has_sword(state, player))
    regions["Quarry"].connect(
        connecting_region=regions["Quarry Monastery Entry"])

    regions["Quarry Monastery Entry"].connect(
        connecting_region=regions["Quarry Back"],
        rule=lambda state: state.has(laurels, player))
    regions["Quarry Back"].connect(
        connecting_region=regions["Quarry Monastery Entry"],
        rule=lambda state: state.has(laurels, player))

    regions["Monastery Rope"].connect(
        connecting_region=regions["Quarry Back"])

    regions["Quarry"].connect(
        connecting_region=regions["Lower Quarry"],
        rule=lambda state: has_mask(state, world))

    # need the ladder, or you can ice grapple down in nmg
    regions["Lower Quarry"].connect(
        connecting_region=regions["Even Lower Quarry"],
        rule=lambda state: has_ladder("Ladders in Lower Quarry", state, world)
        or has_ice_grapple_logic(True, state, world))

    # nmg: bring a scav over, then ice grapple through the door, only with ER on to avoid soft lock
    regions["Even Lower Quarry"].connect(
        connecting_region=regions["Lower Quarry Zig Door"],
        rule=lambda state: state.has("Activate Quarry Fuse", player)
        or (has_ice_grapple_logic(False, state, world) and options.entrance_rando))

    # nmg: use ice grapple to get from the beginning of Quarry to the door without really needing mask only with ER on
    regions["Quarry"].connect(
        connecting_region=regions["Lower Quarry Zig Door"],
        rule=lambda state: has_ice_grapple_logic(True, state, world) and options.entrance_rando)

    regions["Monastery Front"].connect(
        connecting_region=regions["Monastery Back"])
    # nmg: can laurels through the gate
    regions["Monastery Back"].connect(
        connecting_region=regions["Monastery Front"],
        rule=lambda state: state.has(laurels, player) and options.logic_rules)

    regions["Monastery Back"].connect(
        connecting_region=regions["Monastery Hero's Grave Region"],
        rule=lambda state: has_ability(prayer, state, world))
    regions["Monastery Hero's Grave Region"].connect(
        connecting_region=regions["Monastery Back"])

    # Ziggurat
    regions["Rooted Ziggurat Upper Entry"].connect(
        connecting_region=regions["Rooted Ziggurat Upper Front"])

    regions["Rooted Ziggurat Upper Front"].connect(
        connecting_region=regions["Rooted Ziggurat Upper Back"],
        rule=lambda state: state.has(laurels, player) or has_sword(state, player))
    regions["Rooted Ziggurat Upper Back"].connect(
        connecting_region=regions["Rooted Ziggurat Upper Front"],
        rule=lambda state: state.has(laurels, player))

    regions["Rooted Ziggurat Middle Top"].connect(
        connecting_region=regions["Rooted Ziggurat Middle Bottom"])

    regions["Rooted Ziggurat Lower Front"].connect(
        connecting_region=regions["Rooted Ziggurat Lower Back"],
        rule=lambda state: state.has(laurels, player)
        or (has_sword(state, player) and has_ability(prayer, state, world)))
    # unrestricted: use ladder storage to get to the front, get hit by one of the many enemies
    # nmg: can ice grapple on the voidlings to the double admin fight, still need to pray at the fuse
    regions["Rooted Ziggurat Lower Back"].connect(
        connecting_region=regions["Rooted Ziggurat Lower Front"],
        rule=lambda state: ((state.has(laurels, player) or has_ice_grapple_logic(True, state, world))
                            and has_ability(prayer, state, world)
                            and has_sword(state, player))
        or can_ladder_storage(state, world))

    regions["Rooted Ziggurat Lower Back"].connect(
        connecting_region=regions["Rooted Ziggurat Portal Room Entrance"],
        rule=lambda state: has_ability(prayer, state, world))
    regions["Rooted Ziggurat Portal Room Entrance"].connect(
        connecting_region=regions["Rooted Ziggurat Lower Back"])

    regions["Zig Skip Exit"].connect(
        connecting_region=regions["Rooted Ziggurat Lower Front"])

    regions["Rooted Ziggurat Portal"].connect(
        connecting_region=regions["Rooted Ziggurat Portal Room Exit"],
        rule=lambda state: state.has("Activate Ziggurat Fuse", player))
    regions["Rooted Ziggurat Portal Room Exit"].connect(
        connecting_region=regions["Rooted Ziggurat Portal"],
        rule=lambda state: has_ability(prayer, state, world))

    # Swamp and Cathedral
    regions["Swamp Front"].connect(
        connecting_region=regions["Swamp Mid"],
        rule=lambda state: has_ladder("Ladders in Swamp", state, world)
        or state.has(laurels, player)
        or has_ice_grapple_logic(False, state, world))  # nmg: ice grapple through gate
    regions["Swamp Mid"].connect(
        connecting_region=regions["Swamp Front"],
        rule=lambda state: has_ladder("Ladders in Swamp", state, world)
        or state.has(laurels, player)
        or has_ice_grapple_logic(False, state, world))  # nmg: ice grapple through gate

    # nmg: ice grapple through cathedral door, can do it both ways
    regions["Swamp Mid"].connect(
        connecting_region=regions["Swamp to Cathedral Main Entrance Region"],
        rule=lambda state: (has_ability(prayer, state, world) and state.has(laurels, player))
        or has_ice_grapple_logic(False, state, world))
    regions["Swamp to Cathedral Main Entrance Region"].connect(
        connecting_region=regions["Swamp Mid"],
        rule=lambda state: has_ice_grapple_logic(False, state, world))

    regions["Swamp Mid"].connect(
        connecting_region=regions["Swamp Ledge under Cathedral Door"],
        rule=lambda state: has_ladder("Ladders in Swamp", state, world))
    regions["Swamp Ledge under Cathedral Door"].connect(
        connecting_region=regions["Swamp Mid"],
        rule=lambda state: has_ladder("Ladders in Swamp", state, world)
        or has_ice_grapple_logic(True, state, world))  # nmg: ice grapple the enemy at door

    regions["Swamp Ledge under Cathedral Door"].connect(
        connecting_region=regions["Swamp to Cathedral Treasure Room"],
        rule=lambda state: has_ability(holy_cross, state, world))
    regions["Swamp to Cathedral Treasure Room"].connect(
        connecting_region=regions["Swamp Ledge under Cathedral Door"])

    regions["Back of Swamp"].connect(
        connecting_region=regions["Back of Swamp Laurels Area"],
        rule=lambda state: state.has(laurels, player))
    regions["Back of Swamp Laurels Area"].connect(
        connecting_region=regions["Back of Swamp"],
        rule=lambda state: state.has(laurels, player))

    # nmg: can ice grapple down while you're on the pillars
    regions["Back of Swamp Laurels Area"].connect(
        connecting_region=regions["Swamp Mid"],
        rule=lambda state: state.has(laurels, player)
        and has_ice_grapple_logic(True, state, world))

    regions["Back of Swamp"].connect(
        connecting_region=regions["Swamp Hero's Grave Region"],
        rule=lambda state: has_ability(prayer, state, world))
    regions["Swamp Hero's Grave Region"].connect(
        connecting_region=regions["Back of Swamp"])

    regions["Cathedral Gauntlet Checkpoint"].connect(
        connecting_region=regions["Cathedral Gauntlet"])

    regions["Cathedral Gauntlet"].connect(
        connecting_region=regions["Cathedral Gauntlet Exit"],
        rule=lambda state: state.has(laurels, player))
    regions["Cathedral Gauntlet Exit"].connect(
        connecting_region=regions["Cathedral Gauntlet"],
        rule=lambda state: state.has(laurels, player))

    # Far Shore
    regions["Far Shore"].connect(
        connecting_region=regions["Far Shore to Spawn Region"],
        rule=lambda state: state.has(laurels, player))
    regions["Far Shore to Spawn Region"].connect(
        connecting_region=regions["Far Shore"],
        rule=lambda state: state.has(laurels, player))

    regions["Far Shore"].connect(
        connecting_region=regions["Far Shore to East Forest Region"],
        rule=lambda state: state.has(laurels, player))
    regions["Far Shore to East Forest Region"].connect(
        connecting_region=regions["Far Shore"],
        rule=lambda state: state.has(laurels, player))

    regions["Far Shore"].connect(
        connecting_region=regions["Far Shore to West Garden Region"],
        rule=lambda state: state.has("Activate West Garden Fuse", player))
    regions["Far Shore to West Garden Region"].connect(
        connecting_region=regions["Far Shore"])

    regions["Far Shore"].connect(
        connecting_region=regions["Far Shore to Quarry Region"],
        rule=lambda state: state.has("Activate Quarry Fuse", player))
    regions["Far Shore to Quarry Region"].connect(
        connecting_region=regions["Far Shore"])

    regions["Far Shore"].connect(
        connecting_region=regions["Far Shore to Fortress Region"],
        rule=lambda state: state.has("Activate Eastern Vault West Fuses", player))
    regions["Far Shore to Fortress Region"].connect(
        connecting_region=regions["Far Shore"])

    regions["Far Shore"].connect(
        connecting_region=regions["Far Shore to Library Region"],
        rule=lambda state: state.has("Activate Library Fuse", player))
    regions["Far Shore to Library Region"].connect(
        connecting_region=regions["Far Shore"])

    # Misc
    regions["Spirit Arena"].connect(
        connecting_region=regions["Spirit Arena Victory"],
        rule=lambda state: (state.has(gold_hexagon, player, world.options.hexagon_goal.value) if
                            world.options.hexagon_quest else
                            state.has_all({red_hexagon, green_hexagon, blue_hexagon, "Unseal the Heir"}, player)))

    # connecting the regions portals are in to other portals you can access via ladder storage
    # using has_stick instead of can_ladder_storage since it's already checking the logic rules
    if options.logic_rules == "unrestricted":
        def get_portal_info(portal_sd: str) -> Tuple[str, str]:
            for portal1, portal2 in portal_pairs.items():
                if portal1.scene_destination() == portal_sd:
                    return portal1.name, portal2.region
                if portal2.scene_destination() == portal_sd:
                    return portal2.name, portal1.region
            raise Exception("no matches found in get_paired_region")

        ladder_storages: List[Tuple[str, str, Set[str]]] = [
            # LS from Overworld main
            # The upper Swamp entrance
            ("Overworld", "Overworld Redux, Swamp Redux 2_wall",
             {"Ladders near Weathervane", "Ladder to Swamp", "Ladders in Overworld Town"}),
            # Upper atoll entrance
            ("Overworld", "Overworld Redux, Atoll Redux_upper",
             {"Ladders near Weathervane", "Ladder to Swamp", "Ladders in Overworld Town"}),
            # Furnace entrance, next to the sign that leads to West Garden
            ("Overworld", "Overworld Redux, Furnace_gyro_west",
             {"Ladders near Weathervane", "Ladder to Swamp", "Ladders in Overworld Town"}),
            # Upper West Garden entry, by the belltower
            ("Overworld", "Overworld Redux, Archipelagos Redux_upper",
                {"Ladders near Weathervane", "Ladder to Swamp", "Ladders in Overworld Town"}),
            # Ruined Passage
            ("Overworld", "Overworld Redux, Ruins Passage_east",
                {"Ladders near Weathervane", "Ladder to Swamp", "Ladders in Overworld Town"}),
            # Well rail, west side. Can ls in town, get extra height by going over the portal pad
            ("Overworld", "Overworld Redux, Sewer_west_aqueduct",
                {"Ladders near Weathervane", "Ladder to Swamp", "Ladders in Overworld Town", "Ladder to Quarry"}),
            # Well rail, east side. Need some height from the temple stairs
            ("Overworld", "Overworld Redux, Furnace_gyro_upper_north",
                {"Ladders near Weathervane", "Ladder to Swamp", "Ladders in Overworld Town", "Ladder to Quarry"}),
            # Quarry entry
            ("Overworld", "Overworld Redux, Darkwoods Tunnel_",
                {"Ladders near Weathervane", "Ladder to Swamp", "Ladders in Overworld Town", "Ladders in Well"}),
            # East Forest entry
            ("Overworld", "Overworld Redux, Forest Belltower_",
                {"Ladders near Weathervane", "Ladder to Swamp", "Ladders in Overworld Town", "Ladders in Well",
                 "Ladders near Patrol Cave", "Ladder to Quarry", "Ladders near Dark Tomb"}),
            # Fortress entry
            ("Overworld", "Overworld Redux, Fortress Courtyard_",
                {"Ladders near Weathervane", "Ladder to Swamp", "Ladders in Overworld Town", "Ladders in Well",
                 "Ladders near Patrol Cave", "Ladder to Quarry", "Ladders near Dark Tomb"}),
            # Patrol Cave entry
            ("Overworld", "Overworld Redux, PatrolCave_",
                {"Ladders near Weathervane", "Ladder to Swamp", "Ladders in Overworld Town", "Ladders in Well",
                 "Ladders near Overworld Checkpoint", "Ladder to Quarry", "Ladders near Dark Tomb"}),
            # Special Shop entry, excluded in non-ER due to soft lock potential
            ("Overworld", "Overworld Redux, ShopSpecial_",
                {"Ladders near Weathervane", "Ladder to Swamp", "Ladders in Overworld Town", "Ladders in Well",
                 "Ladders near Overworld Checkpoint", "Ladders near Patrol Cave", "Ladder to Quarry",
                 "Ladders near Dark Tomb"}),
            # Temple Rafters, excluded in non-ER + ladder rando due to soft lock potential
            ("Overworld", "Overworld Redux, Temple_rafters",
                {"Ladders near Weathervane", "Ladder to Swamp", "Ladders in Overworld Town", "Ladders in Well",
                 "Ladders near Overworld Checkpoint", "Ladders near Patrol Cave", "Ladder to Quarry",
                 "Ladders near Dark Tomb"}),
            # Spot above the Quarry entrance,
            # only gets you to the mountain stairs
            ("Overworld above Quarry Entrance", "Overworld Redux, Mountain_",
                {"Ladders near Dark Tomb"}),

            # LS from the Overworld Beach
            # West Garden entry by the Furnace
            ("Overworld Beach", "Overworld Redux, Archipelagos Redux_lower",
                {"Ladders in Overworld Town", "Ladder to Ruined Atoll"}),
            # West Garden laurels entry
            ("Overworld Beach", "Overworld Redux, Archipelagos Redux_lowest",
                {"Ladders in Overworld Town", "Ladder to Ruined Atoll"}),
            # Swamp lower entrance
            ("Overworld Beach", "Overworld Redux, Swamp Redux 2_conduit",
                {"Ladders in Overworld Town", "Ladder to Ruined Atoll"}),
            # Rotating Lights entrance
            ("Overworld Beach", "Overworld Redux, Overworld Cave_",
                {"Ladders in Overworld Town", "Ladder to Ruined Atoll"}),
            # Swamp upper entrance
            ("Overworld Beach", "Overworld Redux, Swamp Redux 2_wall",
                {"Ladder to Ruined Atoll"}),
            # Furnace entrance, next to the sign that leads to West Garden
            ("Overworld Beach", "Overworld Redux, Furnace_gyro_west",
                {"Ladder to Ruined Atoll"}),
            # Upper West Garden entry, by the belltower
            ("Overworld Beach", "Overworld Redux, Archipelagos Redux_upper",
                {"Ladder to Ruined Atoll"}),
            # Ruined Passage
            ("Overworld Beach", "Overworld Redux, Ruins Passage_east",
                {"Ladder to Ruined Atoll"}),
            # Well rail, west side. Can ls in town, get extra height by going over the portal pad
            ("Overworld Beach", "Overworld Redux, Sewer_west_aqueduct",
                {"Ladder to Ruined Atoll"}),
            # Well rail, east side. Need some height from the temple stairs
            ("Overworld Beach", "Overworld Redux, Furnace_gyro_upper_north",
                {"Ladder to Ruined Atoll"}),
            # Quarry entry
            ("Overworld Beach", "Overworld Redux, Darkwoods Tunnel_",
                {"Ladder to Ruined Atoll"}),

            # LS from that low spot where you normally walk to swamp
            # Only has low ones you can't get to from main Overworld
            # West Garden main entry from swamp ladder
            ("Overworld Swamp Lower Entry", "Overworld Redux, Archipelagos Redux_lower",
                {"Ladder to Swamp"}),
            # Maze Cave entry from swamp ladder
            ("Overworld Swamp Lower Entry", "Overworld Redux, Maze Room_",
                {"Ladder to Swamp"}),
            # Hourglass Cave entry from swamp ladder
            ("Overworld Swamp Lower Entry", "Overworld Redux, Town Basement_beach",
                {"Ladder to Swamp"}),
            # Lower Atoll entry from swamp ladder
            ("Overworld Swamp Lower Entry", "Overworld Redux, Atoll Redux_lower",
                {"Ladder to Swamp"}),
            # Lowest West Garden entry from swamp ladder
            ("Overworld Swamp Lower Entry", "Overworld Redux, Archipelagos Redux_lowest",
                {"Ladder to Swamp"}),

            # from the ladders by the belltower
            # Ruined Passage
            ("Overworld to West Garden Upper", "Overworld Redux, Ruins Passage_east",
                {"Ladders to West Bell"}),
            # Well rail, west side. Can ls in town, get extra height by going over the portal pad
            ("Overworld to West Garden Upper", "Overworld Redux, Sewer_west_aqueduct",
                {"Ladders to West Bell"}),
            # Well rail, east side. Need some height from the temple stairs
            ("Overworld to West Garden Upper", "Overworld Redux, Furnace_gyro_upper_north",
                {"Ladders to West Bell"}),
            # Quarry entry
            ("Overworld to West Garden Upper", "Overworld Redux, Darkwoods Tunnel_",
                {"Ladders to West Bell"}),
            # East Forest entry
            ("Overworld to West Garden Upper", "Overworld Redux, Forest Belltower_",
                {"Ladders to West Bell"}),
            # Fortress entry
            ("Overworld to West Garden Upper", "Overworld Redux, Fortress Courtyard_",
                {"Ladders to West Bell"}),
            # Patrol Cave entry
            ("Overworld to West Garden Upper", "Overworld Redux, PatrolCave_",
                {"Ladders to West Bell"}),
            # Special Shop entry, excluded in non-ER due to soft lock potential
            ("Overworld to West Garden Upper", "Overworld Redux, ShopSpecial_",
                {"Ladders to West Bell"}),
            # Temple Rafters, excluded in non-ER and ladder rando due to soft lock potential
            ("Overworld to West Garden Upper", "Overworld Redux, Temple_rafters",
                {"Ladders to West Bell"}),

            # In the furnace
            # Furnace ladder to the fuse entrance
            ("Furnace Ladder Area", "Furnace, Overworld Redux_gyro_upper_north", set()),
            # Furnace ladder to Dark Tomb
            ("Furnace Ladder Area", "Furnace, Crypt Redux_", set()),
            # Furnace ladder to the West Garden connector
            ("Furnace Ladder Area", "Furnace, Overworld Redux_gyro_west", set()),

            # West Garden
            # exit after Garden Knight
            ("West Garden", "Archipelagos Redux, Overworld Redux_upper", set()),
            # West Garden laurels exit
            ("West Garden", "Archipelagos Redux, Overworld Redux_lowest", set()),

            # Atoll, use the little ladder you fix at the beginning
            ("Ruined Atoll", "Atoll Redux, Overworld Redux_lower", set()),
            ("Ruined Atoll", "Atoll Redux, Frog Stairs_mouth", set()),
            ("Ruined Atoll", "Atoll Redux, Frog Stairs_eye", set()),

            # East Forest
            # Entrance by the dancing fox holy cross spot
            ("East Forest", "East Forest Redux, East Forest Redux Laddercave_upper", set()),

            # From the west side of Guard House 1 to the east side
            ("Guard House 1 West", "East Forest Redux Laddercave, East Forest Redux_gate", set()),
            ("Guard House 1 West", "East Forest Redux Laddercave, Forest Boss Room_", set()),

            # Upper exit from the Forest Grave Path, use LS at the ladder by the gate switch
            ("Forest Grave Path Main", "Sword Access, East Forest Redux_upper", set()),

            # Fortress Exterior
            # shop, ls at the ladder by the telescope
            ("Fortress Exterior from Overworld", "Fortress Courtyard, Shop_", set()),
            # Fortress main entry and grave path lower entry, ls at the ladder by the telescope
            ("Fortress Exterior from Overworld", "Fortress Courtyard, Fortress Main_Big Door", set()),
            ("Fortress Exterior from Overworld", "Fortress Courtyard, Fortress Reliquary_Lower", set()),
            # Upper exits from the courtyard. Use the ramp in the courtyard, then the blocks north of the first fuse
            ("Fortress Exterior from Overworld", "Fortress Courtyard, Fortress Reliquary_Upper", set()),
            ("Fortress Exterior from Overworld", "Fortress Courtyard, Fortress East_", set()),

            # same as above, except from the east side of the area
            ("Fortress Exterior from East Forest", "Fortress Courtyard, Overworld Redux_", set()),
            ("Fortress Exterior from East Forest", "Fortress Courtyard, Shop_", set()),
            ("Fortress Exterior from East Forest", "Fortress Courtyard, Fortress Main_Big Door", set()),
            ("Fortress Exterior from East Forest", "Fortress Courtyard, Fortress Reliquary_Lower", set()),
            ("Fortress Exterior from East Forest", "Fortress Courtyard, Fortress Reliquary_Upper", set()),
            ("Fortress Exterior from East Forest", "Fortress Courtyard, Fortress East_", set()),

            # same as above, except from the Beneath the Vault entrance ladder
            ("Fortress Exterior near cave", "Fortress Courtyard, Overworld Redux_",
             {"Ladder to Beneath the Vault"}),
            ("Fortress Exterior near cave", "Fortress Courtyard, Fortress Main_Big Door",
             {"Ladder to Beneath the Vault"}),
            ("Fortress Exterior near cave", "Fortress Courtyard, Fortress Reliquary_Lower",
             {"Ladder to Beneath the Vault"}),
            ("Fortress Exterior near cave", "Fortress Courtyard, Fortress Reliquary_Upper",
             {"Ladder to Beneath the Vault"}),
            ("Fortress Exterior near cave", "Fortress Courtyard, Fortress East_",
             {"Ladder to Beneath the Vault"}),

            # ls at the ladder, need to gain a little height to get up the stairs
            # excluded in non-ER due to soft lock potential
            ("Lower Mountain", "Mountain, Mountaintop_", set()),

            # Where the rope is behind Monastery. Connecting here since, if you have this region, you don't need a sword
            ("Quarry Monastery Entry", "Quarry Redux, Monastery_back", set()),

            # Swamp to Gauntlet
            ("Swamp Mid", "Swamp Redux 2, Cathedral Arena_",
                {"Ladders in Swamp"}),
            # Swamp to Overworld upper
            ("Swamp Mid", "Swamp Redux 2, Overworld Redux_wall",
                {"Ladders in Swamp"}),
            # Ladder by the hero grave
            ("Back of Swamp", "Swamp Redux 2, Overworld Redux_conduit", set()),
            ("Back of Swamp", "Swamp Redux 2, Shop_", set()),
            # Need to put the cathedral HC code mid-flight
            ("Back of Swamp", "Swamp Redux 2, Cathedral Redux_secret", set()),
        ]

        for region_name, scene_dest, ladders in ladder_storages:
            portal_name, paired_region = get_portal_info(scene_dest)
            # this is the only exception, requiring holy cross as well
            if portal_name == "Swamp to Cathedral Secret Legend Room Entrance" and region_name == "Back of Swamp":
                regions[region_name].connect(
                    regions[paired_region],
                    name=portal_name + " (LS) " + region_name,
                    rule=lambda state: has_stick(state, player)
                    and has_ability(holy_cross, state, world)
                    and (has_ladder("Ladders in Swamp", state, world)
                         or has_ice_grapple_logic(True, state, world)
                         or not options.entrance_rando))
            # soft locked without this ladder
            elif portal_name == "West Garden Exit after Boss" and not options.entrance_rando:
                regions[region_name].connect(
                    regions[paired_region],
                    name=portal_name + " (LS) " + region_name,
                    rule=lambda state: has_stick(state, player)
                    and (state.has("Ladders to West Bell", player)))
            # soft locked unless you have either ladder. if you have laurels, you use the other Entrance
            elif portal_name in {"Furnace Exit towards West Garden", "Furnace Exit to Dark Tomb"} \
                    and not options.entrance_rando:
                regions[region_name].connect(
                    regions[paired_region],
                    name=portal_name + " (LS) " + region_name,
                    rule=lambda state: has_stick(state, player)
                    and state.has_any({"Ladder in Dark Tomb", "Ladders to West Bell"}, player))
            # soft locked for the same reasons as above
            elif portal_name in {"Entrance to Furnace near West Garden", "West Garden Entrance from Furnace"} \
                    and not options.entrance_rando:
                regions[region_name].connect(
                    regions[paired_region],
                    name=portal_name + " (LS) " + region_name,
                    rule=lambda state: has_stick(state, player) and state.has_any(ladders, player)
                    and state.has_any({"Ladder in Dark Tomb", "Ladders to West Bell"}, player))
            # soft locked if you can't get past garden knight backwards or up the belltower ladders
            elif portal_name == "West Garden Entrance near Belltower" and not options.entrance_rando:
                regions[region_name].connect(
                    regions[paired_region],
                    name=portal_name + " (LS) " + region_name,
                    rule=lambda state: has_stick(state, player) and state.has_any(ladders, player)
                    and state.has_any({"Ladders to West Bell", laurels}, player))
            # soft locked if you can't get back out
            elif portal_name == "Fortress Courtyard to Beneath the Vault" and not options.entrance_rando:
                regions[region_name].connect(
                    regions[paired_region],
                    name=portal_name + " (LS) " + region_name,
                    rule=lambda state: has_stick(state, player) and state.has("Ladder to Beneath the Vault", player)
                    and has_lantern(state, world))
            elif portal_name == "Atoll Lower Entrance" and not options.entrance_rando:
                regions[region_name].connect(
                    regions[paired_region],
                    name=portal_name + " (LS) " + region_name,
                    rule=lambda state: has_stick(state, player) and state.has_any(ladders, player)
                    and (state.has_any({"Ladders in Overworld Town", grapple}, player)
                         or has_ice_grapple_logic(True, state, world)))
            elif portal_name == "Atoll Upper Entrance" and not options.entrance_rando:
                regions[region_name].connect(
                    regions[paired_region],
                    name=portal_name + " (LS) " + region_name,
                    rule=lambda state: has_stick(state, player) and state.has_any(ladders, player)
                    and state.has(grapple, player) or has_ability(prayer, state, world))
            # soft lock potential
            elif portal_name in {"Special Shop Entrance", "Stairs to Top of the Mountain", "Swamp Upper Entrance",
                                 "Swamp Lower Entrance", "Caustic Light Cave Entrance"} and not options.entrance_rando:
                continue
            # soft lock if you don't have the ladder, I regret writing unrestricted logic
            elif portal_name == "Temple Rafters Entrance" and not options.entrance_rando:
                regions[region_name].connect(
                    regions[paired_region],
                    name=portal_name + " (LS) " + region_name,
                    rule=lambda state: has_stick(state, player)
                    and state.has_any(ladders, player)
                    and (state.has("Ladder near Temple Rafters", player)
                         or (state.has_all({laurels, grapple}, player)
                             and ((state.has("Ladders near Patrol Cave", player)
                                   and (state.has("Ladders near Dark Tomb", player)
                                        or state.has("Ladder to Quarry", player)
                                        and (state.has(fire_wand, player) or has_sword(state, player))))
                                  or state.has("Ladders near Overworld Checkpoint", player)
                                  or has_ice_grapple_logic(True, state, world)))))
            # if no ladder items are required, just do the basic stick only lambda
            elif not ladders or not options.shuffle_ladders:
                regions[region_name].connect(
                    regions[paired_region],
                    name=portal_name + " (LS) " + region_name,
                    rule=lambda state: has_stick(state, player))
            # one ladder required
            elif len(ladders) == 1:
                ladder = ladders.pop()
                regions[region_name].connect(
                    regions[paired_region],
                    name=portal_name + " (LS) " + region_name,
                    rule=lambda state: has_stick(state, player) and state.has(ladder, player))
            # if multiple ladders can be used
            else:
                regions[region_name].connect(
                    regions[paired_region],
                    name=portal_name + " (LS) " + region_name,
                    rule=lambda state: has_stick(state, player) and state.has_any(ladders, player))


def set_er_location_rules(world: "TunicWorld") -> None:
    player = world.player
    multiworld = world.multiworld
    options = world.options

    forbid_item(multiworld.get_location("Secret Gathering Place - 20 Fairy Reward", player), fairies, player)

    # Ability Shuffle Exclusive Rules
    set_rule(multiworld.get_location("East Forest - Dancing Fox Spirit Holy Cross", player),
             lambda state: has_ability(holy_cross, state, world))
    set_rule(multiworld.get_location("Forest Grave Path - Holy Cross Code by Grave", player),
             lambda state: has_ability(holy_cross, state, world))
    set_rule(multiworld.get_location("East Forest - Golden Obelisk Holy Cross", player),
             lambda state: has_ability(holy_cross, state, world))
    set_rule(multiworld.get_location("Beneath the Well - [Powered Secret Room] Chest", player),
             lambda state: state.has("Activate Furnace Fuse", player))
    set_rule(multiworld.get_location("West Garden - [North] Behind Holy Cross Door", player),
             lambda state: has_ability(holy_cross, state, world))
    set_rule(multiworld.get_location("Library Hall - Holy Cross Chest", player),
             lambda state: has_ability(holy_cross, state, world))
    set_rule(multiworld.get_location("Eastern Vault Fortress - [West Wing] Candles Holy Cross", player),
             lambda state: has_ability(holy_cross, state, world))
    set_rule(multiworld.get_location("West Garden - [Central Highlands] Holy Cross (Blue Lines)", player),
             lambda state: has_ability(holy_cross, state, world))
    set_rule(multiworld.get_location("Quarry - [Back Entrance] Bushes Holy Cross", player),
             lambda state: has_ability(holy_cross, state, world))
    set_rule(multiworld.get_location("Cathedral - Secret Legend Trophy Chest", player),
             lambda state: has_ability(holy_cross, state, world))
    set_rule(multiworld.get_location("Overworld - [Southwest] Flowers Holy Cross", player),
             lambda state: has_ability(holy_cross, state, world))
    set_rule(multiworld.get_location("Overworld - [East] Weathervane Holy Cross", player),
             lambda state: has_ability(holy_cross, state, world))
    set_rule(multiworld.get_location("Overworld - [Northeast] Flowers Holy Cross", player),
             lambda state: has_ability(holy_cross, state, world))
    set_rule(multiworld.get_location("Overworld - [Southwest] Haiku Holy Cross", player),
             lambda state: has_ability(holy_cross, state, world))
    set_rule(multiworld.get_location("Overworld - [Northwest] Golden Obelisk Page", player),
             lambda state: has_ability(holy_cross, state, world))

    # Overworld
    set_rule(multiworld.get_location("Overworld - [Southwest] Grapple Chest Over Walkway", player),
             lambda state: state.has_any({grapple, laurels}, player))
    set_rule(multiworld.get_location("Overworld - [Southwest] West Beach Guarded By Turret 2", player),
             lambda state: state.has_any({grapple, laurels}, player))
    set_rule(multiworld.get_location("Overworld - [Southwest] From West Garden", player),
             lambda state: state.has(laurels, player))
    set_rule(multiworld.get_location("Overworld - [Southeast] Page on Pillar by Swamp", player),
             lambda state: state.has(laurels, player))
    set_rule(multiworld.get_location("Overworld - [Southwest] Fountain Page", player),
             lambda state: state.has(laurels, player))
    set_rule(multiworld.get_location("Overworld - [Northwest] Page on Pillar by Dark Tomb", player),
             lambda state: state.has(laurels, player))
    set_rule(multiworld.get_location("Old House - Holy Cross Chest", player),
             lambda state: has_ability(holy_cross, state, world))
    set_rule(multiworld.get_location("Overworld - [East] Grapple Chest", player),
             lambda state: state.has(grapple, player))
    set_rule(multiworld.get_location("Sealed Temple - Holy Cross Chest", player),
             lambda state: has_ability(holy_cross, state, world))
    set_rule(multiworld.get_location("Caustic Light Cave - Holy Cross Chest", player),
             lambda state: has_ability(holy_cross, state, world))
    set_rule(multiworld.get_location("Cube Cave - Holy Cross Chest", player),
             lambda state: has_ability(holy_cross, state, world))
    set_rule(multiworld.get_location("Old House - Holy Cross Door Page", player),
             lambda state: has_ability(holy_cross, state, world))
    set_rule(multiworld.get_location("Maze Cave - Maze Room Holy Cross", player),
             lambda state: has_ability(holy_cross, state, world))
    set_rule(multiworld.get_location("Old House - Holy Cross Chest", player),
             lambda state: has_ability(holy_cross, state, world))
    set_rule(multiworld.get_location("Patrol Cave - Holy Cross Chest", player),
             lambda state: has_ability(holy_cross, state, world))
    set_rule(multiworld.get_location("Ruined Passage - Holy Cross Chest", player),
             lambda state: has_ability(holy_cross, state, world))
    set_rule(multiworld.get_location("Hourglass Cave - Holy Cross Chest", player),
             lambda state: has_ability(holy_cross, state, world))
    set_rule(multiworld.get_location("Secret Gathering Place - Holy Cross Chest", player),
             lambda state: has_ability(holy_cross, state, world))
    set_rule(multiworld.get_location("Secret Gathering Place - 10 Fairy Reward", player),
             lambda state: state.has(fairies, player, 10))
    set_rule(multiworld.get_location("Secret Gathering Place - 20 Fairy Reward", player),
             lambda state: state.has(fairies, player, 20))
    set_rule(multiworld.get_location("Coins in the Well - 3 Coins", player),
             lambda state: state.has(coins, player, 3))
    set_rule(multiworld.get_location("Coins in the Well - 6 Coins", player),
             lambda state: state.has(coins, player, 6))
    set_rule(multiworld.get_location("Coins in the Well - 10 Coins", player),
             lambda state: state.has(coins, player, 10))
    set_rule(multiworld.get_location("Coins in the Well - 15 Coins", player),
             lambda state: state.has(coins, player, 15))

    # East Forest
    set_rule(multiworld.get_location("East Forest - Lower Grapple Chest", player),
             lambda state: state.has(grapple, player))
    set_rule(multiworld.get_location("East Forest - Lower Dash Chest", player),
             lambda state: state.has_all({grapple, laurels}, player))
    set_rule(multiworld.get_location("East Forest - Ice Rod Grapple Chest", player), lambda state: (
            state.has_all({grapple, ice_dagger, fire_wand}, player) and has_ability(icebolt, state, world)))

    # West Garden
    set_rule(multiworld.get_location("West Garden - [North] Across From Page Pickup", player),
             lambda state: state.has(laurels, player))
    set_rule(multiworld.get_location("West Garden - [West] In Flooded Walkway", player),
             lambda state: state.has(laurels, player))
    set_rule(multiworld.get_location("West Garden - [West Lowlands] Tree Holy Cross Chest", player),
             lambda state: state.has(laurels, player) and has_ability(holy_cross, state, world))
    set_rule(multiworld.get_location("West Garden - [East Lowlands] Page Behind Ice Dagger House", player),
             lambda state: state.has(laurels, player))
    set_rule(multiworld.get_location("West Garden - [Central Lowlands] Below Left Walkway", player),
             lambda state: state.has(laurels, player))

    # Ruined Atoll
    set_rule(multiworld.get_location("Ruined Atoll - [West] Near Kevin Block", player),
             lambda state: state.has(laurels, player))
    set_rule(multiworld.get_location("Ruined Atoll - [East] Locked Room Lower Chest", player),
             lambda state: state.has(laurels, player) or state.has(key, player, 2))
    set_rule(multiworld.get_location("Ruined Atoll - [East] Locked Room Upper Chest", player),
             lambda state: state.has(laurels, player) or state.has(key, player, 2))

    # Frog's Domain
    set_rule(multiworld.get_location("Frog's Domain - Side Room Grapple Secret", player),
             lambda state: state.has_any({grapple, laurels}, player))
    set_rule(multiworld.get_location("Frog's Domain - Grapple Above Hot Tub", player),
             lambda state: state.has_any({grapple, laurels}, player))
    set_rule(multiworld.get_location("Frog's Domain - Escape Chest", player),
             lambda state: state.has_any({grapple, laurels}, player))

    # Eastern Vault Fortress
    set_rule(multiworld.get_location("Fortress Arena - Hexagon Red", player),
             lambda state: state.has(vault_key, player))

    # Beneath the Vault
    set_rule(multiworld.get_location("Beneath the Fortress - Bridge", player),
             lambda state: state.has_group("Melee Weapons", player, 1) or state.has_any({laurels, fire_wand}, player))

    # Quarry
    set_rule(multiworld.get_location("Quarry - [Central] Above Ladder Dash Chest", player),
             lambda state: state.has(laurels, player))
<<<<<<< HEAD
    set_rule(multiworld.get_location("Quarry - [West] Upper Area Bombable Wall", player),
             lambda state: has_mask(state, world))
=======
>>>>>>> 35617bda

    # Ziggurat
    set_rule(multiworld.get_location("Rooted Ziggurat Upper - Near Bridge Switch", player),
             lambda state: has_sword(state, player) or state.has(fire_wand, player))
    set_rule(multiworld.get_location("Rooted Ziggurat Lower - After Guarded Fuse", player),
             lambda state: has_sword(state, player) and has_ability(prayer, state, world))

    # Bosses
    set_rule(multiworld.get_location("Fortress Arena - Siege Engine/Vault Key Pickup", player),
             lambda state: has_sword(state, player))
    # nmg - kill Librarian with a lure, or gun I guess
    set_rule(multiworld.get_location("Librarian - Hexagon Green", player),
             lambda state: (has_sword(state, player) or options.logic_rules)
             and has_ladder("Ladders in Library", state, world))
    # nmg - kill boss scav with orb + firecracker, or similar
    set_rule(multiworld.get_location("Rooted Ziggurat Lower - Hexagon Blue", player),
             lambda state: has_sword(state, player) or (state.has(grapple, player) and options.logic_rules))

    # Swamp
    set_rule(multiworld.get_location("Cathedral Gauntlet - Gauntlet Reward", player),
             lambda state: state.has(fire_wand, player) and has_sword(state, player))
    set_rule(multiworld.get_location("Swamp - [Entrance] Above Entryway", player),
             lambda state: state.has(laurels, player))
    set_rule(multiworld.get_location("Swamp - [South Graveyard] Upper Walkway Dash Chest", player),
             lambda state: state.has(laurels, player))
    # these two swamp checks really want you to kill the big skeleton first
    set_rule(multiworld.get_location("Swamp - [South Graveyard] 4 Orange Skulls", player),
             lambda state: has_sword(state, player))

    # Hero's Grave and Far Shore
    set_rule(multiworld.get_location("Hero's Grave - Tooth Relic", player),
             lambda state: state.has(laurels, player))
    set_rule(multiworld.get_location("Hero's Grave - Mushroom Relic", player),
             lambda state: state.has(laurels, player))
    set_rule(multiworld.get_location("Hero's Grave - Ash Relic", player),
             lambda state: state.has(laurels, player))
    set_rule(multiworld.get_location("Hero's Grave - Flowers Relic", player),
             lambda state: state.has(laurels, player))
    set_rule(multiworld.get_location("Hero's Grave - Effigy Relic", player),
             lambda state: state.has(laurels, player))
    set_rule(multiworld.get_location("Hero's Grave - Feathers Relic", player),
             lambda state: state.has(laurels, player))
    set_rule(multiworld.get_location("Far Shore - Secret Chest", player),
             lambda state: state.has(laurels, player))

    # Events
    set_rule(multiworld.get_location("Eastern Bell", player),
             lambda state: (has_stick(state, player) or state.has(fire_wand, player)))
    set_rule(multiworld.get_location("Western Bell", player),
             lambda state: (has_stick(state, player) or state.has(fire_wand, player)))
    set_rule(multiworld.get_location("Furnace Fuse", player),
             lambda state: has_ability(prayer, state, world))
    set_rule(multiworld.get_location("South and West Fortress Exterior Fuses", player),
             lambda state: has_ability(prayer, state, world))
    set_rule(multiworld.get_location("Upper and Central Fortress Exterior Fuses", player),
             lambda state: has_ability(prayer, state, world))
    set_rule(multiworld.get_location("Beneath the Vault Fuse", player),
             lambda state: state.has("Activate South and West Fortress Exterior Fuses", player))
    set_rule(multiworld.get_location("Eastern Vault West Fuses", player),
             lambda state: state.has("Activate Beneath the Vault Fuse", player))
    set_rule(multiworld.get_location("Eastern Vault East Fuse", player),
             lambda state: state.has_all({"Activate Upper and Central Fortress Exterior Fuses",
                                          "Activate South and West Fortress Exterior Fuses"}, player))
    set_rule(multiworld.get_location("Quarry Connector Fuse", player),
             lambda state: has_ability(prayer, state, world) and state.has(grapple, player))
    set_rule(multiworld.get_location("Quarry Fuse", player),
             lambda state: state.has("Activate Quarry Connector Fuse", player))
    set_rule(multiworld.get_location("Ziggurat Fuse", player),
             lambda state: has_ability(prayer, state, world))
    set_rule(multiworld.get_location("West Garden Fuse", player),
             lambda state: has_ability(prayer, state, world))
    set_rule(multiworld.get_location("Library Fuse", player),
             lambda state: has_ability(prayer, state, world))<|MERGE_RESOLUTION|>--- conflicted
+++ resolved
@@ -1450,11 +1450,6 @@
     # Quarry
     set_rule(multiworld.get_location("Quarry - [Central] Above Ladder Dash Chest", player),
              lambda state: state.has(laurels, player))
-<<<<<<< HEAD
-    set_rule(multiworld.get_location("Quarry - [West] Upper Area Bombable Wall", player),
-             lambda state: has_mask(state, world))
-=======
->>>>>>> 35617bda
 
     # Ziggurat
     set_rule(multiworld.get_location("Rooted Ziggurat Upper - Near Bridge Switch", player),
