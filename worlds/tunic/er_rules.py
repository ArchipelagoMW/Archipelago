--- conflicted
+++ resolved
@@ -836,9 +836,6 @@
     regions["Fortress Courtyard Upper"].connect(
         connecting_region=regions["Fortress Exterior from Overworld"])
 
-<<<<<<< HEAD
-    btv_front_to_main = regions["Beneath the Vault Ladder Exit"].connect(
-=======
     regions["Beneath the Vault Ladder Exit"].connect(
         connecting_region=regions["Beneath the Vault Entry Spot"],
         rule=lambda state: has_ladder("Ladder to Beneath the Vault", state, world))
@@ -846,8 +843,7 @@
         connecting_region=regions["Beneath the Vault Ladder Exit"],
         rule=lambda state: has_ladder("Ladder to Beneath the Vault", state, world))
 
-    regions["Beneath the Vault Entry Spot"].connect(
->>>>>>> b9464aae
+    btv_front_to_main = regions["Beneath the Vault Entry Spot"].connect(
         connecting_region=regions["Beneath the Vault Main"],
         rule=lambda state: has_lantern(state, world)
         # there's some boxes in the way
