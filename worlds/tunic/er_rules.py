from typing import Dict, FrozenSet, Tuple, TYPE_CHECKING
from worlds.generic.Rules import set_rule, add_rule, forbid_item
from BaseClasses import Region, CollectionState
from .options import IceGrappling, LadderStorage, CombatLogic
from .rules import (has_ability, has_sword, has_melee, has_ice_grapple_logic, has_lantern, has_mask, can_ladder_storage,
                    laurels_zip, bomb_walls)
from .er_data import Portal, get_portal_outlet_region
from .ladder_storage_data import ow_ladder_groups, region_ladders, easy_ls, medium_ls, hard_ls
from .combat_logic import has_combat_reqs
from .grass import set_grass_location_rules

if TYPE_CHECKING:
    from . import TunicWorld

laurels = "Hero's Laurels"
grapple = "Magic Orb"
ice_dagger = "Magic Dagger"
fire_wand = "Magic Wand"
gun = "Gun"
lantern = "Lantern"
fairies = "Fairy"
coins = "Golden Coin"
prayer = "Pages 24-25 (Prayer)"
holy_cross = "Pages 42-43 (Holy Cross)"
icebolt = "Pages 52-53 (Icebolt)"
key = "Key"
house_key = "Old House Key"
vault_key = "Fortress Vault Key"
mask = "Scavenger Mask"
red_hexagon = "Red Questagon"
green_hexagon = "Green Questagon"
blue_hexagon = "Blue Questagon"
gold_hexagon = "Gold Questagon"


def has_ladder(ladder: str, state: CollectionState, world: "TunicWorld") -> bool:
    return not world.options.shuffle_ladders or state.has(ladder, world.player)


def can_shop(state: CollectionState, world: "TunicWorld") -> bool:
    return has_sword(state, world.player) and state.can_reach_region("Shop", world.player)


# for the ones that are not early bushes where ER can screw you over a bit
def can_get_past_bushes(state: CollectionState, world: "TunicWorld") -> bool:
    # add in glass cannon + stick for grass rando
    return has_sword(state, world.player) or state.has_any((fire_wand, laurels, gun), world.player)


def set_er_region_rules(world: "TunicWorld", regions: Dict[str, Region], portal_pairs: Dict[Portal, Portal]) -> None:
    player = world.player
    options = world.options

    # input scene destination tag, returns portal's name and paired portal's outlet region or region
    def get_portal_info(portal_sd: str) -> Tuple[str, str]:
        for portal1, portal2 in portal_pairs.items():
            if portal1.scene_destination() == portal_sd:
                return portal1.name, get_portal_outlet_region(portal2, world)
            if portal2.scene_destination() == portal_sd:
                return portal2.name, get_portal_outlet_region(portal1, world)
        raise Exception("No matches found in get_portal_info")

    # input scene destination tag, returns paired portal's name and region
    def get_paired_portal(portal_sd: str) -> Tuple[str, str]:
        for portal1, portal2 in portal_pairs.items():
            if portal1.scene_destination() == portal_sd:
                return portal2.name, portal2.region
            if portal2.scene_destination() == portal_sd:
                return portal1.name, portal1.region
        raise Exception("no matches found in get_paired_portal")

    regions["Menu"].connect(
        connecting_region=regions["Overworld"])

    # Overworld
    regions["Overworld"].connect(
        connecting_region=regions["Overworld Holy Cross"],
        rule=lambda state: has_ability(holy_cross, state, world))

    # grapple on the west side, down the stairs from moss wall, across from ruined shop
    regions["Overworld"].connect(
        connecting_region=regions["Overworld Beach"],
        rule=lambda state: has_ladder("Ladders in Overworld Town", state, world)
        or state.has_any({laurels, grapple}, player))
    # regions["Overworld Beach"].connect(
    #     connecting_region=regions["Overworld"],
    #     rule=lambda state: has_ladder("Ladders in Overworld Town", state, world)
    #     or state.has_any({laurels, grapple}, player))

    # region for combat logic, no need to connect it to beach since it would be the same as the ow -> beach cxn
    ow_tunnel_beach = regions["Overworld"].connect(
        connecting_region=regions["Overworld Tunnel to Beach"])

    regions["Overworld Beach"].connect(
        connecting_region=regions["Overworld Tunnel to Beach"],
        rule=lambda state: state.has(laurels, player) or has_ladder("Ladders in Overworld Town", state, world))

    regions["Overworld Beach"].connect(
        connecting_region=regions["Overworld West Garden Laurels Entry"],
        rule=lambda state: state.has(laurels, player))
    regions["Overworld West Garden Laurels Entry"].connect(
        connecting_region=regions["Overworld Beach"],
        rule=lambda state: state.has(laurels, player))

    regions["Overworld Beach"].connect(
        connecting_region=regions["Overworld to Atoll Upper"],
        rule=lambda state: has_ladder("Ladder to Ruined Atoll", state, world))
    regions["Overworld to Atoll Upper"].connect(
        connecting_region=regions["Overworld Beach"],
        rule=lambda state: has_ladder("Ladder to Ruined Atoll", state, world))

    regions["Overworld"].connect(
        connecting_region=regions["Overworld to Atoll Upper"],
        rule=lambda state: state.has(laurels, player))
    regions["Overworld to Atoll Upper"].connect(
        connecting_region=regions["Overworld"],
        rule=lambda state: state.has_any({laurels, grapple}, player))

    regions["Overworld"].connect(
        connecting_region=regions["Overworld Belltower"],
        rule=lambda state: state.has(laurels, player)
        or has_ice_grapple_logic(False, IceGrappling.option_medium, state, world))
    regions["Overworld Belltower"].connect(
        connecting_region=regions["Overworld"])

    # ice grapple rudeling across rubble, drop bridge, ice grapple rudeling down
    regions["Overworld Belltower"].connect(
        connecting_region=regions["Overworld to West Garden Upper"],
        rule=lambda state: has_ladder("Ladders to West Bell", state, world)
        or has_ice_grapple_logic(False, IceGrappling.option_hard, state, world))
    regions["Overworld to West Garden Upper"].connect(
        connecting_region=regions["Overworld Belltower"],
        rule=lambda state: has_ladder("Ladders to West Bell", state, world))

    regions["Overworld Belltower"].connect(
        connecting_region=regions["Overworld Belltower at Bell"],
        rule=lambda state: has_ladder("Ladders to West Bell", state, world))

    # long dong, do not make a reverse connection here or to belltower, maybe readd later
    # regions["Overworld above Patrol Cave"].connect(
    #     connecting_region=regions["Overworld Belltower at Bell"],
    #     rule=lambda state: options.logic_rules and state.has(fire_wand, player))

    # can laurels through the ruined passage door at either corner
    regions["Overworld"].connect(
        connecting_region=regions["Overworld Ruined Passage Door"],
        rule=lambda state: state.has(key, player, 2)
        or laurels_zip(state, world))
    regions["Overworld Ruined Passage Door"].connect(
        connecting_region=regions["Overworld"],
        rule=lambda state: laurels_zip(state, world))

    regions["Overworld"].connect(
        connecting_region=regions["After Ruined Passage"],
        rule=lambda state: has_ladder("Ladders near Weathervane", state, world)
        or has_ice_grapple_logic(True, IceGrappling.option_easy, state, world))
    regions["After Ruined Passage"].connect(
        connecting_region=regions["Overworld"],
        rule=lambda state: has_ladder("Ladders near Weathervane", state, world))

    # for the hard ice grapple, get to the chest after the bomb wall, grab a slime, and grapple push down
    # you can ice grapple through the bomb wall, so no need for shop logic checking
    regions["Overworld"].connect(
        connecting_region=regions["Above Ruined Passage"],
        rule=lambda state: has_ladder("Ladders near Weathervane", state, world)
        or state.has(laurels, player)
        or has_ice_grapple_logic(False, IceGrappling.option_hard, state, world))
    regions["Above Ruined Passage"].connect(
        connecting_region=regions["Overworld"],
        rule=lambda state: has_ladder("Ladders near Weathervane", state, world)
        or state.has(laurels, player))

    regions["After Ruined Passage"].connect(
        connecting_region=regions["Above Ruined Passage"],
        rule=lambda state: has_ladder("Ladders near Weathervane", state, world))
    regions["Above Ruined Passage"].connect(
        connecting_region=regions["After Ruined Passage"],
        rule=lambda state: has_ladder("Ladders near Weathervane", state, world))

    regions["Above Ruined Passage"].connect(
        connecting_region=regions["East Overworld"],
        rule=lambda state: has_ladder("Ladders near Weathervane", state, world)
        or has_ice_grapple_logic(True, IceGrappling.option_easy, state, world))
    regions["East Overworld"].connect(
        connecting_region=regions["Above Ruined Passage"],
        rule=lambda state: has_ladder("Ladders near Weathervane", state, world)
        or state.has(laurels, player))

    # nmg: ice grapple the slimes, works both ways consistently
    regions["East Overworld"].connect(
        connecting_region=regions["After Ruined Passage"],
        rule=lambda state: has_ice_grapple_logic(True, IceGrappling.option_easy, state, world))
    regions["After Ruined Passage"].connect(
        connecting_region=regions["East Overworld"],
        rule=lambda state: has_ice_grapple_logic(True, IceGrappling.option_easy, state, world))

    regions["Overworld"].connect(
        connecting_region=regions["East Overworld"],
        rule=lambda state: has_ladder("Ladders near Overworld Checkpoint", state, world)
        or has_ice_grapple_logic(True, IceGrappling.option_easy, state, world))
    regions["East Overworld"].connect(
        connecting_region=regions["Overworld"],
        rule=lambda state: has_ladder("Ladders near Overworld Checkpoint", state, world))

    regions["East Overworld"].connect(
        connecting_region=regions["Overworld at Patrol Cave"])
    regions["Overworld at Patrol Cave"].connect(
        connecting_region=regions["East Overworld"],
        rule=lambda state: state.has(laurels, player))

    regions["Overworld at Patrol Cave"].connect(
        connecting_region=regions["Overworld above Patrol Cave"],
        rule=lambda state: has_ladder("Ladders near Patrol Cave", state, world)
        or has_ice_grapple_logic(True, IceGrappling.option_easy, state, world))
    regions["Overworld above Patrol Cave"].connect(
        connecting_region=regions["Overworld at Patrol Cave"],
        rule=lambda state: has_ladder("Ladders near Patrol Cave", state, world))

    regions["Overworld"].connect(
        connecting_region=regions["Overworld above Patrol Cave"],
        rule=lambda state: has_ladder("Ladders near Overworld Checkpoint", state, world)
        or state.has(grapple, player))
    regions["Overworld above Patrol Cave"].connect(
        connecting_region=regions["Overworld"],
        rule=lambda state: has_ladder("Ladders near Overworld Checkpoint", state, world))

    regions["East Overworld"].connect(
        connecting_region=regions["Overworld above Patrol Cave"],
        rule=lambda state: has_ladder("Ladders near Overworld Checkpoint", state, world)
        or has_ice_grapple_logic(True, IceGrappling.option_easy, state, world))
    regions["Overworld above Patrol Cave"].connect(
        connecting_region=regions["East Overworld"],
        rule=lambda state: has_ladder("Ladders near Overworld Checkpoint", state, world))

    regions["Overworld above Patrol Cave"].connect(
        connecting_region=regions["Upper Overworld"],
        rule=lambda state: has_ladder("Ladders near Patrol Cave", state, world)
        or has_ice_grapple_logic(True, IceGrappling.option_easy, state, world))
    regions["Upper Overworld"].connect(
        connecting_region=regions["Overworld above Patrol Cave"],
        rule=lambda state: has_ladder("Ladders near Patrol Cave", state, world)
        or state.has(grapple, player))

    regions["Upper Overworld"].connect(
        connecting_region=regions["Overworld above Quarry Entrance"],
        rule=lambda state: state.has_any({grapple, laurels}, player))
    regions["Overworld above Quarry Entrance"].connect(
        connecting_region=regions["Upper Overworld"],
        rule=lambda state: state.has_any({grapple, laurels}, player))

    # ice grapple push guard captain down the ledge
    regions["Upper Overworld"].connect(
        connecting_region=regions["Overworld after Temple Rafters"],
        rule=lambda state: has_ladder("Ladder near Temple Rafters", state, world)
        or has_ice_grapple_logic(True, IceGrappling.option_medium, state, world))
    regions["Overworld after Temple Rafters"].connect(
        connecting_region=regions["Upper Overworld"],
        rule=lambda state: has_ladder("Ladder near Temple Rafters", state, world)
        or has_ice_grapple_logic(True, IceGrappling.option_easy, state, world))

    regions["Overworld above Quarry Entrance"].connect(
        connecting_region=regions["Overworld"],
        rule=lambda state: has_ladder("Ladders near Dark Tomb", state, world))
    regions["Overworld"].connect(
        connecting_region=regions["Overworld above Quarry Entrance"],
        rule=lambda state: has_ladder("Ladders near Dark Tomb", state, world))

    regions["Overworld"].connect(
        connecting_region=regions["Overworld after Envoy"],
        rule=lambda state: state.has_any({laurels, grapple, gun}, player)
        or state.has("Sword Upgrade", player, 4))
    regions["Overworld after Envoy"].connect(
        connecting_region=regions["Overworld"],
        rule=lambda state: state.has_any({laurels, grapple, gun}, player)
        or state.has("Sword Upgrade", player, 4))

    regions["Overworld after Envoy"].connect(
        connecting_region=regions["Overworld Quarry Entry"],
        rule=lambda state: has_ladder("Ladder to Quarry", state, world))
    regions["Overworld Quarry Entry"].connect(
        connecting_region=regions["Overworld after Envoy"],
        rule=lambda state: has_ladder("Ladder to Quarry", state, world))

    # ice grapple through the gate
    regions["Overworld"].connect(
        connecting_region=regions["Overworld Quarry Entry"],
        rule=lambda state: has_ice_grapple_logic(False, IceGrappling.option_medium, state, world))
    regions["Overworld Quarry Entry"].connect(
        connecting_region=regions["Overworld"],
        rule=lambda state: has_ice_grapple_logic(False, IceGrappling.option_easy, state, world))

    regions["Overworld"].connect(
        connecting_region=regions["Overworld Swamp Upper Entry"],
        rule=lambda state: state.has(laurels, player))
    regions["Overworld Swamp Upper Entry"].connect(
        connecting_region=regions["Overworld"],
        rule=lambda state: state.has(laurels, player))

    regions["Overworld"].connect(
        connecting_region=regions["Overworld Swamp Lower Entry"],
        rule=lambda state: has_ladder("Ladder to Swamp", state, world)
        or has_ice_grapple_logic(False, IceGrappling.option_hard, state, world))
    regions["Overworld Swamp Lower Entry"].connect(
        connecting_region=regions["Overworld"],
        rule=lambda state: has_ladder("Ladder to Swamp", state, world))

    regions["East Overworld"].connect(
        connecting_region=regions["Overworld Special Shop Entry"],
        rule=lambda state: state.has(laurels, player))
    regions["Overworld Special Shop Entry"].connect(
        connecting_region=regions["East Overworld"],
        rule=lambda state: state.has(laurels, player))

    # region made for combat logic
    ow_to_well_entry = regions["Overworld"].connect(
        connecting_region=regions["Overworld Well Entry Area"])
    regions["Overworld Well Entry Area"].connect(
        connecting_region=regions["Overworld"])

    regions["Overworld Well Entry Area"].connect(
        connecting_region=regions["Overworld Well Ladder"],
        rule=lambda state: has_ladder("Ladders in Well", state, world))
    regions["Overworld Well Ladder"].connect(
        connecting_region=regions["Overworld Well Entry Area"],
        rule=lambda state: has_ladder("Ladders in Well", state, world))

    # nmg: can ice grapple through the door
    regions["Overworld"].connect(
        connecting_region=regions["Overworld Old House Door"],
        rule=lambda state: state.has(house_key, player)
        or has_ice_grapple_logic(False, IceGrappling.option_medium, state, world))

    # lure enemy over and ice grapple through
    regions["Overworld"].connect(
        connecting_region=regions["Overworld Southeast Cross Door"],
        rule=lambda state: has_ability(holy_cross, state, world)
        or has_ice_grapple_logic(False, IceGrappling.option_hard, state, world))
    regions["Overworld Southeast Cross Door"].connect(
        connecting_region=regions["Overworld"],
        rule=lambda state: has_ability(holy_cross, state, world))

    regions["Overworld"].connect(
        connecting_region=regions["Overworld Fountain Cross Door"],
        rule=lambda state: has_ability(holy_cross, state, world)
        or has_ice_grapple_logic(False, IceGrappling.option_medium, state, world))
    regions["Overworld Fountain Cross Door"].connect(
        connecting_region=regions["Overworld"])

    ow_to_town_portal = regions["Overworld"].connect(
        connecting_region=regions["Overworld Town Portal"],
        rule=lambda state: has_ability(prayer, state, world))
    regions["Overworld Town Portal"].connect(
        connecting_region=regions["Overworld"])

    regions["Overworld"].connect(
        connecting_region=regions["Overworld Spawn Portal"],
        rule=lambda state: has_ability(prayer, state, world))
    regions["Overworld Spawn Portal"].connect(
        connecting_region=regions["Overworld"])

    # nmg: ice grapple through temple door
    regions["Overworld"].connect(
        connecting_region=regions["Overworld Temple Door"],
        rule=lambda state: state.has_all({"Ring Eastern Bell", "Ring Western Bell"}, player)
        or has_ice_grapple_logic(False, IceGrappling.option_medium, state, world))

    regions["Overworld Temple Door"].connect(
        connecting_region=regions["Overworld above Patrol Cave"],
        rule=lambda state: state.has(grapple, player))

    regions["Overworld Tunnel Turret"].connect(
        connecting_region=regions["Overworld Beach"],
        rule=lambda state: has_ladder("Ladders in Overworld Town", state, world)
        or state.has(grapple, player))
    regions["Overworld Beach"].connect(
        connecting_region=regions["Overworld Tunnel Turret"],
        rule=lambda state: has_ladder("Ladders in Overworld Town", state, world)
        or has_ice_grapple_logic(True, IceGrappling.option_easy, state, world))

    # don't need the ice grapple rule since you can go from ow -> beach -> tunnel
    regions["Overworld"].connect(
        connecting_region=regions["Overworld Tunnel Turret"],
        rule=lambda state: state.has(laurels, player))
    regions["Overworld Tunnel Turret"].connect(
        connecting_region=regions["Overworld"],
        rule=lambda state: state.has_any({grapple, laurels}, player))

    cube_entrance = regions["Overworld"].connect(
        connecting_region=regions["Cube Cave Entrance Region"],
        rule=lambda state: state.has(gun, player) or can_shop(state, world))
    world.multiworld.register_indirect_condition(regions["Shop"], cube_entrance)
    regions["Cube Cave Entrance Region"].connect(
        connecting_region=regions["Overworld"])

    # drop a rudeling down, icebolt or ice bomb
    regions["Overworld"].connect(
        connecting_region=regions["Overworld to West Garden from Furnace"],
        rule=lambda state: has_ice_grapple_logic(True, IceGrappling.option_hard, state, world))

    # Overworld side areas
    regions["Old House Front"].connect(
        connecting_region=regions["Old House Back"])
    # laurels through the gate, use left wall to space yourself
    regions["Old House Back"].connect(
        connecting_region=regions["Old House Front"],
        rule=lambda state: laurels_zip(state, world))

    regions["Sealed Temple"].connect(
        connecting_region=regions["Sealed Temple Rafters"])
    regions["Sealed Temple Rafters"].connect(
        connecting_region=regions["Sealed Temple"],
        rule=lambda state: state.has(laurels, player))

    regions["Furnace Walking Path"].connect(
        connecting_region=regions["Furnace Ladder Area"],
        rule=lambda state: state.has(laurels, player))
    regions["Furnace Ladder Area"].connect(
        connecting_region=regions["Furnace Walking Path"],
        rule=lambda state: state.has(laurels, player))

    regions["Furnace Walking Path"].connect(
        connecting_region=regions["Furnace Fuse"],
        rule=lambda state: state.has(laurels, player))
    regions["Furnace Fuse"].connect(
        connecting_region=regions["Furnace Walking Path"],
        rule=lambda state: state.has(laurels, player))

    regions["Furnace Fuse"].connect(
        connecting_region=regions["Furnace Ladder Area"],
        rule=lambda state: state.has(laurels, player))
    regions["Furnace Ladder Area"].connect(
        connecting_region=regions["Furnace Fuse"],
        rule=lambda state: state.has(laurels, player))

    regions["Hourglass Cave"].connect(
        connecting_region=regions["Hourglass Cave Tower"],
        rule=lambda state: has_ladder("Ladders in Hourglass Cave", state, world))

    # East Forest
    regions["Forest Belltower Upper"].connect(
        connecting_region=regions["Forest Belltower Main"])

    regions["Forest Belltower Main"].connect(
        connecting_region=regions["Forest Belltower Lower"],
        rule=lambda state: has_ladder("Ladder to East Forest", state, world))

    regions["Forest Belltower Main behind bushes"].connect(
        connecting_region=regions["Forest Belltower Main"],
        rule=lambda state: can_get_past_bushes(state, world)
        or has_ice_grapple_logic(False, IceGrappling.option_easy, state, world))
    # you can use the slimes to break the bushes
    regions["Forest Belltower Main"].connect(
        connecting_region=regions["Forest Belltower Main behind bushes"])

    # ice grapple up to dance fox spot, and vice versa
    regions["East Forest"].connect(
        connecting_region=regions["East Forest Dance Fox Spot"],
        rule=lambda state: state.has(laurels, player)
        or has_ice_grapple_logic(True, IceGrappling.option_easy, state, world))
    regions["East Forest Dance Fox Spot"].connect(
        connecting_region=regions["East Forest"],
        rule=lambda state: state.has(laurels, player)
        or has_ice_grapple_logic(True, IceGrappling.option_easy, state, world))

    regions["East Forest"].connect(
        connecting_region=regions["East Forest Portal"],
        rule=lambda state: has_ability(prayer, state, world))
    regions["East Forest Portal"].connect(
        connecting_region=regions["East Forest"])

    regions["East Forest"].connect(
        connecting_region=regions["Lower Forest"],
        rule=lambda state: has_ladder("Ladders to Lower Forest", state, world)
        or has_ice_grapple_logic(True, IceGrappling.option_easy, state, world))
    regions["Lower Forest"].connect(
        connecting_region=regions["East Forest"],
        rule=lambda state: has_ladder("Ladders to Lower Forest", state, world))

    regions["Guard House 1 East"].connect(
        connecting_region=regions["Guard House 1 West"])
    regions["Guard House 1 West"].connect(
        connecting_region=regions["Guard House 1 East"],
        rule=lambda state: state.has(laurels, player))

    regions["Guard House 2 Upper before bushes"].connect(
        connecting_region=regions["Guard House 2 Upper after bushes"],
        rule=lambda state: can_get_past_bushes(state, world))
    regions["Guard House 2 Upper after bushes"].connect(
        connecting_region=regions["Guard House 2 Upper before bushes"],
        rule=lambda state: can_get_past_bushes(state, world))

    regions["Guard House 2 Upper after bushes"].connect(
        connecting_region=regions["Guard House 2 Lower"],
        rule=lambda state: has_ladder("Ladders to Lower Forest", state, world))
    regions["Guard House 2 Lower"].connect(
        connecting_region=regions["Guard House 2 Upper after bushes"],
        rule=lambda state: has_ladder("Ladders to Lower Forest", state, world))

    # ice grapple from upper grave path exit to the rest of it
    regions["Forest Grave Path Upper"].connect(
        connecting_region=regions["Forest Grave Path Main"],
        rule=lambda state: state.has(laurels, player)
        or has_ice_grapple_logic(True, IceGrappling.option_easy, state, world))
    # for the ice grapple, lure a rudeling up top, then grapple push it across
    regions["Forest Grave Path Main"].connect(
        connecting_region=regions["Forest Grave Path Upper"],
        rule=lambda state: state.has(laurels, player)
        or has_ice_grapple_logic(False, IceGrappling.option_hard, state, world))

    regions["Forest Grave Path Main"].connect(
        connecting_region=regions["Forest Grave Path by Grave"])
    # ice grapple or laurels through the gate
    regions["Forest Grave Path by Grave"].connect(
        connecting_region=regions["Forest Grave Path Main"],
        rule=lambda state: has_ice_grapple_logic(False, IceGrappling.option_easy, state, world)
        or laurels_zip(state, world))

    regions["Forest Grave Path by Grave"].connect(
        connecting_region=regions["Forest Hero's Grave"],
        rule=lambda state: has_ability(prayer, state, world))
    regions["Forest Hero's Grave"].connect(
        connecting_region=regions["Forest Grave Path by Grave"])

    # Beneath the Well and Dark Tomb
    regions["Beneath the Well Ladder Exit"].connect(
        connecting_region=regions["Beneath the Well Front"],
        rule=lambda state: has_ladder("Ladders in Well", state, world))
    regions["Beneath the Well Front"].connect(
        connecting_region=regions["Beneath the Well Ladder Exit"],
        rule=lambda state: has_ladder("Ladders in Well", state, world))

    btw_front_main = regions["Beneath the Well Front"].connect(
        connecting_region=regions["Beneath the Well Main"],
        rule=lambda state: has_melee(state, player) or state.has(fire_wand, player))
    regions["Beneath the Well Main"].connect(
        connecting_region=regions["Beneath the Well Front"])

    regions["Beneath the Well Main"].connect(
        connecting_region=regions["Beneath the Well Back"],
        rule=lambda state: has_ladder("Ladders in Well", state, world))
    btw_back_main = regions["Beneath the Well Back"].connect(
        connecting_region=regions["Beneath the Well Main"],
        rule=lambda state: has_ladder("Ladders in Well", state, world)
        and (has_melee(state, player) or state.has(fire_wand, player)))

    well_boss_to_dt = regions["Well Boss"].connect(
        connecting_region=regions["Dark Tomb Checkpoint"])
    # can laurels through the gate, no setup needed
    regions["Dark Tomb Checkpoint"].connect(
        connecting_region=regions["Well Boss"],
        rule=lambda state: laurels_zip(state, world))

    dt_entry_to_upper = regions["Dark Tomb Entry Point"].connect(
        connecting_region=regions["Dark Tomb Upper"],
        rule=lambda state: has_lantern(state, world))
    regions["Dark Tomb Upper"].connect(
        connecting_region=regions["Dark Tomb Entry Point"])

    regions["Dark Tomb Upper"].connect(
        connecting_region=regions["Dark Tomb Main"],
        rule=lambda state: has_ladder("Ladder in Dark Tomb", state, world)
        or has_ice_grapple_logic(False, IceGrappling.option_hard, state, world))
    regions["Dark Tomb Main"].connect(
        connecting_region=regions["Dark Tomb Upper"],
        rule=lambda state: has_ladder("Ladder in Dark Tomb", state, world))

    regions["Dark Tomb Main"].connect(
        connecting_region=regions["Dark Tomb Dark Exit"])
    dt_exit_to_main = regions["Dark Tomb Dark Exit"].connect(
        connecting_region=regions["Dark Tomb Main"],
        rule=lambda state: has_lantern(state, world))

    # West Garden
    # combat logic regions
    wg_before_to_after_terry = regions["West Garden before Terry"].connect(
        connecting_region=regions["West Garden after Terry"])
    wg_after_to_before_terry = regions["West Garden after Terry"].connect(
        connecting_region=regions["West Garden before Terry"])

    wg_after_terry_to_west_combat = regions["West Garden after Terry"].connect(
        connecting_region=regions["West Garden West Combat"])
    regions["West Garden West Combat"].connect(
        connecting_region=regions["West Garden after Terry"])

    wg_checkpoint_to_west_combat = regions["West Garden South Checkpoint"].connect(
        connecting_region=regions["West Garden West Combat"])
    regions["West Garden West Combat"].connect(
        connecting_region=regions["West Garden South Checkpoint"])

    # if not laurels, it goes through the west combat region instead
    regions["West Garden after Terry"].connect(
        connecting_region=regions["West Garden South Checkpoint"],
        rule=lambda state: state.has(laurels, player))
    regions["West Garden South Checkpoint"].connect(
        connecting_region=regions["West Garden after Terry"],
        rule=lambda state: state.has(laurels, player))

    wg_checkpoint_to_dagger = regions["West Garden South Checkpoint"].connect(
        connecting_region=regions["West Garden at Dagger House"])
    regions["West Garden at Dagger House"].connect(
        connecting_region=regions["West Garden South Checkpoint"])

    wg_checkpoint_to_before_boss = regions["West Garden South Checkpoint"].connect(
        connecting_region=regions["West Garden before Boss"])
    regions["West Garden before Boss"].connect(
        connecting_region=regions["West Garden South Checkpoint"])

    regions["West Garden Laurels Exit Region"].connect(
        connecting_region=regions["West Garden at Dagger House"],
        rule=lambda state: state.has(laurels, player))
    regions["West Garden at Dagger House"].connect(
        connecting_region=regions["West Garden Laurels Exit Region"],
        rule=lambda state: state.has(laurels, player))

    # laurels past, or ice grapple it off, or ice grapple to it then fight
    after_gk_to_wg = regions["West Garden after Boss"].connect(
        connecting_region=regions["West Garden before Boss"],
        rule=lambda state: state.has(laurels, player)
        or has_ice_grapple_logic(False, IceGrappling.option_medium, state, world)
        or (has_ice_grapple_logic(False, IceGrappling.option_easy, state, world)
            and has_sword(state, player)))
    # ice grapple push Garden Knight off the side
    wg_to_after_gk = regions["West Garden before Boss"].connect(
        connecting_region=regions["West Garden after Boss"],
        rule=lambda state: state.has(laurels, player) or has_sword(state, player)
        or has_ice_grapple_logic(False, IceGrappling.option_medium, state, world))

    regions["West Garden before Terry"].connect(
        connecting_region=regions["West Garden Hero's Grave Region"],
        rule=lambda state: has_ability(prayer, state, world))
    regions["West Garden Hero's Grave Region"].connect(
        connecting_region=regions["West Garden before Terry"])

    regions["West Garden Portal"].connect(
        connecting_region=regions["West Garden by Portal"])
    regions["West Garden by Portal"].connect(
        connecting_region=regions["West Garden Portal"],
        rule=lambda state: has_ability(prayer, state, world) and state.has("Activate West Garden Fuse", player))

    regions["West Garden by Portal"].connect(
        connecting_region=regions["West Garden Portal Item"],
        rule=lambda state: state.has(laurels, player))
    regions["West Garden Portal Item"].connect(
        connecting_region=regions["West Garden by Portal"],
        rule=lambda state: state.has(laurels, player))

    # can ice grapple to and from the item behind the magic dagger house
    regions["West Garden Portal Item"].connect(
        connecting_region=regions["West Garden at Dagger House"],
        rule=lambda state: has_ice_grapple_logic(True, IceGrappling.option_easy, state, world))
    regions["West Garden at Dagger House"].connect(
        connecting_region=regions["West Garden Portal Item"],
        rule=lambda state: has_ice_grapple_logic(True, IceGrappling.option_medium, state, world))

    # Atoll and Frog's Domain
    # ice grapple the bird below the portal
    regions["Ruined Atoll"].connect(
        connecting_region=regions["Ruined Atoll Lower Entry Area"],
        rule=lambda state: state.has(laurels, player)
        or has_ice_grapple_logic(True, IceGrappling.option_easy, state, world))
    regions["Ruined Atoll Lower Entry Area"].connect(
        connecting_region=regions["Ruined Atoll"],
        rule=lambda state: state.has(laurels, player) or state.has(grapple, player))

    regions["Ruined Atoll"].connect(
        connecting_region=regions["Ruined Atoll Ladder Tops"],
        rule=lambda state: has_ladder("Ladders in South Atoll", state, world))

    regions["Ruined Atoll"].connect(
        connecting_region=regions["Ruined Atoll Frog Mouth"],
        rule=lambda state: state.has(laurels, player) or state.has(grapple, player))
    regions["Ruined Atoll Frog Mouth"].connect(
        connecting_region=regions["Ruined Atoll"],
        rule=lambda state: state.has(laurels, player) or state.has(grapple, player))

    regions["Ruined Atoll"].connect(
        connecting_region=regions["Ruined Atoll Frog Eye"],
        rule=lambda state: has_ladder("Ladders to Frog's Domain", state, world))
    regions["Ruined Atoll Frog Eye"].connect(
        connecting_region=regions["Ruined Atoll"],
        rule=lambda state: has_ladder("Ladders to Frog's Domain", state, world))

    regions["Ruined Atoll"].connect(
        connecting_region=regions["Ruined Atoll Portal"],
        rule=lambda state: has_ability(prayer, state, world))
    regions["Ruined Atoll Portal"].connect(
        connecting_region=regions["Ruined Atoll"])

    atoll_statue = regions["Ruined Atoll"].connect(
        connecting_region=regions["Ruined Atoll Statue"],
        rule=lambda state: has_ability(prayer, state, world)
        and (has_ladder("Ladders in South Atoll", state, world)
             # shoot fuse and have the shot hit you mid-LS
             or (can_ladder_storage(state, world) and state.has(fire_wand, player)
                 and options.ladder_storage >= LadderStorage.option_hard)))
    regions["Ruined Atoll Statue"].connect(
        connecting_region=regions["Ruined Atoll"])

    regions["Frog Stairs Eye Exit"].connect(
        connecting_region=regions["Frog Stairs Upper"],
        rule=lambda state: has_ladder("Ladders to Frog's Domain", state, world)
        or has_ice_grapple_logic(True, IceGrappling.option_easy, state, world))
    regions["Frog Stairs Upper"].connect(
        connecting_region=regions["Frog Stairs Eye Exit"],
        rule=lambda state: has_ladder("Ladders to Frog's Domain", state, world))

    regions["Frog Stairs Upper"].connect(
        connecting_region=regions["Frog Stairs Lower"],
        rule=lambda state: has_ladder("Ladders to Frog's Domain", state, world))
    regions["Frog Stairs Lower"].connect(
        connecting_region=regions["Frog Stairs Upper"],
        rule=lambda state: has_ladder("Ladders to Frog's Domain", state, world))

    regions["Frog Stairs Lower"].connect(
        connecting_region=regions["Frog Stairs to Frog's Domain"],
        rule=lambda state: has_ladder("Ladders to Frog's Domain", state, world))
    regions["Frog Stairs to Frog's Domain"].connect(
        connecting_region=regions["Frog Stairs Lower"],
        rule=lambda state: has_ladder("Ladders to Frog's Domain", state, world))

    regions["Frog's Domain Entry"].connect(
        connecting_region=regions["Frog's Domain Front"],
        rule=lambda state: has_ladder("Ladders to Frog's Domain", state, world))

    frogs_front_to_main = regions["Frog's Domain Front"].connect(
        connecting_region=regions["Frog's Domain Main"])

    regions["Frog's Domain Main"].connect(
        connecting_region=regions["Frog's Domain Back"],
        rule=lambda state: state.has(grapple, player))

    # Library
    regions["Library Exterior Tree Region"].connect(
        connecting_region=regions["Library Exterior by Tree"])
    regions["Library Exterior by Tree"].connect(
        connecting_region=regions["Library Exterior Tree Region"],
        rule=lambda state: has_ability(prayer, state, world))

    regions["Library Exterior by Tree"].connect(
        connecting_region=regions["Library Exterior Ladder Region"],
        rule=lambda state: state.has_any({grapple, laurels}, player)
        and has_ladder("Ladders in Library", state, world))
    regions["Library Exterior Ladder Region"].connect(
        connecting_region=regions["Library Exterior by Tree"],
        rule=lambda state: state.has(grapple, player)
        or (state.has(laurels, player) and has_ladder("Ladders in Library", state, world)))

    regions["Library Hall Bookshelf"].connect(
        connecting_region=regions["Library Hall"],
        rule=lambda state: has_ladder("Ladders in Library", state, world))
    regions["Library Hall"].connect(
        connecting_region=regions["Library Hall Bookshelf"],
        rule=lambda state: has_ladder("Ladders in Library", state, world))

    regions["Library Hall"].connect(
        connecting_region=regions["Library Hero's Grave Region"],
        rule=lambda state: has_ability(prayer, state, world))
    regions["Library Hero's Grave Region"].connect(
        connecting_region=regions["Library Hall"])

    regions["Library Hall to Rotunda"].connect(
        connecting_region=regions["Library Hall"],
        rule=lambda state: has_ladder("Ladders in Library", state, world))
    regions["Library Hall"].connect(
        connecting_region=regions["Library Hall to Rotunda"],
        rule=lambda state: has_ladder("Ladders in Library", state, world))

    regions["Library Rotunda to Hall"].connect(
        connecting_region=regions["Library Rotunda"],
        rule=lambda state: has_ladder("Ladders in Library", state, world))
    regions["Library Rotunda"].connect(
        connecting_region=regions["Library Rotunda to Hall"],
        rule=lambda state: has_ladder("Ladders in Library", state, world))

    regions["Library Rotunda"].connect(
        connecting_region=regions["Library Rotunda to Lab"],
        rule=lambda state: has_ladder("Ladders in Library", state, world))
    regions["Library Rotunda to Lab"].connect(
        connecting_region=regions["Library Rotunda"],
        rule=lambda state: has_ladder("Ladders in Library", state, world))

    regions["Library Lab Lower"].connect(
        connecting_region=regions["Library Lab"],
        rule=lambda state: state.has_any({grapple, laurels}, player)
        and has_ladder("Ladders in Library", state, world))
    regions["Library Lab"].connect(
        connecting_region=regions["Library Lab Lower"],
        rule=lambda state: state.has(laurels, player)
        and has_ladder("Ladders in Library", state, world))

    regions["Library Lab"].connect(
        connecting_region=regions["Library Lab on Portal Pad"],
        rule=lambda state: has_ladder("Ladders in Library", state, world))
    regions["Library Lab on Portal Pad"].connect(
        connecting_region=regions["Library Lab"],
        rule=lambda state: has_ladder("Ladders in Library", state, world)
        or state.has(laurels, player))

    regions["Library Lab on Portal Pad"].connect(
        connecting_region=regions["Library Portal"],
        rule=lambda state: has_ability(prayer, state, world))
    regions["Library Portal"].connect(
        connecting_region=regions["Library Lab on Portal Pad"])

    regions["Library Lab"].connect(
        connecting_region=regions["Library Lab to Librarian"],
        rule=lambda state: has_ladder("Ladders in Library", state, world))
    regions["Library Lab to Librarian"].connect(
        connecting_region=regions["Library Lab"],
        rule=lambda state: has_ladder("Ladders in Library", state, world))

    # Eastern Vault Fortress
    regions["Fortress Exterior from East Forest"].connect(
        connecting_region=regions["Fortress Exterior from Overworld"],
        rule=lambda state: state.has(laurels, player) or state.has(grapple, player))
    regions["Fortress Exterior from Overworld"].connect(
        connecting_region=regions["Fortress Exterior from East Forest"],
        rule=lambda state: state.has(laurels, player))

    regions["Fortress Exterior near cave"].connect(
        connecting_region=regions["Fortress Exterior from Overworld"],
        rule=lambda state: state.has(laurels, player))
    regions["Fortress Exterior from Overworld"].connect(
        connecting_region=regions["Fortress Exterior near cave"],
        rule=lambda state: state.has(laurels, player) or has_ability(prayer, state, world))

    # shoot far fire pot, enemy gets aggro'd
    regions["Fortress Exterior near cave"].connect(
        connecting_region=regions["Fortress Courtyard"],
        rule=lambda state: has_ice_grapple_logic(True, IceGrappling.option_hard, state, world))

    regions["Fortress Exterior near cave"].connect(
        connecting_region=regions["Beneath the Vault Entry"],
        rule=lambda state: has_ladder("Ladder to Beneath the Vault", state, world))
    regions["Beneath the Vault Entry"].connect(
        connecting_region=regions["Fortress Exterior near cave"],
        rule=lambda state: has_ladder("Ladder to Beneath the Vault", state, world))

    regions["Fortress Courtyard"].connect(
        connecting_region=regions["Fortress Exterior from Overworld"],
        rule=lambda state: state.has(laurels, player))
    # nmg: can ice grapple an enemy in the courtyard
    regions["Fortress Exterior from Overworld"].connect(
        connecting_region=regions["Fortress Courtyard"],
        rule=lambda state: state.has(laurels, player)
        or has_ice_grapple_logic(True, IceGrappling.option_easy, state, world))

    fort_upper_lower = regions["Fortress Courtyard Upper"].connect(
        connecting_region=regions["Fortress Courtyard"])
    # nmg: can ice grapple to the upper ledge
    regions["Fortress Courtyard"].connect(
        connecting_region=regions["Fortress Courtyard Upper"],
        rule=lambda state: has_ice_grapple_logic(True, IceGrappling.option_easy, state, world))

    regions["Fortress Courtyard Upper"].connect(
        connecting_region=regions["Fortress Exterior from Overworld"])

<<<<<<< HEAD
    regions["Beneath the Vault Ladder Exit"].connect(
        connecting_region=regions["Beneath the Vault Entry Spot"],
        rule=lambda state: has_ladder("Ladder to Beneath the Vault", state, world))
    regions["Beneath the Vault Entry Spot"].connect(
        connecting_region=regions["Beneath the Vault Ladder Exit"],
        rule=lambda state: has_ladder("Ladder to Beneath the Vault", state, world))

    regions["Beneath the Vault Entry Spot"].connect(
=======
    btv_front_to_main = regions["Beneath the Vault Ladder Exit"].connect(
>>>>>>> b7621a09
        connecting_region=regions["Beneath the Vault Main"],
        rule=lambda state: has_lantern(state, world)
        # there's some boxes in the way
        and (has_melee(state, player) or state.has_any((gun, grapple, fire_wand, laurels), player)))
    # on the reverse trip, you can lure an enemy over to break the boxes if needed
    regions["Beneath the Vault Main"].connect(
        connecting_region=regions["Beneath the Vault Entry Spot"])

    regions["Beneath the Vault Main"].connect(
        connecting_region=regions["Beneath the Vault Back"])
    btv_back_to_main = regions["Beneath the Vault Back"].connect(
        connecting_region=regions["Beneath the Vault Main"],
        rule=lambda state: has_lantern(state, world))

    fort_east_upper_lower = regions["Fortress East Shortcut Upper"].connect(
        connecting_region=regions["Fortress East Shortcut Lower"])
    regions["Fortress East Shortcut Lower"].connect(
        connecting_region=regions["Fortress East Shortcut Upper"],
        rule=lambda state: has_ice_grapple_logic(True, IceGrappling.option_easy, state, world))

    regions["Eastern Vault Fortress"].connect(
        connecting_region=regions["Eastern Vault Fortress Gold Door"],
        rule=lambda state: state.has_all({"Activate Eastern Vault West Fuses",
                                          "Activate Eastern Vault East Fuse"}, player)
        or has_ice_grapple_logic(False, IceGrappling.option_medium, state, world))
    regions["Eastern Vault Fortress Gold Door"].connect(
        connecting_region=regions["Eastern Vault Fortress"],
        rule=lambda state: has_ice_grapple_logic(False, IceGrappling.option_easy, state, world))

    fort_grave_entry_to_combat = regions["Fortress Grave Path Entry"].connect(
        connecting_region=regions["Fortress Grave Path Combat"])
    regions["Fortress Grave Path Combat"].connect(
        connecting_region=regions["Fortress Grave Path Entry"])

    regions["Fortress Grave Path Combat"].connect(
        connecting_region=regions["Fortress Grave Path by Grave"])

    # run past the enemies
    regions["Fortress Grave Path by Grave"].connect(
        connecting_region=regions["Fortress Grave Path Entry"])

    regions["Fortress Grave Path by Grave"].connect(
        connecting_region=regions["Fortress Hero's Grave Region"],
        rule=lambda state: has_ability(prayer, state, world))
    regions["Fortress Hero's Grave Region"].connect(
        connecting_region=regions["Fortress Grave Path by Grave"])

    regions["Fortress Grave Path by Grave"].connect(
        connecting_region=regions["Fortress Grave Path Dusty Entrance Region"],
        rule=lambda state: state.has(laurels, player))
    # reverse connection is conditionally made later, depending on whether combat logic is on, and the details of ER

    regions["Fortress Grave Path Upper"].connect(
        connecting_region=regions["Fortress Grave Path Entry"],
        rule=lambda state: has_ice_grapple_logic(True, IceGrappling.option_easy, state, world))

    regions["Fortress Arena"].connect(
        connecting_region=regions["Fortress Arena Portal"],
        rule=lambda state: state.has("Activate Eastern Vault West Fuses", player))
    regions["Fortress Arena Portal"].connect(
        connecting_region=regions["Fortress Arena"])

    # Quarry
    regions["Lower Mountain"].connect(
        connecting_region=regions["Lower Mountain Stairs"],
        rule=lambda state: has_ability(holy_cross, state, world))
    regions["Lower Mountain Stairs"].connect(
        connecting_region=regions["Lower Mountain"],
        rule=lambda state: has_ability(holy_cross, state, world))

    regions["Quarry Entry"].connect(
        connecting_region=regions["Quarry Portal"],
        rule=lambda state: state.has("Activate Quarry Fuse", player))
    regions["Quarry Portal"].connect(
        connecting_region=regions["Quarry Entry"])

    quarry_entry_to_main = regions["Quarry Entry"].connect(
        connecting_region=regions["Quarry"],
        rule=lambda state: state.has(fire_wand, player) or has_sword(state, player))
    regions["Quarry"].connect(
        connecting_region=regions["Quarry Entry"])

    quarry_back_to_main = regions["Quarry Back"].connect(
        connecting_region=regions["Quarry"],
        rule=lambda state: state.has(fire_wand, player) or has_sword(state, player))
    regions["Quarry"].connect(
        connecting_region=regions["Quarry Back"])

    monastery_to_quarry_main = regions["Quarry Monastery Entry"].connect(
        connecting_region=regions["Quarry"],
        rule=lambda state: state.has(fire_wand, player) or has_sword(state, player))
    regions["Quarry"].connect(
        connecting_region=regions["Quarry Monastery Entry"])

    regions["Quarry Monastery Entry"].connect(
        connecting_region=regions["Quarry Back"],
        rule=lambda state: state.has(laurels, player))
    regions["Quarry Back"].connect(
        connecting_region=regions["Quarry Monastery Entry"],
        rule=lambda state: state.has(laurels, player))

    regions["Monastery Rope"].connect(
        connecting_region=regions["Quarry Back"])

    regions["Quarry"].connect(
        connecting_region=regions["Lower Quarry"],
        rule=lambda state: has_mask(state, world))

    # need the ladder, or you can ice grapple down in nmg
    regions["Lower Quarry"].connect(
        connecting_region=regions["Even Lower Quarry"],
        rule=lambda state: has_ladder("Ladders in Lower Quarry", state, world)
        or has_ice_grapple_logic(True, IceGrappling.option_easy, state, world))

    regions["Even Lower Quarry"].connect(
        connecting_region=regions["Even Lower Quarry Isolated Chest"])
    # you grappled down, might as well loot the rest too
    lower_quarry_empty_to_combat = regions["Even Lower Quarry Isolated Chest"].connect(
        connecting_region=regions["Even Lower Quarry"],
        rule=lambda state: has_mask(state, world))

    regions["Even Lower Quarry Isolated Chest"].connect(
        connecting_region=regions["Lower Quarry Zig Door"],
        rule=lambda state: state.has("Activate Quarry Fuse", player)
        or has_ice_grapple_logic(False, IceGrappling.option_hard, state, world))

    # don't need the mask for this either, please don't complain about not needing a mask here, you know what you did
    regions["Quarry"].connect(
        connecting_region=regions["Even Lower Quarry Isolated Chest"],
        rule=lambda state: has_ice_grapple_logic(True, IceGrappling.option_hard, state, world))

    monastery_front_to_back = regions["Monastery Front"].connect(
        connecting_region=regions["Monastery Back"])
    # laurels through the gate, no setup needed
    regions["Monastery Back"].connect(
        connecting_region=regions["Monastery Front"],
        rule=lambda state: laurels_zip(state, world))

    regions["Monastery Back"].connect(
        connecting_region=regions["Monastery Hero's Grave Region"],
        rule=lambda state: has_ability(prayer, state, world))
    regions["Monastery Hero's Grave Region"].connect(
        connecting_region=regions["Monastery Back"])

    # Ziggurat
    regions["Rooted Ziggurat Upper Entry"].connect(
        connecting_region=regions["Rooted Ziggurat Upper Front"])

    zig_upper_front_back = regions["Rooted Ziggurat Upper Front"].connect(
        connecting_region=regions["Rooted Ziggurat Upper Back"],
        rule=lambda state: state.has(laurels, player) or has_sword(state, player))
    regions["Rooted Ziggurat Upper Back"].connect(
        connecting_region=regions["Rooted Ziggurat Upper Front"],
        rule=lambda state: state.has(laurels, player))

    regions["Rooted Ziggurat Middle Top"].connect(
        connecting_region=regions["Rooted Ziggurat Middle Bottom"])

    zig_low_entry_to_front = regions["Rooted Ziggurat Lower Entry"].connect(
        connecting_region=regions["Rooted Ziggurat Lower Front"])
    regions["Rooted Ziggurat Lower Front"].connect(
        connecting_region=regions["Rooted Ziggurat Lower Entry"])

    regions["Rooted Ziggurat Lower Front"].connect(
        connecting_region=regions["Rooted Ziggurat Lower Mid Checkpoint"])
    zig_low_mid_to_front = regions["Rooted Ziggurat Lower Mid Checkpoint"].connect(
        connecting_region=regions["Rooted Ziggurat Lower Front"])

    zig_low_mid_to_back = regions["Rooted Ziggurat Lower Mid Checkpoint"].connect(
        connecting_region=regions["Rooted Ziggurat Lower Back"],
        rule=lambda state: state.has(laurels, player)
        or (has_sword(state, player) and has_ability(prayer, state, world)))
    # can ice grapple to the voidlings to get to the double admin fight, still need to pray at the fuse
    zig_low_back_to_mid = regions["Rooted Ziggurat Lower Back"].connect(
        connecting_region=regions["Rooted Ziggurat Lower Mid Checkpoint"],
        rule=lambda state: (state.has(laurels, player)
                            or has_ice_grapple_logic(True, IceGrappling.option_easy, state, world))
        and has_ability(prayer, state, world)
        and has_sword(state, player))

    regions["Rooted Ziggurat Lower Back"].connect(
        connecting_region=regions["Rooted Ziggurat Portal Room Entrance"],
        rule=lambda state: has_ability(prayer, state, world))
    regions["Rooted Ziggurat Portal Room Entrance"].connect(
        connecting_region=regions["Rooted Ziggurat Lower Back"])

    # zig skip region only gets made if entrance rando and fewer shops are on
    if options.entrance_rando and options.fixed_shop:
        regions["Zig Skip Exit"].connect(
            connecting_region=regions["Rooted Ziggurat Lower Front"])

    regions["Rooted Ziggurat Portal"].connect(
        connecting_region=regions["Rooted Ziggurat Portal Room"])
    regions["Rooted Ziggurat Portal Room"].connect(
        connecting_region=regions["Rooted Ziggurat Portal"],
        rule=lambda state: has_ability(prayer, state, world))

    regions["Rooted Ziggurat Portal Room"].connect(
        connecting_region=regions["Rooted Ziggurat Portal Room Exit"],
        rule=lambda state: state.has("Activate Ziggurat Fuse", player))
    regions["Rooted Ziggurat Portal Room Exit"].connect(
        connecting_region=regions["Rooted Ziggurat Portal Room"])

    # Swamp and Cathedral
    regions["Swamp Front"].connect(
        connecting_region=regions["Swamp Mid"],
        rule=lambda state: has_ladder("Ladders in Swamp", state, world)
        or state.has(laurels, player)
        or has_ice_grapple_logic(False, IceGrappling.option_hard, state, world))
    regions["Swamp Mid"].connect(
        connecting_region=regions["Swamp Front"],
        rule=lambda state: has_ladder("Ladders in Swamp", state, world)
        or state.has(laurels, player)
        or has_ice_grapple_logic(False, IceGrappling.option_hard, state, world))

    swamp_mid_to_cath = regions["Swamp Mid"].connect(
        connecting_region=regions["Swamp to Cathedral Main Entrance Region"],
        rule=lambda state: (has_ability(prayer, state, world)
                            and (state.has(laurels, player)
                                 # blam yourself in the face with a wand shot off the fuse
                                 or (can_ladder_storage(state, world) and state.has(fire_wand, player)
                                     and options.ladder_storage >= LadderStorage.option_hard
                                     and (not options.shuffle_ladders
                                          or state.has_any({"Ladders in Overworld Town",
                                                            "Ladder to Swamp",
                                                            "Ladders near Weathervane"}, player)
                                          or (state.has("Ladder to Ruined Atoll", player)
                                              and state.can_reach_region("Overworld Beach", player)))))
                            and (not options.combat_logic
                                 or has_combat_reqs("Swamp", state, player)))
        or has_ice_grapple_logic(False, IceGrappling.option_medium, state, world))

    if options.ladder_storage >= LadderStorage.option_hard and options.shuffle_ladders:
        world.multiworld.register_indirect_condition(regions["Overworld Beach"], swamp_mid_to_cath)

    regions["Swamp to Cathedral Main Entrance Region"].connect(
        connecting_region=regions["Swamp Mid"],
        rule=lambda state: has_ice_grapple_logic(False, IceGrappling.option_easy, state, world))

    # grapple push the enemy by the door down, then grapple to it. Really jank
    regions["Swamp Mid"].connect(
        connecting_region=regions["Swamp Ledge under Cathedral Door"],
        rule=lambda state: has_ladder("Ladders in Swamp", state, world)
        or has_ice_grapple_logic(True, IceGrappling.option_hard, state, world))
    # ice grapple enemy standing at the door
    regions["Swamp Ledge under Cathedral Door"].connect(
        connecting_region=regions["Swamp Mid"],
        rule=lambda state: has_ladder("Ladders in Swamp", state, world)
        or has_ice_grapple_logic(True, IceGrappling.option_easy, state, world))

    regions["Swamp Ledge under Cathedral Door"].connect(
        connecting_region=regions["Swamp to Cathedral Treasure Room"],
        rule=lambda state: has_ability(holy_cross, state, world))
    regions["Swamp to Cathedral Treasure Room"].connect(
        connecting_region=regions["Swamp Ledge under Cathedral Door"])

    regions["Back of Swamp"].connect(
        connecting_region=regions["Back of Swamp Laurels Area"],
        rule=lambda state: state.has(laurels, player))
    regions["Back of Swamp Laurels Area"].connect(
        connecting_region=regions["Back of Swamp"],
        rule=lambda state: state.has(laurels, player))

    # ice grapple down from the pillar, or do that really annoying laurels zip
    # the zip goes to front or mid, just doing mid since mid -> front can be done with laurels alone
    regions["Back of Swamp Laurels Area"].connect(
        connecting_region=regions["Swamp Mid"],
        rule=lambda state: laurels_zip(state, world)
        or (state.has(laurels, player)
            and has_ice_grapple_logic(True, IceGrappling.option_easy, state, world)))
    # get one pillar from the gate, then dash onto the gate, very tricky
    regions["Swamp Front"].connect(
        connecting_region=regions["Back of Swamp Laurels Area"],
        rule=lambda state: laurels_zip(state, world))

    regions["Back of Swamp"].connect(
        connecting_region=regions["Swamp Hero's Grave Region"],
        rule=lambda state: has_ability(prayer, state, world))
    regions["Swamp Hero's Grave Region"].connect(
        connecting_region=regions["Back of Swamp"])

    cath_entry_to_elev = regions["Cathedral Entry"].connect(
        connecting_region=regions["Cathedral to Gauntlet"],
        rule=lambda state: (has_ability(prayer, state, world)
                            or has_ice_grapple_logic(False, IceGrappling.option_medium, state, world))
        or options.entrance_rando)  # elevator is always there in ER
    regions["Cathedral to Gauntlet"].connect(
        connecting_region=regions["Cathedral Entry"])

    cath_entry_to_main = regions["Cathedral Entry"].connect(
        connecting_region=regions["Cathedral Main"])
    regions["Cathedral Main"].connect(
        connecting_region=regions["Cathedral Entry"])

    cath_elev_to_main = regions["Cathedral to Gauntlet"].connect(
        connecting_region=regions["Cathedral Main"])
    regions["Cathedral Main"].connect(
        connecting_region=regions["Cathedral to Gauntlet"])

    regions["Cathedral Gauntlet Checkpoint"].connect(
        connecting_region=regions["Cathedral Gauntlet"])

    regions["Cathedral Gauntlet"].connect(
        connecting_region=regions["Cathedral Gauntlet Exit"],
        rule=lambda state: state.has(laurels, player))
    regions["Cathedral Gauntlet Exit"].connect(
        connecting_region=regions["Cathedral Gauntlet"],
        rule=lambda state: state.has(laurels, player))

    # Far Shore
    regions["Far Shore"].connect(
        connecting_region=regions["Far Shore to Spawn Region"],
        rule=lambda state: state.has(laurels, player))
    regions["Far Shore to Spawn Region"].connect(
        connecting_region=regions["Far Shore"],
        rule=lambda state: state.has(laurels, player))

    regions["Far Shore"].connect(
        connecting_region=regions["Far Shore to East Forest Region"],
        rule=lambda state: state.has(laurels, player))
    regions["Far Shore to East Forest Region"].connect(
        connecting_region=regions["Far Shore"],
        rule=lambda state: state.has(laurels, player))

    regions["Far Shore"].connect(
        connecting_region=regions["Far Shore to West Garden Region"],
        rule=lambda state: state.has("Activate West Garden Fuse", player))
    regions["Far Shore to West Garden Region"].connect(
        connecting_region=regions["Far Shore"])

    regions["Far Shore"].connect(
        connecting_region=regions["Far Shore to Quarry Region"],
        rule=lambda state: state.has("Activate Quarry Fuse", player))
    regions["Far Shore to Quarry Region"].connect(
        connecting_region=regions["Far Shore"])

    regions["Far Shore"].connect(
        connecting_region=regions["Far Shore to Fortress Region"],
        rule=lambda state: state.has("Activate Eastern Vault West Fuses", player))
    regions["Far Shore to Fortress Region"].connect(
        connecting_region=regions["Far Shore"])

    regions["Far Shore"].connect(
        connecting_region=regions["Far Shore to Library Region"],
        rule=lambda state: state.has("Activate Library Fuse", player))
    regions["Far Shore to Library Region"].connect(
        connecting_region=regions["Far Shore"])

    # Misc
    heir_fight = regions["Spirit Arena"].connect(
        connecting_region=regions["Spirit Arena Victory"],
        rule=lambda state: (state.has(gold_hexagon, player, world.options.hexagon_goal.value) if
                            world.options.hexagon_quest else
                            (state.has("Unseal the Heir", player)
                             and state.has_group_unique("Hero Relics", player, 6)
                             and has_sword(state, player))))

    if options.ladder_storage:
        def get_portal_info(portal_sd: str) -> Tuple[str, str]:
            for portal1, portal2 in portal_pairs.items():
                if portal1.scene_destination() == portal_sd:
                    return portal1.name, get_portal_outlet_region(portal2, world)
                if portal2.scene_destination() == portal_sd:
                    return portal2.name, get_portal_outlet_region(portal1, world)
            raise Exception("no matches found in get_paired_region")

        # connect ls elevation regions to their destinations
        def ls_connect(origin_name: str, portal_sdt: str) -> None:
            p_name, paired_region_name = get_portal_info(portal_sdt)
            ladder_regions[origin_name].connect(
                regions[paired_region_name],
                name=p_name + " (LS) " + origin_name)

        # get what non-overworld ladder storage connections we want together
        non_ow_ls_list = []
        non_ow_ls_list.extend(easy_ls)
        if options.ladder_storage >= LadderStorage.option_medium:
            non_ow_ls_list.extend(medium_ls)
            if options.ladder_storage >= LadderStorage.option_hard:
                non_ow_ls_list.extend(hard_ls)

        # create the ls elevation regions
        ladder_regions: Dict[str, Region] = {}
        for name in ow_ladder_groups.keys():
            ladder_regions[name] = Region(name, player, world.multiworld)

        # connect the ls elevations to each other where applicable
        if options.ladder_storage >= LadderStorage.option_medium:
            for i in range(len(ow_ladder_groups) - 1):
                ladder_regions[f"LS Elev {i}"].connect(ladder_regions[f"LS Elev {i + 1}"])

        # connect the applicable overworld regions to the ls elevation regions
        for origin_region, ladders in region_ladders.items():
            for ladder_region, region_info in ow_ladder_groups.items():
                # checking if that region has a ladder or ladders for that elevation
                common_ladders: FrozenSet[str] = frozenset(ladders.intersection(region_info.ladders))
                if common_ladders:
                    if options.shuffle_ladders:
                        regions[origin_region].connect(
                            connecting_region=ladder_regions[ladder_region],
                            rule=lambda state, lads=common_ladders: state.has_any(lads, player)
                            and can_ladder_storage(state, world))
                    else:
                        regions[origin_region].connect(
                            connecting_region=ladder_regions[ladder_region],
                            rule=lambda state: can_ladder_storage(state, world))

        # connect ls elevation regions to the region on the other side of the portals
        for ladder_region, region_info in ow_ladder_groups.items():
            for portal_dest in region_info.portals:
                ls_connect(ladder_region, "Overworld Redux, " + portal_dest)

        # convenient staircase means this one is easy difficulty, even though there's an elevation change
        ls_connect("LS Elev 0", "Overworld Redux, Furnace_gyro_west")

        # connect ls elevation regions to regions where you can get an enemy to knock you down, also well rail
        if options.ladder_storage >= LadderStorage.option_medium:
            for ladder_region, region_info in ow_ladder_groups.items():
                for dest_region in region_info.regions:
                    ladder_regions[ladder_region].connect(
                        connecting_region=regions[dest_region],
                        name=ladder_region + " (LS) " + dest_region)
            # well rail, need height off portal pad for one side, and a tiny extra from stairs on the other
            ls_connect("LS Elev 3", "Overworld Redux, Sewer_west_aqueduct")
            ls_connect("LS Elev 3", "Overworld Redux, Furnace_gyro_upper_north")

        # connect ls elevation regions to portals where you need to get behind the map to enter it
        if options.ladder_storage >= LadderStorage.option_hard:
            ls_connect("LS Elev 1", "Overworld Redux, EastFiligreeCache_")
            ls_connect("LS Elev 2", "Overworld Redux, Town_FiligreeRoom_")
            ls_connect("LS Elev 2", "Overworld Redux, Ruins Passage_west")
            ls_connect("LS Elev 3", "Overworld Redux, Overworld Interiors_house")
            ls_connect("LS Elev 5", "Overworld Redux, Temple_main")

        # connect the non-overworld ones
        for ls_info in non_ow_ls_list:
            # for places where the destination is a region (so you have to get knocked down)
            if ls_info.dest_is_region:
                # none of the non-ow ones have multiple ladders that can be used, so don't need has_any
                if options.shuffle_ladders and ls_info.ladders_req:
                    regions[ls_info.origin].connect(
                        connecting_region=regions[ls_info.destination],
                        name=ls_info.destination + " (LS) " + ls_info.origin,
                        rule=lambda state, lad=ls_info.ladders_req: can_ladder_storage(state, world)
                        and state.has(lad, player))
                else:
                    regions[ls_info.origin].connect(
                        connecting_region=regions[ls_info.destination],
                        name=ls_info.destination + " (LS) " + ls_info.origin,
                        rule=lambda state: can_ladder_storage(state, world))
                continue

            portal_name, dest_region = get_portal_info(ls_info.destination)
            # these two are special cases
            if ls_info.destination == "Atoll Redux, Frog Stairs_mouth":
                regions[ls_info.origin].connect(
                    connecting_region=regions[dest_region],
                    name=portal_name + " (LS) " + ls_info.origin,
                    rule=lambda state: can_ladder_storage(state, world)
                    and (has_ladder("Ladders in South Atoll", state, world)
                         or state.has(key, player, 2)  # can do it from the rope
                         # ice grapple push a crab into the door
                         or has_ice_grapple_logic(False, IceGrappling.option_medium, state, world)
                         or options.ladder_storage >= LadderStorage.option_medium))  # use the little ladder
            # holy cross mid-ls to get in here
            elif ls_info.destination == "Swamp Redux 2, Cathedral Redux_secret":
                if ls_info.origin == "Swamp Mid":
                    regions[ls_info.origin].connect(
                        connecting_region=regions[dest_region],
                        name=portal_name + " (LS) " + ls_info.origin,
                        rule=lambda state: can_ladder_storage(state, world) and has_ability(holy_cross, state, world)
                        and has_ladder("Ladders in Swamp", state, world))
                else:
                    regions[ls_info.origin].connect(
                        connecting_region=regions[dest_region],
                        name=portal_name + " (LS) " + ls_info.origin,
                        rule=lambda state: can_ladder_storage(state, world) and has_ability(holy_cross, state, world))

            elif options.shuffle_ladders and ls_info.ladders_req:
                regions[ls_info.origin].connect(
                    connecting_region=regions[dest_region],
                    name=portal_name + " (LS) " + ls_info.origin,
                    rule=lambda state, lad=ls_info.ladders_req: can_ladder_storage(state, world)
                    and state.has(lad, player))
            else:
                regions[ls_info.origin].connect(
                    connecting_region=regions[dest_region],
                    name=portal_name + " (LS) " + ls_info.origin,
                    rule=lambda state: can_ladder_storage(state, world))

        for region in ladder_regions.values():
            world.multiworld.regions.append(region)

    # for combat logic, easiest to replace or add to existing rules
    if world.options.combat_logic >= CombatLogic.option_bosses_only:
        set_rule(wg_to_after_gk,
                 lambda state: state.has(laurels, player)
                 or has_ice_grapple_logic(False, IceGrappling.option_medium, state, world)
                 or has_combat_reqs("Garden Knight", state, player))
        # laurels past, or ice grapple it off, or ice grapple to it and fight
        set_rule(after_gk_to_wg,
                 lambda state: state.has(laurels, player)
                 or has_ice_grapple_logic(False, IceGrappling.option_medium, state, world)
                 or (has_ice_grapple_logic(False, IceGrappling.option_easy, state, world)
                     and has_combat_reqs("Garden Knight", state, player)))

        if not world.options.hexagon_quest:
            add_rule(heir_fight,
                     lambda state: has_combat_reqs("The Heir", state, player))

    if world.options.combat_logic == CombatLogic.option_on:
        # these are redundant with combat logic off
        regions["Fortress Grave Path Entry"].connect(
            connecting_region=regions["Fortress Grave Path Dusty Entrance Region"],
            rule=lambda state: state.has(laurels, player))

        regions["Rooted Ziggurat Lower Entry"].connect(
            connecting_region=regions["Rooted Ziggurat Lower Mid Checkpoint"],
            rule=lambda state: state.has(laurels, player))
        regions["Rooted Ziggurat Lower Mid Checkpoint"].connect(
            connecting_region=regions["Rooted Ziggurat Lower Entry"],
            rule=lambda state: state.has(laurels, player))

        add_rule(ow_to_town_portal,
                 lambda state: has_combat_reqs("Before Well", state, player))
        # need to fight through the rudelings and turret, or just laurels from near the windmill
        set_rule(ow_to_well_entry,
                 lambda state: state.has(laurels, player)
                 or has_combat_reqs("East Forest", state, player))
        set_rule(ow_tunnel_beach,
                 lambda state: has_combat_reqs("East Forest", state, player))

        add_rule(atoll_statue,
                 lambda state: has_combat_reqs("Ruined Atoll", state, player))
        set_rule(frogs_front_to_main,
                 lambda state: has_combat_reqs("Frog's Domain", state, player))

        set_rule(btw_front_main,
                 lambda state: state.has(laurels, player) or has_combat_reqs("Beneath the Well", state, player))
        set_rule(btw_back_main,
                 lambda state: has_ladder("Ladders in Well", state, world)
                 and (state.has(laurels, player) or has_combat_reqs("Beneath the Well", state, player)))
        set_rule(well_boss_to_dt,
                 lambda state: has_combat_reqs("Beneath the Well", state, player)
                 or laurels_zip(state, world))

        add_rule(dt_entry_to_upper,
                 lambda state: has_combat_reqs("Dark Tomb", state, player))
        add_rule(dt_exit_to_main,
                 lambda state: has_combat_reqs("Dark Tomb", state, player))

        set_rule(wg_before_to_after_terry,
                 lambda state: state.has_any({laurels, ice_dagger}, player)
                 or has_combat_reqs("West Garden", state, player))
        set_rule(wg_after_to_before_terry,
                 lambda state: state.has_any({laurels, ice_dagger}, player)
                 or has_combat_reqs("West Garden", state, player))

        set_rule(wg_after_terry_to_west_combat,
                 lambda state: has_combat_reqs("West Garden", state, player))
        set_rule(wg_checkpoint_to_west_combat,
                 lambda state: has_combat_reqs("West Garden", state, player))

        # maybe a little too generous? probably fine though
        set_rule(wg_checkpoint_to_before_boss,
                 lambda state: state.has(laurels, player) or has_combat_reqs("West Garden", state, player))

        add_rule(btv_front_to_main,
                 lambda state: has_combat_reqs("Beneath the Vault", state, player))
        add_rule(btv_back_to_main,
                 lambda state: has_combat_reqs("Beneath the Vault", state, player))

        add_rule(fort_upper_lower,
                 lambda state: state.has(ice_dagger, player)
                 or has_combat_reqs("Eastern Vault Fortress", state, player))
        set_rule(fort_grave_entry_to_combat,
                 lambda state: has_combat_reqs("Eastern Vault Fortress", state, player))

        set_rule(quarry_entry_to_main,
                 lambda state: has_combat_reqs("Quarry", state, player))
        set_rule(quarry_back_to_main,
                 lambda state: has_combat_reqs("Quarry", state, player))
        set_rule(monastery_to_quarry_main,
                 lambda state: has_combat_reqs("Quarry", state, player))
        set_rule(monastery_front_to_back,
                 lambda state: has_combat_reqs("Quarry", state, player))
        set_rule(lower_quarry_empty_to_combat,
                 lambda state: has_combat_reqs("Quarry", state, player))

        set_rule(zig_upper_front_back,
                 lambda state: state.has(laurels, player)
                 or has_combat_reqs("Rooted Ziggurat", state, player))
        set_rule(zig_low_entry_to_front,
                 lambda state: has_combat_reqs("Rooted Ziggurat", state, player))
        set_rule(zig_low_mid_to_front,
                 lambda state: has_combat_reqs("Rooted Ziggurat", state, player))
        set_rule(zig_low_mid_to_back,
                 lambda state: state.has(laurels, player)
                 or (has_ability(prayer, state, world) and has_combat_reqs("Rooted Ziggurat", state, player)))
        set_rule(zig_low_back_to_mid,
                 lambda state: (state.has(laurels, player)
                                or has_ice_grapple_logic(True, IceGrappling.option_easy, state, world))
                 and has_ability(prayer, state, world)
                 and has_combat_reqs("Rooted Ziggurat", state, player))

        # only activating the fuse requires combat logic
        set_rule(cath_entry_to_elev,
                 lambda state: options.entrance_rando
                 or has_ice_grapple_logic(False, IceGrappling.option_medium, state, world)
                 or (has_ability(prayer, state, world) and has_combat_reqs("Cathedral", state, player)))

        set_rule(cath_entry_to_main,
                 lambda state: has_combat_reqs("Cathedral", state, player))
        set_rule(cath_elev_to_main,
                 lambda state: has_combat_reqs("Cathedral", state, player))

        # for spots where you can go into and come out of an entrance to reset enemy aggro
        if world.options.entrance_rando:
            # for the chest outside of magic dagger house
            dagger_entry_paired_name, dagger_entry_paired_region = (
                get_paired_portal("Archipelagos Redux, archipelagos_house_"))
            try:
                dagger_entry_paired_entrance = world.get_entrance(dagger_entry_paired_name)
            except KeyError:
                # there is no paired entrance, so you must fight or dash past, which is done in the finally
                pass
            else:
                set_rule(wg_checkpoint_to_dagger,
                         lambda state: dagger_entry_paired_entrance.can_reach(state))
                world.multiworld.register_indirect_condition(region=regions["West Garden at Dagger House"],
                                                             entrance=dagger_entry_paired_entrance)
            finally:
                add_rule(wg_checkpoint_to_dagger,
                         lambda state: state.has(laurels, player) or has_combat_reqs("West Garden", state, player),
                         combine="or")

            # zip past enemies in fortress grave path to enter the dusty entrance, then come back out
            fort_dusty_paired_name, fort_dusty_paired_region = get_paired_portal("Fortress Reliquary, Dusty_")
            try:
                fort_dusty_paired_entrance = world.get_entrance(fort_dusty_paired_name)
            except KeyError:
                # there is no paired entrance, so you can't run past to deaggro
                # the path to dusty can be done via combat, so no need to do anything here
                pass
            else:
                # there is a paired entrance, so you can use that to deaggro enemies
                regions["Fortress Grave Path Dusty Entrance Region"].connect(
                    connecting_region=regions["Fortress Grave Path by Grave"],
                    rule=lambda state: state.has(laurels, player) and fort_dusty_paired_entrance.can_reach(state))
                world.multiworld.register_indirect_condition(region=regions["Fortress Grave Path by Grave"],
                                                             entrance=fort_dusty_paired_entrance)

            # for activating the ladder switch to get from fortress east upper to lower
            fort_east_upper_right_paired_name, fort_east_upper_right_paired_region = (
                get_paired_portal("Fortress East, Fortress Courtyard_"))
            try:
                fort_east_upper_right_paired_entrance = (
                    world.get_entrance(fort_east_upper_right_paired_name))
            except KeyError:
                # no paired entrance, so you must fight, which is done in the finally
                pass
            else:
                set_rule(fort_east_upper_lower,
                         lambda state: fort_east_upper_right_paired_entrance.can_reach(state))
                world.multiworld.register_indirect_condition(region=regions["Fortress East Shortcut Lower"],
                                                             entrance=fort_east_upper_right_paired_entrance)
            finally:
                add_rule(fort_east_upper_lower,
                         lambda state: has_combat_reqs("Eastern Vault Fortress", state, player)
                         or has_ice_grapple_logic(True, IceGrappling.option_easy, state, world),
                         combine="or")

        else:
            # if combat logic is on and ER is off, we can make this entrance freely
            regions["Fortress Grave Path Dusty Entrance Region"].connect(
                connecting_region=regions["Fortress Grave Path by Grave"],
                rule=lambda state: state.has(laurels, player))
    else:
        # if combat logic is off, we can make this entrance freely
        regions["Fortress Grave Path Dusty Entrance Region"].connect(
            connecting_region=regions["Fortress Grave Path by Grave"],
            rule=lambda state: state.has(laurels, player))


def set_er_location_rules(world: "TunicWorld") -> None:
    player = world.player

    if world.options.grass_randomizer:
        set_grass_location_rules(world)

    forbid_item(world.get_location("Secret Gathering Place - 20 Fairy Reward"), fairies, player)

    # Ability Shuffle Exclusive Rules
    set_rule(world.get_location("East Forest - Dancing Fox Spirit Holy Cross"),
             lambda state: has_ability(holy_cross, state, world))
    set_rule(world.get_location("Forest Grave Path - Holy Cross Code by Grave"),
             lambda state: has_ability(holy_cross, state, world))
    set_rule(world.get_location("East Forest - Golden Obelisk Holy Cross"),
             lambda state: has_ability(holy_cross, state, world))
    set_rule(world.get_location("Beneath the Well - [Powered Secret Room] Chest"),
             lambda state: state.has("Activate Furnace Fuse", player))
    set_rule(world.get_location("West Garden - [North] Behind Holy Cross Door"),
             lambda state: has_ability(holy_cross, state, world))
    set_rule(world.get_location("Library Hall - Holy Cross Chest"),
             lambda state: has_ability(holy_cross, state, world))
    set_rule(world.get_location("Eastern Vault Fortress - [West Wing] Candles Holy Cross"),
             lambda state: has_ability(holy_cross, state, world))
    set_rule(world.get_location("West Garden - [Central Highlands] Holy Cross (Blue Lines)"),
             lambda state: has_ability(holy_cross, state, world))
    set_rule(world.get_location("Quarry - [Back Entrance] Bushes Holy Cross"),
             lambda state: has_ability(holy_cross, state, world))
    set_rule(world.get_location("Cathedral - Secret Legend Trophy Chest"),
             lambda state: has_ability(holy_cross, state, world))
    set_rule(world.get_location("Overworld - [Southwest] Flowers Holy Cross"),
             lambda state: has_ability(holy_cross, state, world))
    set_rule(world.get_location("Overworld - [East] Weathervane Holy Cross"),
             lambda state: has_ability(holy_cross, state, world))
    set_rule(world.get_location("Overworld - [Northeast] Flowers Holy Cross"),
             lambda state: has_ability(holy_cross, state, world))
    set_rule(world.get_location("Overworld - [Southwest] Haiku Holy Cross"),
             lambda state: has_ability(holy_cross, state, world))
    set_rule(world.get_location("Overworld - [Northwest] Golden Obelisk Page"),
             lambda state: has_ability(holy_cross, state, world))

    # Overworld
    set_rule(world.get_location("Overworld - [Southwest] Grapple Chest Over Walkway"),
             lambda state: state.has_any({grapple, laurels}, player))
    set_rule(world.get_location("Overworld - [Southwest] West Beach Guarded By Turret 2"),
             lambda state: state.has_any({grapple, laurels}, player))
    set_rule(world.get_location("Overworld - [Southwest] From West Garden"),
             lambda state: state.has(laurels, player))
    set_rule(world.get_location("Overworld - [Southeast] Page on Pillar by Swamp"),
             lambda state: state.has(laurels, player))
    set_rule(world.get_location("Overworld - [Southwest] Fountain Page"),
             lambda state: state.has(laurels, player))
    set_rule(world.get_location("Overworld - [Northwest] Page on Pillar by Dark Tomb"),
             lambda state: state.has(laurels, player))
    set_rule(world.get_location("Old House - Holy Cross Chest"),
             lambda state: has_ability(holy_cross, state, world))
    set_rule(world.get_location("Overworld - [East] Grapple Chest"),
             lambda state: state.has(grapple, player))
    set_rule(world.get_location("Sealed Temple - Holy Cross Chest"),
             lambda state: has_ability(holy_cross, state, world))
    set_rule(world.get_location("Caustic Light Cave - Holy Cross Chest"),
             lambda state: has_ability(holy_cross, state, world))
    set_rule(world.get_location("Cube Cave - Holy Cross Chest"),
             lambda state: has_ability(holy_cross, state, world))
    set_rule(world.get_location("Old House - Holy Cross Door Page"),
             lambda state: has_ability(holy_cross, state, world))
    set_rule(world.get_location("Maze Cave - Maze Room Holy Cross"),
             lambda state: has_ability(holy_cross, state, world))
    set_rule(world.get_location("Old House - Holy Cross Chest"),
             lambda state: has_ability(holy_cross, state, world))
    set_rule(world.get_location("Patrol Cave - Holy Cross Chest"),
             lambda state: has_ability(holy_cross, state, world))
    set_rule(world.get_location("Ruined Passage - Holy Cross Chest"),
             lambda state: has_ability(holy_cross, state, world))
    set_rule(world.get_location("Hourglass Cave - Holy Cross Chest"),
             lambda state: has_ability(holy_cross, state, world))
    set_rule(world.get_location("Secret Gathering Place - Holy Cross Chest"),
             lambda state: has_ability(holy_cross, state, world))
    set_rule(world.get_location("Secret Gathering Place - 10 Fairy Reward"),
             lambda state: state.has(fairies, player, 10))
    set_rule(world.get_location("Secret Gathering Place - 20 Fairy Reward"),
             lambda state: state.has(fairies, player, 20))
    set_rule(world.get_location("Coins in the Well - 3 Coins"),
             lambda state: state.has(coins, player, 3))
    set_rule(world.get_location("Coins in the Well - 6 Coins"),
             lambda state: state.has(coins, player, 6))
    set_rule(world.get_location("Coins in the Well - 10 Coins"),
             lambda state: state.has(coins, player, 10))
    set_rule(world.get_location("Coins in the Well - 15 Coins"),
             lambda state: state.has(coins, player, 15))

    # East Forest
    set_rule(world.get_location("East Forest - Lower Grapple Chest"),
             lambda state: state.has(grapple, player))
    set_rule(world.get_location("East Forest - Lower Dash Chest"),
             lambda state: state.has_all({grapple, laurels}, player))
    set_rule(world.get_location("East Forest - Ice Rod Grapple Chest"), lambda state: (
            state.has_all({grapple, ice_dagger, fire_wand}, player) and has_ability(icebolt, state, world)))

    # Dark Tomb
    # added to make combat logic smoother
    set_rule(world.get_location("Dark Tomb - 2nd Laser Room"),
             lambda state: has_lantern(state, world))

    # West Garden
    set_rule(world.get_location("West Garden - [North] Across From Page Pickup"),
             lambda state: state.has(laurels, player))
    set_rule(world.get_location("West Garden - [West] In Flooded Walkway"),
             lambda state: state.has(laurels, player))
    set_rule(world.get_location("West Garden - [West Lowlands] Tree Holy Cross Chest"),
             lambda state: state.has(laurels, player) and has_ability(holy_cross, state, world))
    set_rule(world.get_location("West Garden - [East Lowlands] Page Behind Ice Dagger House"),
             lambda state: state.has(laurels, player))
    set_rule(world.get_location("West Garden - [Central Lowlands] Below Left Walkway"),
             lambda state: state.has(laurels, player))

    # Ruined Atoll
    set_rule(world.get_location("Ruined Atoll - [West] Near Kevin Block"),
             lambda state: state.has(laurels, player))
    # ice grapple push a crab through the door
    set_rule(world.get_location("Ruined Atoll - [East] Locked Room Lower Chest"),
             lambda state: state.has(laurels, player) or state.has(key, player, 2)
             or has_ice_grapple_logic(False, IceGrappling.option_medium, state, world))
    set_rule(world.get_location("Ruined Atoll - [East] Locked Room Upper Chest"),
             lambda state: state.has(laurels, player) or state.has(key, player, 2)
             or has_ice_grapple_logic(False, IceGrappling.option_medium, state, world))

    # Frog's Domain
    set_rule(world.get_location("Frog's Domain - Side Room Grapple Secret"),
             lambda state: state.has_any({grapple, laurels}, player))
    set_rule(world.get_location("Frog's Domain - Grapple Above Hot Tub"),
             lambda state: state.has_any({grapple, laurels}, player))
    set_rule(world.get_location("Frog's Domain - Escape Chest"),
             lambda state: state.has_any({grapple, laurels}, player))

    # Library Lab
    set_rule(world.get_location("Library Lab - Page 1"),
             lambda state: has_melee(state, player) or state.has_any((fire_wand, gun), player))
    set_rule(world.get_location("Library Lab - Page 2"),
             lambda state: has_melee(state, player) or state.has_any((fire_wand, gun), player))
    set_rule(world.get_location("Library Lab - Page 3"),
             lambda state: has_melee(state, player) or state.has_any((fire_wand, gun), player))

    # Eastern Vault Fortress
    set_rule(world.get_location("Fortress Arena - Hexagon Red"),
             lambda state: state.has(vault_key, player))
    # yes, you can clear the leaves with dagger
    # gun isn't included since it can only break one leaf pile at a time, and we don't check how much mana you have
    # but really, I expect the player to just throw a bomb at them if they don't have melee
    set_rule(world.get_location("Fortress Leaf Piles - Secret Chest"),
             lambda state: has_melee(state, player) or state.has(ice_dagger, player))

    # Beneath the Vault
    set_rule(world.get_location("Beneath the Fortress - Bridge"),
             lambda state: has_melee(state, player) or state.has_any((laurels, fire_wand, ice_dagger, gun), player))

    # Quarry
    set_rule(world.get_location("Quarry - [Central] Above Ladder Dash Chest"),
             lambda state: state.has(laurels, player))

    # Ziggurat
    # if ER is off, while you can get the chest, you won't be able to actually get through zig
    set_rule(world.get_location("Rooted Ziggurat Upper - Near Bridge Switch"),
             lambda state: has_sword(state, player) or (state.has(fire_wand, player)
                                                        and (state.has(laurels, player)
                                                             or world.options.entrance_rando)))
    set_rule(world.get_location("Rooted Ziggurat Lower - After Guarded Fuse"),
             lambda state: has_sword(state, player) and has_ability(prayer, state, world))

    # Bosses
    set_rule(world.get_location("Fortress Arena - Siege Engine/Vault Key Pickup"),
             lambda state: has_sword(state, player))
    set_rule(world.get_location("Librarian - Hexagon Green"),
             lambda state: has_sword(state, player)
             and has_ladder("Ladders in Library", state, world))
    # can ice grapple boss scav off the side
    # the grapple from the other side of the bridge isn't in logic 'cause we don't have a misc tricks option
    set_rule(world.get_location("Rooted Ziggurat Lower - Hexagon Blue"),
             lambda state: has_sword(state, player)
             or has_ice_grapple_logic(False, IceGrappling.option_medium, state, world))

    # Swamp
    set_rule(world.get_location("Cathedral Gauntlet - Gauntlet Reward"),
             lambda state: state.has(fire_wand, player) and has_sword(state, player))
    set_rule(world.get_location("Swamp - [Entrance] Above Entryway"),
             lambda state: state.has(laurels, player))
    set_rule(world.get_location("Swamp - [South Graveyard] Upper Walkway Dash Chest"),
             lambda state: state.has(laurels, player))
    # really hard to do 4 skulls with a big skeleton chasing you around
    set_rule(world.get_location("Swamp - [South Graveyard] 4 Orange Skulls"),
             lambda state: has_sword(state, player))

    # Hero's Grave and Far Shore
    set_rule(world.get_location("Hero's Grave - Tooth Relic"),
             lambda state: state.has(laurels, player))
    set_rule(world.get_location("Hero's Grave - Mushroom Relic"),
             lambda state: state.has(laurels, player))
    set_rule(world.get_location("Hero's Grave - Ash Relic"),
             lambda state: state.has(laurels, player))
    set_rule(world.get_location("Hero's Grave - Flowers Relic"),
             lambda state: state.has(laurels, player))
    set_rule(world.get_location("Hero's Grave - Effigy Relic"),
             lambda state: state.has(laurels, player))
    set_rule(world.get_location("Hero's Grave - Feathers Relic"),
             lambda state: state.has(laurels, player))
    set_rule(world.get_location("Far Shore - Secret Chest"),
             lambda state: state.has(laurels, player))

    # Events
    set_rule(world.get_location("Eastern Bell"),
             lambda state: (has_melee(state, player) or state.has(fire_wand, player)))
    set_rule(world.get_location("Western Bell"),
             lambda state: (has_melee(state, player) or state.has(fire_wand, player)))
    set_rule(world.get_location("Furnace Fuse"),
             lambda state: has_ability(prayer, state, world))
    set_rule(world.get_location("South and West Fortress Exterior Fuses"),
             lambda state: has_ability(prayer, state, world))
    set_rule(world.get_location("Upper and Central Fortress Exterior Fuses"),
             lambda state: has_ability(prayer, state, world))
    set_rule(world.get_location("Beneath the Vault Fuse"),
             lambda state: state.has("Activate South and West Fortress Exterior Fuses", player))
    set_rule(world.get_location("Eastern Vault West Fuses"),
             lambda state: state.has("Activate Beneath the Vault Fuse", player))
    set_rule(world.get_location("Eastern Vault East Fuse"),
             lambda state: state.has_all({"Activate Upper and Central Fortress Exterior Fuses",
                                          "Activate South and West Fortress Exterior Fuses"}, player))
    set_rule(world.get_location("Quarry Connector Fuse"),
             lambda state: has_ability(prayer, state, world) and state.has(grapple, player))
    set_rule(world.get_location("Quarry Fuse"),
             lambda state: state.has("Activate Quarry Connector Fuse", player))
    set_rule(world.get_location("Ziggurat Fuse"),
             lambda state: has_ability(prayer, state, world))
    set_rule(world.get_location("West Garden Fuse"),
             lambda state: has_ability(prayer, state, world))
    set_rule(world.get_location("Library Fuse"),
             lambda state: has_ability(prayer, state, world) and has_ladder("Ladders in Library", state, world))
    if not world.options.hexagon_quest:
        set_rule(world.get_location("Place Questagons"),
                 lambda state: state.has_all((red_hexagon, blue_hexagon, green_hexagon), player))

    # Bombable Walls
    for location_name in bomb_walls:
        set_rule(world.get_location(location_name),
                 lambda state: state.has(gun, player)
                 or can_shop(state, world)
                 or has_ice_grapple_logic(False, IceGrappling.option_hard, state, world))
    # not enough space to ice grapple into here
    set_rule(world.get_location("Quarry - [East] Bombable Wall"),
             lambda state: state.has(gun, player) or can_shop(state, world))

    # Shop
    set_rule(world.get_location("Shop - Potion 1"),
             lambda state: has_sword(state, player))
    set_rule(world.get_location("Shop - Potion 2"),
             lambda state: has_sword(state, player))
    set_rule(world.get_location("Shop - Coin 1"),
             lambda state: has_sword(state, player))
    set_rule(world.get_location("Shop - Coin 2"),
             lambda state: has_sword(state, player))

    def combat_logic_to_loc(loc_name: str, combat_req_area: str, set_instead: bool = False,
                            dagger: bool = False, laurel: bool = False) -> None:
        # dagger means you can use magic dagger instead of combat for that check
        # laurel means you can dodge the enemies freely with the laurels
        if set_instead:
            set_rule(world.get_location(loc_name),
                     lambda state: has_combat_reqs(combat_req_area, state, player)
                     or (dagger and state.has(ice_dagger, player))
                     or (laurel and state.has(laurels, player)))
        else:
            add_rule(world.get_location(loc_name),
                     lambda state: has_combat_reqs(combat_req_area, state, player)
                     or (dagger and state.has(ice_dagger, player))
                     or (laurel and state.has(laurels, player)))

    if world.options.combat_logic >= CombatLogic.option_bosses_only:
        # garden knight is in the regions part above
        combat_logic_to_loc("Fortress Arena - Siege Engine/Vault Key Pickup", "Siege Engine", set_instead=True)
        combat_logic_to_loc("Librarian - Hexagon Green", "The Librarian", set_instead=True)
        set_rule(world.get_location("Librarian - Hexagon Green"),
                 rule=lambda state: has_combat_reqs("The Librarian", state, player)
                 and has_ladder("Ladders in Library", state, world))
        combat_logic_to_loc("Rooted Ziggurat Lower - Hexagon Blue", "Boss Scavenger", set_instead=True)
        if world.options.ice_grappling >= IceGrappling.option_medium:
            add_rule(world.get_location("Rooted Ziggurat Lower - Hexagon Blue"),
                     lambda state: has_ice_grapple_logic(False, IceGrappling.option_medium, state, world))
        combat_logic_to_loc("Cathedral Gauntlet - Gauntlet Reward", "Gauntlet", set_instead=True)

    if world.options.combat_logic == CombatLogic.option_on:
        combat_logic_to_loc("Overworld - [Northeast] Flowers Holy Cross", "Garden Knight")
        combat_logic_to_loc("Overworld - [Northwest] Chest Near Quarry Gate", "Before Well", dagger=True)
        combat_logic_to_loc("Overworld - [Northeast] Chest Above Patrol Cave", "Garden Knight", dagger=True)
        combat_logic_to_loc("Overworld - [Southwest] West Beach Guarded By Turret", "Overworld", dagger=True)
        combat_logic_to_loc("Overworld - [Southwest] West Beach Guarded By Turret 2", "Overworld")
        combat_logic_to_loc("Overworld - [Southwest] Bombable Wall Near Fountain", "East Forest", dagger=True)
        combat_logic_to_loc("Overworld - [Southwest] Fountain Holy Cross", "East Forest", dagger=True)
        combat_logic_to_loc("Overworld - [Southwest] South Chest Near Guard", "East Forest", dagger=True)
        combat_logic_to_loc("Overworld - [Southwest] Tunnel Guarded By Turret", "East Forest", dagger=True)
        combat_logic_to_loc("Overworld - [Northwest] Chest Near Turret", "Before Well")

        add_rule(world.get_location("Hourglass Cave - Hourglass Chest"),
                 lambda state: has_sword(state, player) and (state.has("Shield", player)
                                                             # kill the turrets through the wall with a longer sword
                                                             or state.has("Sword Upgrade", player, 3)))
        add_rule(world.get_location("Hourglass Cave - Holy Cross Chest"),
                 lambda state: has_sword(state, player) and (state.has("Shield", player)
                                                             or state.has("Sword Upgrade", player, 3)))

        # the first spider chest they literally do not attack you until you open the chest
        # the second one, you can still just walk past them, but I guess /something/ would be wanted
        combat_logic_to_loc("East Forest - Beneath Spider Chest", "East Forest", dagger=True, laurel=True)
        combat_logic_to_loc("East Forest - Golden Obelisk Holy Cross", "East Forest", dagger=True)
        combat_logic_to_loc("East Forest - Dancing Fox Spirit Holy Cross", "East Forest", dagger=True, laurel=True)
        combat_logic_to_loc("East Forest - From Guardhouse 1 Chest", "East Forest", dagger=True, laurel=True)
        combat_logic_to_loc("East Forest - Above Save Point", "East Forest", dagger=True)
        combat_logic_to_loc("East Forest - Above Save Point Obscured", "East Forest", dagger=True)
        combat_logic_to_loc("Forest Grave Path - Above Gate", "East Forest", dagger=True, laurel=True)
        combat_logic_to_loc("Forest Grave Path - Obscured Chest", "East Forest", dagger=True, laurel=True)

        # most of beneath the well is covered by the region access rule
        combat_logic_to_loc("Beneath the Well - [Entryway] Chest", "Beneath the Well")
        combat_logic_to_loc("Beneath the Well - [Entryway] Obscured Behind Waterfall", "Beneath the Well")
        combat_logic_to_loc("Beneath the Well - [Back Corridor] Left Secret", "Beneath the Well")
        combat_logic_to_loc("Beneath the Well - [Side Room] Chest By Phrends", "Overworld")

        # laurels past the enemies, then use the wand or gun to take care of the fairies that chased you
        add_rule(world.get_location("West Garden - [West Lowlands] Tree Holy Cross Chest"),
                 lambda state: state.has_any({fire_wand, "Gun"}, player))
        combat_logic_to_loc("West Garden - [Central Lowlands] Chest Beneath Faeries", "West Garden")
        combat_logic_to_loc("West Garden - [Central Lowlands] Chest Beneath Save Point", "West Garden")
        combat_logic_to_loc("West Garden - [West Highlands] Upper Left Walkway", "West Garden")
        combat_logic_to_loc("West Garden - [Central Highlands] Holy Cross (Blue Lines)", "West Garden")
        combat_logic_to_loc("West Garden - [Central Highlands] Behind Guard Captain", "West Garden")

        # with combat logic on, I presume the player will want to be able to see to avoid the spiders
        set_rule(world.get_location("Beneath the Fortress - Bridge"),
                 lambda state: has_lantern(state, world)
                 and (state.has_any({laurels, fire_wand, "Gun"}, player) or has_melee(state, player)))

        combat_logic_to_loc("Eastern Vault Fortress - [West Wing] Candles Holy Cross", "Eastern Vault Fortress",
                            dagger=True)

        # could just do the last two, but this outputs better in the spoiler log
        # dagger is maybe viable here, but it's sketchy -- activate ladder switch, save to reset enemies, climb up
        combat_logic_to_loc("Upper and Central Fortress Exterior Fuses", "Eastern Vault Fortress")
        combat_logic_to_loc("Beneath the Vault Fuse", "Beneath the Vault")
        combat_logic_to_loc("Eastern Vault West Fuses", "Eastern Vault Fortress")

        # if you come in from the left, you only need to fight small crabs
        add_rule(world.get_location("Ruined Atoll - [South] Near Birds"),
                 lambda state: has_melee(state, player) or state.has_any({laurels, "Gun"}, player))

        # can get this one without fighting if you have laurels
        add_rule(world.get_location("Frog's Domain - Above Vault"),
                 lambda state: state.has(laurels, player) or has_combat_reqs("Frog's Domain", state, player))

        # with wand, you can get this chest. Non-ER, you need laurels to continue down. ER, you can just torch
        set_rule(world.get_location("Rooted Ziggurat Upper - Near Bridge Switch"),
                 lambda state: (state.has(fire_wand, player)
                                and (state.has(laurels, player) or world.options.entrance_rando))
                 or has_combat_reqs("Rooted Ziggurat", state, player))
        set_rule(world.get_location("Rooted Ziggurat Lower - After Guarded Fuse"),
                 lambda state: has_ability(prayer, state, world)
                 and has_combat_reqs("Rooted Ziggurat", state, player))

        # replace the sword rule with this one
        combat_logic_to_loc("Swamp - [South Graveyard] 4 Orange Skulls", "Swamp", set_instead=True)
        combat_logic_to_loc("Swamp - [South Graveyard] Guarded By Big Skeleton", "Swamp", dagger=True)
        # don't really agree with this one but eh
        combat_logic_to_loc("Swamp - [South Graveyard] Above Big Skeleton", "Swamp", dagger=True, laurel=True)
        # the tentacles deal with everything else reasonably, and you can hide on the island, so no rule for it
        add_rule(world.get_location("Swamp - [South Graveyard] Obscured Beneath Telescope"),
                 lambda state: state.has(laurels, player)  # can dash from swamp mid to here and grab it
                 or has_combat_reqs("Swamp", state, player))
        add_rule(world.get_location("Swamp - [Central] South Secret Passage"),
                 lambda state: state.has(laurels, player)  # can dash from swamp front to here and grab it
                 or has_combat_reqs("Swamp", state, player))
        combat_logic_to_loc("Swamp - [South Graveyard] Upper Walkway On Pedestal", "Swamp")
        combat_logic_to_loc("Swamp - [Central] Beneath Memorial", "Swamp")
        combat_logic_to_loc("Swamp - [Central] Near Ramps Up", "Swamp")
        combat_logic_to_loc("Swamp - [Upper Graveyard] Near Telescope", "Swamp")
        combat_logic_to_loc("Swamp - [Upper Graveyard] Near Shield Fleemers", "Swamp")
        combat_logic_to_loc("Swamp - [Upper Graveyard] Obscured Behind Hill", "Swamp")

        # zip through the rubble to sneakily grab this chest, or just fight to it
        add_rule(world.get_location("Cathedral - [1F] Near Spikes"),
                 lambda state: laurels_zip(state, world) or has_combat_reqs("Cathedral", state, player))<|MERGE_RESOLUTION|>--- conflicted
+++ resolved
@@ -855,7 +855,6 @@
     regions["Fortress Courtyard Upper"].connect(
         connecting_region=regions["Fortress Exterior from Overworld"])
 
-<<<<<<< HEAD
     regions["Beneath the Vault Ladder Exit"].connect(
         connecting_region=regions["Beneath the Vault Entry Spot"],
         rule=lambda state: has_ladder("Ladder to Beneath the Vault", state, world))
@@ -863,10 +862,7 @@
         connecting_region=regions["Beneath the Vault Ladder Exit"],
         rule=lambda state: has_ladder("Ladder to Beneath the Vault", state, world))
 
-    regions["Beneath the Vault Entry Spot"].connect(
-=======
-    btv_front_to_main = regions["Beneath the Vault Ladder Exit"].connect(
->>>>>>> b7621a09
+    btv_front_to_main = regions["Beneath the Vault Entry Spot"].connect(
         connecting_region=regions["Beneath the Vault Main"],
         rule=lambda state: has_lantern(state, world)
         # there's some boxes in the way
