--- conflicted
+++ resolved
@@ -981,28 +981,7 @@
     regions["Far Shore to Library Region"].connect(
         connecting_region=regions["Far Shore"])
 
-<<<<<<< HEAD
-    # Misc, to be consolidated when that plando connections pr gets merged
-    regions["Shop Entrance 1"].connect(
-        connecting_region=regions["Shop"])
-    regions["Shop Entrance 2"].connect(
-        connecting_region=regions["Shop"])
-    regions["Shop Entrance 3"].connect(
-        connecting_region=regions["Shop"])
-    regions["Shop Entrance 4"].connect(
-        connecting_region=regions["Shop"])
-    regions["Shop Entrance 5"].connect(
-        connecting_region=regions["Shop"])
-    regions["Shop Entrance 6"].connect(
-        connecting_region=regions["Shop"])
-    regions["Shop Entrance 7"].connect(
-        connecting_region=regions["Shop"])
-    regions["Shop Entrance 8"].connect(
-        connecting_region=regions["Shop"])
-
-=======
     # Misc
->>>>>>> 9efc7bae
     regions["Spirit Arena"].connect(
         connecting_region=regions["Spirit Arena Victory"],
         rule=lambda state: (state.has(gold_hexagon, player, world.options.hexagon_goal.value) if
