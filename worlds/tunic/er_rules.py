from typing import Dict, Set, List, Tuple, TYPE_CHECKING
from worlds.generic.Rules import set_rule, forbid_item
from .rules import (has_ability, has_sword, has_stick, has_ice_grapple_logic, has_lantern, has_mask, can_ladder_storage,
                    bomb_walls)
from .er_data import Portal
from BaseClasses import Region, CollectionState
from .grass import set_grass_location_rules

if TYPE_CHECKING:
    from . import TunicWorld

laurels = "Hero's Laurels"
grapple = "Magic Orb"
ice_dagger = "Magic Dagger"
fire_wand = "Magic Wand"
gun = "Gun"
lantern = "Lantern"
fairies = "Fairy"
coins = "Golden Coin"
prayer = "Pages 24-25 (Prayer)"
holy_cross = "Pages 42-43 (Holy Cross)"
icebolt = "Pages 52-53 (Icebolt)"
key = "Key"
house_key = "Old House Key"
vault_key = "Fortress Vault Key"
mask = "Scavenger Mask"
red_hexagon = "Red Questagon"
green_hexagon = "Green Questagon"
blue_hexagon = "Blue Questagon"
gold_hexagon = "Gold Questagon"


def has_ladder(ladder: str, state: CollectionState, world: "TunicWorld") -> bool:
    return not world.options.shuffle_ladders or state.has(ladder, world.player)


def can_shop(state: CollectionState, world: "TunicWorld") -> bool:
    return has_sword(state, world.player) and state.can_reach_region("Shop", world.player)


def set_er_region_rules(world: "TunicWorld", regions: Dict[str, Region], portal_pairs: Dict[Portal, Portal]) -> None:
    player = world.player
    options = world.options

    regions["Menu"].connect(
        connecting_region=regions["Overworld"])

    # Overworld
    regions["Overworld"].connect(
        connecting_region=regions["Overworld Holy Cross"],
        rule=lambda state: has_ability(holy_cross, state, world))

    # grapple on the west side, down the stairs from moss wall, across from ruined shop
    regions["Overworld"].connect(
        connecting_region=regions["Overworld Beach"],
        rule=lambda state: has_ladder("Ladders in Overworld Town", state, world)
        or state.has_any({laurels, grapple}, player))
    regions["Overworld Beach"].connect(
        connecting_region=regions["Overworld"],
        rule=lambda state: has_ladder("Ladders in Overworld Town", state, world)
        or state.has_any({laurels, grapple}, player))

    regions["Overworld Beach"].connect(
        connecting_region=regions["Overworld West Garden Laurels Entry"],
        rule=lambda state: state.has(laurels, player))
    regions["Overworld West Garden Laurels Entry"].connect(
        connecting_region=regions["Overworld Beach"],
        rule=lambda state: state.has(laurels, player))

    regions["Overworld Beach"].connect(
        connecting_region=regions["Overworld to Atoll Upper"],
        rule=lambda state: has_ladder("Ladder to Ruined Atoll", state, world))
    regions["Overworld to Atoll Upper"].connect(
        connecting_region=regions["Overworld Beach"],
        rule=lambda state: has_ladder("Ladder to Ruined Atoll", state, world))

    regions["Overworld"].connect(
        connecting_region=regions["Overworld to Atoll Upper"],
        rule=lambda state: state.has(laurels, player))
    regions["Overworld to Atoll Upper"].connect(
        connecting_region=regions["Overworld"],
        rule=lambda state: state.has_any({laurels, grapple}, player))

    regions["Overworld"].connect(
        connecting_region=regions["Overworld Belltower"],
        rule=lambda state: state.has(laurels, player))
    regions["Overworld Belltower"].connect(
        connecting_region=regions["Overworld"])

    regions["Overworld Belltower"].connect(
        connecting_region=regions["Overworld to West Garden Upper"],
        rule=lambda state: has_ladder("Ladders to West Bell", state, world))
    regions["Overworld to West Garden Upper"].connect(
        connecting_region=regions["Overworld Belltower"],
        rule=lambda state: has_ladder("Ladders to West Bell", state, world))

    regions["Overworld Belltower"].connect(
        connecting_region=regions["Overworld Belltower at Bell"],
        rule=lambda state: has_ladder("Ladders to West Bell", state, world))

    # long dong, do not make a reverse connection here or to belltower
    regions["Overworld above Patrol Cave"].connect(
        connecting_region=regions["Overworld Belltower at Bell"],
        rule=lambda state: options.logic_rules and state.has(fire_wand, player))

    # nmg: can laurels through the ruined passage door
    regions["Overworld"].connect(
        connecting_region=regions["Overworld Ruined Passage Door"],
        rule=lambda state: state.has(key, player, 2)
        or (state.has(laurels, player) and options.logic_rules))
    regions["Overworld Ruined Passage Door"].connect(
        connecting_region=regions["Overworld"],
        rule=lambda state: state.has(laurels, player) and options.logic_rules)

    regions["Overworld"].connect(
        connecting_region=regions["After Ruined Passage"],
        rule=lambda state: has_ladder("Ladders near Weathervane", state, world)
        or has_ice_grapple_logic(True, state, world))
    regions["After Ruined Passage"].connect(
        connecting_region=regions["Overworld"],
        rule=lambda state: has_ladder("Ladders near Weathervane", state, world))

    regions["Overworld"].connect(
        connecting_region=regions["Above Ruined Passage"],
        rule=lambda state: has_ladder("Ladders near Weathervane", state, world)
        or state.has(laurels, player))
    regions["Above Ruined Passage"].connect(
        connecting_region=regions["Overworld"],
        rule=lambda state: has_ladder("Ladders near Weathervane", state, world)
        or state.has(laurels, player))

    regions["After Ruined Passage"].connect(
        connecting_region=regions["Above Ruined Passage"],
        rule=lambda state: has_ladder("Ladders near Weathervane", state, world))
    regions["Above Ruined Passage"].connect(
        connecting_region=regions["After Ruined Passage"],
        rule=lambda state: has_ladder("Ladders near Weathervane", state, world))

    regions["Above Ruined Passage"].connect(
        connecting_region=regions["East Overworld"],
        rule=lambda state: has_ladder("Ladders near Weathervane", state, world)
        or has_ice_grapple_logic(True, state, world))
    regions["East Overworld"].connect(
        connecting_region=regions["Above Ruined Passage"],
        rule=lambda state: has_ladder("Ladders near Weathervane", state, world)
        or state.has(laurels, player))

    # nmg: ice grapple the slimes, works both ways consistently
    regions["East Overworld"].connect(
        connecting_region=regions["After Ruined Passage"],
        rule=lambda state: has_ice_grapple_logic(True, state, world))
    regions["After Ruined Passage"].connect(
        connecting_region=regions["East Overworld"],
        rule=lambda state: has_ice_grapple_logic(True, state, world))

    regions["Overworld"].connect(
        connecting_region=regions["East Overworld"],
        rule=lambda state: has_ladder("Ladders near Overworld Checkpoint", state, world)
        or has_ice_grapple_logic(True, state, world))
    regions["East Overworld"].connect(
        connecting_region=regions["Overworld"],
        rule=lambda state: has_ladder("Ladders near Overworld Checkpoint", state, world))

    regions["East Overworld"].connect(
        connecting_region=regions["Overworld at Patrol Cave"])
    regions["Overworld at Patrol Cave"].connect(
        connecting_region=regions["East Overworld"],
        rule=lambda state: state.has(laurels, player))

    regions["Overworld at Patrol Cave"].connect(
        connecting_region=regions["Overworld above Patrol Cave"],
        rule=lambda state: has_ladder("Ladders near Patrol Cave", state, world)
        or has_ice_grapple_logic(True, state, world))
    regions["Overworld above Patrol Cave"].connect(
        connecting_region=regions["Overworld at Patrol Cave"],
        rule=lambda state: has_ladder("Ladders near Patrol Cave", state, world))

    regions["Overworld"].connect(
        connecting_region=regions["Overworld above Patrol Cave"],
        rule=lambda state: has_ladder("Ladders near Overworld Checkpoint", state, world)
        or state.has(grapple, player))
    regions["Overworld above Patrol Cave"].connect(
        connecting_region=regions["Overworld"],
        rule=lambda state: has_ladder("Ladders near Overworld Checkpoint", state, world))

    regions["East Overworld"].connect(
        connecting_region=regions["Overworld above Patrol Cave"],
        rule=lambda state: has_ladder("Ladders near Overworld Checkpoint", state, world)
        or has_ice_grapple_logic(True, state, world))
    regions["Overworld above Patrol Cave"].connect(
        connecting_region=regions["East Overworld"],
        rule=lambda state: has_ladder("Ladders near Overworld Checkpoint", state, world))

    regions["Overworld above Patrol Cave"].connect(
        connecting_region=regions["Upper Overworld"],
        rule=lambda state: has_ladder("Ladders near Patrol Cave", state, world)
        or has_ice_grapple_logic(True, state, world))
    regions["Upper Overworld"].connect(
        connecting_region=regions["Overworld above Patrol Cave"],
        rule=lambda state: has_ladder("Ladders near Patrol Cave", state, world)
        or state.has(grapple, player))

    regions["Upper Overworld"].connect(
        connecting_region=regions["Overworld above Quarry Entrance"],
        rule=lambda state: state.has_any({grapple, laurels}, player))
    regions["Overworld above Quarry Entrance"].connect(
        connecting_region=regions["Upper Overworld"],
        rule=lambda state: state.has_any({grapple, laurels}, player))

    regions["Upper Overworld"].connect(
        connecting_region=regions["Overworld after Temple Rafters"],
        rule=lambda state: has_ladder("Ladder near Temple Rafters", state, world))
    regions["Overworld after Temple Rafters"].connect(
        connecting_region=regions["Upper Overworld"],
        rule=lambda state: has_ladder("Ladder near Temple Rafters", state, world)
        or has_ice_grapple_logic(True, state, world))

    regions["Overworld above Quarry Entrance"].connect(
        connecting_region=regions["Overworld"],
        rule=lambda state: has_ladder("Ladders near Dark Tomb", state, world))
    regions["Overworld"].connect(
        connecting_region=regions["Overworld above Quarry Entrance"],
        rule=lambda state: has_ladder("Ladders near Dark Tomb", state, world))

    regions["Overworld"].connect(
        connecting_region=regions["Overworld after Envoy"],
        rule=lambda state: state.has_any({laurels, grapple, gun}, player)
        or state.has("Sword Upgrade", player, 4)
        or options.logic_rules)
    regions["Overworld after Envoy"].connect(
        connecting_region=regions["Overworld"],
        rule=lambda state: state.has_any({laurels, grapple, gun}, player)
        or state.has("Sword Upgrade", player, 4)
        or options.logic_rules)

    regions["Overworld after Envoy"].connect(
        connecting_region=regions["Overworld Quarry Entry"],
        rule=lambda state: has_ladder("Ladder to Quarry", state, world))
    regions["Overworld Quarry Entry"].connect(
        connecting_region=regions["Overworld after Envoy"],
        rule=lambda state: has_ladder("Ladder to Quarry", state, world))

    # ice grapple through the gate
    regions["Overworld"].connect(
        connecting_region=regions["Overworld Quarry Entry"],
        rule=lambda state: has_ice_grapple_logic(False, state, world))
    regions["Overworld Quarry Entry"].connect(
        connecting_region=regions["Overworld"],
        rule=lambda state: has_ice_grapple_logic(False, state, world))

    regions["Overworld"].connect(
        connecting_region=regions["Overworld Swamp Upper Entry"],
        rule=lambda state: state.has(laurels, player))
    regions["Overworld Swamp Upper Entry"].connect(
        connecting_region=regions["Overworld"],
        rule=lambda state: state.has(laurels, player))

    regions["Overworld"].connect(
        connecting_region=regions["Overworld Swamp Lower Entry"],
        rule=lambda state: has_ladder("Ladder to Swamp", state, world))
    regions["Overworld Swamp Lower Entry"].connect(
        connecting_region=regions["Overworld"],
        rule=lambda state: has_ladder("Ladder to Swamp", state, world))

    regions["East Overworld"].connect(
        connecting_region=regions["Overworld Special Shop Entry"],
        rule=lambda state: state.has(laurels, player))
    regions["Overworld Special Shop Entry"].connect(
        connecting_region=regions["East Overworld"],
        rule=lambda state: state.has(laurels, player))

    regions["Overworld"].connect(
        connecting_region=regions["Overworld Well Ladder"],
        rule=lambda state: has_ladder("Ladders in Well", state, world))
    regions["Overworld Well Ladder"].connect(
        connecting_region=regions["Overworld"],
        rule=lambda state: has_ladder("Ladders in Well", state, world))

    # nmg: can ice grapple through the door
    regions["Overworld"].connect(
        connecting_region=regions["Overworld Old House Door"],
        rule=lambda state: state.has(house_key, player)
        or has_ice_grapple_logic(False, state, world))

    # not including ice grapple through this because it's very tedious to get an enemy here
    regions["Overworld"].connect(
        connecting_region=regions["Overworld Southeast Cross Door"],
        rule=lambda state: has_ability(holy_cross, state, world))
    regions["Overworld Southeast Cross Door"].connect(
        connecting_region=regions["Overworld"],
        rule=lambda state: has_ability(holy_cross, state, world))

    # not including ice grapple through this because we're not including it on the other door
    regions["Overworld"].connect(
        connecting_region=regions["Overworld Fountain Cross Door"],
        rule=lambda state: has_ability(holy_cross, state, world))
    regions["Overworld Fountain Cross Door"].connect(
        connecting_region=regions["Overworld"])

    regions["Overworld"].connect(
        connecting_region=regions["Overworld Town Portal"],
        rule=lambda state: has_ability(prayer, state, world))
    regions["Overworld Town Portal"].connect(
        connecting_region=regions["Overworld"])

    regions["Overworld"].connect(
        connecting_region=regions["Overworld Spawn Portal"],
        rule=lambda state: has_ability(prayer, state, world))
    regions["Overworld Spawn Portal"].connect(
        connecting_region=regions["Overworld"])

    # nmg: ice grapple through temple door
    regions["Overworld"].connect(
        connecting_region=regions["Overworld Temple Door"],
        rule=lambda state: state.has_all({"Ring Eastern Bell", "Ring Western Bell"}, player)
        or has_ice_grapple_logic(False, state, world))

    regions["Overworld Temple Door"].connect(
        connecting_region=regions["Overworld above Patrol Cave"],
        rule=lambda state: state.has(grapple, player))

    regions["Overworld Tunnel Turret"].connect(
        connecting_region=regions["Overworld Beach"],
        rule=lambda state: has_ladder("Ladders in Overworld Town", state, world)
        or state.has(grapple, player))
    regions["Overworld Beach"].connect(
        connecting_region=regions["Overworld Tunnel Turret"],
        rule=lambda state: has_ladder("Ladders in Overworld Town", state, world)
        or has_ice_grapple_logic(True, state, world))

    regions["Overworld"].connect(
        connecting_region=regions["Overworld Tunnel Turret"],
        rule=lambda state: state.has(laurels, player)
        or has_ice_grapple_logic(True, state, world))
    regions["Overworld Tunnel Turret"].connect(
        connecting_region=regions["Overworld"],
        rule=lambda state: state.has_any({grapple, laurels}, player))

    regions["Overworld"].connect(
        connecting_region=regions["Cube Cave Entrance Region"],
        rule=lambda state: state.has(gun, player) or can_shop(state, world))
    regions["Cube Cave Entrance Region"].connect(
        connecting_region=regions["Overworld"])

    # Overworld side areas
    regions["Old House Front"].connect(
        connecting_region=regions["Old House Back"])
    # nmg: laurels through the gate
    regions["Old House Back"].connect(
        connecting_region=regions["Old House Front"],
        rule=lambda state: state.has(laurels, player) and options.logic_rules)

    regions["Sealed Temple"].connect(
        connecting_region=regions["Sealed Temple Rafters"])
    regions["Sealed Temple Rafters"].connect(
        connecting_region=regions["Sealed Temple"],
        rule=lambda state: state.has(laurels, player))

    regions["Furnace Walking Path"].connect(
        connecting_region=regions["Furnace Ladder Area"],
        rule=lambda state: state.has(laurels, player))
    regions["Furnace Ladder Area"].connect(
        connecting_region=regions["Furnace Walking Path"],
        rule=lambda state: state.has(laurels, player))

    regions["Furnace Walking Path"].connect(
        connecting_region=regions["Furnace Fuse"],
        rule=lambda state: state.has(laurels, player))
    regions["Furnace Fuse"].connect(
        connecting_region=regions["Furnace Walking Path"],
        rule=lambda state: state.has(laurels, player))

    regions["Furnace Fuse"].connect(
        connecting_region=regions["Furnace Ladder Area"],
        rule=lambda state: state.has(laurels, player))
    regions["Furnace Ladder Area"].connect(
        connecting_region=regions["Furnace Fuse"],
        rule=lambda state: state.has(laurels, player))

    regions["Hourglass Cave"].connect(
        connecting_region=regions["Hourglass Cave Tower"],
        rule=lambda state: has_ladder("Ladders in Hourglass Cave", state, world))

    # East Forest
    regions["Forest Belltower Upper"].connect(
        connecting_region=regions["Forest Belltower Main"])

    regions["Forest Belltower Main"].connect(
        connecting_region=regions["Forest Belltower Lower"],
        rule=lambda state: has_ladder("Ladder to East Forest", state, world))

    # nmg: ice grapple up to dance fox spot, and vice versa
    regions["East Forest"].connect(
        connecting_region=regions["East Forest Dance Fox Spot"],
        rule=lambda state: state.has(laurels, player)
        or has_ice_grapple_logic(True, state, world))
    regions["East Forest Dance Fox Spot"].connect(
        connecting_region=regions["East Forest"],
        rule=lambda state: state.has(laurels, player)
        or has_ice_grapple_logic(True, state, world))

    regions["East Forest"].connect(
        connecting_region=regions["East Forest Portal"],
        rule=lambda state: has_ability(prayer, state, world))
    regions["East Forest Portal"].connect(
        connecting_region=regions["East Forest"])

    regions["East Forest"].connect(
        connecting_region=regions["Lower Forest"],
        rule=lambda state: has_ladder("Ladders to Lower Forest", state, world)
        or (state.has_all({grapple, fire_wand, ice_dagger}, player) and has_ability(icebolt, state, world)))
    regions["Lower Forest"].connect(
        connecting_region=regions["East Forest"],
        rule=lambda state: has_ladder("Ladders to Lower Forest", state, world))

    regions["Guard House 1 East"].connect(
        connecting_region=regions["Guard House 1 West"])
    regions["Guard House 1 West"].connect(
        connecting_region=regions["Guard House 1 East"],
        rule=lambda state: state.has(laurels, player))

    regions["Guard House 2 Upper"].connect(
        connecting_region=regions["Guard House 2 Lower"],
        rule=lambda state: has_ladder("Ladders to Lower Forest", state, world))
    regions["Guard House 2 Lower"].connect(
        connecting_region=regions["Guard House 2 Upper"],
        rule=lambda state: has_ladder("Ladders to Lower Forest", state, world))

    # nmg: ice grapple from upper grave path exit to the rest of it
    regions["Forest Grave Path Upper"].connect(
        connecting_region=regions["Forest Grave Path Main"],
        rule=lambda state: state.has(laurels, player)
        or has_ice_grapple_logic(True, state, world))
    regions["Forest Grave Path Main"].connect(
        connecting_region=regions["Forest Grave Path Upper"],
        rule=lambda state: state.has(laurels, player))

    regions["Forest Grave Path Main"].connect(
        connecting_region=regions["Forest Grave Path by Grave"])
    # nmg: ice grapple or laurels through the gate
    regions["Forest Grave Path by Grave"].connect(
        connecting_region=regions["Forest Grave Path Main"],
        rule=lambda state: has_ice_grapple_logic(False, state, world)
        or (state.has(laurels, player) and options.logic_rules))

    regions["Forest Grave Path by Grave"].connect(
        connecting_region=regions["Forest Hero's Grave"],
        rule=lambda state: has_ability(prayer, state, world))
    regions["Forest Hero's Grave"].connect(
        connecting_region=regions["Forest Grave Path by Grave"])

    # Beneath the Well and Dark Tomb
    regions["Beneath the Well Ladder Exit"].connect(
        connecting_region=regions["Beneath the Well Front"],
        rule=lambda state: has_ladder("Ladders in Well", state, world))
    regions["Beneath the Well Front"].connect(
        connecting_region=regions["Beneath the Well Ladder Exit"],
        rule=lambda state: has_ladder("Ladders in Well", state, world))

    regions["Beneath the Well Front"].connect(
        connecting_region=regions["Beneath the Well Main"],
        rule=lambda state: has_stick(state, player) or state.has(fire_wand, player))
    regions["Beneath the Well Main"].connect(
        connecting_region=regions["Beneath the Well Front"],
        rule=lambda state: has_stick(state, player) or state.has(fire_wand, player))

    regions["Beneath the Well Main"].connect(
        connecting_region=regions["Beneath the Well Back"],
        rule=lambda state: has_ladder("Ladders in Well", state, world))
    regions["Beneath the Well Back"].connect(
        connecting_region=regions["Beneath the Well Main"],
        rule=lambda state: has_ladder("Ladders in Well", state, world)
        and (has_stick(state, player) or state.has(fire_wand, player)))

    regions["Well Boss"].connect(
        connecting_region=regions["Dark Tomb Checkpoint"])
    # nmg: can laurels through the gate
    regions["Dark Tomb Checkpoint"].connect(
        connecting_region=regions["Well Boss"],
        rule=lambda state: state.has(laurels, player) and options.logic_rules)

    regions["Dark Tomb Entry Point"].connect(
        connecting_region=regions["Dark Tomb Upper"],
        rule=lambda state: has_lantern(state, world))
    regions["Dark Tomb Upper"].connect(
        connecting_region=regions["Dark Tomb Entry Point"])

    regions["Dark Tomb Upper"].connect(
        connecting_region=regions["Dark Tomb Main"],
        rule=lambda state: has_ladder("Ladder in Dark Tomb", state, world))
    regions["Dark Tomb Main"].connect(
        connecting_region=regions["Dark Tomb Upper"],
        rule=lambda state: has_ladder("Ladder in Dark Tomb", state, world))

    regions["Dark Tomb Main"].connect(
        connecting_region=regions["Dark Tomb Dark Exit"])
    regions["Dark Tomb Dark Exit"].connect(
        connecting_region=regions["Dark Tomb Main"],
        rule=lambda state: has_lantern(state, world))

    # West Garden
    regions["West Garden Laurels Exit Region"].connect(
        connecting_region=regions["West Garden"],
        rule=lambda state: state.has(laurels, player))
    regions["West Garden"].connect(
        connecting_region=regions["West Garden Laurels Exit Region"],
        rule=lambda state: state.has(laurels, player))

    regions["West Garden after Boss"].connect(
        connecting_region=regions["West Garden"],
        rule=lambda state: state.has(laurels, player))
    regions["West Garden"].connect(
        connecting_region=regions["West Garden after Boss"],
        rule=lambda state: state.has(laurels, player) or has_sword(state, player))

    regions["West Garden"].connect(
        connecting_region=regions["West Garden Hero's Grave Region"],
        rule=lambda state: has_ability(prayer, state, world))
    regions["West Garden Hero's Grave Region"].connect(
        connecting_region=regions["West Garden"])

    regions["West Garden Portal"].connect(
        connecting_region=regions["West Garden Portal Item"],
        rule=lambda state: state.has(laurels, player))
    regions["West Garden Portal Item"].connect(
        connecting_region=regions["West Garden Portal"],
        rule=lambda state: state.has(laurels, player) and has_ability(prayer, state, world))

    # nmg: can ice grapple to and from the item behind the magic dagger house
    regions["West Garden Portal Item"].connect(
        connecting_region=regions["West Garden"],
        rule=lambda state: has_ice_grapple_logic(True, state, world))
    regions["West Garden"].connect(
        connecting_region=regions["West Garden Portal Item"],
        rule=lambda state: has_ice_grapple_logic(True, state, world))

    # Atoll and Frog's Domain
    # nmg: ice grapple the bird below the portal
    regions["Ruined Atoll"].connect(
        connecting_region=regions["Ruined Atoll Lower Entry Area"],
        rule=lambda state: state.has(laurels, player)
        or has_ice_grapple_logic(True, state, world))
    regions["Ruined Atoll Lower Entry Area"].connect(
        connecting_region=regions["Ruined Atoll"],
        rule=lambda state: state.has(laurels, player) or state.has(grapple, player))

    regions["Ruined Atoll"].connect(
        connecting_region=regions["Ruined Atoll Ladder Tops"],
        rule=lambda state: has_ladder("Ladders in South Atoll", state, world))

    regions["Ruined Atoll"].connect(
        connecting_region=regions["Ruined Atoll Frog Mouth"],
        rule=lambda state: state.has(laurels, player) or state.has(grapple, player))
    regions["Ruined Atoll Frog Mouth"].connect(
        connecting_region=regions["Ruined Atoll"],
        rule=lambda state: state.has(laurels, player) or state.has(grapple, player))

    regions["Ruined Atoll"].connect(
        connecting_region=regions["Ruined Atoll Frog Eye"],
        rule=lambda state: has_ladder("Ladders to Frog's Domain", state, world))
    regions["Ruined Atoll Frog Eye"].connect(
        connecting_region=regions["Ruined Atoll"],
        rule=lambda state: has_ladder("Ladders to Frog's Domain", state, world))

    regions["Ruined Atoll"].connect(
        connecting_region=regions["Ruined Atoll Portal"],
        rule=lambda state: has_ability(prayer, state, world))
    regions["Ruined Atoll Portal"].connect(
        connecting_region=regions["Ruined Atoll"])

    regions["Ruined Atoll"].connect(
        connecting_region=regions["Ruined Atoll Statue"],
        rule=lambda state: has_ability(prayer, state, world)
        and has_ladder("Ladders in South Atoll", state, world))
    regions["Ruined Atoll Statue"].connect(
        connecting_region=regions["Ruined Atoll"])

    regions["Frog Stairs Eye Exit"].connect(
        connecting_region=regions["Frog Stairs Upper"],
        rule=lambda state: has_ladder("Ladders to Frog's Domain", state, world))
    regions["Frog Stairs Upper"].connect(
        connecting_region=regions["Frog Stairs Eye Exit"],
        rule=lambda state: has_ladder("Ladders to Frog's Domain", state, world))

    regions["Frog Stairs Upper"].connect(
        connecting_region=regions["Frog Stairs Lower"],
        rule=lambda state: has_ladder("Ladders to Frog's Domain", state, world))
    regions["Frog Stairs Lower"].connect(
        connecting_region=regions["Frog Stairs Upper"],
        rule=lambda state: has_ladder("Ladders to Frog's Domain", state, world))

    regions["Frog Stairs Lower"].connect(
        connecting_region=regions["Frog Stairs to Frog's Domain"],
        rule=lambda state: has_ladder("Ladders to Frog's Domain", state, world))
    regions["Frog Stairs to Frog's Domain"].connect(
        connecting_region=regions["Frog Stairs Lower"],
        rule=lambda state: has_ladder("Ladders to Frog's Domain", state, world))

    regions["Frog's Domain Entry"].connect(
        connecting_region=regions["Frog's Domain"],
        rule=lambda state: has_ladder("Ladders to Frog's Domain", state, world))

    regions["Frog's Domain"].connect(
        connecting_region=regions["Frog's Domain Back"],
        rule=lambda state: state.has(grapple, player))

    # Library
    regions["Library Exterior Tree Region"].connect(
        connecting_region=regions["Library Exterior Ladder Region"],
        rule=lambda state: state.has_any({grapple, laurels}, player)
        and has_ladder("Ladders in Library", state, world))
    regions["Library Exterior Ladder Region"].connect(
        connecting_region=regions["Library Exterior Tree Region"],
        rule=lambda state: has_ability(prayer, state, world)
        and ((state.has(laurels, player) and has_ladder("Ladders in Library", state, world))
             or state.has(grapple, player)))

    regions["Library Hall Bookshelf"].connect(
        connecting_region=regions["Library Hall"],
        rule=lambda state: has_ladder("Ladders in Library", state, world))
    regions["Library Hall"].connect(
        connecting_region=regions["Library Hall Bookshelf"],
        rule=lambda state: has_ladder("Ladders in Library", state, world))

    regions["Library Hall"].connect(
        connecting_region=regions["Library Hero's Grave Region"],
        rule=lambda state: has_ability(prayer, state, world))
    regions["Library Hero's Grave Region"].connect(
        connecting_region=regions["Library Hall"])

    regions["Library Hall to Rotunda"].connect(
        connecting_region=regions["Library Hall"],
        rule=lambda state: has_ladder("Ladders in Library", state, world))
    regions["Library Hall"].connect(
        connecting_region=regions["Library Hall to Rotunda"],
        rule=lambda state: has_ladder("Ladders in Library", state, world))

    regions["Library Rotunda to Hall"].connect(
        connecting_region=regions["Library Rotunda"],
        rule=lambda state: has_ladder("Ladders in Library", state, world))
    regions["Library Rotunda"].connect(
        connecting_region=regions["Library Rotunda to Hall"],
        rule=lambda state: has_ladder("Ladders in Library", state, world))

    regions["Library Rotunda"].connect(
        connecting_region=regions["Library Rotunda to Lab"],
        rule=lambda state: has_ladder("Ladders in Library", state, world))
    regions["Library Rotunda to Lab"].connect(
        connecting_region=regions["Library Rotunda"],
        rule=lambda state: has_ladder("Ladders in Library", state, world))

    regions["Library Lab Lower"].connect(
        connecting_region=regions["Library Lab"],
        rule=lambda state: state.has_any({grapple, laurels}, player)
        and has_ladder("Ladders in Library", state, world))
    regions["Library Lab"].connect(
        connecting_region=regions["Library Lab Lower"],
        rule=lambda state: state.has(laurels, player)
        and has_ladder("Ladders in Library", state, world))

    regions["Library Lab"].connect(
        connecting_region=regions["Library Portal"],
        rule=lambda state: has_ability(prayer, state, world)
        and has_ladder("Ladders in Library", state, world))
    regions["Library Portal"].connect(
        connecting_region=regions["Library Lab"],
        rule=lambda state: has_ladder("Ladders in Library", state, world)
        or state.has(laurels, player))

    regions["Library Lab"].connect(
        connecting_region=regions["Library Lab to Librarian"],
        rule=lambda state: has_ladder("Ladders in Library", state, world))
    regions["Library Lab to Librarian"].connect(
        connecting_region=regions["Library Lab"],
        rule=lambda state: has_ladder("Ladders in Library", state, world))

    # Eastern Vault Fortress
    regions["Fortress Exterior from East Forest"].connect(
        connecting_region=regions["Fortress Exterior from Overworld"],
        rule=lambda state: state.has(laurels, player) or state.has(grapple, player))
    regions["Fortress Exterior from Overworld"].connect(
        connecting_region=regions["Fortress Exterior from East Forest"],
        rule=lambda state: state.has(laurels, player))

    regions["Fortress Exterior near cave"].connect(
        connecting_region=regions["Fortress Exterior from Overworld"],
        rule=lambda state: state.has(laurels, player))
    regions["Fortress Exterior from Overworld"].connect(
        connecting_region=regions["Fortress Exterior near cave"],
        rule=lambda state: state.has(laurels, player) or has_ability(prayer, state, world))

    regions["Fortress Exterior near cave"].connect(
        connecting_region=regions["Beneath the Vault Entry"],
        rule=lambda state: has_ladder("Ladder to Beneath the Vault", state, world))
    regions["Beneath the Vault Entry"].connect(
        connecting_region=regions["Fortress Exterior near cave"],
        rule=lambda state: has_ladder("Ladder to Beneath the Vault", state, world))

    regions["Fortress Courtyard"].connect(
        connecting_region=regions["Fortress Exterior from Overworld"],
        rule=lambda state: state.has(laurels, player))
    # nmg: can ice grapple an enemy in the courtyard
    regions["Fortress Exterior from Overworld"].connect(
        connecting_region=regions["Fortress Courtyard"],
        rule=lambda state: state.has(laurels, player)
        or has_ice_grapple_logic(True, state, world))

    regions["Fortress Courtyard Upper"].connect(
        connecting_region=regions["Fortress Courtyard"])
    # nmg: can ice grapple to the upper ledge
    regions["Fortress Courtyard"].connect(
        connecting_region=regions["Fortress Courtyard Upper"],
        rule=lambda state: has_ice_grapple_logic(True, state, world))

    regions["Fortress Courtyard Upper"].connect(
        connecting_region=regions["Fortress Exterior from Overworld"])

    regions["Beneath the Vault Ladder Exit"].connect(
        connecting_region=regions["Beneath the Vault Main"],
        rule=lambda state: has_ladder("Ladder to Beneath the Vault", state, world)
        and has_lantern(state, world))
    regions["Beneath the Vault Main"].connect(
        connecting_region=regions["Beneath the Vault Ladder Exit"],
        rule=lambda state: has_ladder("Ladder to Beneath the Vault", state, world))

    regions["Beneath the Vault Main"].connect(
        connecting_region=regions["Beneath the Vault Back"])
    regions["Beneath the Vault Back"].connect(
        connecting_region=regions["Beneath the Vault Main"],
        rule=lambda state: has_lantern(state, world))

    regions["Fortress East Shortcut Upper"].connect(
        connecting_region=regions["Fortress East Shortcut Lower"])
    # nmg: can ice grapple upwards
    regions["Fortress East Shortcut Lower"].connect(
        connecting_region=regions["Fortress East Shortcut Upper"],
        rule=lambda state: has_ice_grapple_logic(True, state, world))

    # nmg: ice grapple through the big gold door, can do it both ways
    regions["Eastern Vault Fortress"].connect(
        connecting_region=regions["Eastern Vault Fortress Gold Door"],
        rule=lambda state: state.has_all({"Activate Eastern Vault West Fuses",
                                          "Activate Eastern Vault East Fuse"}, player)
        or has_ice_grapple_logic(False, state, world))
    regions["Eastern Vault Fortress Gold Door"].connect(
        connecting_region=regions["Eastern Vault Fortress"],
        rule=lambda state: has_ice_grapple_logic(True, state, world))

    regions["Fortress Grave Path"].connect(
        connecting_region=regions["Fortress Grave Path Dusty Entrance Region"],
        rule=lambda state: state.has(laurels, player))
    regions["Fortress Grave Path Dusty Entrance Region"].connect(
        connecting_region=regions["Fortress Grave Path"],
        rule=lambda state: state.has(laurels, player))

    regions["Fortress Grave Path"].connect(
        connecting_region=regions["Fortress Hero's Grave Region"],
        rule=lambda state: has_ability(prayer, state, world))
    regions["Fortress Hero's Grave Region"].connect(
        connecting_region=regions["Fortress Grave Path"])

    # nmg: ice grapple from upper grave path to lower
    regions["Fortress Grave Path Upper"].connect(
        connecting_region=regions["Fortress Grave Path"],
        rule=lambda state: has_ice_grapple_logic(True, state, world))

    regions["Fortress Arena"].connect(
        connecting_region=regions["Fortress Arena Portal"],
        rule=lambda state: state.has("Activate Eastern Vault West Fuses", player))
    regions["Fortress Arena Portal"].connect(
        connecting_region=regions["Fortress Arena"])

    # Quarry
    regions["Lower Mountain"].connect(
        connecting_region=regions["Lower Mountain Stairs"],
        rule=lambda state: has_ability(holy_cross, state, world))
    regions["Lower Mountain Stairs"].connect(
        connecting_region=regions["Lower Mountain"],
        rule=lambda state: has_ability(holy_cross, state, world))

    regions["Quarry Entry"].connect(
        connecting_region=regions["Quarry Portal"],
        rule=lambda state: state.has("Activate Quarry Fuse", player))
    regions["Quarry Portal"].connect(
        connecting_region=regions["Quarry Entry"])

    regions["Quarry Entry"].connect(
        connecting_region=regions["Quarry"],
        rule=lambda state: state.has(fire_wand, player) or has_sword(state, player))
    regions["Quarry"].connect(
        connecting_region=regions["Quarry Entry"])

    regions["Quarry Back"].connect(
        connecting_region=regions["Quarry"],
        rule=lambda state: state.has(fire_wand, player) or has_sword(state, player))
    regions["Quarry"].connect(
        connecting_region=regions["Quarry Back"])

    regions["Quarry Monastery Entry"].connect(
        connecting_region=regions["Quarry"],
        rule=lambda state: state.has(fire_wand, player) or has_sword(state, player))
    regions["Quarry"].connect(
        connecting_region=regions["Quarry Monastery Entry"])

    regions["Quarry Monastery Entry"].connect(
        connecting_region=regions["Quarry Back"],
        rule=lambda state: state.has(laurels, player))
    regions["Quarry Back"].connect(
        connecting_region=regions["Quarry Monastery Entry"],
        rule=lambda state: state.has(laurels, player))

    regions["Monastery Rope"].connect(
        connecting_region=regions["Quarry Back"])

    regions["Quarry"].connect(
        connecting_region=regions["Lower Quarry"],
        rule=lambda state: has_mask(state, world))

    # need the ladder, or you can ice grapple down in nmg
    regions["Lower Quarry"].connect(
        connecting_region=regions["Even Lower Quarry"],
        rule=lambda state: has_ladder("Ladders in Lower Quarry", state, world)
        or has_ice_grapple_logic(True, state, world))

    # nmg: bring a scav over, then ice grapple through the door, only with ER on to avoid soft lock
    regions["Even Lower Quarry"].connect(
        connecting_region=regions["Lower Quarry Zig Door"],
        rule=lambda state: state.has("Activate Quarry Fuse", player)
        or (has_ice_grapple_logic(False, state, world) and options.entrance_rando))

    # nmg: use ice grapple to get from the beginning of Quarry to the door without really needing mask only with ER on
    regions["Quarry"].connect(
        connecting_region=regions["Lower Quarry Zig Door"],
        rule=lambda state: has_ice_grapple_logic(True, state, world) and options.entrance_rando)

    regions["Monastery Front"].connect(
        connecting_region=regions["Monastery Back"])
    # nmg: can laurels through the gate
    regions["Monastery Back"].connect(
        connecting_region=regions["Monastery Front"],
        rule=lambda state: state.has(laurels, player) and options.logic_rules)

    regions["Monastery Back"].connect(
        connecting_region=regions["Monastery Hero's Grave Region"],
        rule=lambda state: has_ability(prayer, state, world))
    regions["Monastery Hero's Grave Region"].connect(
        connecting_region=regions["Monastery Back"])

    # Ziggurat
    regions["Rooted Ziggurat Upper Entry"].connect(
        connecting_region=regions["Rooted Ziggurat Upper Front"])

    regions["Rooted Ziggurat Upper Front"].connect(
        connecting_region=regions["Rooted Ziggurat Upper Back"],
        rule=lambda state: state.has(laurels, player) or has_sword(state, player))
    regions["Rooted Ziggurat Upper Back"].connect(
        connecting_region=regions["Rooted Ziggurat Upper Front"],
        rule=lambda state: state.has(laurels, player))

    regions["Rooted Ziggurat Middle Top"].connect(
        connecting_region=regions["Rooted Ziggurat Middle Bottom"])

    regions["Rooted Ziggurat Lower Front"].connect(
        connecting_region=regions["Rooted Ziggurat Lower Back"],
        rule=lambda state: state.has(laurels, player)
        or (has_sword(state, player) and has_ability(prayer, state, world)))
    # unrestricted: use ladder storage to get to the front, get hit by one of the many enemies
    # nmg: can ice grapple on the voidlings to the double admin fight, still need to pray at the fuse
    regions["Rooted Ziggurat Lower Back"].connect(
        connecting_region=regions["Rooted Ziggurat Lower Front"],
        rule=lambda state: ((state.has(laurels, player) or has_ice_grapple_logic(True, state, world))
                            and has_ability(prayer, state, world)
                            and has_sword(state, player))
        or can_ladder_storage(state, world))

    regions["Rooted Ziggurat Lower Back"].connect(
        connecting_region=regions["Rooted Ziggurat Portal Room Entrance"],
        rule=lambda state: has_ability(prayer, state, world))
    regions["Rooted Ziggurat Portal Room Entrance"].connect(
        connecting_region=regions["Rooted Ziggurat Lower Back"])

    regions["Zig Skip Exit"].connect(
        connecting_region=regions["Rooted Ziggurat Lower Front"])

    regions["Rooted Ziggurat Portal"].connect(
        connecting_region=regions["Rooted Ziggurat Portal Room Exit"],
        rule=lambda state: state.has("Activate Ziggurat Fuse", player))
    regions["Rooted Ziggurat Portal Room Exit"].connect(
        connecting_region=regions["Rooted Ziggurat Portal"],
        rule=lambda state: has_ability(prayer, state, world))

    # Swamp and Cathedral
    regions["Swamp Front"].connect(
        connecting_region=regions["Swamp Mid"],
        rule=lambda state: has_ladder("Ladders in Swamp", state, world)
        or state.has(laurels, player)
        or has_ice_grapple_logic(False, state, world))  # nmg: ice grapple through gate
    regions["Swamp Mid"].connect(
        connecting_region=regions["Swamp Front"],
        rule=lambda state: has_ladder("Ladders in Swamp", state, world)
        or state.has(laurels, player)
        or has_ice_grapple_logic(False, state, world))  # nmg: ice grapple through gate

    # nmg: ice grapple through cathedral door, can do it both ways
    regions["Swamp Mid"].connect(
        connecting_region=regions["Swamp to Cathedral Main Entrance Region"],
        rule=lambda state: (has_ability(prayer, state, world) and state.has(laurels, player))
        or has_ice_grapple_logic(False, state, world))
    regions["Swamp to Cathedral Main Entrance Region"].connect(
        connecting_region=regions["Swamp Mid"],
        rule=lambda state: has_ice_grapple_logic(False, state, world))

    regions["Swamp Mid"].connect(
        connecting_region=regions["Swamp Ledge under Cathedral Door"],
        rule=lambda state: has_ladder("Ladders in Swamp", state, world))
    regions["Swamp Ledge under Cathedral Door"].connect(
        connecting_region=regions["Swamp Mid"],
        rule=lambda state: has_ladder("Ladders in Swamp", state, world)
        or has_ice_grapple_logic(True, state, world))  # nmg: ice grapple the enemy at door

    regions["Swamp Ledge under Cathedral Door"].connect(
        connecting_region=regions["Swamp to Cathedral Treasure Room"],
        rule=lambda state: has_ability(holy_cross, state, world))
    regions["Swamp to Cathedral Treasure Room"].connect(
        connecting_region=regions["Swamp Ledge under Cathedral Door"])

    regions["Back of Swamp"].connect(
        connecting_region=regions["Back of Swamp Laurels Area"],
        rule=lambda state: state.has(laurels, player))
    regions["Back of Swamp Laurels Area"].connect(
        connecting_region=regions["Back of Swamp"],
        rule=lambda state: state.has(laurels, player))

    # nmg: can ice grapple down while you're on the pillars
    regions["Back of Swamp Laurels Area"].connect(
        connecting_region=regions["Swamp Mid"],
        rule=lambda state: state.has(laurels, player)
        and has_ice_grapple_logic(True, state, world))

    regions["Back of Swamp"].connect(
        connecting_region=regions["Swamp Hero's Grave Region"],
        rule=lambda state: has_ability(prayer, state, world))
    regions["Swamp Hero's Grave Region"].connect(
        connecting_region=regions["Back of Swamp"])

    regions["Cathedral Gauntlet Checkpoint"].connect(
        connecting_region=regions["Cathedral Gauntlet"])

    regions["Cathedral Gauntlet"].connect(
        connecting_region=regions["Cathedral Gauntlet Exit"],
        rule=lambda state: state.has(laurels, player))
    regions["Cathedral Gauntlet Exit"].connect(
        connecting_region=regions["Cathedral Gauntlet"],
        rule=lambda state: state.has(laurels, player))

    # Far Shore
    regions["Far Shore"].connect(
        connecting_region=regions["Far Shore to Spawn Region"],
        rule=lambda state: state.has(laurels, player))
    regions["Far Shore to Spawn Region"].connect(
        connecting_region=regions["Far Shore"],
        rule=lambda state: state.has(laurels, player))

    regions["Far Shore"].connect(
        connecting_region=regions["Far Shore to East Forest Region"],
        rule=lambda state: state.has(laurels, player))
    regions["Far Shore to East Forest Region"].connect(
        connecting_region=regions["Far Shore"],
        rule=lambda state: state.has(laurels, player))

    regions["Far Shore"].connect(
        connecting_region=regions["Far Shore to West Garden Region"],
        rule=lambda state: state.has("Activate West Garden Fuse", player))
    regions["Far Shore to West Garden Region"].connect(
        connecting_region=regions["Far Shore"])

    regions["Far Shore"].connect(
        connecting_region=regions["Far Shore to Quarry Region"],
        rule=lambda state: state.has("Activate Quarry Fuse", player))
    regions["Far Shore to Quarry Region"].connect(
        connecting_region=regions["Far Shore"])

    regions["Far Shore"].connect(
        connecting_region=regions["Far Shore to Fortress Region"],
        rule=lambda state: state.has("Activate Eastern Vault West Fuses", player))
    regions["Far Shore to Fortress Region"].connect(
        connecting_region=regions["Far Shore"])

    regions["Far Shore"].connect(
        connecting_region=regions["Far Shore to Library Region"],
        rule=lambda state: state.has("Activate Library Fuse", player))
    regions["Far Shore to Library Region"].connect(
        connecting_region=regions["Far Shore"])

    # Misc
    regions["Spirit Arena"].connect(
        connecting_region=regions["Spirit Arena Victory"],
        rule=lambda state: (state.has(gold_hexagon, player, world.options.hexagon_goal.value) if
                            world.options.hexagon_quest else
                            (state.has_all({red_hexagon, green_hexagon, blue_hexagon, "Unseal the Heir"}, player)
                             and state.has_group_unique("Hero Relics", player, 6)
                             and has_sword(state, player))))

    # connecting the regions portals are in to other portals you can access via ladder storage
    # using has_stick instead of can_ladder_storage since it's already checking the logic rules
    if options.logic_rules == "unrestricted":
        def get_portal_info(portal_sd: str) -> Tuple[str, str]:
            for portal1, portal2 in portal_pairs.items():
                if portal1.scene_destination() == portal_sd:
                    return portal1.name, portal2.region
                if portal2.scene_destination() == portal_sd:
                    return portal2.name, portal1.region
            raise Exception("no matches found in get_paired_region")

        ladder_storages: List[Tuple[str, str, Set[str]]] = [
            # LS from Overworld main
            # The upper Swamp entrance
            ("Overworld", "Overworld Redux, Swamp Redux 2_wall",
             {"Ladders near Weathervane", "Ladder to Swamp", "Ladders in Overworld Town"}),
            # Upper atoll entrance
            ("Overworld", "Overworld Redux, Atoll Redux_upper",
             {"Ladders near Weathervane", "Ladder to Swamp", "Ladders in Overworld Town"}),
            # Furnace entrance, next to the sign that leads to West Garden
            ("Overworld", "Overworld Redux, Furnace_gyro_west",
             {"Ladders near Weathervane", "Ladder to Swamp", "Ladders in Overworld Town"}),
            # Upper West Garden entry, by the belltower
            ("Overworld", "Overworld Redux, Archipelagos Redux_upper",
                {"Ladders near Weathervane", "Ladder to Swamp", "Ladders in Overworld Town"}),
            # Ruined Passage
            ("Overworld", "Overworld Redux, Ruins Passage_east",
                {"Ladders near Weathervane", "Ladder to Swamp", "Ladders in Overworld Town"}),
            # Well rail, west side. Can ls in town, get extra height by going over the portal pad
            ("Overworld", "Overworld Redux, Sewer_west_aqueduct",
                {"Ladders near Weathervane", "Ladder to Swamp", "Ladders in Overworld Town", "Ladder to Quarry"}),
            # Well rail, east side. Need some height from the temple stairs
            ("Overworld", "Overworld Redux, Furnace_gyro_upper_north",
                {"Ladders near Weathervane", "Ladder to Swamp", "Ladders in Overworld Town", "Ladder to Quarry"}),
            # Quarry entry
            ("Overworld", "Overworld Redux, Darkwoods Tunnel_",
                {"Ladders near Weathervane", "Ladder to Swamp", "Ladders in Overworld Town", "Ladders in Well"}),
            # East Forest entry
            ("Overworld", "Overworld Redux, Forest Belltower_",
                {"Ladders near Weathervane", "Ladder to Swamp", "Ladders in Overworld Town", "Ladders in Well",
                 "Ladders near Patrol Cave", "Ladder to Quarry", "Ladders near Dark Tomb"}),
            # Fortress entry
            ("Overworld", "Overworld Redux, Fortress Courtyard_",
                {"Ladders near Weathervane", "Ladder to Swamp", "Ladders in Overworld Town", "Ladders in Well",
                 "Ladders near Patrol Cave", "Ladder to Quarry", "Ladders near Dark Tomb"}),
            # Patrol Cave entry
            ("Overworld", "Overworld Redux, PatrolCave_",
                {"Ladders near Weathervane", "Ladder to Swamp", "Ladders in Overworld Town", "Ladders in Well",
                 "Ladders near Overworld Checkpoint", "Ladder to Quarry", "Ladders near Dark Tomb"}),
            # Special Shop entry, excluded in non-ER due to soft lock potential
            ("Overworld", "Overworld Redux, ShopSpecial_",
                {"Ladders near Weathervane", "Ladder to Swamp", "Ladders in Overworld Town", "Ladders in Well",
                 "Ladders near Overworld Checkpoint", "Ladders near Patrol Cave", "Ladder to Quarry",
                 "Ladders near Dark Tomb"}),
            # Temple Rafters, excluded in non-ER + ladder rando due to soft lock potential
            ("Overworld", "Overworld Redux, Temple_rafters",
                {"Ladders near Weathervane", "Ladder to Swamp", "Ladders in Overworld Town", "Ladders in Well",
                 "Ladders near Overworld Checkpoint", "Ladders near Patrol Cave", "Ladder to Quarry",
                 "Ladders near Dark Tomb"}),
            # Spot above the Quarry entrance,
            # only gets you to the mountain stairs
            ("Overworld above Quarry Entrance", "Overworld Redux, Mountain_",
                {"Ladders near Dark Tomb"}),

            # LS from the Overworld Beach
            # West Garden entry by the Furnace
            ("Overworld Beach", "Overworld Redux, Archipelagos Redux_lower",
                {"Ladders in Overworld Town", "Ladder to Ruined Atoll"}),
            # West Garden laurels entry
            ("Overworld Beach", "Overworld Redux, Archipelagos Redux_lowest",
                {"Ladders in Overworld Town", "Ladder to Ruined Atoll"}),
            # Swamp lower entrance
            ("Overworld Beach", "Overworld Redux, Swamp Redux 2_conduit",
                {"Ladders in Overworld Town", "Ladder to Ruined Atoll"}),
            # Rotating Lights entrance
            ("Overworld Beach", "Overworld Redux, Overworld Cave_",
                {"Ladders in Overworld Town", "Ladder to Ruined Atoll"}),
            # Swamp upper entrance
            ("Overworld Beach", "Overworld Redux, Swamp Redux 2_wall",
                {"Ladder to Ruined Atoll"}),
            # Furnace entrance, next to the sign that leads to West Garden
            ("Overworld Beach", "Overworld Redux, Furnace_gyro_west",
                {"Ladder to Ruined Atoll"}),
            # Upper West Garden entry, by the belltower
            ("Overworld Beach", "Overworld Redux, Archipelagos Redux_upper",
                {"Ladder to Ruined Atoll"}),
            # Ruined Passage
            ("Overworld Beach", "Overworld Redux, Ruins Passage_east",
                {"Ladder to Ruined Atoll"}),
            # Well rail, west side. Can ls in town, get extra height by going over the portal pad
            ("Overworld Beach", "Overworld Redux, Sewer_west_aqueduct",
                {"Ladder to Ruined Atoll"}),
            # Well rail, east side. Need some height from the temple stairs
            ("Overworld Beach", "Overworld Redux, Furnace_gyro_upper_north",
                {"Ladder to Ruined Atoll"}),
            # Quarry entry
            ("Overworld Beach", "Overworld Redux, Darkwoods Tunnel_",
                {"Ladder to Ruined Atoll"}),

            # LS from that low spot where you normally walk to swamp
            # Only has low ones you can't get to from main Overworld
            # West Garden main entry from swamp ladder
            ("Overworld Swamp Lower Entry", "Overworld Redux, Archipelagos Redux_lower",
                {"Ladder to Swamp"}),
            # Maze Cave entry from swamp ladder
            ("Overworld Swamp Lower Entry", "Overworld Redux, Maze Room_",
                {"Ladder to Swamp"}),
            # Hourglass Cave entry from swamp ladder
            ("Overworld Swamp Lower Entry", "Overworld Redux, Town Basement_beach",
                {"Ladder to Swamp"}),
            # Lower Atoll entry from swamp ladder
            ("Overworld Swamp Lower Entry", "Overworld Redux, Atoll Redux_lower",
                {"Ladder to Swamp"}),
            # Lowest West Garden entry from swamp ladder
            ("Overworld Swamp Lower Entry", "Overworld Redux, Archipelagos Redux_lowest",
                {"Ladder to Swamp"}),

            # from the ladders by the belltower
            # Ruined Passage
            ("Overworld to West Garden Upper", "Overworld Redux, Ruins Passage_east",
                {"Ladders to West Bell"}),
            # Well rail, west side. Can ls in town, get extra height by going over the portal pad
            ("Overworld to West Garden Upper", "Overworld Redux, Sewer_west_aqueduct",
                {"Ladders to West Bell"}),
            # Well rail, east side. Need some height from the temple stairs
            ("Overworld to West Garden Upper", "Overworld Redux, Furnace_gyro_upper_north",
                {"Ladders to West Bell"}),
            # Quarry entry
            ("Overworld to West Garden Upper", "Overworld Redux, Darkwoods Tunnel_",
                {"Ladders to West Bell"}),
            # East Forest entry
            ("Overworld to West Garden Upper", "Overworld Redux, Forest Belltower_",
                {"Ladders to West Bell"}),
            # Fortress entry
            ("Overworld to West Garden Upper", "Overworld Redux, Fortress Courtyard_",
                {"Ladders to West Bell"}),
            # Patrol Cave entry
            ("Overworld to West Garden Upper", "Overworld Redux, PatrolCave_",
                {"Ladders to West Bell"}),
            # Special Shop entry, excluded in non-ER due to soft lock potential
            ("Overworld to West Garden Upper", "Overworld Redux, ShopSpecial_",
                {"Ladders to West Bell"}),
            # Temple Rafters, excluded in non-ER and ladder rando due to soft lock potential
            ("Overworld to West Garden Upper", "Overworld Redux, Temple_rafters",
                {"Ladders to West Bell"}),

            # In the furnace
            # Furnace ladder to the fuse entrance
            ("Furnace Ladder Area", "Furnace, Overworld Redux_gyro_upper_north", set()),
            # Furnace ladder to Dark Tomb
            ("Furnace Ladder Area", "Furnace, Crypt Redux_", set()),
            # Furnace ladder to the West Garden connector
            ("Furnace Ladder Area", "Furnace, Overworld Redux_gyro_west", set()),

            # West Garden
            # exit after Garden Knight
            ("West Garden", "Archipelagos Redux, Overworld Redux_upper", set()),
            # West Garden laurels exit
            ("West Garden", "Archipelagos Redux, Overworld Redux_lowest", set()),

            # Atoll, use the little ladder you fix at the beginning
            ("Ruined Atoll", "Atoll Redux, Overworld Redux_lower", set()),
            ("Ruined Atoll", "Atoll Redux, Frog Stairs_mouth", set()),
            ("Ruined Atoll", "Atoll Redux, Frog Stairs_eye", set()),

            # East Forest
            # Entrance by the dancing fox holy cross spot
            ("East Forest", "East Forest Redux, East Forest Redux Laddercave_upper", set()),

            # From the west side of Guard House 1 to the east side
            ("Guard House 1 West", "East Forest Redux Laddercave, East Forest Redux_gate", set()),
            ("Guard House 1 West", "East Forest Redux Laddercave, Forest Boss Room_", set()),

            # Upper exit from the Forest Grave Path, use LS at the ladder by the gate switch
            ("Forest Grave Path Main", "Sword Access, East Forest Redux_upper", set()),

            # Fortress Exterior
            # shop, ls at the ladder by the telescope
            ("Fortress Exterior from Overworld", "Fortress Courtyard, Shop_", set()),
            # Fortress main entry and grave path lower entry, ls at the ladder by the telescope
            ("Fortress Exterior from Overworld", "Fortress Courtyard, Fortress Main_Big Door", set()),
            ("Fortress Exterior from Overworld", "Fortress Courtyard, Fortress Reliquary_Lower", set()),
            # Upper exits from the courtyard. Use the ramp in the courtyard, then the blocks north of the first fuse
            ("Fortress Exterior from Overworld", "Fortress Courtyard, Fortress Reliquary_Upper", set()),
            ("Fortress Exterior from Overworld", "Fortress Courtyard, Fortress East_", set()),

            # same as above, except from the east side of the area
            ("Fortress Exterior from East Forest", "Fortress Courtyard, Overworld Redux_", set()),
            ("Fortress Exterior from East Forest", "Fortress Courtyard, Shop_", set()),
            ("Fortress Exterior from East Forest", "Fortress Courtyard, Fortress Main_Big Door", set()),
            ("Fortress Exterior from East Forest", "Fortress Courtyard, Fortress Reliquary_Lower", set()),
            ("Fortress Exterior from East Forest", "Fortress Courtyard, Fortress Reliquary_Upper", set()),
            ("Fortress Exterior from East Forest", "Fortress Courtyard, Fortress East_", set()),

            # same as above, except from the Beneath the Vault entrance ladder
            ("Fortress Exterior near cave", "Fortress Courtyard, Overworld Redux_",
             {"Ladder to Beneath the Vault"}),
            ("Fortress Exterior near cave", "Fortress Courtyard, Fortress Main_Big Door",
             {"Ladder to Beneath the Vault"}),
            ("Fortress Exterior near cave", "Fortress Courtyard, Fortress Reliquary_Lower",
             {"Ladder to Beneath the Vault"}),
            ("Fortress Exterior near cave", "Fortress Courtyard, Fortress Reliquary_Upper",
             {"Ladder to Beneath the Vault"}),
            ("Fortress Exterior near cave", "Fortress Courtyard, Fortress East_",
             {"Ladder to Beneath the Vault"}),

            # ls at the ladder, need to gain a little height to get up the stairs
            # excluded in non-ER due to soft lock potential
            ("Lower Mountain", "Mountain, Mountaintop_", set()),

            # Where the rope is behind Monastery. Connecting here since, if you have this region, you don't need a sword
            ("Quarry Monastery Entry", "Quarry Redux, Monastery_back", set()),

            # Swamp to Gauntlet
            ("Swamp Mid", "Swamp Redux 2, Cathedral Arena_",
                {"Ladders in Swamp"}),
            # Swamp to Overworld upper
            ("Swamp Mid", "Swamp Redux 2, Overworld Redux_wall",
                {"Ladders in Swamp"}),
            # Ladder by the hero grave
            ("Back of Swamp", "Swamp Redux 2, Overworld Redux_conduit", set()),
            ("Back of Swamp", "Swamp Redux 2, Shop_", set()),
            # Need to put the cathedral HC code mid-flight
            ("Back of Swamp", "Swamp Redux 2, Cathedral Redux_secret", set()),
        ]

        for region_name, scene_dest, ladders in ladder_storages:
            portal_name, paired_region = get_portal_info(scene_dest)
            # this is the only exception, requiring holy cross as well
            if portal_name == "Swamp to Cathedral Secret Legend Room Entrance" and region_name == "Back of Swamp":
                regions[region_name].connect(
                    regions[paired_region],
                    name=portal_name + " (LS) " + region_name,
                    rule=lambda state: has_stick(state, player)
                    and has_ability(holy_cross, state, world)
                    and (has_ladder("Ladders in Swamp", state, world)
                         or has_ice_grapple_logic(True, state, world)
                         or not options.entrance_rando))
            # soft locked without this ladder
            elif portal_name == "West Garden Exit after Boss" and not options.entrance_rando:
                regions[region_name].connect(
                    regions[paired_region],
                    name=portal_name + " (LS) " + region_name,
                    rule=lambda state: has_stick(state, player)
                    and (state.has("Ladders to West Bell", player)))
            # soft locked unless you have either ladder. if you have laurels, you use the other Entrance
            elif portal_name in {"Furnace Exit towards West Garden", "Furnace Exit to Dark Tomb"} \
                    and not options.entrance_rando:
                regions[region_name].connect(
                    regions[paired_region],
                    name=portal_name + " (LS) " + region_name,
                    rule=lambda state: has_stick(state, player)
                    and state.has_any({"Ladder in Dark Tomb", "Ladders to West Bell"}, player))
            # soft locked for the same reasons as above
            elif portal_name in {"Entrance to Furnace near West Garden", "West Garden Entrance from Furnace"} \
                    and not options.entrance_rando:
                regions[region_name].connect(
                    regions[paired_region],
                    name=portal_name + " (LS) " + region_name,
                    rule=lambda state: has_stick(state, player) and state.has_any(ladders, player)
                    and state.has_any({"Ladder in Dark Tomb", "Ladders to West Bell"}, player))
            # soft locked if you can't get past garden knight backwards or up the belltower ladders
            elif portal_name == "West Garden Entrance near Belltower" and not options.entrance_rando:
                regions[region_name].connect(
                    regions[paired_region],
                    name=portal_name + " (LS) " + region_name,
                    rule=lambda state: has_stick(state, player) and state.has_any(ladders, player)
                    and state.has_any({"Ladders to West Bell", laurels}, player))
            # soft locked if you can't get back out
            elif portal_name == "Fortress Courtyard to Beneath the Vault" and not options.entrance_rando:
                regions[region_name].connect(
                    regions[paired_region],
                    name=portal_name + " (LS) " + region_name,
                    rule=lambda state: has_stick(state, player) and state.has("Ladder to Beneath the Vault", player)
                    and has_lantern(state, world))
            elif portal_name == "Atoll Lower Entrance" and not options.entrance_rando:
                regions[region_name].connect(
                    regions[paired_region],
                    name=portal_name + " (LS) " + region_name,
                    rule=lambda state: has_stick(state, player) and state.has_any(ladders, player)
                    and (state.has_any({"Ladders in Overworld Town", grapple}, player)
                         or has_ice_grapple_logic(True, state, world)))
            elif portal_name == "Atoll Upper Entrance" and not options.entrance_rando:
                regions[region_name].connect(
                    regions[paired_region],
                    name=portal_name + " (LS) " + region_name,
                    rule=lambda state: has_stick(state, player) and state.has_any(ladders, player)
                    and state.has(grapple, player) or has_ability(prayer, state, world))
            # soft lock potential
            elif portal_name in {"Special Shop Entrance", "Stairs to Top of the Mountain", "Swamp Upper Entrance",
                                 "Swamp Lower Entrance", "Caustic Light Cave Entrance"} and not options.entrance_rando:
                continue
            # soft lock if you don't have the ladder, I regret writing unrestricted logic
            elif portal_name == "Temple Rafters Entrance" and not options.entrance_rando:
                regions[region_name].connect(
                    regions[paired_region],
                    name=portal_name + " (LS) " + region_name,
                    rule=lambda state: has_stick(state, player)
                    and state.has_any(ladders, player)
                    and (state.has("Ladder near Temple Rafters", player)
                         or (state.has_all({laurels, grapple}, player)
                             and ((state.has("Ladders near Patrol Cave", player)
                                   and (state.has("Ladders near Dark Tomb", player)
                                        or state.has("Ladder to Quarry", player)
                                        and (state.has(fire_wand, player) or has_sword(state, player))))
                                  or state.has("Ladders near Overworld Checkpoint", player)
                                  or has_ice_grapple_logic(True, state, world)))))
            # if no ladder items are required, just do the basic stick only lambda
            elif not ladders or not options.shuffle_ladders:
                regions[region_name].connect(
                    regions[paired_region],
                    name=portal_name + " (LS) " + region_name,
                    rule=lambda state: has_stick(state, player))
            # one ladder required
            elif len(ladders) == 1:
                ladder = ladders.pop()
                regions[region_name].connect(
                    regions[paired_region],
                    name=portal_name + " (LS) " + region_name,
                    rule=lambda state: has_stick(state, player) and state.has(ladder, player))
            # if multiple ladders can be used
            else:
                regions[region_name].connect(
                    regions[paired_region],
                    name=portal_name + " (LS) " + region_name,
                    rule=lambda state: has_stick(state, player) and state.has_any(ladders, player))


def set_er_location_rules(world: "TunicWorld") -> None:
    player = world.player
    options = world.options

<<<<<<< HEAD
    if options.grass_randomizer:
        set_grass_location_rules(world)

    forbid_item(multiworld.get_location("Secret Gathering Place - 20 Fairy Reward", player), fairies, player)
=======
    forbid_item(world.get_location("Secret Gathering Place - 20 Fairy Reward"), fairies, player)
>>>>>>> d65863ff

    # Ability Shuffle Exclusive Rules
    set_rule(world.get_location("East Forest - Dancing Fox Spirit Holy Cross"),
             lambda state: has_ability(holy_cross, state, world))
    set_rule(world.get_location("Forest Grave Path - Holy Cross Code by Grave"),
             lambda state: has_ability(holy_cross, state, world))
    set_rule(world.get_location("East Forest - Golden Obelisk Holy Cross"),
             lambda state: has_ability(holy_cross, state, world))
    set_rule(world.get_location("Beneath the Well - [Powered Secret Room] Chest"),
             lambda state: state.has("Activate Furnace Fuse", player))
    set_rule(world.get_location("West Garden - [North] Behind Holy Cross Door"),
             lambda state: has_ability(holy_cross, state, world))
    set_rule(world.get_location("Library Hall - Holy Cross Chest"),
             lambda state: has_ability(holy_cross, state, world))
    set_rule(world.get_location("Eastern Vault Fortress - [West Wing] Candles Holy Cross"),
             lambda state: has_ability(holy_cross, state, world))
    set_rule(world.get_location("West Garden - [Central Highlands] Holy Cross (Blue Lines)"),
             lambda state: has_ability(holy_cross, state, world))
    set_rule(world.get_location("Quarry - [Back Entrance] Bushes Holy Cross"),
             lambda state: has_ability(holy_cross, state, world))
    set_rule(world.get_location("Cathedral - Secret Legend Trophy Chest"),
             lambda state: has_ability(holy_cross, state, world))
    set_rule(world.get_location("Overworld - [Southwest] Flowers Holy Cross"),
             lambda state: has_ability(holy_cross, state, world))
    set_rule(world.get_location("Overworld - [East] Weathervane Holy Cross"),
             lambda state: has_ability(holy_cross, state, world))
    set_rule(world.get_location("Overworld - [Northeast] Flowers Holy Cross"),
             lambda state: has_ability(holy_cross, state, world))
    set_rule(world.get_location("Overworld - [Southwest] Haiku Holy Cross"),
             lambda state: has_ability(holy_cross, state, world))
    set_rule(world.get_location("Overworld - [Northwest] Golden Obelisk Page"),
             lambda state: has_ability(holy_cross, state, world))

    # Overworld
    set_rule(world.get_location("Overworld - [Southwest] Grapple Chest Over Walkway"),
             lambda state: state.has_any({grapple, laurels}, player))
    set_rule(world.get_location("Overworld - [Southwest] West Beach Guarded By Turret 2"),
             lambda state: state.has_any({grapple, laurels}, player))
    set_rule(world.get_location("Overworld - [Southwest] From West Garden"),
             lambda state: state.has(laurels, player))
    set_rule(world.get_location("Overworld - [Southeast] Page on Pillar by Swamp"),
             lambda state: state.has(laurels, player))
    set_rule(world.get_location("Overworld - [Southwest] Fountain Page"),
             lambda state: state.has(laurels, player))
    set_rule(world.get_location("Overworld - [Northwest] Page on Pillar by Dark Tomb"),
             lambda state: state.has(laurels, player))
    set_rule(world.get_location("Old House - Holy Cross Chest"),
             lambda state: has_ability(holy_cross, state, world))
    set_rule(world.get_location("Overworld - [East] Grapple Chest"),
             lambda state: state.has(grapple, player))
    set_rule(world.get_location("Sealed Temple - Holy Cross Chest"),
             lambda state: has_ability(holy_cross, state, world))
    set_rule(world.get_location("Caustic Light Cave - Holy Cross Chest"),
             lambda state: has_ability(holy_cross, state, world))
    set_rule(world.get_location("Cube Cave - Holy Cross Chest"),
             lambda state: has_ability(holy_cross, state, world))
    set_rule(world.get_location("Old House - Holy Cross Door Page"),
             lambda state: has_ability(holy_cross, state, world))
    set_rule(world.get_location("Maze Cave - Maze Room Holy Cross"),
             lambda state: has_ability(holy_cross, state, world))
    set_rule(world.get_location("Old House - Holy Cross Chest"),
             lambda state: has_ability(holy_cross, state, world))
    set_rule(world.get_location("Patrol Cave - Holy Cross Chest"),
             lambda state: has_ability(holy_cross, state, world))
    set_rule(world.get_location("Ruined Passage - Holy Cross Chest"),
             lambda state: has_ability(holy_cross, state, world))
    set_rule(world.get_location("Hourglass Cave - Holy Cross Chest"),
             lambda state: has_ability(holy_cross, state, world))
    set_rule(world.get_location("Secret Gathering Place - Holy Cross Chest"),
             lambda state: has_ability(holy_cross, state, world))
    set_rule(world.get_location("Secret Gathering Place - 10 Fairy Reward"),
             lambda state: state.has(fairies, player, 10))
    set_rule(world.get_location("Secret Gathering Place - 20 Fairy Reward"),
             lambda state: state.has(fairies, player, 20))
    set_rule(world.get_location("Coins in the Well - 3 Coins"),
             lambda state: state.has(coins, player, 3))
    set_rule(world.get_location("Coins in the Well - 6 Coins"),
             lambda state: state.has(coins, player, 6))
    set_rule(world.get_location("Coins in the Well - 10 Coins"),
             lambda state: state.has(coins, player, 10))
    set_rule(world.get_location("Coins in the Well - 15 Coins"),
             lambda state: state.has(coins, player, 15))

    # East Forest
    set_rule(world.get_location("East Forest - Lower Grapple Chest"),
             lambda state: state.has(grapple, player))
    set_rule(world.get_location("East Forest - Lower Dash Chest"),
             lambda state: state.has_all({grapple, laurels}, player))
    set_rule(world.get_location("East Forest - Ice Rod Grapple Chest"), lambda state: (
            state.has_all({grapple, ice_dagger, fire_wand}, player) and has_ability(icebolt, state, world)))

    # West Garden
    set_rule(world.get_location("West Garden - [North] Across From Page Pickup"),
             lambda state: state.has(laurels, player))
    set_rule(world.get_location("West Garden - [West] In Flooded Walkway"),
             lambda state: state.has(laurels, player))
    set_rule(world.get_location("West Garden - [West Lowlands] Tree Holy Cross Chest"),
             lambda state: state.has(laurels, player) and has_ability(holy_cross, state, world))
    set_rule(world.get_location("West Garden - [East Lowlands] Page Behind Ice Dagger House"),
             lambda state: state.has(laurels, player))
    set_rule(world.get_location("West Garden - [Central Lowlands] Below Left Walkway"),
             lambda state: state.has(laurels, player))

    # Ruined Atoll
    set_rule(world.get_location("Ruined Atoll - [West] Near Kevin Block"),
             lambda state: state.has(laurels, player))
    set_rule(world.get_location("Ruined Atoll - [East] Locked Room Lower Chest"),
             lambda state: state.has(laurels, player) or state.has(key, player, 2))
    set_rule(world.get_location("Ruined Atoll - [East] Locked Room Upper Chest"),
             lambda state: state.has(laurels, player) or state.has(key, player, 2))

    # Frog's Domain
    set_rule(world.get_location("Frog's Domain - Side Room Grapple Secret"),
             lambda state: state.has_any({grapple, laurels}, player))
    set_rule(world.get_location("Frog's Domain - Grapple Above Hot Tub"),
             lambda state: state.has_any({grapple, laurels}, player))
    set_rule(world.get_location("Frog's Domain - Escape Chest"),
             lambda state: state.has_any({grapple, laurels}, player))

    # Eastern Vault Fortress
    set_rule(world.get_location("Fortress Arena - Hexagon Red"),
             lambda state: state.has(vault_key, player))

    # Beneath the Vault
    set_rule(world.get_location("Beneath the Fortress - Bridge"),
             lambda state: state.has_group("Melee Weapons", player, 1) or state.has_any({laurels, fire_wand}, player))

    # Quarry
    set_rule(world.get_location("Quarry - [Central] Above Ladder Dash Chest"),
             lambda state: state.has(laurels, player))

    # Ziggurat
    # if ER is off, you still need to get past the Admin or you'll get stuck in lower zig
    set_rule(world.get_location("Rooted Ziggurat Upper - Near Bridge Switch"),
             lambda state: has_sword(state, player) or (state.has(fire_wand, player) and (state.has(laurels, player)
                                                                                          or options.entrance_rando)))
    set_rule(world.get_location("Rooted Ziggurat Lower - After Guarded Fuse"),
             lambda state: has_sword(state, player) and has_ability(prayer, state, world))

    # Bosses
    set_rule(world.get_location("Fortress Arena - Siege Engine/Vault Key Pickup"),
             lambda state: has_sword(state, player))
    # nmg - kill Librarian with a lure, or gun I guess
    set_rule(world.get_location("Librarian - Hexagon Green"),
             lambda state: (has_sword(state, player) or options.logic_rules)
             and has_ladder("Ladders in Library", state, world))
    # nmg - kill boss scav with orb + firecracker, or similar
    set_rule(world.get_location("Rooted Ziggurat Lower - Hexagon Blue"),
             lambda state: has_sword(state, player) or (state.has(grapple, player) and options.logic_rules))

    # Swamp
    set_rule(world.get_location("Cathedral Gauntlet - Gauntlet Reward"),
             lambda state: state.has(fire_wand, player) and has_sword(state, player))
    set_rule(world.get_location("Swamp - [Entrance] Above Entryway"),
             lambda state: state.has(laurels, player))
    set_rule(world.get_location("Swamp - [South Graveyard] Upper Walkway Dash Chest"),
             lambda state: state.has(laurels, player))
    # these two swamp checks really want you to kill the big skeleton first
    set_rule(world.get_location("Swamp - [South Graveyard] 4 Orange Skulls"),
             lambda state: has_sword(state, player))

    # Hero's Grave and Far Shore
    set_rule(world.get_location("Hero's Grave - Tooth Relic"),
             lambda state: state.has(laurels, player))
    set_rule(world.get_location("Hero's Grave - Mushroom Relic"),
             lambda state: state.has(laurels, player))
    set_rule(world.get_location("Hero's Grave - Ash Relic"),
             lambda state: state.has(laurels, player))
    set_rule(world.get_location("Hero's Grave - Flowers Relic"),
             lambda state: state.has(laurels, player))
    set_rule(world.get_location("Hero's Grave - Effigy Relic"),
             lambda state: state.has(laurels, player))
    set_rule(world.get_location("Hero's Grave - Feathers Relic"),
             lambda state: state.has(laurels, player))
    set_rule(world.get_location("Far Shore - Secret Chest"),
             lambda state: state.has(laurels, player))

    # Events
    set_rule(world.get_location("Eastern Bell"),
             lambda state: (has_stick(state, player) or state.has(fire_wand, player)))
    set_rule(world.get_location("Western Bell"),
             lambda state: (has_stick(state, player) or state.has(fire_wand, player)))
    set_rule(world.get_location("Furnace Fuse"),
             lambda state: has_ability(prayer, state, world))
    set_rule(world.get_location("South and West Fortress Exterior Fuses"),
             lambda state: has_ability(prayer, state, world))
    set_rule(world.get_location("Upper and Central Fortress Exterior Fuses"),
             lambda state: has_ability(prayer, state, world))
    set_rule(world.get_location("Beneath the Vault Fuse"),
             lambda state: state.has("Activate South and West Fortress Exterior Fuses", player))
    set_rule(world.get_location("Eastern Vault West Fuses"),
             lambda state: state.has("Activate Beneath the Vault Fuse", player))
    set_rule(world.get_location("Eastern Vault East Fuse"),
             lambda state: state.has_all({"Activate Upper and Central Fortress Exterior Fuses",
                                          "Activate South and West Fortress Exterior Fuses"}, player))
    set_rule(world.get_location("Quarry Connector Fuse"),
             lambda state: has_ability(prayer, state, world) and state.has(grapple, player))
    set_rule(world.get_location("Quarry Fuse"),
             lambda state: state.has("Activate Quarry Connector Fuse", player))
    set_rule(world.get_location("Ziggurat Fuse"),
             lambda state: has_ability(prayer, state, world))
    set_rule(world.get_location("West Garden Fuse"),
             lambda state: has_ability(prayer, state, world))
    set_rule(world.get_location("Library Fuse"),
             lambda state: has_ability(prayer, state, world))

    # Bombable Walls
    for location_name in bomb_walls:
        set_rule(world.get_location(location_name), lambda state: state.has(gun, player) or can_shop(state, world))

    # Shop
    set_rule(world.get_location("Shop - Potion 1"),
             lambda state: has_sword(state, player))
    set_rule(world.get_location("Shop - Potion 2"),
             lambda state: has_sword(state, player))
    set_rule(world.get_location("Shop - Coin 1"),
             lambda state: has_sword(state, player))
    set_rule(world.get_location("Shop - Coin 2"),
             lambda state: has_sword(state, player))<|MERGE_RESOLUTION|>--- conflicted
+++ resolved
@@ -1333,14 +1333,10 @@
     player = world.player
     options = world.options
 
-<<<<<<< HEAD
     if options.grass_randomizer:
         set_grass_location_rules(world)
 
-    forbid_item(multiworld.get_location("Secret Gathering Place - 20 Fairy Reward", player), fairies, player)
-=======
     forbid_item(world.get_location("Secret Gathering Place - 20 Fairy Reward"), fairies, player)
->>>>>>> d65863ff
 
     # Ability Shuffle Exclusive Rules
     set_rule(world.get_location("East Forest - Dancing Fox Spirit Holy Cross"),
