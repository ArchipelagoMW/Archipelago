from typing import Dict, TYPE_CHECKING
from decimal import Decimal, ROUND_HALF_UP

from worlds.generic.Rules import set_rule, forbid_item, add_rule
from BaseClasses import CollectionState
from .options import LadderStorage, IceGrappling, HexagonQuestAbilityUnlockType
if TYPE_CHECKING:
    from . import TunicWorld

laurels = "Hero's Laurels"
grapple = "Magic Orb"
ice_dagger = "Magic Dagger"
fire_wand = "Magic Wand"
gun = "Gun"
lantern = "Lantern"
fairies = "Fairy"
coins = "Golden Coin"
prayer = "Pages 24-25 (Prayer)"
holy_cross = "Pages 42-43 (Holy Cross)"
icebolt = "Pages 52-53 (Icebolt)"
shield = "Shield"
key = "Key"
house_key = "Old House Key"
vault_key = "Fortress Vault Key"
mask = "Scavenger Mask"
red_hexagon = "Red Questagon"
green_hexagon = "Green Questagon"
blue_hexagon = "Blue Questagon"
gold_hexagon = "Gold Questagon"

# "Quarry - [East] Bombable Wall" is excluded from this list since it has slightly different rules
bomb_walls = ["East Forest - Bombable Wall", "Eastern Vault Fortress - [East Wing] Bombable Wall",
              "Overworld - [Central] Bombable Wall", "Overworld - [Southwest] Bombable Wall Near Fountain",
              "Quarry - [West] Upper Area Bombable Wall", "Ruined Atoll - [Northwest] Bombable Wall"]


def randomize_ability_unlocks(world: "TunicWorld") -> Dict[str, int]:
    random = world.random
    options = world.options

<<<<<<< HEAD
    total_hexes = min(
        int((Decimal(100 + options.extra_hexagon_percentage) / 100 * options.hexagon_goal)
            .to_integral_value(rounding=ROUND_HALF_UP)), 100)

=======
>>>>>>> 4ebabc12
    abilities = [prayer, holy_cross, icebolt]
    ability_requirement = [1, 1, 1]
    random.shuffle(abilities)

    if options.hexagon_quest.value and options.hexagon_quest_ability_type == HexagonQuestAbilityUnlockType.option_hexagons:
        hexagon_goal = options.hexagon_goal.value
        # Set ability unlocks to 25, 50, and 75% of goal amount
        ability_requirement = [hexagon_goal // 4, hexagon_goal // 2, hexagon_goal * 3 // 4]
        if any(req == 0 for req in ability_requirement):
            ability_requirement = [1, 2, 3]

    return dict(zip(abilities, ability_requirement))


def has_ability(ability: str, state: CollectionState, world: "TunicWorld") -> bool:
    options = world.options
    ability_unlocks = world.ability_unlocks
    if not options.ability_shuffling:
        return True
    if options.hexagon_quest and options.hexagon_quest_ability_type == HexagonQuestAbilityUnlockType.option_hexagons:
        return state.has(gold_hexagon, world.player, ability_unlocks[ability])
    return state.has(ability, world.player)


# a check to see if you can whack things in melee at all
def has_melee(state: CollectionState, player: int) -> bool:
    return state.has_any({"Stick", "Sword", "Sword Upgrade"}, player)


def has_sword(state: CollectionState, player: int) -> bool:
    return state.has("Sword", player) or state.has("Sword Upgrade", player, 2)


def laurels_zip(state: CollectionState, world: "TunicWorld") -> bool:
    return world.options.laurels_zips and state.has(laurels, world.player)


def has_ice_grapple_logic(long_range: bool, difficulty: IceGrappling, state: CollectionState, world: "TunicWorld") -> bool:
    if world.options.ice_grappling < difficulty:
        return False
    if not long_range:
        return state.has_all({ice_dagger, grapple}, world.player)
    else:
        return state.has_all({ice_dagger, fire_wand, grapple}, world.player) and has_ability(icebolt, state, world)


def can_ladder_storage(state: CollectionState, world: "TunicWorld") -> bool:
    if not world.options.ladder_storage:
        return False
    if world.options.ladder_storage_without_items:
        return True
    return has_melee(state, world.player) or state.has_any((grapple, shield), world.player)


def has_mask(state: CollectionState, world: "TunicWorld") -> bool:
    return world.options.maskless or state.has(mask, world.player)


def has_lantern(state: CollectionState, world: "TunicWorld") -> bool:
    return world.options.lanternless or state.has(lantern, world.player)


def set_region_rules(world: "TunicWorld") -> None:
    player = world.player
    options = world.options

    world.get_entrance("Overworld -> Overworld Holy Cross").access_rule = \
        lambda state: has_ability(holy_cross, state, world)
    world.get_entrance("Overworld -> Beneath the Well").access_rule = \
        lambda state: has_melee(state, player) or state.has(fire_wand, player)
    world.get_entrance("Overworld -> Dark Tomb").access_rule = \
        lambda state: has_lantern(state, world)
    # laurels in, ladder storage in through the furnace, or ice grapple down the belltower
    world.get_entrance("Overworld -> West Garden").access_rule = \
        lambda state: (state.has(laurels, player)
                       or can_ladder_storage(state, world)
                       or has_ice_grapple_logic(False, IceGrappling.option_hard, state, world))
    world.get_entrance("Overworld -> Eastern Vault Fortress").access_rule = \
        lambda state: state.has(laurels, player) \
        or has_ice_grapple_logic(True, IceGrappling.option_easy, state, world) \
        or can_ladder_storage(state, world)
    # using laurels or ls to get in is covered by the -> Eastern Vault Fortress rules
    world.get_entrance("Overworld -> Beneath the Vault").access_rule = \
        lambda state: (has_lantern(state, world) and has_ability(prayer, state, world)
                       # there's some boxes in the way
                       and (has_melee(state, player) or state.has_any((gun, grapple, fire_wand), player)))
    world.get_entrance("Ruined Atoll -> Library").access_rule = \
        lambda state: state.has_any({grapple, laurels}, player) and has_ability(prayer, state, world)
    world.get_entrance("Overworld -> Quarry").access_rule = \
        lambda state: (has_sword(state, player) or state.has(fire_wand, player)) \
        and (state.has_any({grapple, laurels, gun}, player) or can_ladder_storage(state, world))
    world.get_entrance("Quarry Back -> Quarry").access_rule = \
        lambda state: has_sword(state, player) or state.has(fire_wand, player)
    world.get_entrance("Quarry Back -> Monastery").access_rule = \
        lambda state: state.has(laurels, player)
    world.get_entrance("Monastery -> Monastery Back").access_rule = \
        lambda state: (has_sword(state, player) or state.has(fire_wand, player)
                       or laurels_zip(state, world))
    world.get_entrance("Quarry -> Lower Quarry").access_rule = \
        lambda state: has_mask(state, world)
    world.get_entrance("Lower Quarry -> Rooted Ziggurat").access_rule = \
        lambda state: state.has(grapple, player) and has_ability(prayer, state, world)
    world.get_entrance("Swamp -> Cathedral").access_rule = \
        lambda state: (state.has(laurels, player) and has_ability(prayer, state, world)) \
        or has_ice_grapple_logic(False, IceGrappling.option_medium, state, world)
    world.get_entrance("Overworld -> Spirit Arena").access_rule = \
        lambda state: ((state.has(gold_hexagon, player, options.hexagon_goal.value) if options.hexagon_quest.value
                       else state.has_all({red_hexagon, green_hexagon, blue_hexagon}, player)
                       and state.has_group_unique("Hero Relics", player, 6))
                       and has_ability(prayer, state, world) and has_sword(state, player)
                       and state.has_any({lantern, laurels}, player))

    world.get_region("Quarry").connect(world.get_region("Rooted Ziggurat"),
                                       rule=lambda state: has_ice_grapple_logic(True, IceGrappling.option_hard, state, world)
                                       and has_ability(prayer, state, world))

    if options.ladder_storage >= LadderStorage.option_medium:
        # ls at any ladder in a safe spot in quarry to get to the monastery rope entrance
        world.get_region("Quarry Back").connect(world.get_region("Monastery"),
                                                rule=lambda state: can_ladder_storage(state, world))


def set_location_rules(world: "TunicWorld") -> None:
    player = world.player

    forbid_item(world.get_location("Secret Gathering Place - 20 Fairy Reward"), fairies, player)

    # Ability Shuffle Exclusive Rules
    set_rule(world.get_location("Far Shore - Page Pickup"),
             lambda state: has_ability(prayer, state, world))
    set_rule(world.get_location("Fortress Courtyard - Chest Near Cave"),
             lambda state: has_ability(prayer, state, world)
             or state.has(laurels, player)
             or can_ladder_storage(state, world)
             or (has_ice_grapple_logic(True, IceGrappling.option_easy, state, world)
                 and has_lantern(state, world)))
    set_rule(world.get_location("Fortress Courtyard - Page Near Cave"),
             lambda state: has_ability(prayer, state, world) or state.has(laurels, player)
             or can_ladder_storage(state, world)
             or (has_ice_grapple_logic(True, IceGrappling.option_easy, state, world)
                 and has_lantern(state, world)))
    set_rule(world.get_location("East Forest - Dancing Fox Spirit Holy Cross"),
             lambda state: has_ability(holy_cross, state, world))
    set_rule(world.get_location("Forest Grave Path - Holy Cross Code by Grave"),
             lambda state: has_ability(holy_cross, state, world))
    set_rule(world.get_location("East Forest - Golden Obelisk Holy Cross"),
             lambda state: has_ability(holy_cross, state, world))
    set_rule(world.get_location("Beneath the Well - [Powered Secret Room] Chest"),
             lambda state: has_ability(prayer, state, world))
    set_rule(world.get_location("West Garden - [North] Behind Holy Cross Door"),
             lambda state: has_ability(holy_cross, state, world))
    set_rule(world.get_location("Library Hall - Holy Cross Chest"),
             lambda state: has_ability(holy_cross, state, world))
    set_rule(world.get_location("Eastern Vault Fortress - [West Wing] Candles Holy Cross"),
             lambda state: has_ability(holy_cross, state, world))
    set_rule(world.get_location("West Garden - [Central Highlands] Holy Cross (Blue Lines)"),
             lambda state: has_ability(holy_cross, state, world))
    set_rule(world.get_location("Quarry - [Back Entrance] Bushes Holy Cross"),
             lambda state: has_ability(holy_cross, state, world))
    set_rule(world.get_location("Cathedral - Secret Legend Trophy Chest"),
             lambda state: has_ability(holy_cross, state, world))

    # Overworld
    set_rule(world.get_location("Overworld - [Southwest] Fountain Page"),
             lambda state: state.has(laurels, player))
    set_rule(world.get_location("Overworld - [Southwest] Grapple Chest Over Walkway"),
             lambda state: state.has_any({grapple, laurels}, player))
    set_rule(world.get_location("Overworld - [Southwest] West Beach Guarded By Turret 2"),
             lambda state: state.has_any({grapple, laurels}, player))
    set_rule(world.get_location("Far Shore - Secret Chest"),
             lambda state: state.has(laurels, player) and has_ability(prayer, state, world))
    set_rule(world.get_location("Overworld - [Southeast] Page on Pillar by Swamp"),
             lambda state: state.has(laurels, player))
    set_rule(world.get_location("Old House - Normal Chest"),
             lambda state: state.has(house_key, player)
             or has_ice_grapple_logic(False, IceGrappling.option_medium, state, world)
             or laurels_zip(state, world))
    set_rule(world.get_location("Old House - Holy Cross Chest"),
             lambda state: has_ability(holy_cross, state, world) and (
                     state.has(house_key, player)
                     or has_ice_grapple_logic(False, IceGrappling.option_medium, state, world)
                     or laurels_zip(state, world)))
    set_rule(world.get_location("Old House - Shield Pickup"),
             lambda state: state.has(house_key, player)
             or has_ice_grapple_logic(False, IceGrappling.option_medium, state, world)
             or laurels_zip(state, world))
    set_rule(world.get_location("Overworld - [Northwest] Page on Pillar by Dark Tomb"),
             lambda state: state.has(laurels, player))
    set_rule(world.get_location("Overworld - [Southwest] From West Garden"),
             lambda state: state.has(laurels, player))
    set_rule(world.get_location("Overworld - [West] Chest After Bell"),
             lambda state: state.has(laurels, player)
             or (has_lantern(state, world) and has_sword(state, player))
             or can_ladder_storage(state, world))
    set_rule(world.get_location("Overworld - [Northwest] Chest Beneath Quarry Gate"),
             lambda state: state.has_any({grapple, laurels}, player))
    set_rule(world.get_location("Overworld - [East] Grapple Chest"),
             lambda state: state.has(grapple, player))
    set_rule(world.get_location("Special Shop - Secret Page Pickup"),
             lambda state: state.has(laurels, player))
    set_rule(world.get_location("Sealed Temple - Holy Cross Chest"),
             lambda state: has_ability(holy_cross, state, world)
             and (state.has(laurels, player) or (has_lantern(state, world) and (has_sword(state, player)
                                                                                or state.has(fire_wand, player)))
                  or has_ice_grapple_logic(False, IceGrappling.option_medium, state, world)))
    set_rule(world.get_location("Sealed Temple - Page Pickup"),
             lambda state: state.has(laurels, player)
             or (has_lantern(state, world) and (has_sword(state, player) or state.has(fire_wand, player)))
             or has_ice_grapple_logic(False, IceGrappling.option_medium, state, world))
    set_rule(world.get_location("West Furnace - Lantern Pickup"),
             lambda state: has_melee(state, player) or state.has_any({fire_wand, laurels}, player))

    set_rule(world.get_location("Secret Gathering Place - 10 Fairy Reward"),
             lambda state: state.has(fairies, player, 10))
    set_rule(world.get_location("Secret Gathering Place - 20 Fairy Reward"),
             lambda state: state.has(fairies, player, 20))
    set_rule(world.get_location("Coins in the Well - 3 Coins"),
             lambda state: state.has(coins, player, 3))
    set_rule(world.get_location("Coins in the Well - 6 Coins"),
             lambda state: state.has(coins, player, 6))
    set_rule(world.get_location("Coins in the Well - 10 Coins"),
             lambda state: state.has(coins, player, 10))
    set_rule(world.get_location("Coins in the Well - 15 Coins"),
             lambda state: state.has(coins, player, 15))

    # East Forest
    set_rule(world.get_location("East Forest - Lower Grapple Chest"),
             lambda state: state.has(grapple, player))
    set_rule(world.get_location("East Forest - Lower Dash Chest"),
             lambda state: state.has_all({grapple, laurels}, player))
    set_rule(world.get_location("East Forest - Ice Rod Grapple Chest"),
             lambda state: state.has_all({grapple, ice_dagger, fire_wand}, player)
             and has_ability(icebolt, state, world))

    # West Garden
    set_rule(world.get_location("West Garden - [North] Across From Page Pickup"),
             lambda state: state.has(laurels, player))
    set_rule(world.get_location("West Garden - [West] In Flooded Walkway"),
             lambda state: state.has(laurels, player))
    set_rule(world.get_location("West Garden - [West Lowlands] Tree Holy Cross Chest"),
             lambda state: state.has(laurels, player) and has_ability(holy_cross, state, world))
    set_rule(world.get_location("West Garden - [East Lowlands] Page Behind Ice Dagger House"),
             lambda state: (state.has(laurels, player) and has_ability(prayer, state, world))
             or has_ice_grapple_logic(True, IceGrappling.option_easy, state, world))
    set_rule(world.get_location("West Garden - [Central Lowlands] Below Left Walkway"),
             lambda state: state.has(laurels, player))
    set_rule(world.get_location("West Garden - [Central Highlands] After Garden Knight"),
             lambda state: state.has(laurels, player)
             or (has_lantern(state, world) and has_sword(state, player))
             or can_ladder_storage(state, world))

    # Ruined Atoll
    set_rule(world.get_location("Ruined Atoll - [West] Near Kevin Block"),
             lambda state: state.has(laurels, player))
    # ice grapple push a crab through the door
    set_rule(world.get_location("Ruined Atoll - [East] Locked Room Lower Chest"),
             lambda state: state.has(laurels, player) or state.has(key, player, 2)
             or has_ice_grapple_logic(False, IceGrappling.option_medium, state, world))
    set_rule(world.get_location("Ruined Atoll - [East] Locked Room Upper Chest"),
             lambda state: state.has(laurels, player) or state.has(key, player, 2)
             or has_ice_grapple_logic(False, IceGrappling.option_medium, state, world))
    set_rule(world.get_location("Librarian - Hexagon Green"),
             lambda state: has_sword(state, player))

    # Frog's Domain
    set_rule(world.get_location("Frog's Domain - Side Room Grapple Secret"),
             lambda state: state.has_any({grapple, laurels}, player))
    set_rule(world.get_location("Frog's Domain - Grapple Above Hot Tub"),
             lambda state: state.has_any({grapple, laurels}, player))
    set_rule(world.get_location("Frog's Domain - Escape Chest"),
             lambda state: state.has_any({grapple, laurels}, player))

    # Library Lab
    set_rule(world.get_location("Library Lab - Page 1"),
             lambda state: has_melee(state, player) or state.has_any((fire_wand, gun), player))
    set_rule(world.get_location("Library Lab - Page 2"),
             lambda state: has_melee(state, player) or state.has_any((fire_wand, gun), player))
    set_rule(world.get_location("Library Lab - Page 3"),
             lambda state: has_melee(state, player) or state.has_any((fire_wand, gun), player))

    # Eastern Vault Fortress
    # yes, you can clear the leaves with dagger
    # gun isn't included since it can only break one leaf pile at a time, and we don't check how much mana you have
    # but really, I expect the player to just throw a bomb at them if they don't have melee
    set_rule(world.get_location("Fortress Leaf Piles - Secret Chest"),
             lambda state: state.has(laurels, player) and (has_melee(state, player) or state.has(ice_dagger, player)))
    set_rule(world.get_location("Fortress Arena - Siege Engine/Vault Key Pickup"),
             lambda state: has_sword(state, player)
             and (has_ability(prayer, state, world)
                  or has_ice_grapple_logic(False, IceGrappling.option_medium, state, world)))
    set_rule(world.get_location("Fortress Arena - Hexagon Red"),
             lambda state: state.has(vault_key, player)
             and (has_ability(prayer, state, world)
                  or has_ice_grapple_logic(False, IceGrappling.option_medium, state, world)))

    # Beneath the Vault
    set_rule(world.get_location("Beneath the Fortress - Bridge"),
             lambda state: has_lantern(state, world) and
             (has_melee(state, player) or state.has_any((laurels, fire_wand, ice_dagger, gun), player)))
    set_rule(world.get_location("Beneath the Fortress - Obscured Behind Waterfall"),
             lambda state: has_melee(state, player) and has_lantern(state, world))

    # Quarry
    set_rule(world.get_location("Quarry - [Central] Above Ladder Dash Chest"),
             lambda state: state.has(laurels, player))
    set_rule(world.get_location("Rooted Ziggurat Upper - Near Bridge Switch"),
             lambda state: has_sword(state, player) or state.has_all({fire_wand, laurels}, player))
    set_rule(world.get_location("Rooted Ziggurat Lower - Hexagon Blue"),
             lambda state: has_sword(state, player))

    # Swamp
    set_rule(world.get_location("Cathedral Gauntlet - Gauntlet Reward"),
             lambda state: (state.has(fire_wand, player) and has_sword(state, player))
             and (state.has(laurels, player) 
                  or has_ice_grapple_logic(False, IceGrappling.option_medium, state, world)))
    set_rule(world.get_location("Swamp - [Entrance] Above Entryway"),
             lambda state: state.has(laurels, player))
    set_rule(world.get_location("Swamp - [South Graveyard] Upper Walkway Dash Chest"),
             lambda state: state.has(laurels, player))
    set_rule(world.get_location("Swamp - [Outside Cathedral] Obscured Behind Memorial"),
             lambda state: state.has(laurels, player))
    set_rule(world.get_location("Swamp - [South Graveyard] 4 Orange Skulls"),
             lambda state: has_sword(state, player))

    # Hero's Grave
    set_rule(world.get_location("Hero's Grave - Tooth Relic"),
             lambda state: state.has(laurels, player) and has_ability(prayer, state, world))
    set_rule(world.get_location("Hero's Grave - Mushroom Relic"),
             lambda state: state.has(laurels, player) and has_ability(prayer, state, world))
    set_rule(world.get_location("Hero's Grave - Ash Relic"),
             lambda state: state.has(laurels, player) and has_ability(prayer, state, world))
    set_rule(world.get_location("Hero's Grave - Flowers Relic"),
             lambda state: state.has(laurels, player) and has_ability(prayer, state, world))
    set_rule(world.get_location("Hero's Grave - Effigy Relic"),
             lambda state: state.has(laurels, player) and has_ability(prayer, state, world))
    set_rule(world.get_location("Hero's Grave - Feathers Relic"),
             lambda state: state.has(laurels, player) and has_ability(prayer, state, world))

    # Bombable Walls
    for location_name in bomb_walls:
        # has_sword is there because you can buy bombs in the shop
        set_rule(world.get_location(location_name),
                 lambda state: state.has(gun, player)
                 or has_sword(state, player)
                 or has_ice_grapple_logic(False, IceGrappling.option_hard, state, world))
    add_rule(world.get_location("Cube Cave - Holy Cross Chest"),
             lambda state: state.has(gun, player)
             or has_sword(state, player)
             or has_ice_grapple_logic(False, IceGrappling.option_hard, state, world))
    # can't ice grapple to this one, not enough space
    set_rule(world.get_location("Quarry - [East] Bombable Wall"),
             lambda state: state.has(gun, player) or has_sword(state, player))

    # Shop
    set_rule(world.get_location("Shop - Potion 1"),
             lambda state: has_sword(state, player))
    set_rule(world.get_location("Shop - Potion 2"),
             lambda state: has_sword(state, player))
    set_rule(world.get_location("Shop - Coin 1"),
             lambda state: has_sword(state, player))
    set_rule(world.get_location("Shop - Coin 2"),
             lambda state: has_sword(state, player))<|MERGE_RESOLUTION|>--- conflicted
+++ resolved
@@ -38,13 +38,6 @@
     random = world.random
     options = world.options
 
-<<<<<<< HEAD
-    total_hexes = min(
-        int((Decimal(100 + options.extra_hexagon_percentage) / 100 * options.hexagon_goal)
-            .to_integral_value(rounding=ROUND_HALF_UP)), 100)
-
-=======
->>>>>>> 4ebabc12
     abilities = [prayer, holy_cross, icebolt]
     ability_requirement = [1, 1, 1]
     random.shuffle(abilities)
