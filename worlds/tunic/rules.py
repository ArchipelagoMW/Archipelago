from random import Random
from typing import Dict, TYPE_CHECKING

from worlds.generic.Rules import set_rule, forbid_item, add_rule
from BaseClasses import CollectionState
from .options import TunicOptions, LadderStorage, IceGrappling
if TYPE_CHECKING:
    from . import TunicWorld

laurels = "Hero's Laurels"
grapple = "Magic Orb"
ice_dagger = "Magic Dagger"
fire_wand = "Magic Wand"
gun = "Gun"
lantern = "Lantern"
fairies = "Fairy"
coins = "Golden Coin"
prayer = "Pages 24-25 (Prayer)"
holy_cross = "Pages 42-43 (Holy Cross)"
icebolt = "Pages 52-53 (Icebolt)"
shield = "Shield"
key = "Key"
house_key = "Old House Key"
vault_key = "Fortress Vault Key"
mask = "Scavenger Mask"
red_hexagon = "Red Questagon"
green_hexagon = "Green Questagon"
blue_hexagon = "Blue Questagon"
gold_hexagon = "Gold Questagon"

# "Quarry - [East] Bombable Wall" is excluded from this list since it has slightly different rules
bomb_walls = ["East Forest - Bombable Wall", "Eastern Vault Fortress - [East Wing] Bombable Wall",
              "Overworld - [Central] Bombable Wall", "Overworld - [Southwest] Bombable Wall Near Fountain",
              "Quarry - [West] Upper Area Bombable Wall", "Ruined Atoll - [Northwest] Bombable Wall"]


def randomize_ability_unlocks(random: Random, options: TunicOptions) -> Dict[str, int]:
    ability_requirement = [1, 1, 1]
    if options.hexagon_quest.value:
        hexagon_goal = options.hexagon_goal.value
        # Set ability unlocks to 25, 50, and 75% of goal amount
        ability_requirement = [hexagon_goal // 4, hexagon_goal // 2, hexagon_goal * 3 // 4]
    abilities = [prayer, holy_cross, icebolt]
    random.shuffle(abilities)
    return dict(zip(abilities, ability_requirement))


def has_ability(ability: str, state: CollectionState, world: "TunicWorld") -> bool:
    options = world.options
    ability_unlocks = world.ability_unlocks
    if not options.ability_shuffling:
        return True
    if options.hexagon_quest:
        return state.has(gold_hexagon, world.player, ability_unlocks[ability])
    return state.has(ability, world.player)


# a check to see if you can whack things in melee at all
def has_melee(state: CollectionState, player: int) -> bool:
    return state.has_any({"Stick", "Sword", "Sword Upgrade"}, player)


def has_sword(state: CollectionState, player: int) -> bool:
    return state.has("Sword", player) or state.has("Sword Upgrade", player, 2)


def laurels_zip(state: CollectionState, world: "TunicWorld") -> bool:
    return world.options.laurels_zips and state.has(laurels, world.player)


def has_ice_grapple_logic(long_range: bool, difficulty: IceGrappling, state: CollectionState, world: "TunicWorld") -> bool:
    if world.options.ice_grappling < difficulty:
        return False
    if not long_range:
        return state.has_all({ice_dagger, grapple}, world.player)
    else:
        return state.has_all({ice_dagger, fire_wand, grapple}, world.player) and has_ability(icebolt, state, world)


def can_ladder_storage(state: CollectionState, world: "TunicWorld") -> bool:
    if not world.options.ladder_storage:
        return False
    if world.options.ladder_storage_without_items:
        return True
<<<<<<< HEAD
    return has_melee(state, world.player) or state.has(grapple, world.player)
=======
    return has_stick(state, world.player) or state.has_any((grapple, shield), world.player)
>>>>>>> 1f712d9a


def has_mask(state: CollectionState, world: "TunicWorld") -> bool:
    return world.options.maskless or state.has(mask, world.player)


def has_lantern(state: CollectionState, world: "TunicWorld") -> bool:
    return world.options.lanternless or state.has(lantern, world.player)


def set_region_rules(world: "TunicWorld") -> None:
    player = world.player
    options = world.options

    world.get_entrance("Overworld -> Overworld Holy Cross").access_rule = \
        lambda state: has_ability(holy_cross, state, world)
    world.get_entrance("Overworld -> Beneath the Well").access_rule = \
        lambda state: has_melee(state, player) or state.has(fire_wand, player)
    world.get_entrance("Overworld -> Dark Tomb").access_rule = \
        lambda state: has_lantern(state, world)
    # laurels in, ladder storage in through the furnace, or ice grapple down the belltower
    world.get_entrance("Overworld -> West Garden").access_rule = \
        lambda state: (state.has(laurels, player)
                       or can_ladder_storage(state, world)
                       or has_ice_grapple_logic(False, IceGrappling.option_hard, state, world))
    world.get_entrance("Overworld -> Eastern Vault Fortress").access_rule = \
        lambda state: state.has(laurels, player) \
        or has_ice_grapple_logic(True, IceGrappling.option_easy, state, world) \
        or can_ladder_storage(state, world)
    # using laurels or ls to get in is covered by the -> Eastern Vault Fortress rules
    world.get_entrance("Overworld -> Beneath the Vault").access_rule = \
        lambda state: (has_lantern(state, world) and has_ability(prayer, state, world)
                       # there's some boxes in the way
                       and (has_melee(state, player) or state.has_any((gun, grapple, fire_wand), player)))
    world.get_entrance("Ruined Atoll -> Library").access_rule = \
        lambda state: state.has_any({grapple, laurels}, player) and has_ability(prayer, state, world)
    world.get_entrance("Overworld -> Quarry").access_rule = \
        lambda state: (has_sword(state, player) or state.has(fire_wand, player)) \
        and (state.has_any({grapple, laurels, gun}, player) or can_ladder_storage(state, world))
    world.get_entrance("Quarry Back -> Quarry").access_rule = \
        lambda state: has_sword(state, player) or state.has(fire_wand, player)
    world.get_entrance("Quarry -> Lower Quarry").access_rule = \
        lambda state: has_mask(state, world)
    world.get_entrance("Lower Quarry -> Rooted Ziggurat").access_rule = \
        lambda state: state.has(grapple, player) and has_ability(prayer, state, world)
    world.get_entrance("Swamp -> Cathedral").access_rule = \
        lambda state: (state.has(laurels, player) and has_ability(prayer, state, world)) \
        or has_ice_grapple_logic(False, IceGrappling.option_medium, state, world)
    world.get_entrance("Overworld -> Spirit Arena").access_rule = \
        lambda state: ((state.has(gold_hexagon, player, options.hexagon_goal.value) if options.hexagon_quest.value
                       else state.has_all({red_hexagon, green_hexagon, blue_hexagon}, player)
                       and state.has_group_unique("Hero Relics", player, 6))
                       and has_ability(prayer, state, world) and has_sword(state, player)
                       and state.has_any({lantern, laurels}, player))

    world.get_region("Quarry").connect(world.get_region("Rooted Ziggurat"),
                                       rule=lambda state: has_ice_grapple_logic(True, IceGrappling.option_hard, state, world)
                                       and has_ability(prayer, state, world))

    if options.ladder_storage >= LadderStorage.option_medium:
        # ls at any ladder in a safe spot in quarry to get to the monastery rope entrance
        world.get_region("Quarry Back").connect(world.get_region("Monastery"),
                                                rule=lambda state: can_ladder_storage(state, world))


def set_location_rules(world: "TunicWorld") -> None:
    player = world.player

    forbid_item(world.get_location("Secret Gathering Place - 20 Fairy Reward"), fairies, player)

    # Ability Shuffle Exclusive Rules
    set_rule(world.get_location("Far Shore - Page Pickup"),
             lambda state: has_ability(prayer, state, world))
    set_rule(world.get_location("Fortress Courtyard - Chest Near Cave"),
             lambda state: has_ability(prayer, state, world)
             or state.has(laurels, player)
             or can_ladder_storage(state, world)
             or (has_ice_grapple_logic(True, IceGrappling.option_easy, state, world)
                 and has_lantern(state, world)))
    set_rule(world.get_location("Fortress Courtyard - Page Near Cave"),
             lambda state: has_ability(prayer, state, world) or state.has(laurels, player)
             or can_ladder_storage(state, world)
             or (has_ice_grapple_logic(True, IceGrappling.option_easy, state, world)
                 and has_lantern(state, world)))
    set_rule(world.get_location("East Forest - Dancing Fox Spirit Holy Cross"),
             lambda state: has_ability(holy_cross, state, world))
    set_rule(world.get_location("Forest Grave Path - Holy Cross Code by Grave"),
             lambda state: has_ability(holy_cross, state, world))
    set_rule(world.get_location("East Forest - Golden Obelisk Holy Cross"),
             lambda state: has_ability(holy_cross, state, world))
    set_rule(world.get_location("Beneath the Well - [Powered Secret Room] Chest"),
             lambda state: has_ability(prayer, state, world))
    set_rule(world.get_location("West Garden - [North] Behind Holy Cross Door"),
             lambda state: has_ability(holy_cross, state, world))
    set_rule(world.get_location("Library Hall - Holy Cross Chest"),
             lambda state: has_ability(holy_cross, state, world))
    set_rule(world.get_location("Eastern Vault Fortress - [West Wing] Candles Holy Cross"),
             lambda state: has_ability(holy_cross, state, world))
    set_rule(world.get_location("West Garden - [Central Highlands] Holy Cross (Blue Lines)"),
             lambda state: has_ability(holy_cross, state, world))
    set_rule(world.get_location("Quarry - [Back Entrance] Bushes Holy Cross"),
             lambda state: has_ability(holy_cross, state, world))
    set_rule(world.get_location("Cathedral - Secret Legend Trophy Chest"),
             lambda state: has_ability(holy_cross, state, world))

    # Overworld
    set_rule(world.get_location("Overworld - [Southwest] Fountain Page"),
             lambda state: state.has(laurels, player))
    set_rule(world.get_location("Overworld - [Southwest] Grapple Chest Over Walkway"),
             lambda state: state.has_any({grapple, laurels}, player))
    set_rule(world.get_location("Overworld - [Southwest] West Beach Guarded By Turret 2"),
             lambda state: state.has_any({grapple, laurels}, player))
    set_rule(world.get_location("Far Shore - Secret Chest"),
             lambda state: state.has(laurels, player) and has_ability(prayer, state, world))
    set_rule(world.get_location("Overworld - [Southeast] Page on Pillar by Swamp"),
             lambda state: state.has(laurels, player))
    set_rule(world.get_location("Old House - Normal Chest"),
             lambda state: state.has(house_key, player)
             or has_ice_grapple_logic(False, IceGrappling.option_medium, state, world)
             or laurels_zip(state, world))
    set_rule(world.get_location("Old House - Holy Cross Chest"),
             lambda state: has_ability(holy_cross, state, world) and (
                     state.has(house_key, player)
                     or has_ice_grapple_logic(False, IceGrappling.option_medium, state, world)
                     or laurels_zip(state, world)))
    set_rule(world.get_location("Old House - Shield Pickup"),
             lambda state: state.has(house_key, player)
             or has_ice_grapple_logic(False, IceGrappling.option_medium, state, world)
             or laurels_zip(state, world))
    set_rule(world.get_location("Overworld - [Northwest] Page on Pillar by Dark Tomb"),
             lambda state: state.has(laurels, player))
    set_rule(world.get_location("Overworld - [Southwest] From West Garden"),
             lambda state: state.has(laurels, player))
    set_rule(world.get_location("Overworld - [West] Chest After Bell"),
             lambda state: state.has(laurels, player)
             or (has_lantern(state, world) and has_sword(state, player))
             or can_ladder_storage(state, world))
    set_rule(world.get_location("Overworld - [Northwest] Chest Beneath Quarry Gate"),
             lambda state: state.has_any({grapple, laurels}, player))
    set_rule(world.get_location("Overworld - [East] Grapple Chest"),
             lambda state: state.has(grapple, player))
    set_rule(world.get_location("Special Shop - Secret Page Pickup"),
             lambda state: state.has(laurels, player))
    set_rule(world.get_location("Sealed Temple - Holy Cross Chest"),
             lambda state: has_ability(holy_cross, state, world)
             and (state.has(laurels, player) or (has_lantern(state, world) and (has_sword(state, player)
                                                                                or state.has(fire_wand, player)))
                  or has_ice_grapple_logic(False, IceGrappling.option_medium, state, world)))
    set_rule(world.get_location("Sealed Temple - Page Pickup"),
             lambda state: state.has(laurels, player)
             or (has_lantern(state, world) and (has_sword(state, player) or state.has(fire_wand, player)))
             or has_ice_grapple_logic(False, IceGrappling.option_medium, state, world))
    set_rule(world.get_location("West Furnace - Lantern Pickup"),
             lambda state: has_melee(state, player) or state.has_any({fire_wand, laurels}, player))

    set_rule(world.get_location("Secret Gathering Place - 10 Fairy Reward"),
             lambda state: state.has(fairies, player, 10))
    set_rule(world.get_location("Secret Gathering Place - 20 Fairy Reward"),
             lambda state: state.has(fairies, player, 20))
    set_rule(world.get_location("Coins in the Well - 3 Coins"),
             lambda state: state.has(coins, player, 3))
    set_rule(world.get_location("Coins in the Well - 6 Coins"),
             lambda state: state.has(coins, player, 6))
    set_rule(world.get_location("Coins in the Well - 10 Coins"),
             lambda state: state.has(coins, player, 10))
    set_rule(world.get_location("Coins in the Well - 15 Coins"),
             lambda state: state.has(coins, player, 15))

    # East Forest
    set_rule(world.get_location("East Forest - Lower Grapple Chest"),
             lambda state: state.has(grapple, player))
    set_rule(world.get_location("East Forest - Lower Dash Chest"),
             lambda state: state.has_all({grapple, laurels}, player))
    set_rule(world.get_location("East Forest - Ice Rod Grapple Chest"),
             lambda state: state.has_all({grapple, ice_dagger, fire_wand}, player)
             and has_ability(icebolt, state, world))

    # West Garden
    set_rule(world.get_location("West Garden - [North] Across From Page Pickup"),
             lambda state: state.has(laurels, player))
    set_rule(world.get_location("West Garden - [West] In Flooded Walkway"),
             lambda state: state.has(laurels, player))
    set_rule(world.get_location("West Garden - [West Lowlands] Tree Holy Cross Chest"),
             lambda state: state.has(laurels, player) and has_ability(holy_cross, state, world))
    set_rule(world.get_location("West Garden - [East Lowlands] Page Behind Ice Dagger House"),
             lambda state: (state.has(laurels, player) and has_ability(prayer, state, world))
             or has_ice_grapple_logic(True, IceGrappling.option_easy, state, world))
    set_rule(world.get_location("West Garden - [Central Lowlands] Below Left Walkway"),
             lambda state: state.has(laurels, player))
    set_rule(world.get_location("West Garden - [Central Highlands] After Garden Knight"),
             lambda state: state.has(laurels, player)
             or (has_lantern(state, world) and has_sword(state, player))
             or can_ladder_storage(state, world))

    # Ruined Atoll
    set_rule(world.get_location("Ruined Atoll - [West] Near Kevin Block"),
             lambda state: state.has(laurels, player))
    # ice grapple push a crab through the door
    set_rule(world.get_location("Ruined Atoll - [East] Locked Room Lower Chest"),
             lambda state: state.has(laurels, player) or state.has(key, player, 2)
             or has_ice_grapple_logic(False, IceGrappling.option_medium, state, world))
    set_rule(world.get_location("Ruined Atoll - [East] Locked Room Upper Chest"),
             lambda state: state.has(laurels, player) or state.has(key, player, 2)
             or has_ice_grapple_logic(False, IceGrappling.option_medium, state, world))
    set_rule(world.get_location("Librarian - Hexagon Green"),
             lambda state: has_sword(state, player))

    # Frog's Domain
    set_rule(world.get_location("Frog's Domain - Side Room Grapple Secret"),
             lambda state: state.has_any({grapple, laurels}, player))
    set_rule(world.get_location("Frog's Domain - Grapple Above Hot Tub"),
             lambda state: state.has_any({grapple, laurels}, player))
    set_rule(world.get_location("Frog's Domain - Escape Chest"),
             lambda state: state.has_any({grapple, laurels}, player))

    # Library Lab
    set_rule(world.get_location("Library Lab - Page 1"),
             lambda state: has_melee(state, player) or state.has_any((fire_wand, gun), player))
    set_rule(world.get_location("Library Lab - Page 2"),
             lambda state: has_melee(state, player) or state.has_any((fire_wand, gun), player))
    set_rule(world.get_location("Library Lab - Page 3"),
             lambda state: has_melee(state, player) or state.has_any((fire_wand, gun), player))

    # Eastern Vault Fortress
    # yes, you can clear the leaves with dagger
    # gun isn't included since it can only break one leaf pile at a time, and we don't check how much mana you have
    # but really, I expect the player to just throw a bomb at them if they don't have melee
    set_rule(world.get_location("Fortress Leaf Piles - Secret Chest"),
             lambda state: state.has(laurels, player) and (has_melee(state, player) or state.has(ice_dagger, player)))
    set_rule(world.get_location("Fortress Arena - Siege Engine/Vault Key Pickup"),
             lambda state: has_sword(state, player)
             and (has_ability(prayer, state, world)
                  or has_ice_grapple_logic(False, IceGrappling.option_medium, state, world)))
    set_rule(world.get_location("Fortress Arena - Hexagon Red"),
             lambda state: state.has(vault_key, player)
             and (has_ability(prayer, state, world)
                  or has_ice_grapple_logic(False, IceGrappling.option_medium, state, world)))

    # Beneath the Vault
    set_rule(world.get_location("Beneath the Fortress - Bridge"),
             lambda state: has_melee(state, player) or state.has_any({laurels, fire_wand}, player))
    set_rule(world.get_location("Beneath the Fortress - Obscured Behind Waterfall"),
             lambda state: has_melee(state, player) and has_lantern(state, world))

    # Quarry
    set_rule(world.get_location("Quarry - [Central] Above Ladder Dash Chest"),
             lambda state: state.has(laurels, player))
    set_rule(world.get_location("Rooted Ziggurat Upper - Near Bridge Switch"),
             lambda state: has_sword(state, player) or state.has_all({fire_wand, laurels}, player))
    set_rule(world.get_location("Rooted Ziggurat Lower - Hexagon Blue"),
             lambda state: has_sword(state, player))

    # Swamp
    set_rule(world.get_location("Cathedral Gauntlet - Gauntlet Reward"),
             lambda state: (state.has(fire_wand, player) and has_sword(state, player))
             and (state.has(laurels, player) 
                  or has_ice_grapple_logic(False, IceGrappling.option_medium, state, world)))
    set_rule(world.get_location("Swamp - [Entrance] Above Entryway"),
             lambda state: state.has(laurels, player))
    set_rule(world.get_location("Swamp - [South Graveyard] Upper Walkway Dash Chest"),
             lambda state: state.has(laurels, player))
    set_rule(world.get_location("Swamp - [Outside Cathedral] Obscured Behind Memorial"),
             lambda state: state.has(laurels, player))
    set_rule(world.get_location("Swamp - [South Graveyard] 4 Orange Skulls"),
             lambda state: has_sword(state, player))

    # Hero's Grave
    set_rule(world.get_location("Hero's Grave - Tooth Relic"),
             lambda state: state.has(laurels, player) and has_ability(prayer, state, world))
    set_rule(world.get_location("Hero's Grave - Mushroom Relic"),
             lambda state: state.has(laurels, player) and has_ability(prayer, state, world))
    set_rule(world.get_location("Hero's Grave - Ash Relic"),
             lambda state: state.has(laurels, player) and has_ability(prayer, state, world))
    set_rule(world.get_location("Hero's Grave - Flowers Relic"),
             lambda state: state.has(laurels, player) and has_ability(prayer, state, world))
    set_rule(world.get_location("Hero's Grave - Effigy Relic"),
             lambda state: state.has(laurels, player) and has_ability(prayer, state, world))
    set_rule(world.get_location("Hero's Grave - Feathers Relic"),
             lambda state: state.has(laurels, player) and has_ability(prayer, state, world))

    # Bombable Walls
    for location_name in bomb_walls:
        # has_sword is there because you can buy bombs in the shop
        set_rule(world.get_location(location_name),
                 lambda state: state.has(gun, player)
                 or has_sword(state, player)
                 or has_ice_grapple_logic(False, IceGrappling.option_hard, state, world))
    add_rule(world.get_location("Cube Cave - Holy Cross Chest"),
             lambda state: state.has(gun, player)
             or has_sword(state, player)
             or has_ice_grapple_logic(False, IceGrappling.option_hard, state, world))
    # can't ice grapple to this one, not enough space
    set_rule(world.get_location("Quarry - [East] Bombable Wall"),
             lambda state: state.has(gun, player) or has_sword(state, player))

    # Shop
    set_rule(world.get_location("Shop - Potion 1"),
             lambda state: has_sword(state, player))
    set_rule(world.get_location("Shop - Potion 2"),
             lambda state: has_sword(state, player))
    set_rule(world.get_location("Shop - Coin 1"),
             lambda state: has_sword(state, player))
    set_rule(world.get_location("Shop - Coin 2"),
             lambda state: has_sword(state, player))<|MERGE_RESOLUTION|>--- conflicted
+++ resolved
@@ -82,11 +82,7 @@
         return False
     if world.options.ladder_storage_without_items:
         return True
-<<<<<<< HEAD
-    return has_melee(state, world.player) or state.has(grapple, world.player)
-=======
-    return has_stick(state, world.player) or state.has_any((grapple, shield), world.player)
->>>>>>> 1f712d9a
+    return has_melee(state, world.player) or state.has_any((grapple, shield), world.player)
 
 
 def has_mask(state: CollectionState, world: "TunicWorld") -> bool:
