from random import Random
from typing import Dict, TYPE_CHECKING

from worlds.generic.Rules import set_rule, forbid_item
from BaseClasses import CollectionState
from .options import TunicOptions
if TYPE_CHECKING:
    from . import TunicWorld

laurels = "Hero's Laurels"
grapple = "Magic Orb"
ice_dagger = "Magic Dagger"
fire_wand = "Magic Wand"
lantern = "Lantern"
fairies = "Fairy"
coins = "Golden Coin"
prayer = "Pages 24-25 (Prayer)"
holy_cross = "Pages 42-43 (Holy Cross)"
icebolt = "Pages 52-53 (Icebolt)"
key = "Key"
house_key = "Old House Key"
vault_key = "Fortress Vault Key"
mask = "Scavenger Mask"
red_hexagon = "Red Questagon"
green_hexagon = "Green Questagon"
blue_hexagon = "Blue Questagon"
gold_hexagon = "Gold Questagon"


def randomize_ability_unlocks(random: Random, options: TunicOptions) -> Dict[str, int]:
    ability_requirement = [1, 1, 1]
    if options.hexagon_quest.value:
        hexagon_goal = options.hexagon_goal.value
        # Set ability unlocks to 25, 50, and 75% of goal amount
        ability_requirement = [hexagon_goal // 4, hexagon_goal // 2, hexagon_goal * 3 // 4]
    abilities = [prayer, holy_cross, icebolt]
    random.shuffle(abilities)
    return dict(zip(abilities, ability_requirement))


def has_ability(ability: str, state: CollectionState, world: "TunicWorld") -> bool:
    options = world.options
    ability_unlocks = world.ability_unlocks
    if not options.ability_shuffling:
        return True
    if options.hexagon_quest:
        return state.has(gold_hexagon, world.player, ability_unlocks[ability])
    return state.has(ability, world.player)


# a check to see if you can whack things in melee at all
def has_stick(state: CollectionState, player: int) -> bool:
    return (state.has("Stick", player) or state.has("Sword Upgrade", player, 1)
            or state.has("Sword", player))


def has_sword(state: CollectionState, player: int) -> bool:
    return state.has("Sword", player) or state.has("Sword Upgrade", player, 2)


def has_ice_grapple_logic(long_range: bool, state: CollectionState, world: "TunicWorld") -> bool:
    player = world.player
    if not world.options.logic_rules:
        return False
    if not long_range:
        return state.has_all({ice_dagger, grapple}, player)
    else:
        return state.has_all({ice_dagger, fire_wand, grapple}, player) and has_ability(icebolt, state, world)


def can_ladder_storage(state: CollectionState, world: "TunicWorld") -> bool:
    return world.options.logic_rules == "unrestricted" and has_stick(state, world.player)


def has_mask(state: CollectionState, world: "TunicWorld") -> bool:
    if world.options.maskless:
        return True
    else:
        return state.has(mask, world.player)


def has_lantern(state: CollectionState, world: "TunicWorld") -> bool:
    if world.options.lanternless:
        return True
    else:
        return state.has(lantern, world.player)


def set_region_rules(world: "TunicWorld") -> None:
    multiworld = world.multiworld
    player = world.player
    options = world.options

    multiworld.get_entrance("Overworld -> Overworld Holy Cross", player).access_rule = \
        lambda state: has_ability(holy_cross, state, world)
    multiworld.get_entrance("Overworld -> Beneath the Well", player).access_rule = \
        lambda state: has_stick(state, player) or state.has(fire_wand, player)
    multiworld.get_entrance("Overworld -> Dark Tomb", player).access_rule = \
        lambda state: has_lantern(state, world)
    multiworld.get_entrance("Overworld -> West Garden", player).access_rule = \
        lambda state: state.has(laurels, player) \
        or can_ladder_storage(state, world)
    multiworld.get_entrance("Overworld -> Eastern Vault Fortress", player).access_rule = \
        lambda state: state.has(laurels, player) \
        or has_ice_grapple_logic(True, state, world) \
        or can_ladder_storage(state, world)
    # using laurels or ls to get in is covered by the -> Eastern Vault Fortress rules
    multiworld.get_entrance("Overworld -> Beneath the Vault", player).access_rule = \
        lambda state: has_lantern(state, world) and has_ability(prayer, state, world)
    multiworld.get_entrance("Ruined Atoll -> Library", player).access_rule = \
        lambda state: state.has_any({grapple, laurels}, player) and has_ability(prayer, state, world)
    multiworld.get_entrance("Overworld -> Quarry", player).access_rule = \
        lambda state: (has_sword(state, player) or state.has(fire_wand, player)) \
        and (state.has_any({grapple, laurels}, player) or can_ladder_storage(state, world))
    multiworld.get_entrance("Quarry Back -> Quarry", player).access_rule = \
        lambda state: has_sword(state, player) or state.has(fire_wand, player)
    multiworld.get_entrance("Quarry -> Lower Quarry", player).access_rule = \
        lambda state: has_mask(state, world)
    multiworld.get_entrance("Lower Quarry -> Rooted Ziggurat", player).access_rule = \
        lambda state: state.has(grapple, player) and has_ability(prayer, state, world)
    multiworld.get_entrance("Swamp -> Cathedral", player).access_rule = \
        lambda state: state.has(laurels, player) and has_ability(prayer, state, world) \
        or has_ice_grapple_logic(False, state, world)
    multiworld.get_entrance("Overworld -> Spirit Arena", player).access_rule = \
        lambda state: (state.has(gold_hexagon, player, options.hexagon_goal.value) if options.hexagon_quest.value
                       else state.has_all({red_hexagon, green_hexagon, blue_hexagon}, player)) and \
        has_ability(prayer, state, world) and has_sword(state, player) and state.has_any({lantern, laurels}, player)


def set_location_rules(world: "TunicWorld") -> None:
    multiworld = world.multiworld
    player = world.player
    options = world.options

    forbid_item(multiworld.get_location("Secret Gathering Place - 20 Fairy Reward", player), fairies, player)

    # Ability Shuffle Exclusive Rules
    set_rule(multiworld.get_location("Far Shore - Page Pickup", player),
             lambda state: has_ability(prayer, state, world))
    set_rule(multiworld.get_location("Fortress Courtyard - Chest Near Cave", player),
             lambda state: has_ability(prayer, state, world)
             or state.has(laurels, player)
             or can_ladder_storage(state, world)
             or (has_ice_grapple_logic(True, state, world) and has_lantern(state, world)))
    set_rule(multiworld.get_location("Fortress Courtyard - Page Near Cave", player),
             lambda state: has_ability(prayer, state, world) or state.has(laurels, player)
             or can_ladder_storage(state, world)
             or (has_ice_grapple_logic(True, state, world) and has_lantern(state, world)))
    set_rule(multiworld.get_location("East Forest - Dancing Fox Spirit Holy Cross", player),
             lambda state: has_ability(holy_cross, state, world))
    set_rule(multiworld.get_location("Forest Grave Path - Holy Cross Code by Grave", player),
             lambda state: has_ability(holy_cross, state, world))
    set_rule(multiworld.get_location("East Forest - Golden Obelisk Holy Cross", player),
             lambda state: has_ability(holy_cross, state, world))
    set_rule(multiworld.get_location("Beneath the Well - [Powered Secret Room] Chest", player),
             lambda state: has_ability(prayer, state, world))
    set_rule(multiworld.get_location("West Garden - [North] Behind Holy Cross Door", player),
             lambda state: has_ability(holy_cross, state, world))
    set_rule(multiworld.get_location("Library Hall - Holy Cross Chest", player),
             lambda state: has_ability(holy_cross, state, world))
    set_rule(multiworld.get_location("Eastern Vault Fortress - [West Wing] Candles Holy Cross", player),
             lambda state: has_ability(holy_cross, state, world))
    set_rule(multiworld.get_location("West Garden - [Central Highlands] Holy Cross (Blue Lines)", player),
             lambda state: has_ability(holy_cross, state, world))
    set_rule(multiworld.get_location("Quarry - [Back Entrance] Bushes Holy Cross", player),
             lambda state: has_ability(holy_cross, state, world))
    set_rule(multiworld.get_location("Cathedral - Secret Legend Trophy Chest", player),
             lambda state: has_ability(holy_cross, state, world))

    # Overworld
    set_rule(multiworld.get_location("Overworld - [Southwest] Fountain Page", player),
             lambda state: state.has(laurels, player))
    set_rule(multiworld.get_location("Overworld - [Southwest] Grapple Chest Over Walkway", player),
             lambda state: state.has_any({grapple, laurels}, player))
    set_rule(multiworld.get_location("Overworld - [Southwest] West Beach Guarded By Turret 2", player),
             lambda state: state.has_any({grapple, laurels}, player))
    set_rule(multiworld.get_location("Far Shore - Secret Chest", player),
             lambda state: state.has(laurels, player) and has_ability(prayer, state, world))
    set_rule(multiworld.get_location("Overworld - [Southeast] Page on Pillar by Swamp", player),
             lambda state: state.has(laurels, player))
    set_rule(multiworld.get_location("Old House - Normal Chest", player),
             lambda state: state.has(house_key, player)
             or has_ice_grapple_logic(False, state, world)
             or (state.has(laurels, player) and options.logic_rules))
    set_rule(multiworld.get_location("Old House - Holy Cross Chest", player),
             lambda state: has_ability(holy_cross, state, world) and (
                     state.has(house_key, player)
                     or has_ice_grapple_logic(False, state, world)
                     or (state.has(laurels, player) and options.logic_rules)))
    set_rule(multiworld.get_location("Old House - Shield Pickup", player),
             lambda state: state.has(house_key, player)
             or has_ice_grapple_logic(False, state, world)
             or (state.has(laurels, player) and options.logic_rules))
    set_rule(multiworld.get_location("Overworld - [Northwest] Page on Pillar by Dark Tomb", player),
             lambda state: state.has(laurels, player))
    set_rule(multiworld.get_location("Overworld - [Southwest] From West Garden", player),
             lambda state: state.has(laurels, player))
    set_rule(multiworld.get_location("Overworld - [West] Chest After Bell", player),
             lambda state: state.has(laurels, player)
             or (has_lantern(state, world) and has_sword(state, player))
             or can_ladder_storage(state, world))
    set_rule(multiworld.get_location("Overworld - [Northwest] Chest Beneath Quarry Gate", player),
             lambda state: state.has_any({grapple, laurels}, player) or options.logic_rules)
    set_rule(multiworld.get_location("Overworld - [East] Grapple Chest", player),
             lambda state: state.has(grapple, player))
    set_rule(multiworld.get_location("Special Shop - Secret Page Pickup", player),
             lambda state: state.has(laurels, player))
    set_rule(multiworld.get_location("Sealed Temple - Holy Cross Chest", player),
             lambda state: has_ability(holy_cross, state, world)
             and (state.has(laurels, player) or (has_lantern(state, world) and (has_sword(state, player)
                                                                                or state.has(fire_wand, player)))
                  or has_ice_grapple_logic(False, state, world)))
    set_rule(multiworld.get_location("Sealed Temple - Page Pickup", player),
             lambda state: state.has(laurels, player)
             or (has_lantern(state, world) and (has_sword(state, player) or state.has(fire_wand, player)))
             or has_ice_grapple_logic(False, state, world))
    set_rule(multiworld.get_location("West Furnace - Lantern Pickup", player),
             lambda state: has_stick(state, player) or state.has_any({fire_wand, laurels}, player))

    set_rule(multiworld.get_location("Secret Gathering Place - 10 Fairy Reward", player),
             lambda state: state.has(fairies, player, 10))
    set_rule(multiworld.get_location("Secret Gathering Place - 20 Fairy Reward", player),
             lambda state: state.has(fairies, player, 20))
    set_rule(multiworld.get_location("Coins in the Well - 3 Coins", player),
             lambda state: state.has(coins, player, 3))
    set_rule(multiworld.get_location("Coins in the Well - 6 Coins", player),
             lambda state: state.has(coins, player, 6))
    set_rule(multiworld.get_location("Coins in the Well - 10 Coins", player),
             lambda state: state.has(coins, player, 10))
    set_rule(multiworld.get_location("Coins in the Well - 15 Coins", player),
             lambda state: state.has(coins, player, 15))

    # East Forest
    set_rule(multiworld.get_location("East Forest - Lower Grapple Chest", player),
             lambda state: state.has(grapple, player))
    set_rule(multiworld.get_location("East Forest - Lower Dash Chest", player),
             lambda state: state.has_all({grapple, laurels}, player))
    set_rule(multiworld.get_location("East Forest - Ice Rod Grapple Chest", player),
             lambda state: state.has_all({grapple, ice_dagger, fire_wand}, player)
             and has_ability(icebolt, state, world))

    # West Garden
    set_rule(multiworld.get_location("West Garden - [North] Across From Page Pickup", player),
             lambda state: state.has(laurels, player))
    set_rule(multiworld.get_location("West Garden - [West] In Flooded Walkway", player),
             lambda state: state.has(laurels, player))
    set_rule(multiworld.get_location("West Garden - [West Lowlands] Tree Holy Cross Chest", player),
             lambda state: state.has(laurels, player) and has_ability(holy_cross, state, world))
    set_rule(multiworld.get_location("West Garden - [East Lowlands] Page Behind Ice Dagger House", player),
             lambda state: (state.has(laurels, player) and has_ability(prayer, state, world))
             or has_ice_grapple_logic(True, state, world))
    set_rule(multiworld.get_location("West Garden - [Central Lowlands] Below Left Walkway", player),
             lambda state: state.has(laurels, player))
    set_rule(multiworld.get_location("West Garden - [Central Highlands] After Garden Knight", player),
             lambda state: state.has(laurels, player)
             or (has_lantern(state, world) and has_sword(state, player))
             or can_ladder_storage(state, world))

    # Ruined Atoll
    set_rule(multiworld.get_location("Ruined Atoll - [West] Near Kevin Block", player),
             lambda state: state.has(laurels, player))
    set_rule(multiworld.get_location("Ruined Atoll - [East] Locked Room Lower Chest", player),
             lambda state: state.has(laurels, player) or state.has(key, player, 2))
    set_rule(multiworld.get_location("Ruined Atoll - [East] Locked Room Upper Chest", player),
             lambda state: state.has(laurels, player) or state.has(key, player, 2))
    set_rule(multiworld.get_location("Librarian - Hexagon Green", player),
             lambda state: has_sword(state, player) or options.logic_rules)

    # Frog's Domain
    set_rule(multiworld.get_location("Frog's Domain - Side Room Grapple Secret", player),
             lambda state: state.has_any({grapple, laurels}, player))
    set_rule(multiworld.get_location("Frog's Domain - Grapple Above Hot Tub", player),
             lambda state: state.has_any({grapple, laurels}, player))
    set_rule(multiworld.get_location("Frog's Domain - Escape Chest", player),
             lambda state: state.has_any({grapple, laurels}, player))

    # Eastern Vault Fortress
    set_rule(multiworld.get_location("Fortress Leaf Piles - Secret Chest", player),
             lambda state: state.has(laurels, player))
    set_rule(multiworld.get_location("Fortress Arena - Siege Engine/Vault Key Pickup", player),
             lambda state: has_sword(state, player)
             and (has_ability(prayer, state, world) or has_ice_grapple_logic(False, state, world)))
    set_rule(multiworld.get_location("Fortress Arena - Hexagon Red", player),
             lambda state: state.has(vault_key, player)
             and (has_ability(prayer, state, world) or has_ice_grapple_logic(False, state, world)))

    # Beneath the Vault
    set_rule(multiworld.get_location("Beneath the Fortress - Bridge", player),
             lambda state: has_stick(state, player) or state.has_any({laurels, fire_wand}, player))
    set_rule(multiworld.get_location("Beneath the Fortress - Obscured Behind Waterfall", player),
             lambda state: has_stick(state, player) and has_lantern(state, world))

    # Quarry
    set_rule(multiworld.get_location("Quarry - [Central] Above Ladder Dash Chest", player),
             lambda state: state.has(laurels, player))
<<<<<<< HEAD
    set_rule(multiworld.get_location("Quarry - [West] Upper Area Bombable Wall", player),
             lambda state: has_mask(state, world))
=======
>>>>>>> 35617bda
    # nmg - kill boss scav with orb + firecracker, or similar
    set_rule(multiworld.get_location("Rooted Ziggurat Lower - Hexagon Blue", player),
             lambda state: has_sword(state, player) or (state.has(grapple, player) and options.logic_rules))

    # Swamp
    set_rule(multiworld.get_location("Cathedral Gauntlet - Gauntlet Reward", player),
             lambda state: (state.has(fire_wand, player) and has_sword(state, player))
             and (state.has(laurels, player) or has_ice_grapple_logic(False, state, world)))
    set_rule(multiworld.get_location("Swamp - [Entrance] Above Entryway", player),
             lambda state: state.has(laurels, player))
    set_rule(multiworld.get_location("Swamp - [South Graveyard] Upper Walkway Dash Chest", player),
             lambda state: state.has(laurels, player))
    set_rule(multiworld.get_location("Swamp - [Outside Cathedral] Obscured Behind Memorial", player),
             lambda state: state.has(laurels, player))
    set_rule(multiworld.get_location("Swamp - [South Graveyard] 4 Orange Skulls", player),
             lambda state: has_sword(state, player))

    # Hero's Grave
    set_rule(multiworld.get_location("Hero's Grave - Tooth Relic", player),
             lambda state: state.has(laurels, player) and has_ability(prayer, state, world))
    set_rule(multiworld.get_location("Hero's Grave - Mushroom Relic", player),
             lambda state: state.has(laurels, player) and has_ability(prayer, state, world))
    set_rule(multiworld.get_location("Hero's Grave - Ash Relic", player),
             lambda state: state.has(laurels, player) and has_ability(prayer, state, world))
    set_rule(multiworld.get_location("Hero's Grave - Flowers Relic", player),
             lambda state: state.has(laurels, player) and has_ability(prayer, state, world))
    set_rule(multiworld.get_location("Hero's Grave - Effigy Relic", player),
             lambda state: state.has(laurels, player) and has_ability(prayer, state, world))
    set_rule(multiworld.get_location("Hero's Grave - Feathers Relic", player),
             lambda state: state.has(laurels, player) and has_ability(prayer, state, world))<|MERGE_RESOLUTION|>--- conflicted
+++ resolved
@@ -293,11 +293,7 @@
     # Quarry
     set_rule(multiworld.get_location("Quarry - [Central] Above Ladder Dash Chest", player),
              lambda state: state.has(laurels, player))
-<<<<<<< HEAD
-    set_rule(multiworld.get_location("Quarry - [West] Upper Area Bombable Wall", player),
-             lambda state: has_mask(state, world))
-=======
->>>>>>> 35617bda
+
     # nmg - kill boss scav with orb + firecracker, or similar
     set_rule(multiworld.get_location("Rooted Ziggurat Lower - Hexagon Blue", player),
              lambda state: has_sword(state, player) or (state.has(grapple, player) and options.logic_rules))
