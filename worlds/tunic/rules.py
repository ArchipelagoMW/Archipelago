--- conflicted
+++ resolved
@@ -29,7 +29,6 @@
 gold_hexagon = "Gold Questagon"
 
 # "Quarry - [East] Bombable Wall" is excluded from this list since it has slightly different rules
-# Cube Cave's is also excluded since it's also special since it's an entrance, not a chest
 bomb_walls = ["East Forest - Bombable Wall", "Eastern Vault Fortress - [East Wing] Bombable Wall",
               "Overworld - [Central] Bombable Wall", "Overworld - [Southwest] Bombable Wall Near Fountain",
               "Quarry - [West] Upper Area Bombable Wall", "Ruined Atoll - [Northwest] Bombable Wall"]
@@ -341,11 +340,7 @@
     # Beneath the Vault
     set_rule(world.get_location("Beneath the Fortress - Bridge"),
              lambda state: has_lantern(state, world) and
-<<<<<<< HEAD
              (has_melee(state, player) or state.has_any((laurels, fire_wand, ice_dagger, gun), player)))
-=======
-                           (has_melee(state, player) or state.has_any((laurels, fire_wand, ice_dagger, gun), player)))
->>>>>>> e00467c2
     set_rule(world.get_location("Beneath the Fortress - Obscured Behind Waterfall"),
              lambda state: has_melee(state, player) and has_lantern(state, world))
 
