from random import Random
from typing import Dict, TYPE_CHECKING

from worlds.generic.Rules import set_rule, forbid_item
from BaseClasses import CollectionState
from .options import TunicOptions, LadderStorage, IceGrappling
if TYPE_CHECKING:
    from . import TunicWorld

laurels = "Hero's Laurels"
grapple = "Magic Orb"
ice_dagger = "Magic Dagger"
fire_wand = "Magic Wand"
lantern = "Lantern"
fairies = "Fairy"
coins = "Golden Coin"
prayer = "Pages 24-25 (Prayer)"
holy_cross = "Pages 42-43 (Holy Cross)"
icebolt = "Pages 52-53 (Icebolt)"
key = "Key"
house_key = "Old House Key"
vault_key = "Fortress Vault Key"
mask = "Scavenger Mask"
red_hexagon = "Red Questagon"
green_hexagon = "Green Questagon"
blue_hexagon = "Blue Questagon"
gold_hexagon = "Gold Questagon"


def randomize_ability_unlocks(random: Random, options: TunicOptions) -> Dict[str, int]:
    ability_requirement = [1, 1, 1]
    if options.hexagon_quest.value:
        hexagon_goal = options.hexagon_goal.value
        # Set ability unlocks to 25, 50, and 75% of goal amount
        ability_requirement = [hexagon_goal // 4, hexagon_goal // 2, hexagon_goal * 3 // 4]
    abilities = [prayer, holy_cross, icebolt]
    random.shuffle(abilities)
    return dict(zip(abilities, ability_requirement))


def has_ability(ability: str, state: CollectionState, world: "TunicWorld") -> bool:
    options = world.options
    ability_unlocks = world.ability_unlocks
    if not options.ability_shuffling:
        return True
    if options.hexagon_quest:
        return state.has(gold_hexagon, world.player, ability_unlocks[ability])
    return state.has(ability, world.player)


# a check to see if you can whack things in melee at all
def has_stick(state: CollectionState, player: int) -> bool:
    return (state.has("Stick", player) or state.has("Sword Upgrade", player, 1)
            or state.has("Sword", player))


def has_sword(state: CollectionState, player: int) -> bool:
    return state.has("Sword", player) or state.has("Sword Upgrade", player, 2)


def laurels_zip(state: CollectionState, world: "TunicWorld") -> bool:
    if not world.options.laurels_zips:
        return False
    return state.has(laurels, world.player)


# todo: find and put proper typing on ice_grapple
def has_ice_grapple_logic(long_range: bool, difficulty: IceGrappling, state: CollectionState, world: "TunicWorld") -> bool:
    if world.options.ice_grappling < difficulty:
        return False
    if not long_range:
        return state.has_all({ice_dagger, grapple}, world.player)
    else:
        return state.has_all({ice_dagger, fire_wand, grapple}, world.player) and has_ability(icebolt, state, world)


def can_ladder_storage(state: CollectionState, world: "TunicWorld") -> bool:
    if not world.options.ladder_storage:
        return False
    if world.options.ladder_storage_without_items:
        return True
    return has_stick(state, world.player) or state.has(grapple, world.player)


def has_mask(state: CollectionState, world: "TunicWorld") -> bool:
    if world.options.maskless:
        return True
    else:
        return state.has(mask, world.player)


def has_lantern(state: CollectionState, world: "TunicWorld") -> bool:
    if world.options.lanternless:
        return True
    else:
        return state.has(lantern, world.player)


def set_region_rules(world: "TunicWorld") -> None:
    multiworld = world.multiworld
    player = world.player
    options = world.options

    multiworld.get_entrance("Overworld -> Overworld Holy Cross", player).access_rule = \
        lambda state: has_ability(holy_cross, state, world)
    multiworld.get_entrance("Overworld -> Beneath the Well", player).access_rule = \
        lambda state: has_stick(state, player) or state.has(fire_wand, player)
    multiworld.get_entrance("Overworld -> Dark Tomb", player).access_rule = \
        lambda state: has_lantern(state, world)
    multiworld.get_entrance("Overworld -> West Garden", player).access_rule = \
        lambda state: state.has(laurels, player) \
        or can_ladder_storage(state, world)
    multiworld.get_entrance("Overworld -> Eastern Vault Fortress", player).access_rule = \
        lambda state: state.has(laurels, player) \
        or has_ice_grapple_logic(True, IceGrappling.option_easy, state, world) \
        or can_ladder_storage(state, world)
    # using laurels or ls to get in is covered by the -> Eastern Vault Fortress rules
    multiworld.get_entrance("Overworld -> Beneath the Vault", player).access_rule = \
        lambda state: has_lantern(state, world) and has_ability(prayer, state, world)
    multiworld.get_entrance("Ruined Atoll -> Library", player).access_rule = \
        lambda state: state.has_any({grapple, laurels}, player) and has_ability(prayer, state, world)
    multiworld.get_entrance("Overworld -> Quarry", player).access_rule = \
        lambda state: (has_sword(state, player) or state.has(fire_wand, player)) \
        and (state.has_any({grapple, laurels}, player) or can_ladder_storage(state, world))
    multiworld.get_entrance("Quarry Back -> Quarry", player).access_rule = \
        lambda state: has_sword(state, player) or state.has(fire_wand, player)
    multiworld.get_entrance("Quarry -> Lower Quarry", player).access_rule = \
        lambda state: has_mask(state, world)
    multiworld.get_entrance("Lower Quarry -> Rooted Ziggurat", player).access_rule = \
        lambda state: state.has(grapple, player) and has_ability(prayer, state, world)
    multiworld.get_entrance("Swamp -> Cathedral", player).access_rule = \
        lambda state: (state.has(laurels, player) and has_ability(prayer, state, world)) \
        or has_ice_grapple_logic(False, IceGrappling.option_medium, state, world)
    multiworld.get_entrance("Overworld -> Spirit Arena", player).access_rule = \
        lambda state: (state.has(gold_hexagon, player, options.hexagon_goal.value) if options.hexagon_quest.value
<<<<<<< HEAD
                       else state.has_all({red_hexagon, green_hexagon, blue_hexagon}, player)) and \
        has_ability(prayer, state, world) and has_sword(state, player) and state.has_any({lantern, laurels}, player)

    world.get_region("Quarry").connect(world.get_region("Rooted Ziggurat"),
                                       rule=lambda state: has_ice_grapple_logic(True, IceGrappling.option_hard, state, world)
                                       and has_ability(prayer, state, world))
=======
                       else state.has_all({red_hexagon, green_hexagon, blue_hexagon}, player) and state.has_group_unique("Hero Relics", player, 6)) and \
        has_ability(state, player, prayer, options, ability_unlocks) and has_sword(state, player) and \
        state.has_any({lantern, laurels}, player)
>>>>>>> 31bd5e3e

    if options.ladder_storage >= LadderStorage.option_medium:
        # ls at any ladder in a safe spot in quarry to get to the monastery rope entrance
        world.get_region("Quarry Back").connect(world.get_region("Monastery"),
                                                rule=lambda state: can_ladder_storage(state, world))


def set_location_rules(world: "TunicWorld") -> None:
    multiworld = world.multiworld
    player = world.player

    forbid_item(multiworld.get_location("Secret Gathering Place - 20 Fairy Reward", player), fairies, player)

    # Ability Shuffle Exclusive Rules
    set_rule(multiworld.get_location("Far Shore - Page Pickup", player),
             lambda state: has_ability(prayer, state, world))
    set_rule(multiworld.get_location("Fortress Courtyard - Chest Near Cave", player),
             lambda state: has_ability(prayer, state, world)
             or state.has(laurels, player)
             or can_ladder_storage(state, world)
             or (has_ice_grapple_logic(True, IceGrappling.option_easy, state, world)
                 and has_lantern(state, world)))
    set_rule(multiworld.get_location("Fortress Courtyard - Page Near Cave", player),
             lambda state: has_ability(prayer, state, world) or state.has(laurels, player)
             or can_ladder_storage(state, world)
             or (has_ice_grapple_logic(True, IceGrappling.option_easy, state, world)
                 and has_lantern(state, world)))
    set_rule(multiworld.get_location("East Forest - Dancing Fox Spirit Holy Cross", player),
             lambda state: has_ability(holy_cross, state, world))
    set_rule(multiworld.get_location("Forest Grave Path - Holy Cross Code by Grave", player),
             lambda state: has_ability(holy_cross, state, world))
    set_rule(multiworld.get_location("East Forest - Golden Obelisk Holy Cross", player),
             lambda state: has_ability(holy_cross, state, world))
    set_rule(multiworld.get_location("Beneath the Well - [Powered Secret Room] Chest", player),
             lambda state: has_ability(prayer, state, world))
    set_rule(multiworld.get_location("West Garden - [North] Behind Holy Cross Door", player),
             lambda state: has_ability(holy_cross, state, world))
    set_rule(multiworld.get_location("Library Hall - Holy Cross Chest", player),
             lambda state: has_ability(holy_cross, state, world))
    set_rule(multiworld.get_location("Eastern Vault Fortress - [West Wing] Candles Holy Cross", player),
             lambda state: has_ability(holy_cross, state, world))
    set_rule(multiworld.get_location("West Garden - [Central Highlands] Holy Cross (Blue Lines)", player),
             lambda state: has_ability(holy_cross, state, world))
    set_rule(multiworld.get_location("Quarry - [Back Entrance] Bushes Holy Cross", player),
             lambda state: has_ability(holy_cross, state, world))
    set_rule(multiworld.get_location("Cathedral - Secret Legend Trophy Chest", player),
             lambda state: has_ability(holy_cross, state, world))

    # Overworld
    set_rule(multiworld.get_location("Overworld - [Southwest] Fountain Page", player),
             lambda state: state.has(laurels, player))
    set_rule(multiworld.get_location("Overworld - [Southwest] Grapple Chest Over Walkway", player),
             lambda state: state.has_any({grapple, laurels}, player))
    set_rule(multiworld.get_location("Overworld - [Southwest] West Beach Guarded By Turret 2", player),
             lambda state: state.has_any({grapple, laurels}, player))
    set_rule(multiworld.get_location("Far Shore - Secret Chest", player),
             lambda state: state.has(laurels, player) and has_ability(prayer, state, world))
    set_rule(multiworld.get_location("Overworld - [Southeast] Page on Pillar by Swamp", player),
             lambda state: state.has(laurels, player))
    set_rule(multiworld.get_location("Old House - Normal Chest", player),
             lambda state: state.has(house_key, player)
             or has_ice_grapple_logic(False, IceGrappling.option_medium, state, world)
             or laurels_zip(state, world))
    set_rule(multiworld.get_location("Old House - Holy Cross Chest", player),
             lambda state: has_ability(holy_cross, state, world) and (
                     state.has(house_key, player)
                     or has_ice_grapple_logic(False, IceGrappling.option_medium, state, world)
                     or laurels_zip(state, world)))
    set_rule(multiworld.get_location("Old House - Shield Pickup", player),
             lambda state: state.has(house_key, player)
             or has_ice_grapple_logic(False, IceGrappling.option_medium, state, world)
             or laurels_zip(state, world))
    set_rule(multiworld.get_location("Overworld - [Northwest] Page on Pillar by Dark Tomb", player),
             lambda state: state.has(laurels, player))
    set_rule(multiworld.get_location("Overworld - [Southwest] From West Garden", player),
             lambda state: state.has(laurels, player))
    set_rule(multiworld.get_location("Overworld - [West] Chest After Bell", player),
             lambda state: state.has(laurels, player)
             or (has_lantern(state, world) and has_sword(state, player))
             or can_ladder_storage(state, world))
    set_rule(multiworld.get_location("Overworld - [Northwest] Chest Beneath Quarry Gate", player),
             lambda state: state.has_any({grapple, laurels}, player))
    set_rule(multiworld.get_location("Overworld - [East] Grapple Chest", player),
             lambda state: state.has(grapple, player))
    set_rule(multiworld.get_location("Special Shop - Secret Page Pickup", player),
             lambda state: state.has(laurels, player))
    set_rule(multiworld.get_location("Sealed Temple - Holy Cross Chest", player),
             lambda state: has_ability(holy_cross, state, world)
             and (state.has(laurels, player) or (has_lantern(state, world) and (has_sword(state, player)
                                                                                or state.has(fire_wand, player)))
                  or has_ice_grapple_logic(False, IceGrappling.option_medium, state, world)))
    set_rule(multiworld.get_location("Sealed Temple - Page Pickup", player),
             lambda state: state.has(laurels, player)
             or (has_lantern(state, world) and (has_sword(state, player) or state.has(fire_wand, player)))
             or has_ice_grapple_logic(False, IceGrappling.option_medium, state, world))
    set_rule(multiworld.get_location("West Furnace - Lantern Pickup", player),
             lambda state: has_stick(state, player) or state.has_any({fire_wand, laurels}, player))

    set_rule(multiworld.get_location("Secret Gathering Place - 10 Fairy Reward", player),
             lambda state: state.has(fairies, player, 10))
    set_rule(multiworld.get_location("Secret Gathering Place - 20 Fairy Reward", player),
             lambda state: state.has(fairies, player, 20))
    set_rule(multiworld.get_location("Coins in the Well - 3 Coins", player),
             lambda state: state.has(coins, player, 3))
    set_rule(multiworld.get_location("Coins in the Well - 6 Coins", player),
             lambda state: state.has(coins, player, 6))
    set_rule(multiworld.get_location("Coins in the Well - 10 Coins", player),
             lambda state: state.has(coins, player, 10))
    set_rule(multiworld.get_location("Coins in the Well - 15 Coins", player),
             lambda state: state.has(coins, player, 15))

    # East Forest
    set_rule(multiworld.get_location("East Forest - Lower Grapple Chest", player),
             lambda state: state.has(grapple, player))
    set_rule(multiworld.get_location("East Forest - Lower Dash Chest", player),
             lambda state: state.has_all({grapple, laurels}, player))
    set_rule(multiworld.get_location("East Forest - Ice Rod Grapple Chest", player),
             lambda state: state.has_all({grapple, ice_dagger, fire_wand}, player)
             and has_ability(icebolt, state, world))

    # West Garden
    set_rule(multiworld.get_location("West Garden - [North] Across From Page Pickup", player),
             lambda state: state.has(laurels, player))
    set_rule(multiworld.get_location("West Garden - [West] In Flooded Walkway", player),
             lambda state: state.has(laurels, player))
    set_rule(multiworld.get_location("West Garden - [West Lowlands] Tree Holy Cross Chest", player),
             lambda state: state.has(laurels, player) and has_ability(holy_cross, state, world))
    set_rule(multiworld.get_location("West Garden - [East Lowlands] Page Behind Ice Dagger House", player),
             lambda state: (state.has(laurels, player) and has_ability(prayer, state, world))
             or has_ice_grapple_logic(True, IceGrappling.option_easy, state, world))
    set_rule(multiworld.get_location("West Garden - [Central Lowlands] Below Left Walkway", player),
             lambda state: state.has(laurels, player))
    set_rule(multiworld.get_location("West Garden - [Central Highlands] After Garden Knight", player),
             lambda state: state.has(laurels, player)
             or (has_lantern(state, world) and has_sword(state, player))
             or can_ladder_storage(state, world))

    # Ruined Atoll
    set_rule(multiworld.get_location("Ruined Atoll - [West] Near Kevin Block", player),
             lambda state: state.has(laurels, player))
    set_rule(multiworld.get_location("Ruined Atoll - [East] Locked Room Lower Chest", player),
             lambda state: state.has(laurels, player) or state.has(key, player, 2))
    set_rule(multiworld.get_location("Ruined Atoll - [East] Locked Room Upper Chest", player),
             lambda state: state.has(laurels, player) or state.has(key, player, 2))
    set_rule(multiworld.get_location("Librarian - Hexagon Green", player),
             lambda state: has_sword(state, player))

    # Frog's Domain
    set_rule(multiworld.get_location("Frog's Domain - Side Room Grapple Secret", player),
             lambda state: state.has_any({grapple, laurels}, player))
    set_rule(multiworld.get_location("Frog's Domain - Grapple Above Hot Tub", player),
             lambda state: state.has_any({grapple, laurels}, player))
    set_rule(multiworld.get_location("Frog's Domain - Escape Chest", player),
             lambda state: state.has_any({grapple, laurels}, player))

    # Eastern Vault Fortress
    set_rule(multiworld.get_location("Fortress Leaf Piles - Secret Chest", player),
             lambda state: state.has(laurels, player))
    set_rule(multiworld.get_location("Fortress Arena - Siege Engine/Vault Key Pickup", player),
             lambda state: has_sword(state, player)
             and (has_ability(prayer, state, world)
                  or has_ice_grapple_logic(False, IceGrappling.option_medium, state, world)))
    set_rule(multiworld.get_location("Fortress Arena - Hexagon Red", player),
             lambda state: state.has(vault_key, player)
             and (has_ability(prayer, state, world)
                  or has_ice_grapple_logic(False, IceGrappling.option_medium, state, world)))

    # Beneath the Vault
    set_rule(multiworld.get_location("Beneath the Fortress - Bridge", player),
             lambda state: has_stick(state, player) or state.has_any({laurels, fire_wand}, player))
    set_rule(multiworld.get_location("Beneath the Fortress - Obscured Behind Waterfall", player),
             lambda state: has_stick(state, player) and has_lantern(state, world))

    # Quarry
    set_rule(multiworld.get_location("Quarry - [Central] Above Ladder Dash Chest", player),
             lambda state: state.has(laurels, player))
    set_rule(multiworld.get_location("Rooted Ziggurat Upper - Near Bridge Switch", player),
             lambda state: has_sword(state, player) or state.has_all({fire_wand, laurels}, player))
    set_rule(multiworld.get_location("Rooted Ziggurat Lower - Hexagon Blue", player),
             lambda state: has_sword(state, player))

    # Swamp
    set_rule(multiworld.get_location("Cathedral Gauntlet - Gauntlet Reward", player),
             lambda state: (state.has(fire_wand, player) and has_sword(state, player))
             and (state.has(laurels, player) 
                  or has_ice_grapple_logic(False, IceGrappling.option_medium, state, world)))
    set_rule(multiworld.get_location("Swamp - [Entrance] Above Entryway", player),
             lambda state: state.has(laurels, player))
    set_rule(multiworld.get_location("Swamp - [South Graveyard] Upper Walkway Dash Chest", player),
             lambda state: state.has(laurels, player))
    set_rule(multiworld.get_location("Swamp - [Outside Cathedral] Obscured Behind Memorial", player),
             lambda state: state.has(laurels, player))
    set_rule(multiworld.get_location("Swamp - [South Graveyard] 4 Orange Skulls", player),
             lambda state: has_sword(state, player))

    # Hero's Grave
    set_rule(multiworld.get_location("Hero's Grave - Tooth Relic", player),
             lambda state: state.has(laurels, player) and has_ability(prayer, state, world))
    set_rule(multiworld.get_location("Hero's Grave - Mushroom Relic", player),
             lambda state: state.has(laurels, player) and has_ability(prayer, state, world))
    set_rule(multiworld.get_location("Hero's Grave - Ash Relic", player),
             lambda state: state.has(laurels, player) and has_ability(prayer, state, world))
    set_rule(multiworld.get_location("Hero's Grave - Flowers Relic", player),
             lambda state: state.has(laurels, player) and has_ability(prayer, state, world))
    set_rule(multiworld.get_location("Hero's Grave - Effigy Relic", player),
             lambda state: state.has(laurels, player) and has_ability(prayer, state, world))
    set_rule(multiworld.get_location("Hero's Grave - Feathers Relic", player),
             lambda state: state.has(laurels, player) and has_ability(prayer, state, world))<|MERGE_RESOLUTION|>--- conflicted
+++ resolved
@@ -133,18 +133,13 @@
         or has_ice_grapple_logic(False, IceGrappling.option_medium, state, world)
     multiworld.get_entrance("Overworld -> Spirit Arena", player).access_rule = \
         lambda state: (state.has(gold_hexagon, player, options.hexagon_goal.value) if options.hexagon_quest.value
-<<<<<<< HEAD
-                       else state.has_all({red_hexagon, green_hexagon, blue_hexagon}, player)) and \
-        has_ability(prayer, state, world) and has_sword(state, player) and state.has_any({lantern, laurels}, player)
+                       else state.has_all({red_hexagon, green_hexagon, blue_hexagon}, player) and state.has_group_unique("Hero Relics", player, 6)) and \
+        has_ability(state, player, prayer, options, ability_unlocks) and has_sword(state, player) and \
+        state.has_any({lantern, laurels}, player)
 
     world.get_region("Quarry").connect(world.get_region("Rooted Ziggurat"),
                                        rule=lambda state: has_ice_grapple_logic(True, IceGrappling.option_hard, state, world)
                                        and has_ability(prayer, state, world))
-=======
-                       else state.has_all({red_hexagon, green_hexagon, blue_hexagon}, player) and state.has_group_unique("Hero Relics", player, 6)) and \
-        has_ability(state, player, prayer, options, ability_unlocks) and has_sword(state, player) and \
-        state.has_any({lantern, laurels}, player)
->>>>>>> 31bd5e3e
 
     if options.ladder_storage >= LadderStorage.option_medium:
         # ls at any ladder in a safe spot in quarry to get to the monastery rope entrance
