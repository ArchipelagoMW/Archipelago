<<<<<<< HEAD
from typing import Dict, NamedTuple, Set, Optional, List
=======
from typing import Dict, NamedTuple, Set, Optional
>>>>>>> 75c9f595


class TunicLocationData(NamedTuple):
    region: str
    er_region: str  # entrance rando region
    location_group: Optional[str] = None
<<<<<<< HEAD
    location_groups: Optional[List[str]] = None
=======
>>>>>>> 75c9f595


location_base_id = 509342400

location_table: Dict[str, TunicLocationData] = {
    "Beneath the Well - [Powered Secret Room] Chest": TunicLocationData("Beneath the Well", "Beneath the Well Back"),
    "Beneath the Well - [Entryway] Chest": TunicLocationData("Beneath the Well", "Beneath the Well Main"),
    "Beneath the Well - [Third Room] Beneath Platform Chest": TunicLocationData("Beneath the Well", "Beneath the Well Main"),
    "Beneath the Well - [Third Room] Tentacle Chest": TunicLocationData("Beneath the Well", "Beneath the Well Main"),
    "Beneath the Well - [Entryway] Obscured Behind Waterfall": TunicLocationData("Beneath the Well", "Beneath the Well Main"),
    "Beneath the Well - [Save Room] Upper Floor Chest 1": TunicLocationData("Beneath the Well", "Beneath the Well Back"),
    "Beneath the Well - [Save Room] Upper Floor Chest 2": TunicLocationData("Beneath the Well", "Beneath the Well Back"),
    "Beneath the Well - [Second Room] Underwater Chest": TunicLocationData("Beneath the Well", "Beneath the Well Main"),
    "Beneath the Well - [Back Corridor] Right Secret": TunicLocationData("Beneath the Well", "Beneath the Well Main"),
    "Beneath the Well - [Back Corridor] Left Secret": TunicLocationData("Beneath the Well", "Beneath the Well Main"),
    "Beneath the Well - [Second Room] Obscured Behind Waterfall": TunicLocationData("Beneath the Well", "Beneath the Well Main"),
    "Beneath the Well - [Side Room] Chest By Pots": TunicLocationData("Beneath the Well", "Beneath the Well Back"),
    "Beneath the Well - [Side Room] Chest By Phrends": TunicLocationData("Beneath the Well", "Beneath the Well Back"),
    "Beneath the Well - [Second Room] Page": TunicLocationData("Beneath the Well", "Beneath the Well Main"),
    "Dark Tomb Checkpoint - [Passage To Dark Tomb] Page Pickup": TunicLocationData("Overworld", "Dark Tomb Checkpoint"),
    "Cathedral - [1F] Guarded By Lasers": TunicLocationData("Cathedral", "Cathedral"),
    "Cathedral - [1F] Near Spikes": TunicLocationData("Cathedral", "Cathedral"),
    "Cathedral - [2F] Bird Room": TunicLocationData("Cathedral", "Cathedral"),
    "Cathedral - [2F] Entryway Upper Walkway": TunicLocationData("Cathedral", "Cathedral"),
    "Cathedral - [1F] Library": TunicLocationData("Cathedral", "Cathedral"),
    "Cathedral - [2F] Library": TunicLocationData("Cathedral", "Cathedral"),
    "Cathedral - [2F] Guarded By Lasers": TunicLocationData("Cathedral", "Cathedral"),
    "Cathedral - [2F] Bird Room Secret": TunicLocationData("Cathedral", "Cathedral"),
    "Cathedral - [1F] Library Secret": TunicLocationData("Cathedral", "Cathedral"),
    "Dark Tomb - Spike Maze Near Exit": TunicLocationData("Dark Tomb", "Dark Tomb Main"),
    "Dark Tomb - 2nd Laser Room": TunicLocationData("Dark Tomb", "Dark Tomb Main"),
    "Dark Tomb - 1st Laser Room": TunicLocationData("Dark Tomb", "Dark Tomb Main"),
    "Dark Tomb - Spike Maze Upper Walkway": TunicLocationData("Dark Tomb", "Dark Tomb Main"),
    "Dark Tomb - Skulls Chest": TunicLocationData("Dark Tomb", "Dark Tomb Upper"),
    "Dark Tomb - Spike Maze Near Stairs": TunicLocationData("Dark Tomb", "Dark Tomb Main"),
    "Dark Tomb - 1st Laser Room Obscured": TunicLocationData("Dark Tomb", "Dark Tomb Main"),
    "Guardhouse 2 - Upper Floor": TunicLocationData("East Forest", "Guard House 2 Upper"),
    "Guardhouse 2 - Bottom Floor Secret": TunicLocationData("East Forest", "Guard House 2 Lower"),
    "Guardhouse 1 - Upper Floor Obscured": TunicLocationData("East Forest", "Guard House 1 East"),
    "Guardhouse 1 - Upper Floor": TunicLocationData("East Forest", "Guard House 1 East"),
<<<<<<< HEAD
    "East Forest - Dancing Fox Spirit Holy Cross": TunicLocationData("East Forest", "East Forest Dance Fox Spot", location_group="holy cross"),
    "East Forest - Golden Obelisk Holy Cross": TunicLocationData("East Forest", "Lower Forest", location_group="holy cross"),
=======
    "East Forest - Dancing Fox Spirit Holy Cross": TunicLocationData("East Forest", "East Forest Dance Fox Spot", location_group="Holy Cross"),
    "East Forest - Golden Obelisk Holy Cross": TunicLocationData("East Forest", "Lower Forest", location_group="Holy Cross"),
>>>>>>> 75c9f595
    "East Forest - Ice Rod Grapple Chest": TunicLocationData("East Forest", "East Forest"),
    "East Forest - Above Save Point": TunicLocationData("East Forest", "East Forest"),
    "East Forest - Above Save Point Obscured": TunicLocationData("East Forest", "East Forest"),
    "East Forest - From Guardhouse 1 Chest": TunicLocationData("East Forest", "East Forest Dance Fox Spot"),
    "East Forest - Near Save Point": TunicLocationData("East Forest", "East Forest"),
    "East Forest - Beneath Spider Chest": TunicLocationData("East Forest", "Lower Forest"),
    "East Forest - Near Telescope": TunicLocationData("East Forest", "East Forest"),
    "East Forest - Spider Chest": TunicLocationData("East Forest", "Lower Forest"),
    "East Forest - Lower Dash Chest": TunicLocationData("East Forest", "Lower Forest"),
    "East Forest - Lower Grapple Chest": TunicLocationData("East Forest", "Lower Forest"),
    "East Forest - Bombable Wall": TunicLocationData("East Forest", "East Forest"),
    "East Forest - Page On Teleporter": TunicLocationData("East Forest", "East Forest"),
    "Forest Belltower - Near Save Point": TunicLocationData("East Forest", "Forest Belltower Lower"),
    "Forest Belltower - After Guard Captain": TunicLocationData("East Forest", "Forest Belltower Upper"),
    "Forest Belltower - Obscured Near Bell Top Floor": TunicLocationData("East Forest", "Forest Belltower Upper"),
    "Forest Belltower - Obscured Beneath Bell Bottom Floor": TunicLocationData("East Forest", "Forest Belltower Main"),
    "Forest Belltower - Page Pickup": TunicLocationData("East Forest", "Forest Belltower Main"),
<<<<<<< HEAD
    "Forest Grave Path - Holy Cross Code by Grave": TunicLocationData("East Forest", "Forest Grave Path by Grave", location_group="holy cross"),
=======
    "Forest Grave Path - Holy Cross Code by Grave": TunicLocationData("East Forest", "Forest Grave Path by Grave", location_group="Holy Cross"),
>>>>>>> 75c9f595
    "Forest Grave Path - Above Gate": TunicLocationData("East Forest", "Forest Grave Path Main"),
    "Forest Grave Path - Obscured Chest": TunicLocationData("East Forest", "Forest Grave Path Main"),
    "Forest Grave Path - Upper Walkway": TunicLocationData("East Forest", "Forest Grave Path Upper"),
    "Forest Grave Path - Sword Pickup": TunicLocationData("East Forest", "Forest Grave Path by Grave"),
    "Hero's Grave - Tooth Relic": TunicLocationData("East Forest", "Hero Relic - East Forest", location_group="hero relic"),
    "Fortress Courtyard - From East Belltower": TunicLocationData("East Forest", "Fortress Exterior from East Forest"),
    "Fortress Leaf Piles - Secret Chest": TunicLocationData("Eastern Vault Fortress", "Fortress Leaf Piles"),
    "Fortress Arena - Hexagon Red": TunicLocationData("Eastern Vault Fortress", "Fortress Arena"),
<<<<<<< HEAD
    "Fortress Arena - Siege Engine/Vault Key Pickup": TunicLocationData("Eastern Vault Fortress", "Fortress Arena", location_group="bosses"),
    "Fortress East Shortcut - Chest Near Slimes": TunicLocationData("Eastern Vault Fortress", "Fortress East Shortcut Lower"),
    "Eastern Vault Fortress - [West Wing] Candles Holy Cross": TunicLocationData("Eastern Vault Fortress", "Eastern Vault Fortress", location_group="holy cross"),
=======
    "Fortress Arena - Siege Engine/Vault Key Pickup": TunicLocationData("Eastern Vault Fortress", "Fortress Arena", location_group="Bosses"),
    "Fortress East Shortcut - Chest Near Slimes": TunicLocationData("Eastern Vault Fortress", "Fortress East Shortcut Lower"),
    "Eastern Vault Fortress - [West Wing] Candles Holy Cross": TunicLocationData("Eastern Vault Fortress", "Eastern Vault Fortress", location_group="Holy Cross"),
>>>>>>> 75c9f595
    "Eastern Vault Fortress - [West Wing] Dark Room Chest 1": TunicLocationData("Eastern Vault Fortress", "Eastern Vault Fortress"),
    "Eastern Vault Fortress - [West Wing] Dark Room Chest 2": TunicLocationData("Eastern Vault Fortress", "Eastern Vault Fortress"),
    "Eastern Vault Fortress - [East Wing] Bombable Wall": TunicLocationData("Eastern Vault Fortress", "Eastern Vault Fortress"),
    "Eastern Vault Fortress - [West Wing] Page Pickup": TunicLocationData("Eastern Vault Fortress", "Eastern Vault Fortress"),
    "Fortress Grave Path - Upper Walkway": TunicLocationData("Eastern Vault Fortress", "Fortress Grave Path Upper"),
    "Fortress Grave Path - Chest Right of Grave": TunicLocationData("Eastern Vault Fortress", "Fortress Grave Path"),
    "Fortress Grave Path - Obscured Chest Left of Grave": TunicLocationData("Eastern Vault Fortress", "Fortress Grave Path"),
    "Hero's Grave - Flowers Relic": TunicLocationData("Eastern Vault Fortress", "Hero Relic - Fortress", location_group="hero relic"),
    "Beneath the Fortress - Bridge": TunicLocationData("Beneath the Vault", "Beneath the Vault Back"),
    "Beneath the Fortress - Cell Chest 1": TunicLocationData("Beneath the Vault", "Beneath the Vault Back"),
    "Beneath the Fortress - Obscured Behind Waterfall": TunicLocationData("Beneath the Vault", "Beneath the Vault Front"),
    "Beneath the Fortress - Back Room Chest": TunicLocationData("Beneath the Vault", "Beneath the Vault Back"),
    "Beneath the Fortress - Cell Chest 2": TunicLocationData("Beneath the Vault", "Beneath the Vault Back"),
    "Frog's Domain - Near Vault": TunicLocationData("Frog's Domain", "Frog's Domain"),
    "Frog's Domain - Slorm Room": TunicLocationData("Frog's Domain", "Frog's Domain"),
    "Frog's Domain - Escape Chest": TunicLocationData("Frog's Domain", "Frog's Domain Back"),
    "Frog's Domain - Grapple Above Hot Tub": TunicLocationData("Frog's Domain", "Frog's Domain"),
    "Frog's Domain - Above Vault": TunicLocationData("Frog's Domain", "Frog's Domain"),
    "Frog's Domain - Main Room Top Floor": TunicLocationData("Frog's Domain", "Frog's Domain"),
    "Frog's Domain - Main Room Bottom Floor": TunicLocationData("Frog's Domain", "Frog's Domain"),
    "Frog's Domain - Side Room Secret Passage": TunicLocationData("Frog's Domain", "Frog's Domain"),
    "Frog's Domain - Side Room Chest": TunicLocationData("Frog's Domain", "Frog's Domain"),
    "Frog's Domain - Side Room Grapple Secret": TunicLocationData("Frog's Domain", "Frog's Domain"),
    "Frog's Domain - Magic Orb Pickup": TunicLocationData("Frog's Domain", "Frog's Domain"),
<<<<<<< HEAD
    "Librarian - Hexagon Green": TunicLocationData("Library", "Library Arena", location_group="bosses"),
    "Library Hall - Holy Cross Chest": TunicLocationData("Library", "Library Hall", location_group="holy cross"),
=======
    "Librarian - Hexagon Green": TunicLocationData("Library", "Library Arena", location_group="Bosses"),
    "Library Hall - Holy Cross Chest": TunicLocationData("Library", "Library Hall", location_group="Holy Cross"),
>>>>>>> 75c9f595
    "Library Lab - Chest By Shrine 2": TunicLocationData("Library", "Library Lab"),
    "Library Lab - Chest By Shrine 1": TunicLocationData("Library", "Library Lab"),
    "Library Lab - Chest By Shrine 3": TunicLocationData("Library", "Library Lab"),
    "Library Lab - Behind Chalkboard by Fuse": TunicLocationData("Library", "Library Lab"),
    "Library Lab - Page 3": TunicLocationData("Library", "Library Lab"),
    "Library Lab - Page 1": TunicLocationData("Library", "Library Lab"),
    "Library Lab - Page 2": TunicLocationData("Library", "Library Lab"),
    "Hero's Grave - Mushroom Relic": TunicLocationData("Library", "Hero Relic - Library", location_group="hero relic"),
    "Lower Mountain - Page Before Door": TunicLocationData("Overworld", "Lower Mountain"),
    "Changing Room - Normal Chest": TunicLocationData("Overworld", "Changing Room"),
    "Fortress Courtyard - Chest Near Cave": TunicLocationData("Overworld", "Fortress Exterior near cave"),
    "Fortress Courtyard - Near Fuse": TunicLocationData("Overworld", "Fortress Exterior from Overworld"),
    "Fortress Courtyard - Below Walkway": TunicLocationData("Overworld", "Fortress Exterior from Overworld"),
    "Fortress Courtyard - Page Near Cave": TunicLocationData("Overworld", "Fortress Exterior near cave"),
    "West Furnace - Lantern Pickup": TunicLocationData("Overworld", "Furnace Fuse"),
    "Maze Cave - Maze Room Chest": TunicLocationData("Overworld", "Maze Cave"),
    "Old House - Normal Chest": TunicLocationData("Overworld", "Old House Front"),
    "Old House - Shield Pickup": TunicLocationData("Overworld", "Old House Front"),
    "Overworld - [West] Obscured Behind Windmill": TunicLocationData("Overworld", "Overworld"),
    "Overworld - [South] Beach Chest": TunicLocationData("Overworld", "Overworld Beach"),
    "Overworld - [West] Obscured Near Well": TunicLocationData("Overworld", "Overworld"),
    "Overworld - [Central] Bombable Wall": TunicLocationData("Overworld", "Overworld"),
    "Overworld - [Northwest] Chest Near Turret": TunicLocationData("Overworld", "Overworld"),
    "Overworld - [East] Chest Near Pots": TunicLocationData("Overworld", "East Overworld"),
    "Overworld - [Northwest] Chest Near Golden Obelisk": TunicLocationData("Overworld", "Overworld above Quarry Entrance"),
    "Overworld - [Southwest] South Chest Near Guard": TunicLocationData("Overworld", "Overworld"),
    "Overworld - [Southwest] West Beach Guarded By Turret": TunicLocationData("Overworld", "Overworld Beach"),
    "Overworld - [Southwest] Chest Guarded By Turret": TunicLocationData("Overworld", "Overworld"),
    "Overworld - [Northwest] Shadowy Corner Chest": TunicLocationData("Overworld", "Overworld"),
    "Overworld - [Southwest] Obscured In Tunnel To Beach": TunicLocationData("Overworld", "Overworld"),
    "Overworld - [Southwest] Grapple Chest Over Walkway": TunicLocationData("Overworld", "Overworld"),
    "Overworld - [Northwest] Chest Beneath Quarry Gate": TunicLocationData("Overworld", "Overworld after Envoy"),
    "Overworld - [Southeast] Chest Near Swamp": TunicLocationData("Overworld", "Overworld Swamp Lower Entry"),
    "Overworld - [Southwest] From West Garden": TunicLocationData("Overworld", "Overworld Beach"),
    "Overworld - [East] Grapple Chest": TunicLocationData("Overworld", "Overworld above Patrol Cave"),
    "Overworld - [Southwest] West Beach Guarded By Turret 2": TunicLocationData("Overworld", "Overworld Beach"),
    "Overworld - [Southwest] Beach Chest Near Flowers": TunicLocationData("Overworld", "Overworld Beach"),
    "Overworld - [Southwest] Bombable Wall Near Fountain": TunicLocationData("Overworld", "Overworld"),
    "Overworld - [West] Chest After Bell": TunicLocationData("Overworld", "Overworld Belltower"),
    "Overworld - [Southwest] Tunnel Guarded By Turret": TunicLocationData("Overworld", "Overworld Tunnel Turret"),
<<<<<<< HEAD
    "Overworld - [East] Between Ladders Near Ruined Passage": TunicLocationData("Overworld", "Above Ruined Passage"),
=======
    "Overworld - [East] Between Ladders Near Ruined Passage": TunicLocationData("Overworld", "After Ruined Passage"),
>>>>>>> 75c9f595
    "Overworld - [Northeast] Chest Above Patrol Cave": TunicLocationData("Overworld", "Upper Overworld"),
    "Overworld - [Southwest] Beach Chest Beneath Guard": TunicLocationData("Overworld", "Overworld Beach"),
    "Overworld - [Central] Chest Across From Well": TunicLocationData("Overworld", "Overworld"),
    "Overworld - [Northwest] Chest Near Quarry Gate": TunicLocationData("Overworld", "Overworld"),
    "Overworld - [East] Chest In Trees": TunicLocationData("Overworld", "Above Ruined Passage"),
    "Overworld - [West] Chest Behind Moss Wall": TunicLocationData("Overworld", "Overworld"),
    "Overworld - [South] Beach Page": TunicLocationData("Overworld", "Overworld Beach"),
    "Overworld - [Southeast] Page on Pillar by Swamp": TunicLocationData("Overworld", "Overworld"),
    "Overworld - [Southwest] Key Pickup": TunicLocationData("Overworld", "Overworld"),
    "Overworld - [West] Key Pickup": TunicLocationData("Overworld", "Overworld"),
    "Overworld - [East] Page Near Secret Shop": TunicLocationData("Overworld", "East Overworld"),
    "Overworld - [Southwest] Fountain Page": TunicLocationData("Overworld", "Overworld"),
    "Overworld - [Northwest] Page on Pillar by Dark Tomb": TunicLocationData("Overworld", "Overworld"),
    "Overworld - [Northwest] Fire Wand Pickup": TunicLocationData("Overworld", "Upper Overworld"),
    "Overworld - [West] Page On Teleporter": TunicLocationData("Overworld", "Overworld"),
    "Overworld - [Northwest] Page By Well": TunicLocationData("Overworld", "Overworld"),
    "Patrol Cave - Normal Chest": TunicLocationData("Overworld", "Patrol Cave"),
    "Ruined Shop - Chest 1": TunicLocationData("Overworld", "Ruined Shop"),
    "Ruined Shop - Chest 2": TunicLocationData("Overworld", "Ruined Shop"),
    "Ruined Shop - Chest 3": TunicLocationData("Overworld", "Ruined Shop"),
    "Ruined Passage - Page Pickup": TunicLocationData("Overworld", "Ruined Passage"),
<<<<<<< HEAD
    "Shop - Potion 1": TunicLocationData("Overworld", "Shop", location_group="shop"),
    "Shop - Potion 2": TunicLocationData("Overworld", "Shop", location_group="shop"),
    "Shop - Coin 1": TunicLocationData("Overworld", "Shop", location_group="shop"),
    "Shop - Coin 2": TunicLocationData("Overworld", "Shop", location_group="shop"),
=======
    "Shop - Potion 1": TunicLocationData("Overworld", "Shop"),
    "Shop - Potion 2": TunicLocationData("Overworld", "Shop"),
    "Shop - Coin 1": TunicLocationData("Overworld", "Shop"),
    "Shop - Coin 2": TunicLocationData("Overworld", "Shop"),
>>>>>>> 75c9f595
    "Special Shop - Secret Page Pickup": TunicLocationData("Overworld", "Special Shop"),
    "Stick House - Stick Chest": TunicLocationData("Overworld", "Stick House"),
    "Sealed Temple - Page Pickup": TunicLocationData("Overworld", "Sealed Temple"),
    "Hourglass Cave - Hourglass Chest": TunicLocationData("Overworld", "Hourglass Cave"),
    "Far Shore - Secret Chest": TunicLocationData("Overworld", "Far Shore"),
    "Far Shore - Page Pickup": TunicLocationData("Overworld", "Far Shore to Spawn Region"),
<<<<<<< HEAD
    "Coins in the Well - 10 Coins": TunicLocationData("Overworld", "Overworld", location_group="well"),
    "Coins in the Well - 15 Coins": TunicLocationData("Overworld", "Overworld", location_group="well"),
    "Coins in the Well - 3 Coins": TunicLocationData("Overworld", "Overworld", location_group="well"),
    "Coins in the Well - 6 Coins": TunicLocationData("Overworld", "Overworld", location_group="well"),
    "Secret Gathering Place - 20 Fairy Reward": TunicLocationData("Overworld", "Secret Gathering Place", location_group="fairies"),
    "Secret Gathering Place - 10 Fairy Reward": TunicLocationData("Overworld", "Secret Gathering Place", location_group="fairies"),
    "Overworld - [West] Moss Wall Holy Cross": TunicLocationData("Overworld Holy Cross", "Overworld Holy Cross", location_group="holy cross"),
    "Overworld - [Southwest] Flowers Holy Cross": TunicLocationData("Overworld Holy Cross", "Overworld Beach", location_group="holy cross"),
    "Overworld - [Southwest] Fountain Holy Cross": TunicLocationData("Overworld Holy Cross", "Overworld Holy Cross", location_group="holy cross"),
    "Overworld - [Northeast] Flowers Holy Cross": TunicLocationData("Overworld Holy Cross", "East Overworld", location_group="holy cross"),
    "Overworld - [East] Weathervane Holy Cross": TunicLocationData("Overworld Holy Cross", "East Overworld", location_group="holy cross"),
    "Overworld - [West] Windmill Holy Cross": TunicLocationData("Overworld Holy Cross", "Overworld Holy Cross", location_group="holy cross"),
    "Overworld - [Southwest] Haiku Holy Cross": TunicLocationData("Overworld Holy Cross", "Overworld Beach", location_group="holy cross"),
    "Overworld - [West] Windchimes Holy Cross": TunicLocationData("Overworld Holy Cross", "Overworld Holy Cross", location_group="holy cross"),
    "Overworld - [South] Starting Platform Holy Cross": TunicLocationData("Overworld Holy Cross", "Overworld Holy Cross", location_group="holy cross"),
    "Overworld - [Northwest] Golden Obelisk Page": TunicLocationData("Overworld Holy Cross", "Upper Overworld", location_group="holy cross"),
    "Old House - Holy Cross Door Page": TunicLocationData("Overworld Holy Cross", "Old House Back", location_group="holy cross"),
    "Cube Cave - Holy Cross Chest": TunicLocationData("Overworld Holy Cross", "Cube Cave", location_group="holy cross"),
    "Southeast Cross Door - Chest 3": TunicLocationData("Overworld Holy Cross", "Southeast Cross Room", location_group="holy cross"),
    "Southeast Cross Door - Chest 2": TunicLocationData("Overworld Holy Cross", "Southeast Cross Room", location_group="holy cross"),
    "Southeast Cross Door - Chest 1": TunicLocationData("Overworld Holy Cross", "Southeast Cross Room", location_group="holy cross"),
    "Maze Cave - Maze Room Holy Cross": TunicLocationData("Overworld Holy Cross", "Maze Cave", location_group="holy cross"),
    "Caustic Light Cave - Holy Cross Chest": TunicLocationData("Overworld Holy Cross", "Caustic Light Cave", location_group="holy cross"),
    "Old House - Holy Cross Chest": TunicLocationData("Overworld Holy Cross", "Old House Front", location_group="holy cross"),
    "Patrol Cave - Holy Cross Chest": TunicLocationData("Overworld Holy Cross", "Patrol Cave", location_group="holy cross"),
    "Ruined Passage - Holy Cross Chest": TunicLocationData("Overworld Holy Cross", "Ruined Passage", location_group="holy cross"),
    "Hourglass Cave - Holy Cross Chest": TunicLocationData("Overworld Holy Cross", "Hourglass Cave Tower", location_group="holy cross"),
    "Sealed Temple - Holy Cross Chest": TunicLocationData("Overworld Holy Cross", "Sealed Temple", location_group="holy cross"),
    "Fountain Cross Door - Page Pickup": TunicLocationData("Overworld Holy Cross", "Fountain Cross Room", location_group="holy cross"),
    "Secret Gathering Place - Holy Cross Chest": TunicLocationData("Overworld Holy Cross", "Secret Gathering Place", location_group="holy cross"),
    "Top of the Mountain - Page At The Peak": TunicLocationData("Overworld Holy Cross", "Top of the Mountain", location_group="holy cross"),
    "Monastery - Monastery Chest": TunicLocationData("Quarry", "Monastery Back"),
    "Quarry - [Back Entrance] Bushes Holy Cross": TunicLocationData("Quarry Back", "Quarry Back", location_group="holy cross"),
=======
    "Coins in the Well - 10 Coins": TunicLocationData("Overworld", "Overworld", location_group="Well"),
    "Coins in the Well - 15 Coins": TunicLocationData("Overworld", "Overworld", location_group="Well"),
    "Coins in the Well - 3 Coins": TunicLocationData("Overworld", "Overworld", location_group="Well"),
    "Coins in the Well - 6 Coins": TunicLocationData("Overworld", "Overworld", location_group="Well"),
    "Secret Gathering Place - 20 Fairy Reward": TunicLocationData("Overworld", "Secret Gathering Place", location_group="Fairies"),
    "Secret Gathering Place - 10 Fairy Reward": TunicLocationData("Overworld", "Secret Gathering Place", location_group="Fairies"),
    "Overworld - [West] Moss Wall Holy Cross": TunicLocationData("Overworld Holy Cross", "Overworld Holy Cross", location_group="Holy Cross"),
    "Overworld - [Southwest] Flowers Holy Cross": TunicLocationData("Overworld Holy Cross", "Overworld Beach", location_group="Holy Cross"),
    "Overworld - [Southwest] Fountain Holy Cross": TunicLocationData("Overworld Holy Cross", "Overworld Holy Cross", location_group="Holy Cross"),
    "Overworld - [Northeast] Flowers Holy Cross": TunicLocationData("Overworld Holy Cross", "East Overworld", location_group="Holy Cross"),
    "Overworld - [East] Weathervane Holy Cross": TunicLocationData("Overworld Holy Cross", "East Overworld", location_group="Holy Cross"),
    "Overworld - [West] Windmill Holy Cross": TunicLocationData("Overworld Holy Cross", "Overworld Holy Cross", location_group="Holy Cross"),
    "Overworld - [Southwest] Haiku Holy Cross": TunicLocationData("Overworld Holy Cross", "Overworld Beach", location_group="Holy Cross"),
    "Overworld - [West] Windchimes Holy Cross": TunicLocationData("Overworld Holy Cross", "Overworld Holy Cross", location_group="Holy Cross"),
    "Overworld - [South] Starting Platform Holy Cross": TunicLocationData("Overworld Holy Cross", "Overworld Holy Cross", location_group="Holy Cross"),
    "Overworld - [Northwest] Golden Obelisk Page": TunicLocationData("Overworld Holy Cross", "Upper Overworld", location_group="Holy Cross"),
    "Old House - Holy Cross Door Page": TunicLocationData("Overworld Holy Cross", "Old House Back", location_group="Holy Cross"),
    "Cube Cave - Holy Cross Chest": TunicLocationData("Overworld Holy Cross", "Cube Cave", location_group="Holy Cross"),
    "Southeast Cross Door - Chest 3": TunicLocationData("Overworld Holy Cross", "Southeast Cross Room", location_group="Holy Cross"),
    "Southeast Cross Door - Chest 2": TunicLocationData("Overworld Holy Cross", "Southeast Cross Room", location_group="Holy Cross"),
    "Southeast Cross Door - Chest 1": TunicLocationData("Overworld Holy Cross", "Southeast Cross Room", location_group="Holy Cross"),
    "Maze Cave - Maze Room Holy Cross": TunicLocationData("Overworld Holy Cross", "Maze Cave", location_group="Holy Cross"),
    "Caustic Light Cave - Holy Cross Chest": TunicLocationData("Overworld Holy Cross", "Caustic Light Cave", location_group="Holy Cross"),
    "Old House - Holy Cross Chest": TunicLocationData("Overworld Holy Cross", "Old House Front", location_group="Holy Cross"),
    "Patrol Cave - Holy Cross Chest": TunicLocationData("Overworld Holy Cross", "Patrol Cave", location_group="Holy Cross"),
    "Ruined Passage - Holy Cross Chest": TunicLocationData("Overworld Holy Cross", "Ruined Passage", location_group="Holy Cross"),
    "Hourglass Cave - Holy Cross Chest": TunicLocationData("Overworld Holy Cross", "Hourglass Cave Tower", location_group="Holy Cross"),
    "Sealed Temple - Holy Cross Chest": TunicLocationData("Overworld Holy Cross", "Sealed Temple", location_group="Holy Cross"),
    "Fountain Cross Door - Page Pickup": TunicLocationData("Overworld Holy Cross", "Fountain Cross Room", location_group="Holy Cross"),
    "Secret Gathering Place - Holy Cross Chest": TunicLocationData("Overworld Holy Cross", "Secret Gathering Place", location_group="Holy Cross"),
    "Top of the Mountain - Page At The Peak": TunicLocationData("Overworld Holy Cross", "Top of the Mountain", location_group="Holy Cross"),
    "Monastery - Monastery Chest": TunicLocationData("Quarry", "Monastery Back"),
    "Quarry - [Back Entrance] Bushes Holy Cross": TunicLocationData("Quarry Back", "Quarry Back", location_group="Holy Cross"),
>>>>>>> 75c9f595
    "Quarry - [Back Entrance] Chest": TunicLocationData("Quarry Back", "Quarry Back"),
    "Quarry - [Central] Near Shortcut Ladder": TunicLocationData("Quarry", "Quarry"),
    "Quarry - [East] Near Telescope": TunicLocationData("Quarry", "Quarry"),
    "Quarry - [East] Upper Floor": TunicLocationData("Quarry", "Quarry"),
    "Quarry - [Central] Below Entry Walkway": TunicLocationData("Quarry", "Quarry"),
    "Quarry - [East] Obscured Near Winding Staircase": TunicLocationData("Quarry", "Quarry"),
    "Quarry - [East] Obscured Beneath Scaffolding": TunicLocationData("Quarry", "Quarry"),
    "Quarry - [East] Obscured Near Telescope": TunicLocationData("Quarry", "Quarry"),
    "Quarry - [Back Entrance] Obscured Behind Wall": TunicLocationData("Quarry Back", "Quarry Back"),
    "Quarry - [Central] Obscured Below Entry Walkway": TunicLocationData("Quarry", "Quarry"),
    "Quarry - [Central] Top Floor Overhang": TunicLocationData("Quarry", "Quarry"),
    "Quarry - [East] Near Bridge": TunicLocationData("Quarry", "Quarry"),
    "Quarry - [Central] Above Ladder": TunicLocationData("Quarry", "Quarry Monastery Entry"),
    "Quarry - [Central] Obscured Behind Staircase": TunicLocationData("Quarry", "Quarry"),
    "Quarry - [Central] Above Ladder Dash Chest": TunicLocationData("Quarry", "Quarry Monastery Entry"),
    "Quarry - [West] Upper Area Bombable Wall": TunicLocationData("Quarry Back", "Quarry Back"),
    "Quarry - [East] Bombable Wall": TunicLocationData("Quarry", "Quarry"),
    "Hero's Grave - Ash Relic": TunicLocationData("Quarry", "Hero Relic - Quarry", location_group="hero relics"),
    "Quarry - [West] Shooting Range Secret Path": TunicLocationData("Lower Quarry", "Lower Quarry"),
    "Quarry - [West] Near Shooting Range": TunicLocationData("Lower Quarry", "Lower Quarry"),
    "Quarry - [West] Below Shooting Range": TunicLocationData("Lower Quarry", "Lower Quarry"),
    "Quarry - [Lowlands] Below Broken Ladder": TunicLocationData("Lower Quarry", "Even Lower Quarry"),
    "Quarry - [West] Upper Area Near Waterfall": TunicLocationData("Lower Quarry", "Lower Quarry"),
    "Quarry - [Lowlands] Upper Walkway": TunicLocationData("Lower Quarry", "Even Lower Quarry"),
    "Quarry - [West] Lower Area Below Bridge": TunicLocationData("Lower Quarry", "Lower Quarry"),
    "Quarry - [West] Lower Area Isolated Chest": TunicLocationData("Lower Quarry", "Lower Quarry"),
    "Quarry - [Lowlands] Near Elevator": TunicLocationData("Lower Quarry", "Even Lower Quarry"),
    "Quarry - [West] Lower Area After Bridge": TunicLocationData("Lower Quarry", "Lower Quarry"),
    "Rooted Ziggurat Upper - Near Bridge Switch": TunicLocationData("Rooted Ziggurat", "Rooted Ziggurat Upper Front"),
    "Rooted Ziggurat Upper - Beneath Bridge To Administrator": TunicLocationData("Rooted Ziggurat", "Rooted Ziggurat Upper Back"),
    "Rooted Ziggurat Tower - Inside Tower": TunicLocationData("Rooted Ziggurat", "Rooted Ziggurat Middle Top"),
    "Rooted Ziggurat Lower - Near Corpses": TunicLocationData("Rooted Ziggurat", "Rooted Ziggurat Lower Front"),
    "Rooted Ziggurat Lower - Spider Ambush": TunicLocationData("Rooted Ziggurat", "Rooted Ziggurat Lower Front"),
    "Rooted Ziggurat Lower - Left Of Checkpoint Before Fuse": TunicLocationData("Rooted Ziggurat", "Rooted Ziggurat Lower Front"),
    "Rooted Ziggurat Lower - After Guarded Fuse": TunicLocationData("Rooted Ziggurat", "Rooted Ziggurat Lower Front"),
    "Rooted Ziggurat Lower - Guarded By Double Turrets": TunicLocationData("Rooted Ziggurat", "Rooted Ziggurat Lower Front"),
    "Rooted Ziggurat Lower - After 2nd Double Turret Chest": TunicLocationData("Rooted Ziggurat", "Rooted Ziggurat Lower Front"),
    "Rooted Ziggurat Lower - Guarded By Double Turrets 2": TunicLocationData("Rooted Ziggurat", "Rooted Ziggurat Lower Front"),
<<<<<<< HEAD
    "Rooted Ziggurat Lower - Hexagon Blue": TunicLocationData("Rooted Ziggurat", "Rooted Ziggurat Lower Back", location_group="bosses"),
=======
    "Rooted Ziggurat Lower - Hexagon Blue": TunicLocationData("Rooted Ziggurat", "Rooted Ziggurat Lower Back", location_group="Bosses"),
>>>>>>> 75c9f595
    "Ruined Atoll - [West] Near Kevin Block": TunicLocationData("Ruined Atoll", "Ruined Atoll"),
    "Ruined Atoll - [South] Upper Floor On Power Line": TunicLocationData("Ruined Atoll", "Ruined Atoll Ladder Tops"),
    "Ruined Atoll - [South] Chest Near Big Crabs": TunicLocationData("Ruined Atoll", "Ruined Atoll"),
    "Ruined Atoll - [North] Guarded By Bird": TunicLocationData("Ruined Atoll", "Ruined Atoll"),
    "Ruined Atoll - [Northeast] Chest Beneath Brick Walkway": TunicLocationData("Ruined Atoll", "Ruined Atoll"),
    "Ruined Atoll - [Northwest] Bombable Wall": TunicLocationData("Ruined Atoll", "Ruined Atoll"),
    "Ruined Atoll - [North] Obscured Beneath Bridge": TunicLocationData("Ruined Atoll", "Ruined Atoll"),
    "Ruined Atoll - [South] Upper Floor On Bricks": TunicLocationData("Ruined Atoll", "Ruined Atoll Ladder Tops"),
    "Ruined Atoll - [South] Near Birds": TunicLocationData("Ruined Atoll", "Ruined Atoll"),
    "Ruined Atoll - [Northwest] Behind Envoy": TunicLocationData("Ruined Atoll", "Ruined Atoll"),
    "Ruined Atoll - [Southwest] Obscured Behind Fuse": TunicLocationData("Ruined Atoll", "Ruined Atoll"),
    "Ruined Atoll - [East] Locked Room Upper Chest": TunicLocationData("Ruined Atoll", "Ruined Atoll"),
    "Ruined Atoll - [North] From Lower Overworld Entrance": TunicLocationData("Ruined Atoll", "Ruined Atoll Lower Entry Area"),
    "Ruined Atoll - [East] Locked Room Lower Chest": TunicLocationData("Ruined Atoll", "Ruined Atoll"),
    "Ruined Atoll - [Northeast] Chest On Brick Walkway": TunicLocationData("Ruined Atoll", "Ruined Atoll"),
    "Ruined Atoll - [Southeast] Chest Near Fuse": TunicLocationData("Ruined Atoll", "Ruined Atoll Ladder Tops"),
    "Ruined Atoll - [Northeast] Key Pickup": TunicLocationData("Ruined Atoll", "Ruined Atoll"),
    "Cathedral Gauntlet - Gauntlet Reward": TunicLocationData("Swamp", "Cathedral Gauntlet"),
    "Cathedral - Secret Legend Trophy Chest": TunicLocationData("Swamp", "Cathedral Secret Legend Room"),
    "Swamp - [Upper Graveyard] Obscured Behind Hill": TunicLocationData("Swamp", "Swamp Mid"),
    "Swamp - [South Graveyard] 4 Orange Skulls": TunicLocationData("Swamp", "Swamp Front"),
    "Swamp - [Central] Near Ramps Up": TunicLocationData("Swamp", "Swamp Mid"),
    "Swamp - [Upper Graveyard] Near Shield Fleemers": TunicLocationData("Swamp", "Swamp Mid"),
    "Swamp - [South Graveyard] Obscured Behind Ridge": TunicLocationData("Swamp", "Swamp Mid"),
    "Swamp - [South Graveyard] Obscured Beneath Telescope": TunicLocationData("Swamp", "Swamp Front"),
    "Swamp - [Entrance] Above Entryway": TunicLocationData("Swamp", "Back of Swamp Laurels Area"),
    "Swamp - [Central] South Secret Passage": TunicLocationData("Swamp", "Swamp Mid"),
    "Swamp - [South Graveyard] Upper Walkway On Pedestal": TunicLocationData("Swamp", "Swamp Front"),
    "Swamp - [South Graveyard] Guarded By Tentacles": TunicLocationData("Swamp", "Swamp Front"),
    "Swamp - [Upper Graveyard] Near Telescope": TunicLocationData("Swamp", "Swamp Mid"),
    "Swamp - [Outside Cathedral] Near Moonlight Bridge Door": TunicLocationData("Swamp", "Swamp Ledge under Cathedral Door"),
    "Swamp - [Entrance] Obscured Inside Watchtower": TunicLocationData("Swamp", "Swamp Front"),
    "Swamp - [Entrance] South Near Fence": TunicLocationData("Swamp", "Swamp Front"),
    "Swamp - [South Graveyard] Guarded By Big Skeleton": TunicLocationData("Swamp", "Swamp Front"),
    "Swamp - [South Graveyard] Chest Near Graves": TunicLocationData("Swamp", "Swamp Front"),
    "Swamp - [Entrance] North Small Island": TunicLocationData("Swamp", "Swamp Front"),
    "Swamp - [Outside Cathedral] Obscured Behind Memorial": TunicLocationData("Swamp", "Back of Swamp"),
    "Swamp - [Central] Obscured Behind Northern Mountain": TunicLocationData("Swamp", "Swamp Mid"),
    "Swamp - [South Graveyard] Upper Walkway Dash Chest": TunicLocationData("Swamp", "Swamp Mid"),
    "Swamp - [South Graveyard] Above Big Skeleton": TunicLocationData("Swamp", "Swamp Front"),
    "Swamp - [Central] Beneath Memorial": TunicLocationData("Swamp", "Swamp Mid"),
<<<<<<< HEAD
    "Hero's Grave - Feathers Relic": TunicLocationData("Swamp", "Hero Relic - Swamp", location_group="hero relic"),
    "West Furnace - Chest": TunicLocationData("West Garden", "Furnace Walking Path"),
    "Overworld - [West] Near West Garden Entrance": TunicLocationData("West Garden", "Overworld to West Garden from Furnace"),
    "West Garden - [Central Highlands] Holy Cross (Blue Lines)": TunicLocationData("West Garden", "West Garden", location_group="holy cross"),
    "West Garden - [West Lowlands] Tree Holy Cross Chest": TunicLocationData("West Garden", "West Garden", location_group="holy cross"),
    "West Garden - [Southeast Lowlands] Outside Cave": TunicLocationData("West Garden", "West Garden"),
    "West Garden - [Central Lowlands] Chest Beneath Faeries": TunicLocationData("West Garden", "West Garden"),
    "West Garden - [North] Behind Holy Cross Door": TunicLocationData("West Garden", "West Garden", location_group="holy cross"),
=======
    "Hero's Grave - Feathers Relic": TunicLocationData("Swamp", "Hero Relic - Swamp"),
    "West Furnace - Chest": TunicLocationData("West Garden", "Furnace Walking Path"),
    "Overworld - [West] Near West Garden Entrance": TunicLocationData("West Garden", "Overworld to West Garden from Furnace"),
    "West Garden - [Central Highlands] Holy Cross (Blue Lines)": TunicLocationData("West Garden", "West Garden", location_group="Holy Cross"),
    "West Garden - [West Lowlands] Tree Holy Cross Chest": TunicLocationData("West Garden", "West Garden", location_group="Holy Cross"),
    "West Garden - [Southeast Lowlands] Outside Cave": TunicLocationData("West Garden", "West Garden"),
    "West Garden - [Central Lowlands] Chest Beneath Faeries": TunicLocationData("West Garden", "West Garden"),
    "West Garden - [North] Behind Holy Cross Door": TunicLocationData("West Garden", "West Garden", location_group="Holy Cross"),
>>>>>>> 75c9f595
    "West Garden - [Central Highlands] Top of Ladder Before Boss": TunicLocationData("West Garden", "West Garden"),
    "West Garden - [Central Lowlands] Passage Beneath Bridge": TunicLocationData("West Garden", "West Garden"),
    "West Garden - [North] Across From Page Pickup": TunicLocationData("West Garden", "West Garden"),
    "West Garden - [Central Lowlands] Below Left Walkway": TunicLocationData("West Garden", "West Garden"),
    "West Garden - [West] In Flooded Walkway": TunicLocationData("West Garden", "West Garden"),
    "West Garden - [West] Past Flooded Walkway": TunicLocationData("West Garden", "West Garden"),
    "West Garden - [North] Obscured Beneath Hero's Memorial": TunicLocationData("West Garden", "West Garden"),
    "West Garden - [Central Lowlands] Chest Near Shortcut Bridge": TunicLocationData("West Garden", "West Garden"),
    "West Garden - [West Highlands] Upper Left Walkway": TunicLocationData("West Garden", "West Garden"),
    "West Garden - [Central Lowlands] Chest Beneath Save Point": TunicLocationData("West Garden", "West Garden"),
    "West Garden - [Central Highlands] Behind Guard Captain": TunicLocationData("West Garden", "West Garden"),
<<<<<<< HEAD
    "West Garden - [Central Highlands] After Garden Knight": TunicLocationData("Overworld", "West Garden after Boss", location_group="bosses"),
=======
    "West Garden - [Central Highlands] After Garden Knight": TunicLocationData("Overworld", "West Garden after Boss", location_group="Bosses"),
>>>>>>> 75c9f595
    "West Garden - [South Highlands] Secret Chest Beneath Fuse": TunicLocationData("West Garden", "West Garden"),
    "West Garden - [East Lowlands] Page Behind Ice Dagger House": TunicLocationData("West Garden", "West Garden Portal Item"),
    "West Garden - [North] Page Pickup": TunicLocationData("West Garden", "West Garden"),
    "West Garden House - [Southeast Lowlands] Ice Dagger Pickup": TunicLocationData("West Garden", "Magic Dagger House"),
    "Hero's Grave - Effigy Relic": TunicLocationData("West Garden", "Hero Relic - West Garden", location_group="hero relic"),
}

hexagon_locations: Dict[str, str] = {
    "Red Questagon": "Fortress Arena - Siege Engine/Vault Key Pickup",
    "Green Questagon": "Librarian - Hexagon Green",
    "Blue Questagon": "Rooted Ziggurat Lower - Hexagon Blue",
}

location_name_to_id: Dict[str, int] = {name: location_base_id + index for index, name in enumerate(location_table)}

location_name_groups: Dict[str, Set[str]] = {}
for loc_name, loc_data in location_table.items():
<<<<<<< HEAD
    if loc_data.location_group:
        if loc_data.location_group not in location_name_groups.keys():
            location_name_groups[loc_data.location_group] = set()
        location_name_groups[loc_data.location_group].add(loc_name)
=======
    loc_group_name = loc_name.split(" - ", 1)[0]
    location_name_groups.setdefault(loc_group_name, set()).add(loc_name)
    if loc_data.location_group:
        location_name_groups.setdefault(loc_data.location_group, set()).add(loc_name)
>>>>>>> 75c9f595
<|MERGE_RESOLUTION|>--- conflicted
+++ resolved
@@ -1,18 +1,10 @@
-<<<<<<< HEAD
-from typing import Dict, NamedTuple, Set, Optional, List
-=======
 from typing import Dict, NamedTuple, Set, Optional
->>>>>>> 75c9f595
 
 
 class TunicLocationData(NamedTuple):
     region: str
     er_region: str  # entrance rando region
     location_group: Optional[str] = None
-<<<<<<< HEAD
-    location_groups: Optional[List[str]] = None
-=======
->>>>>>> 75c9f595
 
 
 location_base_id = 509342400
@@ -53,13 +45,8 @@
     "Guardhouse 2 - Bottom Floor Secret": TunicLocationData("East Forest", "Guard House 2 Lower"),
     "Guardhouse 1 - Upper Floor Obscured": TunicLocationData("East Forest", "Guard House 1 East"),
     "Guardhouse 1 - Upper Floor": TunicLocationData("East Forest", "Guard House 1 East"),
-<<<<<<< HEAD
-    "East Forest - Dancing Fox Spirit Holy Cross": TunicLocationData("East Forest", "East Forest Dance Fox Spot", location_group="holy cross"),
-    "East Forest - Golden Obelisk Holy Cross": TunicLocationData("East Forest", "Lower Forest", location_group="holy cross"),
-=======
     "East Forest - Dancing Fox Spirit Holy Cross": TunicLocationData("East Forest", "East Forest Dance Fox Spot", location_group="Holy Cross"),
     "East Forest - Golden Obelisk Holy Cross": TunicLocationData("East Forest", "Lower Forest", location_group="Holy Cross"),
->>>>>>> 75c9f595
     "East Forest - Ice Rod Grapple Chest": TunicLocationData("East Forest", "East Forest"),
     "East Forest - Above Save Point": TunicLocationData("East Forest", "East Forest"),
     "East Forest - Above Save Point Obscured": TunicLocationData("East Forest", "East Forest"),
@@ -77,28 +64,18 @@
     "Forest Belltower - Obscured Near Bell Top Floor": TunicLocationData("East Forest", "Forest Belltower Upper"),
     "Forest Belltower - Obscured Beneath Bell Bottom Floor": TunicLocationData("East Forest", "Forest Belltower Main"),
     "Forest Belltower - Page Pickup": TunicLocationData("East Forest", "Forest Belltower Main"),
-<<<<<<< HEAD
-    "Forest Grave Path - Holy Cross Code by Grave": TunicLocationData("East Forest", "Forest Grave Path by Grave", location_group="holy cross"),
-=======
     "Forest Grave Path - Holy Cross Code by Grave": TunicLocationData("East Forest", "Forest Grave Path by Grave", location_group="Holy Cross"),
->>>>>>> 75c9f595
     "Forest Grave Path - Above Gate": TunicLocationData("East Forest", "Forest Grave Path Main"),
     "Forest Grave Path - Obscured Chest": TunicLocationData("East Forest", "Forest Grave Path Main"),
     "Forest Grave Path - Upper Walkway": TunicLocationData("East Forest", "Forest Grave Path Upper"),
     "Forest Grave Path - Sword Pickup": TunicLocationData("East Forest", "Forest Grave Path by Grave"),
-    "Hero's Grave - Tooth Relic": TunicLocationData("East Forest", "Hero Relic - East Forest", location_group="hero relic"),
+    "Hero's Grave - Tooth Relic": TunicLocationData("East Forest", "Hero Relic - East Forest"),
     "Fortress Courtyard - From East Belltower": TunicLocationData("East Forest", "Fortress Exterior from East Forest"),
     "Fortress Leaf Piles - Secret Chest": TunicLocationData("Eastern Vault Fortress", "Fortress Leaf Piles"),
     "Fortress Arena - Hexagon Red": TunicLocationData("Eastern Vault Fortress", "Fortress Arena"),
-<<<<<<< HEAD
-    "Fortress Arena - Siege Engine/Vault Key Pickup": TunicLocationData("Eastern Vault Fortress", "Fortress Arena", location_group="bosses"),
-    "Fortress East Shortcut - Chest Near Slimes": TunicLocationData("Eastern Vault Fortress", "Fortress East Shortcut Lower"),
-    "Eastern Vault Fortress - [West Wing] Candles Holy Cross": TunicLocationData("Eastern Vault Fortress", "Eastern Vault Fortress", location_group="holy cross"),
-=======
     "Fortress Arena - Siege Engine/Vault Key Pickup": TunicLocationData("Eastern Vault Fortress", "Fortress Arena", location_group="Bosses"),
     "Fortress East Shortcut - Chest Near Slimes": TunicLocationData("Eastern Vault Fortress", "Fortress East Shortcut Lower"),
     "Eastern Vault Fortress - [West Wing] Candles Holy Cross": TunicLocationData("Eastern Vault Fortress", "Eastern Vault Fortress", location_group="Holy Cross"),
->>>>>>> 75c9f595
     "Eastern Vault Fortress - [West Wing] Dark Room Chest 1": TunicLocationData("Eastern Vault Fortress", "Eastern Vault Fortress"),
     "Eastern Vault Fortress - [West Wing] Dark Room Chest 2": TunicLocationData("Eastern Vault Fortress", "Eastern Vault Fortress"),
     "Eastern Vault Fortress - [East Wing] Bombable Wall": TunicLocationData("Eastern Vault Fortress", "Eastern Vault Fortress"),
@@ -106,7 +83,7 @@
     "Fortress Grave Path - Upper Walkway": TunicLocationData("Eastern Vault Fortress", "Fortress Grave Path Upper"),
     "Fortress Grave Path - Chest Right of Grave": TunicLocationData("Eastern Vault Fortress", "Fortress Grave Path"),
     "Fortress Grave Path - Obscured Chest Left of Grave": TunicLocationData("Eastern Vault Fortress", "Fortress Grave Path"),
-    "Hero's Grave - Flowers Relic": TunicLocationData("Eastern Vault Fortress", "Hero Relic - Fortress", location_group="hero relic"),
+    "Hero's Grave - Flowers Relic": TunicLocationData("Eastern Vault Fortress", "Hero Relic - Fortress"),
     "Beneath the Fortress - Bridge": TunicLocationData("Beneath the Vault", "Beneath the Vault Back"),
     "Beneath the Fortress - Cell Chest 1": TunicLocationData("Beneath the Vault", "Beneath the Vault Back"),
     "Beneath the Fortress - Obscured Behind Waterfall": TunicLocationData("Beneath the Vault", "Beneath the Vault Front"),
@@ -123,13 +100,8 @@
     "Frog's Domain - Side Room Chest": TunicLocationData("Frog's Domain", "Frog's Domain"),
     "Frog's Domain - Side Room Grapple Secret": TunicLocationData("Frog's Domain", "Frog's Domain"),
     "Frog's Domain - Magic Orb Pickup": TunicLocationData("Frog's Domain", "Frog's Domain"),
-<<<<<<< HEAD
-    "Librarian - Hexagon Green": TunicLocationData("Library", "Library Arena", location_group="bosses"),
-    "Library Hall - Holy Cross Chest": TunicLocationData("Library", "Library Hall", location_group="holy cross"),
-=======
     "Librarian - Hexagon Green": TunicLocationData("Library", "Library Arena", location_group="Bosses"),
     "Library Hall - Holy Cross Chest": TunicLocationData("Library", "Library Hall", location_group="Holy Cross"),
->>>>>>> 75c9f595
     "Library Lab - Chest By Shrine 2": TunicLocationData("Library", "Library Lab"),
     "Library Lab - Chest By Shrine 1": TunicLocationData("Library", "Library Lab"),
     "Library Lab - Chest By Shrine 3": TunicLocationData("Library", "Library Lab"),
@@ -137,7 +109,7 @@
     "Library Lab - Page 3": TunicLocationData("Library", "Library Lab"),
     "Library Lab - Page 1": TunicLocationData("Library", "Library Lab"),
     "Library Lab - Page 2": TunicLocationData("Library", "Library Lab"),
-    "Hero's Grave - Mushroom Relic": TunicLocationData("Library", "Hero Relic - Library", location_group="hero relic"),
+    "Hero's Grave - Mushroom Relic": TunicLocationData("Library", "Hero Relic - Library"),
     "Lower Mountain - Page Before Door": TunicLocationData("Overworld", "Lower Mountain"),
     "Changing Room - Normal Chest": TunicLocationData("Overworld", "Changing Room"),
     "Fortress Courtyard - Chest Near Cave": TunicLocationData("Overworld", "Fortress Exterior near cave"),
@@ -170,11 +142,7 @@
     "Overworld - [Southwest] Bombable Wall Near Fountain": TunicLocationData("Overworld", "Overworld"),
     "Overworld - [West] Chest After Bell": TunicLocationData("Overworld", "Overworld Belltower"),
     "Overworld - [Southwest] Tunnel Guarded By Turret": TunicLocationData("Overworld", "Overworld Tunnel Turret"),
-<<<<<<< HEAD
-    "Overworld - [East] Between Ladders Near Ruined Passage": TunicLocationData("Overworld", "Above Ruined Passage"),
-=======
     "Overworld - [East] Between Ladders Near Ruined Passage": TunicLocationData("Overworld", "After Ruined Passage"),
->>>>>>> 75c9f595
     "Overworld - [Northeast] Chest Above Patrol Cave": TunicLocationData("Overworld", "Upper Overworld"),
     "Overworld - [Southwest] Beach Chest Beneath Guard": TunicLocationData("Overworld", "Overworld Beach"),
     "Overworld - [Central] Chest Across From Well": TunicLocationData("Overworld", "Overworld"),
@@ -196,58 +164,16 @@
     "Ruined Shop - Chest 2": TunicLocationData("Overworld", "Ruined Shop"),
     "Ruined Shop - Chest 3": TunicLocationData("Overworld", "Ruined Shop"),
     "Ruined Passage - Page Pickup": TunicLocationData("Overworld", "Ruined Passage"),
-<<<<<<< HEAD
-    "Shop - Potion 1": TunicLocationData("Overworld", "Shop", location_group="shop"),
-    "Shop - Potion 2": TunicLocationData("Overworld", "Shop", location_group="shop"),
-    "Shop - Coin 1": TunicLocationData("Overworld", "Shop", location_group="shop"),
-    "Shop - Coin 2": TunicLocationData("Overworld", "Shop", location_group="shop"),
-=======
     "Shop - Potion 1": TunicLocationData("Overworld", "Shop"),
     "Shop - Potion 2": TunicLocationData("Overworld", "Shop"),
     "Shop - Coin 1": TunicLocationData("Overworld", "Shop"),
     "Shop - Coin 2": TunicLocationData("Overworld", "Shop"),
->>>>>>> 75c9f595
     "Special Shop - Secret Page Pickup": TunicLocationData("Overworld", "Special Shop"),
     "Stick House - Stick Chest": TunicLocationData("Overworld", "Stick House"),
     "Sealed Temple - Page Pickup": TunicLocationData("Overworld", "Sealed Temple"),
     "Hourglass Cave - Hourglass Chest": TunicLocationData("Overworld", "Hourglass Cave"),
     "Far Shore - Secret Chest": TunicLocationData("Overworld", "Far Shore"),
     "Far Shore - Page Pickup": TunicLocationData("Overworld", "Far Shore to Spawn Region"),
-<<<<<<< HEAD
-    "Coins in the Well - 10 Coins": TunicLocationData("Overworld", "Overworld", location_group="well"),
-    "Coins in the Well - 15 Coins": TunicLocationData("Overworld", "Overworld", location_group="well"),
-    "Coins in the Well - 3 Coins": TunicLocationData("Overworld", "Overworld", location_group="well"),
-    "Coins in the Well - 6 Coins": TunicLocationData("Overworld", "Overworld", location_group="well"),
-    "Secret Gathering Place - 20 Fairy Reward": TunicLocationData("Overworld", "Secret Gathering Place", location_group="fairies"),
-    "Secret Gathering Place - 10 Fairy Reward": TunicLocationData("Overworld", "Secret Gathering Place", location_group="fairies"),
-    "Overworld - [West] Moss Wall Holy Cross": TunicLocationData("Overworld Holy Cross", "Overworld Holy Cross", location_group="holy cross"),
-    "Overworld - [Southwest] Flowers Holy Cross": TunicLocationData("Overworld Holy Cross", "Overworld Beach", location_group="holy cross"),
-    "Overworld - [Southwest] Fountain Holy Cross": TunicLocationData("Overworld Holy Cross", "Overworld Holy Cross", location_group="holy cross"),
-    "Overworld - [Northeast] Flowers Holy Cross": TunicLocationData("Overworld Holy Cross", "East Overworld", location_group="holy cross"),
-    "Overworld - [East] Weathervane Holy Cross": TunicLocationData("Overworld Holy Cross", "East Overworld", location_group="holy cross"),
-    "Overworld - [West] Windmill Holy Cross": TunicLocationData("Overworld Holy Cross", "Overworld Holy Cross", location_group="holy cross"),
-    "Overworld - [Southwest] Haiku Holy Cross": TunicLocationData("Overworld Holy Cross", "Overworld Beach", location_group="holy cross"),
-    "Overworld - [West] Windchimes Holy Cross": TunicLocationData("Overworld Holy Cross", "Overworld Holy Cross", location_group="holy cross"),
-    "Overworld - [South] Starting Platform Holy Cross": TunicLocationData("Overworld Holy Cross", "Overworld Holy Cross", location_group="holy cross"),
-    "Overworld - [Northwest] Golden Obelisk Page": TunicLocationData("Overworld Holy Cross", "Upper Overworld", location_group="holy cross"),
-    "Old House - Holy Cross Door Page": TunicLocationData("Overworld Holy Cross", "Old House Back", location_group="holy cross"),
-    "Cube Cave - Holy Cross Chest": TunicLocationData("Overworld Holy Cross", "Cube Cave", location_group="holy cross"),
-    "Southeast Cross Door - Chest 3": TunicLocationData("Overworld Holy Cross", "Southeast Cross Room", location_group="holy cross"),
-    "Southeast Cross Door - Chest 2": TunicLocationData("Overworld Holy Cross", "Southeast Cross Room", location_group="holy cross"),
-    "Southeast Cross Door - Chest 1": TunicLocationData("Overworld Holy Cross", "Southeast Cross Room", location_group="holy cross"),
-    "Maze Cave - Maze Room Holy Cross": TunicLocationData("Overworld Holy Cross", "Maze Cave", location_group="holy cross"),
-    "Caustic Light Cave - Holy Cross Chest": TunicLocationData("Overworld Holy Cross", "Caustic Light Cave", location_group="holy cross"),
-    "Old House - Holy Cross Chest": TunicLocationData("Overworld Holy Cross", "Old House Front", location_group="holy cross"),
-    "Patrol Cave - Holy Cross Chest": TunicLocationData("Overworld Holy Cross", "Patrol Cave", location_group="holy cross"),
-    "Ruined Passage - Holy Cross Chest": TunicLocationData("Overworld Holy Cross", "Ruined Passage", location_group="holy cross"),
-    "Hourglass Cave - Holy Cross Chest": TunicLocationData("Overworld Holy Cross", "Hourglass Cave Tower", location_group="holy cross"),
-    "Sealed Temple - Holy Cross Chest": TunicLocationData("Overworld Holy Cross", "Sealed Temple", location_group="holy cross"),
-    "Fountain Cross Door - Page Pickup": TunicLocationData("Overworld Holy Cross", "Fountain Cross Room", location_group="holy cross"),
-    "Secret Gathering Place - Holy Cross Chest": TunicLocationData("Overworld Holy Cross", "Secret Gathering Place", location_group="holy cross"),
-    "Top of the Mountain - Page At The Peak": TunicLocationData("Overworld Holy Cross", "Top of the Mountain", location_group="holy cross"),
-    "Monastery - Monastery Chest": TunicLocationData("Quarry", "Monastery Back"),
-    "Quarry - [Back Entrance] Bushes Holy Cross": TunicLocationData("Quarry Back", "Quarry Back", location_group="holy cross"),
-=======
     "Coins in the Well - 10 Coins": TunicLocationData("Overworld", "Overworld", location_group="Well"),
     "Coins in the Well - 15 Coins": TunicLocationData("Overworld", "Overworld", location_group="Well"),
     "Coins in the Well - 3 Coins": TunicLocationData("Overworld", "Overworld", location_group="Well"),
@@ -281,7 +207,6 @@
     "Top of the Mountain - Page At The Peak": TunicLocationData("Overworld Holy Cross", "Top of the Mountain", location_group="Holy Cross"),
     "Monastery - Monastery Chest": TunicLocationData("Quarry", "Monastery Back"),
     "Quarry - [Back Entrance] Bushes Holy Cross": TunicLocationData("Quarry Back", "Quarry Back", location_group="Holy Cross"),
->>>>>>> 75c9f595
     "Quarry - [Back Entrance] Chest": TunicLocationData("Quarry Back", "Quarry Back"),
     "Quarry - [Central] Near Shortcut Ladder": TunicLocationData("Quarry", "Quarry"),
     "Quarry - [East] Near Telescope": TunicLocationData("Quarry", "Quarry"),
@@ -299,7 +224,7 @@
     "Quarry - [Central] Above Ladder Dash Chest": TunicLocationData("Quarry", "Quarry Monastery Entry"),
     "Quarry - [West] Upper Area Bombable Wall": TunicLocationData("Quarry Back", "Quarry Back"),
     "Quarry - [East] Bombable Wall": TunicLocationData("Quarry", "Quarry"),
-    "Hero's Grave - Ash Relic": TunicLocationData("Quarry", "Hero Relic - Quarry", location_group="hero relics"),
+    "Hero's Grave - Ash Relic": TunicLocationData("Quarry", "Hero Relic - Quarry"),
     "Quarry - [West] Shooting Range Secret Path": TunicLocationData("Lower Quarry", "Lower Quarry"),
     "Quarry - [West] Near Shooting Range": TunicLocationData("Lower Quarry", "Lower Quarry"),
     "Quarry - [West] Below Shooting Range": TunicLocationData("Lower Quarry", "Lower Quarry"),
@@ -320,11 +245,7 @@
     "Rooted Ziggurat Lower - Guarded By Double Turrets": TunicLocationData("Rooted Ziggurat", "Rooted Ziggurat Lower Front"),
     "Rooted Ziggurat Lower - After 2nd Double Turret Chest": TunicLocationData("Rooted Ziggurat", "Rooted Ziggurat Lower Front"),
     "Rooted Ziggurat Lower - Guarded By Double Turrets 2": TunicLocationData("Rooted Ziggurat", "Rooted Ziggurat Lower Front"),
-<<<<<<< HEAD
-    "Rooted Ziggurat Lower - Hexagon Blue": TunicLocationData("Rooted Ziggurat", "Rooted Ziggurat Lower Back", location_group="bosses"),
-=======
     "Rooted Ziggurat Lower - Hexagon Blue": TunicLocationData("Rooted Ziggurat", "Rooted Ziggurat Lower Back", location_group="Bosses"),
->>>>>>> 75c9f595
     "Ruined Atoll - [West] Near Kevin Block": TunicLocationData("Ruined Atoll", "Ruined Atoll"),
     "Ruined Atoll - [South] Upper Floor On Power Line": TunicLocationData("Ruined Atoll", "Ruined Atoll Ladder Tops"),
     "Ruined Atoll - [South] Chest Near Big Crabs": TunicLocationData("Ruined Atoll", "Ruined Atoll"),
@@ -366,16 +287,6 @@
     "Swamp - [South Graveyard] Upper Walkway Dash Chest": TunicLocationData("Swamp", "Swamp Mid"),
     "Swamp - [South Graveyard] Above Big Skeleton": TunicLocationData("Swamp", "Swamp Front"),
     "Swamp - [Central] Beneath Memorial": TunicLocationData("Swamp", "Swamp Mid"),
-<<<<<<< HEAD
-    "Hero's Grave - Feathers Relic": TunicLocationData("Swamp", "Hero Relic - Swamp", location_group="hero relic"),
-    "West Furnace - Chest": TunicLocationData("West Garden", "Furnace Walking Path"),
-    "Overworld - [West] Near West Garden Entrance": TunicLocationData("West Garden", "Overworld to West Garden from Furnace"),
-    "West Garden - [Central Highlands] Holy Cross (Blue Lines)": TunicLocationData("West Garden", "West Garden", location_group="holy cross"),
-    "West Garden - [West Lowlands] Tree Holy Cross Chest": TunicLocationData("West Garden", "West Garden", location_group="holy cross"),
-    "West Garden - [Southeast Lowlands] Outside Cave": TunicLocationData("West Garden", "West Garden"),
-    "West Garden - [Central Lowlands] Chest Beneath Faeries": TunicLocationData("West Garden", "West Garden"),
-    "West Garden - [North] Behind Holy Cross Door": TunicLocationData("West Garden", "West Garden", location_group="holy cross"),
-=======
     "Hero's Grave - Feathers Relic": TunicLocationData("Swamp", "Hero Relic - Swamp"),
     "West Furnace - Chest": TunicLocationData("West Garden", "Furnace Walking Path"),
     "Overworld - [West] Near West Garden Entrance": TunicLocationData("West Garden", "Overworld to West Garden from Furnace"),
@@ -384,7 +295,6 @@
     "West Garden - [Southeast Lowlands] Outside Cave": TunicLocationData("West Garden", "West Garden"),
     "West Garden - [Central Lowlands] Chest Beneath Faeries": TunicLocationData("West Garden", "West Garden"),
     "West Garden - [North] Behind Holy Cross Door": TunicLocationData("West Garden", "West Garden", location_group="Holy Cross"),
->>>>>>> 75c9f595
     "West Garden - [Central Highlands] Top of Ladder Before Boss": TunicLocationData("West Garden", "West Garden"),
     "West Garden - [Central Lowlands] Passage Beneath Bridge": TunicLocationData("West Garden", "West Garden"),
     "West Garden - [North] Across From Page Pickup": TunicLocationData("West Garden", "West Garden"),
@@ -396,16 +306,12 @@
     "West Garden - [West Highlands] Upper Left Walkway": TunicLocationData("West Garden", "West Garden"),
     "West Garden - [Central Lowlands] Chest Beneath Save Point": TunicLocationData("West Garden", "West Garden"),
     "West Garden - [Central Highlands] Behind Guard Captain": TunicLocationData("West Garden", "West Garden"),
-<<<<<<< HEAD
-    "West Garden - [Central Highlands] After Garden Knight": TunicLocationData("Overworld", "West Garden after Boss", location_group="bosses"),
-=======
     "West Garden - [Central Highlands] After Garden Knight": TunicLocationData("Overworld", "West Garden after Boss", location_group="Bosses"),
->>>>>>> 75c9f595
     "West Garden - [South Highlands] Secret Chest Beneath Fuse": TunicLocationData("West Garden", "West Garden"),
     "West Garden - [East Lowlands] Page Behind Ice Dagger House": TunicLocationData("West Garden", "West Garden Portal Item"),
     "West Garden - [North] Page Pickup": TunicLocationData("West Garden", "West Garden"),
     "West Garden House - [Southeast Lowlands] Ice Dagger Pickup": TunicLocationData("West Garden", "Magic Dagger House"),
-    "Hero's Grave - Effigy Relic": TunicLocationData("West Garden", "Hero Relic - West Garden", location_group="hero relic"),
+    "Hero's Grave - Effigy Relic": TunicLocationData("West Garden", "Hero Relic - West Garden"),
 }
 
 hexagon_locations: Dict[str, str] = {
@@ -418,14 +324,7 @@
 
 location_name_groups: Dict[str, Set[str]] = {}
 for loc_name, loc_data in location_table.items():
-<<<<<<< HEAD
-    if loc_data.location_group:
-        if loc_data.location_group not in location_name_groups.keys():
-            location_name_groups[loc_data.location_group] = set()
-        location_name_groups[loc_data.location_group].add(loc_name)
-=======
     loc_group_name = loc_name.split(" - ", 1)[0]
     location_name_groups.setdefault(loc_group_name, set()).add(loc_name)
     if loc_data.location_group:
-        location_name_groups.setdefault(loc_data.location_group, set()).add(loc_name)
->>>>>>> 75c9f595
+        location_name_groups.setdefault(loc_data.location_group, set()).add(loc_name)