from BaseClasses import ItemClassification

ITEMS_DATA = {
    #   "No Item": {
    #   'classification': ItemClassification,   # classification category
    #   'address': int,                         # address in memory
    #   'value': int,                           # value to set in memory, if incremental added else bitwise or
    #   'size': int,                            # size in bytes
    #   'set_bit': list[tuple[int, int]],       # for setting additional bits on acquisition
    #   'incremental': bool                     # true for positive, False for negative
    #   'progressive': list[list[int, int]]     # address, value for each progressive stage
    #   'give_ammo': list[int]                  # how much ammo to give for each progressive stage
    #   'ammo_address: int                      # address for ammo
    #    },

    # ======= Regular Items========== TODO check addresses and update

    "Sword (Progressive)": {
        'classification': ItemClassification.progression,
        'progressive': [[0x265322, 0x02], [0x265322, 0x04]],
        #'set_bit': [(0x1BA644, 1)]  # Means that sending sword if sword breaks gives the base layer
    },
    "Shield": {
        'classification': ItemClassification.useful,
        'address': 0x265322,
        'value': 0x01
    },
    "Whirlwind": {
        'classification': ItemClassification.progression,
        'address': 0x265320,
        'value': 0x01,
    },
    "Bombs (Progressive)": {
        'classification': ItemClassification.progression,
<<<<<<< HEAD
        "progressive": [[0x265320, 0x10]], #[0x1BA5D2, 1], [0x1BA5D2, 2]],
=======
        "progressive": [[0x265320, 0x10]],
>>>>>>> f63578a6
        #"progressive_overwrite": True,
        #"give_ammo": [10, 20, 30],
        #"ammo_address": 0x1BA6C0
    },
    "Bow (Progressive)": {
        'classification': ItemClassification.progression,
<<<<<<< HEAD
        "progressive": [[0x265320, 0x08]], #[0x1BA5D0, 1], []],
=======
        "progressive": [[0x265320, 0x08]],
>>>>>>> f63578a6
        #"give_ammo": [20, 30, 50],
        #"ammo_address": 0x1BA6C2,
        #"progressive_overwrite": True,
    },
    "Whip": {
        'classification': ItemClassification.progression,
        'address': 0x265320,
        'value': 0x04,
    },
    "Boomerang": {
        'classification': ItemClassification.progression,
        'address': 0x265320,
        'value': 0x02,
    },
    "Sand Wand": {
        'classification': ItemClassification.progression,
        'address': 0x265320,
        'value': 0x20,
    },
    "Spirit Flute": {
        'classification': ItemClassification.progression,
        'address': 0x265322,
        'value': 0x80,
    },

    # ======= Misc Items==========

    "Recruit Uniform": {
        'classification': ItemClassification.progression,
        #'address': 0x1BA645,
        #'value': 0x01,
        #'set_bit': [(0x1BA6C8, 1)]
    },
    "Engineer's Clothes": {
        'classification': ItemClassification.filler,
        #'address': 0x1BA645,
        #'value': 0x01,
        #'set_bit': [(0x1BA6C8, 1)]
    },
    "Compass of Light": {
        'classification': ItemClassification.progression,
        'address': 0x265739,
        'value': 0x20,
    },
    "Royal Engineer's Certificate": {
        'classification': ItemClassification,
        'address': 0x265717,
        'value': 0x01,
    },
    "Rabbit Net": {
        'classification': ItemClassification.progression,
        #'address': ,
        #'value': ,
    },
    "Tears of Light": {
        'classification': ItemClassification.progression,
        #'address': ,
        #'value': ,
    },
    "Stamp Book": {
        'classification': ItemClassification.progression,
        'address': 0x265739,
        'value': 0x02,
    },

    # ======= Songs ==========

    "Song of Awakening": {
        'classification': ItemClassification.progression,
        'address': 0x268FB0,
        'value': 0x01,
    },
    "Song of Healing": {
        'classification': ItemClassification.progression,
        'address': 0x268FB0,
        'value': 0x02,
    },
    "Song of Birds": {
        'classification': ItemClassification.progression,
        'address': 0x268FB0,
        'value': 0x04,
    },
    "Song of Light": {
        'classification': ItemClassification.progression,
        'address': 0x268FB0,
        'value': 0x08,
    },
    "Song of Discovery": {
        'classification': ItemClassification.progression,
        'address': 0x268FB0,
        'value': 0x10,
    },

    # ============= Spirits and Upgrades =============


    "Heart Container": {
        'classification': ItemClassification.useful,
        'backup_filler': True,
        #'address': 0x1BA388,
        'value': 4,
        'incremental': True,
        'size': 2
    },
        "Sword Beam Swordsman's Scroll": {
        'classification': ItemClassification.useful,
        'address': 0x265322,
        'value': 0x0010,
    },
    "Great Spin Swordsman's Scroll": {
        'classification': ItemClassification.useful,
        'address': 0x265322,
        'value': 0x0020,
    },

    # ============= Train Items =============

    "Cannon": {
        'classification': ItemClassification.progression,
        #'address': 0x265716, TODO check this
        #'value': 0x40
    },

    # ========== Rail Maps ============

    "Forest Realm Rail Map": {
        'classification': ItemClassification.progression,
        'address': 0x265715,
        'value': 0x80,
        'set_bit': [(0x265716, 0)]
    },
    "Snow Realm Rail Map": {
        'classification': ItemClassification.progression,
        'address': 0x265716,
        'value': 0x01,
        'set_bit': [(0x265715, 0x80)]
    },
    "Ocean Realm Rail Map": {
        'classification': ItemClassification.progression,
        'address': 0x265716,
        'value': 0x02,
        'set_bit': [(0x265715, 0x80)]
    },
    "Fire Realm Rail Map": {
        'classification': ItemClassification.progression,
        'address': 0x265716,
        'value': 0x04,
        'set_bit': [(0x265715, 0x80)]
    },

    # ========= Force Gems ==============

    # Warp gates require cannon
    "Force Gem 1": {
        'classification': ItemClassification.progression,
        #'address': 0x265716,
        #'value': 0x40
    },

    # ========== Rupees and filler =============

    "Green Rupee (1)": {
        'classification': ItemClassification.filler,
        'address': 0x265328,
        'value': 1,
        'incremental': True,
        'size': 2
    },
    "Blue Rupee (5)": {
        'classification': ItemClassification.filler,
        'address': 0x265328,
        'value': 5,
        'incremental': True,
        'size': 2
    },
    "Red Rupee (20)": {
        'classification': ItemClassification.filler,
        'address': 0x265328,
        'value': 20,
        'incremental': True,
        'size': 2
    },
    "Big Green Rupee (100)": {
        'classification': ItemClassification.progression_skip_balancing,
        'backup_filler': True,
        'address': 0x265328,
        'value': 100,
        'incremental': True,
        'size': 2
    },
    "Big Red Rupee (200)": {
        'classification': ItemClassification.progression_skip_balancing,
        'backup_filler': True,
        'address': 0x265328,
        'value': 200,
        'incremental': True,
        'size': 2
    },
    "Gold Rupee (300)": {
        'classification': ItemClassification.progression_skip_balancing,
        'backup_filler': True,
        'address': 0x265328,
        'value': 300,
        'incremental': True,
        'size': 2
    },
    "Rupoor (-10)": {
        'classification': ItemClassification.trap,
        'address': 0x265328,
        'value': -10,
        'incremental': True,
        'size': 2
    },
    "Big Rupoor (-50)": {
        'classification': ItemClassification.trap,
        'address': 0x265328,
        'value': -50,
        'incremental': True,
        'size': 2
    },
    "Pre-Alpha Rupee (5000)": {
        'classification': ItemClassification.progression,
        'address': 0x265328,
        'value': 5000,
        'incremental': True,
        'size': 2
    },
    "Treasure": {
        'classification': ItemClassification.filler,
        'incremental': True
    },
    "Train Part": {
        'classification': ItemClassification.filler,
        'train_part': True
    },
    "Potion": {
        'classification': ItemClassification.filler,
        'dummy': True
    },
    "Red Potion": {
        'classification': ItemClassification.filler,
        'value': 100
    },
    "Purple Potion": {
        'classification': ItemClassification.filler,
        'value': 100
    },
    "Yellow Potion": {
        'classification': ItemClassification.filler,
        'value': 200
    },
    "Nothing!": {
        'classification': ItemClassification.filler,
        'dummy': True
    },
    "Refill: Bombs": {
        'classification': ItemClassification.filler,
        "give_ammo": [10, 20, 30],
        #"address": 0x1BA6C0,
        "refill": "Bombs (Progressive)"
    },
    "Refill: Arrows": {
        'classification': ItemClassification.filler,
        "give_ammo": [20, 30, 50],
        #"address": 0x1BA6C2,
        "refill": "Bow (Progressive)"
    },

    # ========= Treasure =============

    "Treasure: Pink Coral": {
        'classification': ItemClassification.progression_skip_balancing,
        'backup_filler': True,
        'treasure': True,
        #'address': 0x1BA5AC,
        'incremental': True
    },
    "Treasure: White Pearl Loop": {
        'classification': ItemClassification.progression_skip_balancing,
        'backup_filler': True,
        'treasure': True,
        #'address': 0x1BA5AD,
        'incremental': True
    },
    "Treasure: Dark Pearl Loop": {
        'classification': ItemClassification.progression_skip_balancing,
        'backup_filler': True,
        'treasure': True,
        #'address': 0x1BA5AE,
        'incremental': True
    },
    "Treasure: Zora Scale": {
        'classification': ItemClassification.progression_skip_balancing,
        'backup_filler': True,
        'treasure': True,
        #'address': 0x1BA5AF,
        'incremental': True
    },
    "Treasure: Goron Amber": {
        'classification': ItemClassification.progression_skip_balancing,
        'backup_filler': True,
        'treasure': True,
        #'address': 0x1BA5B0,
        'incremental': True
    },
    "Treasure: Ruto Crown": {
        'classification': ItemClassification.progression_skip_balancing,
        'backup_filler': True,
        'treasure': True,
        #'address': 0x1BA5B1,
        'incremental': True
    },
    "Treasure: Helmaroc Plume": {
        'classification': ItemClassification.progression_skip_balancing,
        'backup_filler': True,
        'treasure': True,
        #'address': 0x1BA5B2,
        'incremental': True
    },
    "Treasure: Regal Ring": {
        'classification': ItemClassification.progression_skip_balancing,
        'backup_filler': True,
        'treasure': True,
        #'address': 0x1BA5B3,
        'incremental': True
    },

    # =========== Keys ============

    "Small Key (Mountain Passage)": {
        'classification': ItemClassification.progression,
        'dungeon': 39,
        'incremental': True
    },
    "Small Key (Temple of the Ocean King)": {
        'classification': ItemClassification.progression,
        'dungeon': 37,
        'incremental': True
    },
    "Small Key (Temple of Fire)": {
        'classification': ItemClassification.progression,
        'dungeon': 0x1C,
        'incremental': True
    },
    "Small Key (Temple of Wind)": {
        'classification': ItemClassification.progression,
        'dungeon': 0x1D,
        'incremental': True
    },
    "Small Key (Temple of Courage)": {
        'classification': ItemClassification.progression,
        'dungeon': 0x1E,
        'incremental': True
    },
    "Small Key (Temple of Ice)": {
        'classification': ItemClassification.progression,
        'dungeon': 0x1F,
        'incremental': True
    },
    "Small Key (Mutoh's Temple)": {
        'classification': ItemClassification.progression,
        'dungeon': 0x21,
        'incremental': True
    },
    "Boss Key (Temple of Fire)": {
        'classification': ItemClassification.progression,
        'force_vanilla': True,
        'dungeon': True,
        'dummy': True
    },
    "Boss Key (Temple of Wind)": {
        'classification': ItemClassification.progression,
        'force_vanilla': True,
        'dungeon': 0x1D,
        'dummy': True
    },
    "Boss Key (Temple of Courage)": {
        'classification': ItemClassification.progression,
        'force_vanilla': True,
        'dungeon': True,
        'dummy': True
    },
    "Boss Key (Goron Temple)": {
        'classification': ItemClassification.progression,
        'force_vanilla': True,
        'dungeon': True,
        'dummy': True
    },
    "Boss Key (Temple of Ice)": {
        'classification': ItemClassification.progression,
        'force_vanilla': True,
        'dungeon': True,
        'dummy': True
    },
    "Boss Key (Mutoh's Temple)": {
        'classification': ItemClassification.progression,
        'force_vanilla': True,
        'dungeon': True,
        'dummy': True
    },
    "Force Gem (B3)": {
        'classification': ItemClassification.progression,
        'force_vanilla': True,
        'dummy': True,
        'dungeon': 37,
    },
    "Force Gem (B12)": {
        'classification': ItemClassification.progression,
        'force_vanilla': True,
        'dummy': True,
        'dungeon': 37,
    },
    "Regal Necklace": {
        'classification': ItemClassification.progression,
        'address': 0x1B5582,
        'value': 0x08
    },

    # Trade Quest and misc

    # Warp Gates

    # Trains
    "Train: Bright Train": {
        'classification': ItemClassification.useful,
        'backup_filler': True,
        'train': 1
    },
    "Train: Iron Train": {
        'classification': ItemClassification.useful,
        'backup_filler': True,
        'train': 2
    },
    "Train: Stone Train": {
        'classification': ItemClassification.useful,
        'backup_filler': True,
        'train': 3
    },
    "Train: Vintage Train": {
        'classification': ItemClassification.useful,
        'backup_filler': True,
        'train': 4
    },
    "Train: Demon Train": {
        'classification': ItemClassification.useful,
        'backup_filler': True,
        'train': 5
    },
    "Train: Tropical Train": {
        'classification': ItemClassification.useful,
        'backup_filler': True,
        'train': 6
    },
    "Train: Dignified Train": {
        'classification': ItemClassification.useful,
        'backup_filler': True,
        'train': 7
    },
    "Train: Golden Train": {
        'classification': ItemClassification.useful,
        'backup_filler': True,
        'train': 8
    },
}




# Oops apparently not a constant lul (it will be after this)
for i, k in enumerate(ITEMS_DATA.keys()):
    ITEMS_DATA[k]["id"] = i+1
<|MERGE_RESOLUTION|>--- conflicted
+++ resolved
@@ -32,22 +32,14 @@
     },
     "Bombs (Progressive)": {
         'classification': ItemClassification.progression,
-<<<<<<< HEAD
-        "progressive": [[0x265320, 0x10]], #[0x1BA5D2, 1], [0x1BA5D2, 2]],
-=======
         "progressive": [[0x265320, 0x10]],
->>>>>>> f63578a6
         #"progressive_overwrite": True,
         #"give_ammo": [10, 20, 30],
         #"ammo_address": 0x1BA6C0
     },
     "Bow (Progressive)": {
         'classification': ItemClassification.progression,
-<<<<<<< HEAD
-        "progressive": [[0x265320, 0x08]], #[0x1BA5D0, 1], []],
-=======
         "progressive": [[0x265320, 0x08]],
->>>>>>> f63578a6
         #"give_ammo": [20, 30, 50],
         #"ammo_address": 0x1BA6C2,
         #"progressive_overwrite": True,
