--- conflicted
+++ resolved
@@ -20,31 +20,9 @@
 }
 
 RAM_ADDRS = {
-    #"game_state": (0x060C48, 1, "Main RAM"), 
-    #"is_dead": (0xC2EE, 1, "ARM7 System Bus"),
-
-<<<<<<< HEAD
-    #"received_item_index": (0x1BA64C, 2, "Main RAM"),
-    #"slot_id": (0x1BA64A, 2, "Main RAM"),
-
-    #"stage": (0x1B2E94, 4, "Main RAM"),
-    #"floor": (0x1B2E98, 4, "Main RAM"),
-    #"room": (0x1B2EA6, 1, "Main RAM"),
-    #"entrance": (0x1B2EA7, 1, "Main RAM"),
-    #"flags": (0x1B557C, 52, "Main RAM"),
-
-    #"getting_item": (0x1B6F44, 1, "Main RAM"),
-    #"shot_frog": (0x1B7038, 1, "Main RAM"),
-    #"getting_train_part": (0x11F5E4, 1, "Main RAM"),
-
-    "link_x": (0x7E05CC, 4, "Main RAM"),
-    "link_y": (0x7E05D0, 4, "Main RAM"),
-    "link_z": (0x7E05D4, 4, "Main RAM"),
-    #"using_item:": (0x1BA71C, 1, "Main RAM"),
-    #"save_slot": (0x1B8124, 1, "Main RAM"),
-    "equipped_item": (0x265318, 4, "Main RAM"),
-    #"got_item_menu": (0x19A5B0, 1, "Main RAM")
-=======
+    "game_state": (0x060C48, 1, "Main RAM"), 
+    "is_dead": (0xC2EE, 1, "ARM7 System Bus"),
+
     "received_item_index": (0x265380, 2, "Main RAM"),
     "slot_id": (0x265782, 2, "Main RAM"),
 
@@ -66,7 +44,6 @@
     #"boat_z": (0x1B8520, 4, "Main RAM"),
     #"save_slot": (265782, 2, "Main RAM"),
     "equipped_item": (0x265318, 4, "Main RAM")
->>>>>>> f63578a6
 }
 
 POINTERS = {
