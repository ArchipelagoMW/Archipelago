import os
import logging
import random
from typing import List, Union, ClassVar, Any, Optional, Tuple
import settings
from BaseClasses import Tutorial, Region, Location, LocationProgressType, Item, ItemClassification
from Fill import fill_restrictive, FillError
from Options import Accessibility, OptionError
from worlds.AutoWorld import WebWorld, World

from .Util import *
from .Options import *
from .Logic import create_connections
from .data import LOCATIONS_DATA
from .data.Constants import *
from .data.Items import ITEMS_DATA
from .data.Regions import REGIONS
from .data.LogicPredicates import *

from .Client import SpiritTracksClient  # Unused, but required to register with BizHawkClient


class SpiritTracksWeb(WebWorld):
    theme = "grass"
    setup_en = Tutorial(
        "Multiworld Setup Guide",
        "A guide to setting up Spirit Tracks for Archipelago on your computer.",
        "English",
        "st_setup_en.md",
        "st_setup/en",
        ["DayKat"]
    )

    tutorials = [setup_en]


# Adds a consistent count of items to pool, independent of how many are from locations
def add_items_from_filler(item_pool_dict: dict, filler_item_count: int, item: str, count: int):
    if filler_item_count >= count:
        filler_item_count -= count
        item_pool_dict[item] = count
    else:
        item_pool_dict[item] = filler_item_count
        filler_item_count = 0

    return [item_pool_dict, filler_item_count]


"""TODO def add_additional_spirit_gems(item_pool_dict: dict, filler_item_count: int):
    def add_gems(gem: str, filler_count: int):
        gems = 20 - item_pool_dict[gem]
        if filler_count >= gems:
            filler_count -= gems
            item_pool_dict[gem] = 20
        return filler_count

    filler_item_count = add_gems("Power Gem", filler_item_count)
    filler_item_count = add_gems("Wisdom Gem", filler_item_count)
    filler_item_count = add_gems("Courage Gem", filler_item_count)

    return [item_pool_dict, filler_item_count] """


class SpiritTracksWorld(World):
    """
    The Legend of Zelda: Spirit Tracks is the train bound handheld sequel to Phantom Hourglass.
    """
    game = "The Legend of Zelda - Spirit Tracks"
    options_dataclass = SpiritTracksOptions
    options: SpiritTracksOptions
    required_client_version = (0, 6, 1)
    web = SpiritTracksWeb()
    topology_present = True

    settings_key = "tloz_st_options"

    location_name_to_id = build_location_name_to_id_dict()
    item_name_to_id = build_item_name_to_id_dict()
    item_name_groups = ITEM_GROUPS
    origin_region_name = "aboda village"

    def __init__(self, multiworld, player):
        super().__init__(multiworld, player)

        self.pre_fill_items: List[Item] = []
        self.required_dungeons = []
        self.boss_reward_items_pool = []
        self.boss_reward_location_names = []
        self.dungeon_name_groups = {}
        self.locations_to_exclude = set()
        self.ut_locations_to_exclude = set()
        self.extra_filler_items = []
        self.excluded_dungeons = []

    def generate_early(self):
        # self.pick_required_dungeons()
        # self.restrict_non_local_items()
        pass

    def restrict_non_local_items(self):
        # Restrict non_local_items option in cases where it's incompatible with other options that enforce items
        # to be placed locally (e.g. dungeon items with keysanity off)
        if not self.options.keysanity == "anywhere":
            self.options.non_local_items.value -= self.item_name_groups["Small Keys"]
        self.options.non_local_items.value -= set(self.boss_reward_items_pool)

    def create_location(self, region_name: str, location_name: str, local: bool):
        region = self.multiworld.get_region(region_name, self.player)
        location = Location(self.player, location_name, self.location_name_to_id[location_name], region)
        region.locations.append(location)

        if local:
            location.item_rule = lambda item: item.player == self.player

    def create_regions(self):
        # Create regions
        for region_name in REGIONS:
            region = Region(region_name, self.player, self.multiworld)
            self.multiworld.regions.append(region)

        # Create locations
        for location_name, location_data in LOCATIONS_DATA.items():
            if not self.location_is_active(location_name, location_data):
                continue

            is_local = "local" in location_data and location_data["local"] is True
            self.create_location(location_data['region_id'], location_name, is_local)

        self.create_events()
        # self.exclude_locations_automatically()

    def create_event(self, region_name, event_item_name):
        region = self.multiworld.get_region(region_name, self.player)
        location = Location(self.player, region_name + ".event", None, region)
        region.locations.append(location)
        location.place_locked_item(Item(event_item_name, ItemClassification.progression, None, self.player))

    def location_is_active(self, location_name, location_data):
        if not location_data.get("conditional", False):
            return True
        return False

    """TODO def pick_required_dungeons(self):
        implemented_dungeons = ["Temple of Fire",
                                "Temple of Wind",
                                "Temple of Courage",
                                "Goron Temple",
                                "Temple of Ice",
                                "Mutoh's Temple",
                                "Ghost Ship",
                                "Temple of the Ocean King"] 
        # Remove optional dungeons from pool
        if self.options.ghost_ship_in_dungeon_pool == "false":
            implemented_dungeons.remove("Ghost Ship")
        if not self.options.totok_in_dungeon_pool:
            implemented_dungeons.remove("Temple of the Ocean King")
        self.random.shuffle(implemented_dungeons)
        # Cap dungeons required if over the number of eligible dungeons
        dungeons_required = len(implemented_dungeons) if self.options.dungeons_required > len(implemented_dungeons) \
            else self.options.dungeons_required.value
        self.options.dungeons_required.value = dungeons_required
        self.required_dungeons = implemented_dungeons[:dungeons_required]

        # Extend mcguffin list
        boss_reward_pool = ITEM_GROUPS["Vanilla Metals"]
        self.random.shuffle(boss_reward_pool)
        while self.options.dungeons_required > len(boss_reward_pool):
            boss_reward_pool.append("Additional Rare Metal")
        self.boss_reward_items_pool = boss_reward_pool[:self.options.dungeons_required]"""

    def create_events(self):
        # if "Temple of Fire" in self.required_dungeons:
        #     self.create_event("tof blaaz", "_required_dungeon")
        self.create_event("goal", "_beaten_game")

    def exclude_locations_automatically(self):
        locations_to_exclude = set()

        # If non required dungeons need to be excluded, and not UT
        if self.options.exclude_non_required_dungeons and not getattr(self.multiworld, "generation_is_fake", False):
            #TODO always_include = ["Temple of the Ocean King", "Mountain Passage"]
            always_include = []
            excluded_dungeons = [d for d in DUNGEON_NAMES
                                 if d not in self.required_dungeons + always_include]
            self.excluded_dungeons = excluded_dungeons
            for dungeon in excluded_dungeons:
                locations_to_exclude.update(self.dungeon_name_groups[dungeon])

            self.ut_locations_to_exclude = locations_to_exclude.copy()
            # Unexclude locations that have vanilla small keys/dung items cause in excluded dungeons, keys are vanilla
            for location in locations_to_exclude.copy():
                if ("Small Key" in LOCATIONS_DATA[location]["vanilla_item"] or
                        "Boss Key" in LOCATIONS_DATA[location]["vanilla_item"]):
                    locations_to_exclude.remove(location)

        self.locations_to_exclude = locations_to_exclude
        for name in locations_to_exclude:
            self.multiworld.get_location(name, self.player).progress_type = LocationProgressType.EXCLUDED

    def set_rules(self):
        create_connections(self.multiworld, self.player, self.origin_region_name, self.options)
        self.multiworld.completion_condition[self.player] = lambda state: state.has("_beaten_game", self.player)

    def create_item(self, name: str) -> Item:
        classification = ITEMS_DATA[name]['classification']
        if name in self.extra_filler_items:
            self.extra_filler_items.remove(name)
            classification = ItemClassification.filler

        ap_code = self.item_name_to_id[name]
        return Item(name, classification, ap_code, self.player)

    def build_item_pool_dict(self):
        removed_item_quantities = self.options.remove_items_from_pool.value.copy()
        item_pool_dict = {}
        filler_item_count = 0
        rupee_item_count = 0
        boss_reward_item_count = self.options.dungeons_required
        for loc_name, loc_data in LOCATIONS_DATA.items():
            print(f"New Location: {loc_name}")
            if not self.location_is_active(loc_name, loc_data):
                print(f"{loc_name} is not active")
                continue
            # If no defined vanilla item, fill with filler
            if "vanilla_item" not in loc_data:
                print(f"{loc_name} has no defined vanilla item")
                filler_item_count += 1
                continue

            item_name = loc_data.get("item_override", loc_data["vanilla_item"])
            if item_name in removed_item_quantities and removed_item_quantities[item_name] > 0:
                # If item was put in the "remove_items_from_pool" option, replace it with a random filler item
                removed_item_quantities[item_name] -= 1
                filler_item_count += 1
                continue
            if item_name == "Filler Item":
                filler_item_count += 1
                continue
            if "force_vanilla" in loc_data and loc_data["force_vanilla"]:
                forced_item = self.create_item(item_name)
                self.multiworld.get_location(loc_name, self.player).place_locked_item(forced_item)
                continue

            item_pool_dict[item_name] = item_pool_dict.get(item_name, 0) + 1

        # TODO Fill filler count with consistent amounts of items, when filler count is empty it won't add any more items
        # so add progression items first
        add_items = [("Heart Container", 13)]
        for i, count in add_items:
            item_pool_dict, filler_item_count = add_items_from_filler(item_pool_dict, filler_item_count, i, count)

        # Add as many filler items as required
        for _ in range(filler_item_count):
            random_filler_item = self.get_filler_item_name()
            item_pool_dict[random_filler_item] = item_pool_dict.get(random_filler_item, 0) + 1

        return item_pool_dict

    def create_items(self):
        item_pool_dict = self.build_item_pool_dict()
        self.get_extra_filler_items(item_pool_dict)
        items = []
        for item_name, quantity in item_pool_dict.items():
            for _ in range(quantity):
                items.append(self.create_item(item_name))

        # self.filter_confined_dungeon_items_from_pool(items)
        self.multiworld.itempool.extend(items)

    def get_extra_filler_items(self, item_pool_dict):
        # Create a random list of useful or currency items to turn into filler to satisfy all removed locations
        filler_count = 0
        extra_items_list = []
        for item, count in item_pool_dict.items():
            if 'backup_filler' in ITEMS_DATA[item]:
                extra_items_list.extend([item] * count)
            if ITEMS_DATA[item]["classification"] in [ItemClassification.filler, ItemClassification.trap]:
                filler_count += count

        extra_item_count = len(self.locations_to_exclude) - filler_count + 20
        if extra_item_count > 0:
            self.random.shuffle(extra_items_list)
            self.extra_filler_items = extra_items_list[:extra_item_count]

    def get_pre_fill_items(self):
        return self.pre_fill_items

    def pre_fill(self) -> None:
        # self.pre_fill_boss_rewards()
        # self.pre_fill_dungeon_items()
        pass

    def filter_confined_dungeon_items_from_pool(self, items: List[Item]):
        confined_dungeon_items = []

        # Confine small keys to own dungeon if option is enabled
        if self.options.keysanity == "in_own_dungeon":
            confined_dungeon_items.extend([item for item in items if item.name.startswith("Small Key")])

        # Remove boss reward items from pool for pre filling
        confined_dungeon_items.extend([item for item in items if item.name in self.boss_reward_items_pool])

        for item in confined_dungeon_items:
            items.remove(item)
        self.pre_fill_items.extend(confined_dungeon_items)

    def pre_fill_boss_rewards(self):
        boss_reward_location_names = [DUNGEON_TO_BOSS_ITEM_LOCATION[dung_name] for dung_name in self.required_dungeons]
        self.boss_reward_location_names = boss_reward_location_names

        boss_reward_locations = [loc for loc in self.multiworld.get_locations(self.player)
                                 if loc.name in boss_reward_location_names]
        boss_reward_items = [item for item in self.pre_fill_items if item.name in self.boss_reward_items_pool]

        # Remove from the all_state the items we're about to place
        for item in boss_reward_items:
            self.pre_fill_items.remove(item)

        collection_state = self.multiworld.get_all_state(False)
        # Perform a prefill to place confined items inside locations of this dungeon
        self.random.shuffle(boss_reward_locations)
        fill_restrictive(self.multiworld, collection_state, boss_reward_locations, boss_reward_items,
                         single_player_placement=True, lock=True, allow_excluded=True)

    def pre_fill_dungeon_items(self):
        # If keysanity is off, dungeon items can only be put inside local dungeon locations, and there are not so many
        # of those which makes them pretty crowded.
        # This usually ends up with generator not having anywhere to place a few small keys, making the seed unbeatable.
        # To circumvent this, we perform a restricted pre-fill here, placing only those dungeon items
        # before anything else.
        for dung_name in DUNGEON_NAMES:
            # Build a list of locations in this dungeon
            print(f"Pre-filling {dung_name}")
            dungeon_location_names = [name for name, loc in LOCATIONS_DATA.items()
                                      if "dungeon" in loc and loc["dungeon"] == dung_name]
            dungeon_locations = [loc for loc in self.multiworld.get_locations(self.player)
                                 if loc.name in dungeon_location_names and not loc.locked]

            # From the list of all dungeon items that needs to be placed restrictively, only filter the ones for the
            # dungeon we are currently processing.
            confined_dungeon_items = [item for item in self.pre_fill_items
                                      if item.name.endswith(f"({dung_name})")]
            if len(confined_dungeon_items) == 0:
                continue  # This list might be empty with some keysanity options

            # Remove from the all_state the items we're about to place
            for item in confined_dungeon_items:
                self.pre_fill_items.remove(item)
            collection_state = self.multiworld.get_all_state(False)
            # Perform a prefill to place confined items inside locations of this dungeon
            self.random.shuffle(dungeon_locations)
            fill_restrictive(self.multiworld, collection_state, dungeon_locations, confined_dungeon_items,
                             single_player_placement=True, lock=True, allow_excluded=True)

    def get_filler_item_name(self) -> str:
        filler_item_names = [
            "Blue Rupee (5)",
            "Red Rupee (20)",
            "Rupoor (-10)"
        ]

        item_name = self.random.choice(filler_item_names)
        return item_name

    def fill_slot_data(self) -> dict:
<<<<<<< HEAD
        options = []
        slot_data = self.options.as_dict(*options)
        slot_data["excluded_dungeons"] = self.excluded_dungeons
        slot_data["locations_to_exclude"] = self.ut_locations_to_exclude
        slot_data["boss_rewards"] = self.boss_reward_items_pool
        slot_data["required_dungeon_locations"] = self.boss_reward_location_names
=======
        options = ["keysanity", "goal", "logic"]
        # slot_data = self.options.as_dict(*options)
        slot_data = {}
>>>>>>> f63578a6
        return slot_data

    def write_spoiler(self, spoiler_handle):
        return
        
        spoiler_handle.write(f"\n\nRequired Dungeons ({self.multiworld.player_name[self.player]}):\n")
        for dung in self.required_dungeons:
            spoiler_handle.write(f"\t- {dung}\n")

    # UT stuff
    @staticmethod
    def interpret_slot_data(slot_data: dict[str, any]) -> None:
        return slot_data
<|MERGE_RESOLUTION|>--- conflicted
+++ resolved
@@ -363,18 +363,9 @@
         return item_name
 
     def fill_slot_data(self) -> dict:
-<<<<<<< HEAD
-        options = []
-        slot_data = self.options.as_dict(*options)
-        slot_data["excluded_dungeons"] = self.excluded_dungeons
-        slot_data["locations_to_exclude"] = self.ut_locations_to_exclude
-        slot_data["boss_rewards"] = self.boss_reward_items_pool
-        slot_data["required_dungeon_locations"] = self.boss_reward_location_names
-=======
         options = ["keysanity", "goal", "logic"]
         # slot_data = self.options.as_dict(*options)
         slot_data = {}
->>>>>>> f63578a6
         return slot_data
 
     def write_spoiler(self, spoiler_handle):
