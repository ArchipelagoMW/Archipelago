from __future__ import annotations

import collections
import logging
import typing

from BaseClasses import Region, Entrance, Location, Item, RegionType, Tutorial, ItemClassification
from worlds.AutoWorld import World, WebWorld
from .Mod import generate_mod
from .Options import factorio_options, MaxSciencePack, Silo, Satellite, TechTreeInformation, Goal
from .Shapes import get_shapes
from .Technologies import base_tech_table, recipe_sources, base_technology_table, \
    all_ingredient_names, all_product_sources, required_technologies, get_rocket_requirements, \
    progressive_technology_table, common_tech_table, tech_to_progressive_lookup, progressive_tech_table, \
    get_science_pack_pools, Recipe, recipes, technology_table, tech_table, factorio_base_id, useless_technologies, \
    fluids, stacking_items, valid_ingredients, progressive_rows
from .Locations import location_pools, location_table


class FactorioWeb(WebWorld):
    tutorials = [Tutorial(
        "Multiworld Setup Tutorial",
        "A guide to setting up the Archipelago Factorio software on your computer.",
        "English",
        "setup_en.md",
        "setup/en",
        ["Berserker, Farrak Kilhn"]
    )]


class FactorioItem(Item):
    game = "Factorio"


all_items = tech_table.copy()
all_items["Attack Trap"] = factorio_base_id - 1
all_items["Evolution Trap"] = factorio_base_id - 2


class Factorio(World):
    """
    Factorio is a game about automation. You play as an engineer who has crash landed on the planet
    Nauvis, an inhospitable world filled with dangerous creatures called biters. Build a factory,
    research new technologies, and become more efficient in your quest to build a rocket and return home.
    """
    game: str = "Factorio"
    special_nodes = {"automation", "logistics", "rocket-silo"}
    custom_recipes: typing.Dict[str, Recipe]
    location_pool: typing.List[FactorioScienceLocation]
    advancement_technologies: typing.Set[str]

    web = FactorioWeb()

    item_name_to_id = all_items
    # TODO: remove base_tech_table ~ 0.3.7
    location_name_to_id = {**base_tech_table, **location_table}
    item_name_groups = {
        "Progressive": set(progressive_tech_table.keys()),
    }
    data_version = 6
    required_client_version = (0, 3, 6)

    ordered_science_packs: typing.List[str] = MaxSciencePack.get_ordered_science_packs()
    tech_mix: int = 0
    skip_silo: bool = False

    def __init__(self, world, player: int):
        super(Factorio, self).__init__(world, player)
        self.advancement_technologies = set()
        self.custom_recipes = {}
<<<<<<< HEAD

    def generate_basic(self):
        player = self.player
        want_progressives = collections.defaultdict(lambda: self.multiworld.progressive[player].
                                                    want_progressives(self.multiworld.random))
        skip_silo = self.multiworld.silo[player].value == Silo.option_spawn
        evolution_traps_wanted = self.multiworld.evolution_traps[player].value
        attack_traps_wanted = self.multiworld.attack_traps[player].value
        traps_wanted = ["Evolution Trap"] * evolution_traps_wanted + ["Attack Trap"] * attack_traps_wanted
        self.multiworld.random.shuffle(traps_wanted)

        for tech_name in base_tech_table:
            if traps_wanted and tech_name in useless_technologies:
                self.multiworld.itempool.append(self.create_item(traps_wanted.pop()))
            elif skip_silo and tech_name == "rocket-silo":
                pass
            else:
                progressive_item_name = tech_to_progressive_lookup.get(tech_name, tech_name)
                want_progressive = want_progressives[progressive_item_name]
                item_name = progressive_item_name if want_progressive else tech_name
                tech_item = self.create_item(item_name)
                if tech_name in self.static_nodes:
                    self.multiworld.get_location(tech_name, player).place_locked_item(tech_item)
                else:
                    self.multiworld.itempool.append(tech_item)

        map_basic_settings = self.multiworld.world_gen[player].value["basic"]
        if map_basic_settings.get("seed", None) is None:  # allow seed 0
            map_basic_settings["seed"] = self.multiworld.slot_seeds[player].randint(0, 2 ** 32 - 1)  # 32 bit uint

        # used to be called "sending_visible"
        if self.multiworld.tech_tree_information[player] == TechTreeInformation.option_full:
            # mark all locations as pre-hinted
            self.multiworld.start_location_hints[self.player].value.update(base_tech_table)
=======
        self.locations = []
>>>>>>> 87f4a97f

    generate_output = generate_mod

    def generate_early(self) -> None:
        self.world.max_tech_cost[self.player] = max(self.world.max_tech_cost[self.player],
                                                    self.world.min_tech_cost[self.player])
        self.tech_mix = self.world.tech_cost_mix[self.player]
        self.skip_silo = self.world.silo[self.player].value == Silo.option_spawn

    def create_regions(self):
        player = self.player
<<<<<<< HEAD
        menu = Region("Menu", RegionType.Generic, "Menu", player, self.multiworld)
=======
        random = self.world.random
        menu = Region("Menu", RegionType.Generic, "Menu", player, self.world)
>>>>>>> 87f4a97f
        crash = Entrance(player, "Crash Land", menu)
        menu.exits.append(crash)
        nauvis = Region("Nauvis", RegionType.Generic, "Nauvis", player, self.multiworld)

<<<<<<< HEAD
        skip_silo = self.multiworld.silo[self.player].value == Silo.option_spawn
        for tech_name, tech_id in base_tech_table.items():
            if skip_silo and tech_name == "rocket-silo":
                continue
            tech = Location(player, tech_name, tech_id, nauvis)
            nauvis.locations.append(tech)
            tech.game = "Factorio"
        location = Location(player, "Rocket Launch", None, nauvis)
=======
        location_count = len(base_tech_table) - len(useless_technologies) - self.skip_silo + \
                         self.world.evolution_traps[player].value + self.world.attack_traps[player].value

        location_pool = []

        for pack in sorted(self.world.max_science_pack[self.player].get_allowed_packs()):
            location_pool.extend(location_pools[pack])

        location_names = self.world.random.sample(location_pool, location_count)
        self.locations = [FactorioScienceLocation(player, loc_name, self.location_name_to_id[loc_name], nauvis)
                          for loc_name in location_names]
        rand_values = sorted(random.randint(self.world.min_tech_cost[self.player],
                                            self.world.max_tech_cost[self.player]) for _ in self.locations)
        for i, location in enumerate(sorted(self.locations, key=lambda loc: loc.rel_cost)):
            location.count = rand_values[i]
        del rand_values
        nauvis.locations.extend(self.locations)
        location = FactorioLocation(player, "Rocket Launch", None, nauvis)
>>>>>>> 87f4a97f
        nauvis.locations.append(location)
        event = FactorioItem("Victory", ItemClassification.progression, None, player)
<<<<<<< HEAD
        event.game = "Factorio"
        self.multiworld.push_item(location, event, False)
        location.event = location.locked = True
        for ingredient in self.multiworld.max_science_pack[self.player].get_allowed_packs():
            location = Location(player, f"Automate {ingredient}", None, nauvis)
            location.game = "Factorio"
            nauvis.locations.append(location)
            event = FactorioItem(f"Automated {ingredient}", ItemClassification.progression, None, player)
            self.multiworld.push_item(location, event, False)
            location.event = location.locked = True
=======
        location.place_locked_item(event)

        for ingredient in sorted(self.world.max_science_pack[self.player].get_allowed_packs()):
            location = FactorioLocation(player, f"Automate {ingredient}", None, nauvis)
            nauvis.locations.append(location)
            event = FactorioItem(f"Automated {ingredient}", ItemClassification.progression, None, player)
            location.place_locked_item(event)

>>>>>>> 87f4a97f
        crash.connect(nauvis)
        self.multiworld.regions += [menu, nauvis]

    def set_rules(self):
        world = self.multiworld
        player = self.player
        self.custom_technologies = self.set_custom_technologies()
        self.set_custom_recipes()
        shapes = get_shapes(self)
        if world.logic[player] != 'nologic':
            from worlds.generic import Rules
            for ingredient in self.multiworld.max_science_pack[self.player].get_allowed_packs():
                location = world.get_location(f"Automate {ingredient}", player)

                if self.multiworld.recipe_ingredients[self.player]:
                    custom_recipe = self.custom_recipes[ingredient]

                    location.access_rule = lambda state, ingredient=ingredient, custom_recipe=custom_recipe: \
                        (ingredient not in technology_table or state.has(ingredient, player)) and \
                        all(state.has(technology.name, player) for sub_ingredient in custom_recipe.ingredients
                            for technology in required_technologies[sub_ingredient])
                else:
                    location.access_rule = lambda state, ingredient=ingredient: \
                        all(state.has(technology.name, player) for technology in required_technologies[ingredient])

<<<<<<< HEAD
            skip_silo = self.multiworld.silo[self.player].value == Silo.option_spawn
            for tech_name, technology in self.custom_technologies.items():
                if skip_silo and tech_name == "rocket-silo":
                    continue
                location = world.get_location(tech_name, player)
                Rules.set_rule(location, technology.build_rule(player))
                prequisites = shapes.get(tech_name)
                if prequisites:
                    locations = {world.get_location(requisite, player) for requisite in prequisites}
                    Rules.add_rule(location, lambda state,
                                                    locations=locations: all(state.can_reach(loc) for loc in locations))
=======
            for location in self.locations:
                Rules.set_rule(location, lambda state, ingredients=location.ingredients:
                    all(state.has(f"Automated {ingredient}", player) for ingredient in ingredients))
                prerequisites = shapes.get(location)
                if prerequisites:
                    Rules.add_rule(location, lambda state, locations=
                        prerequisites: all(state.can_reach(loc) for loc in locations))
>>>>>>> 87f4a97f

            silo_recipe = None
            if self.multiworld.silo[self.player] == Silo.option_spawn:
                silo_recipe = self.custom_recipes["rocket-silo"] if "rocket-silo" in self.custom_recipes \
                    else next(iter(all_product_sources.get("rocket-silo")))
            part_recipe = self.custom_recipes["rocket-part"]
            satellite_recipe = None
            if self.multiworld.goal[self.player] == Goal.option_satellite:
                satellite_recipe = self.custom_recipes["satellite"] if "satellite" in self.custom_recipes \
                    else next(iter(all_product_sources.get("satellite")))
            victory_tech_names = get_rocket_requirements(silo_recipe, part_recipe, satellite_recipe)
            world.get_location("Rocket Launch", player).access_rule = lambda state: all(state.has(technology, player)
                                                                                        for technology in
                                                                                        victory_tech_names)

        world.completion_condition[player] = lambda state: state.has('Victory', player)

    def generate_basic(self):
        player = self.player
        want_progressives = collections.defaultdict(lambda: self.world.progressive[player].
                                                    want_progressives(self.world.random))
        self.world.itempool.extend(self.create_item("Evolution Trap") for _ in
                                   range(self.world.evolution_traps[player].value))
        self.world.itempool.extend(self.create_item("Attack Trap") for _ in
                                   range(self.world.attack_traps[player].value))

        cost_sorted_locations = sorted(self.locations, key=lambda location: location.name)
        special_index = {"automation": 0,
                         "logistics": 1,
                         "rocket-silo": -1}
        loc: FactorioScienceLocation
        if self.skip_silo:
            removed = useless_technologies | {"rocket-silo"}
        else:
            removed = useless_technologies
        for tech_name in base_tech_table:
            if tech_name not in removed:
                progressive_item_name = tech_to_progressive_lookup.get(tech_name, tech_name)
                want_progressive = want_progressives[progressive_item_name]
                item_name = progressive_item_name if want_progressive else tech_name
                tech_item = self.create_item(item_name)
                index = special_index.get(tech_name, None)
                if index is None:
                    self.world.itempool.append(tech_item)
                else:
                    loc = cost_sorted_locations[index]
                    loc.place_locked_item(tech_item)
                    loc.revealed = True

        map_basic_settings = self.world.world_gen[player].value["basic"]
        if map_basic_settings.get("seed", None) is None:  # allow seed 0
            map_basic_settings["seed"] = self.world.slot_seeds[player].randint(0, 2 ** 32 - 1)  # 32 bit uint

        if self.world.tech_tree_information[player] == TechTreeInformation.option_full:
            # mark all locations as pre-hinted
            self.world.start_location_hints[self.player].value.update(base_tech_table)
            for loc in self.locations:
                loc.revealed = True

    def collect_item(self, state, item, remove=False):
        if item.advancement and item.name in progressive_technology_table:
            prog_table = progressive_technology_table[item.name].progressive
            if remove:
                for item_name in reversed(prog_table):
                    if state.has(item_name, item.player):
                        return item_name
            else:
                for item_name in prog_table:
                    if not state.has(item_name, item.player):
                        return item_name

        return super(Factorio, self).collect_item(state, item, remove)

    option_definitions = factorio_options

    @classmethod
    def stage_write_spoiler(cls, world, spoiler_handle):
        factorio_players = world.get_game_players(cls.game)
        spoiler_handle.write('\n\nFactorio Recipes:\n')
        for player in factorio_players:
            name = world.get_player_name(player)
            for recipe in world.worlds[player].custom_recipes.values():
                spoiler_handle.write(f"\n{recipe.name} ({name}): {recipe.ingredients} -> {recipe.products}")

    @staticmethod
    def get_category(category: str, liquids: int) -> str:
        categories = {1: "crafting-with-fluid",
                      2: "chemistry"}
        return categories.get(liquids, category)

    def make_quick_recipe(self, original: Recipe, pool: list, allow_liquids: int = 2) -> Recipe:
        new_ingredients = {}
        liquids_used = 0
        for _ in original.ingredients:
            new_ingredient = pool.pop()
            if new_ingredient in fluids:
                while liquids_used == allow_liquids and new_ingredient in fluids:
                    # liquids already at max for current recipe.
                    # Return the liquid to the pool and get a new ingredient.
                    pool.append(new_ingredient)
                    new_ingredient = pool.pop(0)
                liquids_used += 1 if new_ingredient in fluids else 0
            new_ingredients[new_ingredient] = 1
        return Recipe(original.name, self.get_category(original.category, liquids_used), new_ingredients,
                      original.products, original.energy)

    def make_balanced_recipe(self, original: Recipe, pool: typing.Set[str], factor: float = 1,
                             allow_liquids: int = 2) -> Recipe:
        """Generate a recipe from pool with time and cost similar to original * factor"""
        new_ingredients = {}
        # have to first sort for determinism, while filtering out non-stacking items
        pool: typing.List[str] = sorted(pool & valid_ingredients)
        # then sort with random data to shuffle
        self.multiworld.random.shuffle(pool)
        target_raw = int(sum((count for ingredient, count in original.base_cost.items())) * factor)
        target_energy = original.total_energy * factor
        target_num_ingredients = len(original.ingredients)
        remaining_raw = target_raw
        remaining_energy = target_energy
        remaining_num_ingredients = target_num_ingredients
        fallback_pool = []
        liquids_used = 0

        # fill all but one slot with random ingredients, last with a good match
        while remaining_num_ingredients > 0 and pool:
            ingredient = pool.pop()
            if liquids_used == allow_liquids and ingredient in fluids:
                continue  # can't use this ingredient as we already have maximum liquid in our recipe.
            ingredient_raw = 0
            if ingredient in all_product_sources:
                ingredient_recipe = min(all_product_sources[ingredient], key=lambda recipe: recipe.rel_cost)
                ingredient_raw = sum((count for ingredient, count in ingredient_recipe.base_cost.items()))
                ingredient_energy = ingredient_recipe.total_energy
            else:
                # assume simple ore TODO: remove if tree when mining data is harvested from Factorio
                ingredient_energy = 2
            if not ingredient_raw:
                ingredient_raw = 1
            if remaining_num_ingredients == 1:
                max_raw = 1.1 * remaining_raw
                min_raw = 0.9 * remaining_raw
                max_energy = 1.1 * remaining_energy
                min_energy = 0.9 * remaining_energy
            else:
                max_raw = remaining_raw * 0.75
                min_raw = (remaining_raw - max_raw) / remaining_num_ingredients
                max_energy = remaining_energy * 0.75
                min_energy = (remaining_energy - max_energy) / remaining_num_ingredients
            min_num_raw = min_raw / ingredient_raw
            max_num_raw = max_raw / ingredient_raw
            min_num_energy = min_energy / ingredient_energy
            max_num_energy = max_energy / ingredient_energy
            min_num = int(max(1, min_num_raw, min_num_energy))
            max_num = int(min(1000, max_num_raw, max_num_energy))
            if min_num > max_num:
                fallback_pool.append(ingredient)
                continue  # can't use that ingredient
            num = self.multiworld.random.randint(min_num, max_num)
            new_ingredients[ingredient] = num
            remaining_raw -= num * ingredient_raw
            remaining_energy -= num * ingredient_energy
            remaining_num_ingredients -= 1
            if ingredient in fluids:
                liquids_used += 1

        # fill failed slots with whatever we got
        pool = fallback_pool
        while remaining_num_ingredients > 0 and pool:
            ingredient = pool.pop()
            if liquids_used == allow_liquids and ingredient in fluids:
                continue  # can't use this ingredient as we already have maximum liquid in our recipe.

            ingredient_recipe = recipes.get(ingredient, None)
            if not ingredient_recipe and ingredient.endswith("-barrel"):
                ingredient_recipe = recipes.get(f"fill-{ingredient}", None)
            if not ingredient_recipe:
                logging.warning(f"missing recipe for {ingredient}")
                continue
            ingredient_raw = sum((count for ingredient, count in ingredient_recipe.base_cost.items()))
            ingredient_energy = ingredient_recipe.total_energy
            num_raw = remaining_raw / ingredient_raw / remaining_num_ingredients
            num_energy = remaining_energy / ingredient_energy / remaining_num_ingredients
            num = int(min(num_raw, num_energy))
            if num < 1:
                continue

            new_ingredients[ingredient] = num
            remaining_raw -= num * ingredient_raw
            remaining_energy -= num * ingredient_energy
            remaining_num_ingredients -= 1
            if ingredient in fluids:
                liquids_used += 1

        if remaining_num_ingredients > 1:
            logging.warning("could not randomize recipe")

        return Recipe(original.name, self.get_category(original.category, liquids_used), new_ingredients,
                      original.products, original.energy)

    def set_custom_technologies(self):
        custom_technologies = {}
        allowed_packs = self.multiworld.max_science_pack[self.player].get_allowed_packs()
        for technology_name, technology in base_technology_table.items():
            custom_technologies[technology_name] = technology.get_custom(self.multiworld, allowed_packs, self.player)
        return custom_technologies

    def set_custom_recipes(self):
        original_rocket_part = recipes["rocket-part"]
        science_pack_pools = get_science_pack_pools()
        valid_pool = sorted(science_pack_pools[self.multiworld.max_science_pack[self.player].get_max_pack()] & valid_ingredients)
        self.multiworld.random.shuffle(valid_pool)
        self.custom_recipes = {"rocket-part": Recipe("rocket-part", original_rocket_part.category,
                                                     {valid_pool[x]: 10 for x in range(3)},
                                                     original_rocket_part.products,
                                                     original_rocket_part.energy)}

        if self.multiworld.recipe_ingredients[self.player]:
            valid_pool = []
            for pack in self.multiworld.max_science_pack[self.player].get_ordered_science_packs():
                valid_pool += sorted(science_pack_pools[pack])
                self.multiworld.random.shuffle(valid_pool)
                if pack in recipes:  # skips over space science pack
                    new_recipe = self.make_quick_recipe(recipes[pack], valid_pool)
                    self.custom_recipes[pack] = new_recipe

        if self.multiworld.silo[self.player].value == Silo.option_randomize_recipe \
                or self.multiworld.satellite[self.player].value == Satellite.option_randomize_recipe:
            valid_pool = set()
            for pack in sorted(self.multiworld.max_science_pack[self.player].get_allowed_packs()):
                valid_pool |= science_pack_pools[pack]

            if self.multiworld.silo[self.player].value == Silo.option_randomize_recipe:
                new_recipe = self.make_balanced_recipe(recipes["rocket-silo"], valid_pool,
                                                       factor=(self.multiworld.max_science_pack[self.player].value + 1) / 7)
                self.custom_recipes["rocket-silo"] = new_recipe

            if self.multiworld.satellite[self.player].value == Satellite.option_randomize_recipe:
                new_recipe = self.make_balanced_recipe(recipes["satellite"], valid_pool,
                                                       factor=(self.multiworld.max_science_pack[self.player].value + 1) / 7)
                self.custom_recipes["satellite"] = new_recipe
        bridge = "ap-energy-bridge"
        new_recipe = self.make_quick_recipe(
            Recipe(bridge, "crafting", {"replace_1": 1, "replace_2": 1, "replace_3": 1},
                   {bridge: 1}, 10),
            sorted(science_pack_pools[self.multiworld.max_science_pack[self.player].get_ordered_science_packs()[0]]))
        for ingredient_name in new_recipe.ingredients:
            new_recipe.ingredients[ingredient_name] = self.multiworld.random.randint(10, 100)
        self.custom_recipes[bridge] = new_recipe

        needed_recipes = self.multiworld.max_science_pack[self.player].get_allowed_packs() | {"rocket-part"}
        if self.multiworld.silo[self.player] != Silo.option_spawn:
            needed_recipes |= {"rocket-silo"}
        if self.multiworld.goal[self.player].value == Goal.option_satellite:
            needed_recipes |= {"satellite"}

        for recipe in needed_recipes:
            recipe = self.custom_recipes.get(recipe, recipes[recipe])
            self.advancement_technologies |= {tech.name for tech in recipe.recursive_unlocking_technologies}

        # handle marking progressive techs as advancement
        prog_add = set()
        for tech in self.advancement_technologies:
            if tech in tech_to_progressive_lookup:
                prog_add.add(tech_to_progressive_lookup[tech])
        self.advancement_technologies |= prog_add

    def create_item(self, name: str) -> FactorioItem:
        if name in tech_table:  # is a Technology
            if name in self.advancement_technologies:
                classification = ItemClassification.progression
            else:
                classification = ItemClassification.filler
            return FactorioItem(name,
                                classification,
                                tech_table[name], self.player)

        item = FactorioItem(name,
                            ItemClassification.trap if "Trap" in name else ItemClassification.filler,
                            all_items[name], self.player)
        return item


class FactorioLocation(Location):
    game: str = Factorio.game


class FactorioScienceLocation(FactorioLocation):
    complexity: int
    revealed: bool = False

    # Factorio technology properties:
    ingredients: typing.Dict[str, int]
    count: int

    def __init__(self, player: int, name: str, address: int, parent: Region):
        super(FactorioScienceLocation, self).__init__(player, name, address, parent)
        # "AP-{Complexity}-{Cost}"
        self.complexity = int(self.name[3]) - 1
        self.rel_cost = int(self.name[5:], 16)

        self.ingredients = {Factorio.ordered_science_packs[self.complexity]: 1}
        for complexity in range(self.complexity):
            if parent.world.tech_cost_mix[self.player] > parent.world.random.randint(0, 99):
                self.ingredients[Factorio.ordered_science_packs[complexity]] = 1
        self.count = parent.world.random.randint(parent.world.min_tech_cost[self.player],
                                                 parent.world.max_tech_cost[self.player])

    @property
    def factorio_ingredients(self) -> typing.List[typing.Tuple[str, int]]:
        return [(name, count) for name, count in self.ingredients.items()]<|MERGE_RESOLUTION|>--- conflicted
+++ resolved
@@ -68,117 +68,52 @@
         super(Factorio, self).__init__(world, player)
         self.advancement_technologies = set()
         self.custom_recipes = {}
-<<<<<<< HEAD
-
-    def generate_basic(self):
-        player = self.player
-        want_progressives = collections.defaultdict(lambda: self.multiworld.progressive[player].
-                                                    want_progressives(self.multiworld.random))
-        skip_silo = self.multiworld.silo[player].value == Silo.option_spawn
-        evolution_traps_wanted = self.multiworld.evolution_traps[player].value
-        attack_traps_wanted = self.multiworld.attack_traps[player].value
-        traps_wanted = ["Evolution Trap"] * evolution_traps_wanted + ["Attack Trap"] * attack_traps_wanted
-        self.multiworld.random.shuffle(traps_wanted)
-
-        for tech_name in base_tech_table:
-            if traps_wanted and tech_name in useless_technologies:
-                self.multiworld.itempool.append(self.create_item(traps_wanted.pop()))
-            elif skip_silo and tech_name == "rocket-silo":
-                pass
-            else:
-                progressive_item_name = tech_to_progressive_lookup.get(tech_name, tech_name)
-                want_progressive = want_progressives[progressive_item_name]
-                item_name = progressive_item_name if want_progressive else tech_name
-                tech_item = self.create_item(item_name)
-                if tech_name in self.static_nodes:
-                    self.multiworld.get_location(tech_name, player).place_locked_item(tech_item)
-                else:
-                    self.multiworld.itempool.append(tech_item)
-
-        map_basic_settings = self.multiworld.world_gen[player].value["basic"]
-        if map_basic_settings.get("seed", None) is None:  # allow seed 0
-            map_basic_settings["seed"] = self.multiworld.slot_seeds[player].randint(0, 2 ** 32 - 1)  # 32 bit uint
-
-        # used to be called "sending_visible"
-        if self.multiworld.tech_tree_information[player] == TechTreeInformation.option_full:
-            # mark all locations as pre-hinted
-            self.multiworld.start_location_hints[self.player].value.update(base_tech_table)
-=======
         self.locations = []
->>>>>>> 87f4a97f
 
     generate_output = generate_mod
 
     def generate_early(self) -> None:
-        self.world.max_tech_cost[self.player] = max(self.world.max_tech_cost[self.player],
-                                                    self.world.min_tech_cost[self.player])
-        self.tech_mix = self.world.tech_cost_mix[self.player]
-        self.skip_silo = self.world.silo[self.player].value == Silo.option_spawn
+        self.multiworld.max_tech_cost[self.player] = max(self.multiworld.max_tech_cost[self.player],
+                                                    self.multiworld.min_tech_cost[self.player])
+        self.tech_mix = self.multiworld.tech_cost_mix[self.player]
+        self.skip_silo = self.multiworld.silo[self.player].value == Silo.option_spawn
 
     def create_regions(self):
         player = self.player
-<<<<<<< HEAD
+        random = self.multiworld.random
         menu = Region("Menu", RegionType.Generic, "Menu", player, self.multiworld)
-=======
-        random = self.world.random
-        menu = Region("Menu", RegionType.Generic, "Menu", player, self.world)
->>>>>>> 87f4a97f
         crash = Entrance(player, "Crash Land", menu)
         menu.exits.append(crash)
         nauvis = Region("Nauvis", RegionType.Generic, "Nauvis", player, self.multiworld)
 
-<<<<<<< HEAD
-        skip_silo = self.multiworld.silo[self.player].value == Silo.option_spawn
-        for tech_name, tech_id in base_tech_table.items():
-            if skip_silo and tech_name == "rocket-silo":
-                continue
-            tech = Location(player, tech_name, tech_id, nauvis)
-            nauvis.locations.append(tech)
-            tech.game = "Factorio"
-        location = Location(player, "Rocket Launch", None, nauvis)
-=======
         location_count = len(base_tech_table) - len(useless_technologies) - self.skip_silo + \
-                         self.world.evolution_traps[player].value + self.world.attack_traps[player].value
+                         self.multiworld.evolution_traps[player].value + self.multiworld.attack_traps[player].value
 
         location_pool = []
 
-        for pack in sorted(self.world.max_science_pack[self.player].get_allowed_packs()):
+        for pack in sorted(self.multiworld.max_science_pack[self.player].get_allowed_packs()):
             location_pool.extend(location_pools[pack])
 
-        location_names = self.world.random.sample(location_pool, location_count)
+        location_names = self.multiworld.random.sample(location_pool, location_count)
         self.locations = [FactorioScienceLocation(player, loc_name, self.location_name_to_id[loc_name], nauvis)
                           for loc_name in location_names]
-        rand_values = sorted(random.randint(self.world.min_tech_cost[self.player],
-                                            self.world.max_tech_cost[self.player]) for _ in self.locations)
+        rand_values = sorted(random.randint(self.multiworld.min_tech_cost[self.player],
+                                            self.multiworld.max_tech_cost[self.player]) for _ in self.locations)
         for i, location in enumerate(sorted(self.locations, key=lambda loc: loc.rel_cost)):
             location.count = rand_values[i]
         del rand_values
         nauvis.locations.extend(self.locations)
         location = FactorioLocation(player, "Rocket Launch", None, nauvis)
->>>>>>> 87f4a97f
         nauvis.locations.append(location)
         event = FactorioItem("Victory", ItemClassification.progression, None, player)
-<<<<<<< HEAD
-        event.game = "Factorio"
-        self.multiworld.push_item(location, event, False)
-        location.event = location.locked = True
-        for ingredient in self.multiworld.max_science_pack[self.player].get_allowed_packs():
-            location = Location(player, f"Automate {ingredient}", None, nauvis)
-            location.game = "Factorio"
-            nauvis.locations.append(location)
-            event = FactorioItem(f"Automated {ingredient}", ItemClassification.progression, None, player)
-            self.multiworld.push_item(location, event, False)
-            location.event = location.locked = True
-=======
         location.place_locked_item(event)
 
-        for ingredient in sorted(self.world.max_science_pack[self.player].get_allowed_packs()):
+        for ingredient in sorted(self.multiworld.max_science_pack[self.player].get_allowed_packs()):
             location = FactorioLocation(player, f"Automate {ingredient}", None, nauvis)
             nauvis.locations.append(location)
             event = FactorioItem(f"Automated {ingredient}", ItemClassification.progression, None, player)
             location.place_locked_item(event)
 
->>>>>>> 87f4a97f
         crash.connect(nauvis)
         self.multiworld.regions += [menu, nauvis]
 
@@ -204,19 +139,6 @@
                     location.access_rule = lambda state, ingredient=ingredient: \
                         all(state.has(technology.name, player) for technology in required_technologies[ingredient])
 
-<<<<<<< HEAD
-            skip_silo = self.multiworld.silo[self.player].value == Silo.option_spawn
-            for tech_name, technology in self.custom_technologies.items():
-                if skip_silo and tech_name == "rocket-silo":
-                    continue
-                location = world.get_location(tech_name, player)
-                Rules.set_rule(location, technology.build_rule(player))
-                prequisites = shapes.get(tech_name)
-                if prequisites:
-                    locations = {world.get_location(requisite, player) for requisite in prequisites}
-                    Rules.add_rule(location, lambda state,
-                                                    locations=locations: all(state.can_reach(loc) for loc in locations))
-=======
             for location in self.locations:
                 Rules.set_rule(location, lambda state, ingredients=location.ingredients:
                     all(state.has(f"Automated {ingredient}", player) for ingredient in ingredients))
@@ -224,7 +146,6 @@
                 if prerequisites:
                     Rules.add_rule(location, lambda state, locations=
                         prerequisites: all(state.can_reach(loc) for loc in locations))
->>>>>>> 87f4a97f
 
             silo_recipe = None
             if self.multiworld.silo[self.player] == Silo.option_spawn:
@@ -244,12 +165,12 @@
 
     def generate_basic(self):
         player = self.player
-        want_progressives = collections.defaultdict(lambda: self.world.progressive[player].
-                                                    want_progressives(self.world.random))
-        self.world.itempool.extend(self.create_item("Evolution Trap") for _ in
-                                   range(self.world.evolution_traps[player].value))
-        self.world.itempool.extend(self.create_item("Attack Trap") for _ in
-                                   range(self.world.attack_traps[player].value))
+        want_progressives = collections.defaultdict(lambda: self.multiworld.progressive[player].
+                                                    want_progressives(self.multiworld.random))
+        self.multiworld.itempool.extend(self.create_item("Evolution Trap") for _ in
+                                   range(self.multiworld.evolution_traps[player].value))
+        self.multiworld.itempool.extend(self.create_item("Attack Trap") for _ in
+                                   range(self.multiworld.attack_traps[player].value))
 
         cost_sorted_locations = sorted(self.locations, key=lambda location: location.name)
         special_index = {"automation": 0,
@@ -268,19 +189,19 @@
                 tech_item = self.create_item(item_name)
                 index = special_index.get(tech_name, None)
                 if index is None:
-                    self.world.itempool.append(tech_item)
+                    self.multiworld.itempool.append(tech_item)
                 else:
                     loc = cost_sorted_locations[index]
                     loc.place_locked_item(tech_item)
                     loc.revealed = True
 
-        map_basic_settings = self.world.world_gen[player].value["basic"]
+        map_basic_settings = self.multiworld.world_gen[player].value["basic"]
         if map_basic_settings.get("seed", None) is None:  # allow seed 0
-            map_basic_settings["seed"] = self.world.slot_seeds[player].randint(0, 2 ** 32 - 1)  # 32 bit uint
-
-        if self.world.tech_tree_information[player] == TechTreeInformation.option_full:
+            map_basic_settings["seed"] = self.multiworld.slot_seeds[player].randint(0, 2 ** 32 - 1)  # 32 bit uint
+
+        if self.multiworld.tech_tree_information[player] == TechTreeInformation.option_full:
             # mark all locations as pre-hinted
-            self.world.start_location_hints[self.player].value.update(base_tech_table)
+            self.multiworld.start_location_hints[self.player].value.update(base_tech_table)
             for loc in self.locations:
                 loc.revealed = True
 
