from __future__ import annotations

import collections
import logging
import typing

import Utils
from BaseClasses import Region, Location, Item, Tutorial, ItemClassification
from worlds.AutoWorld import World, WebWorld
<<<<<<< HEAD
from worlds.LauncherComponents import Component, components, Type, launch
=======
from worlds.LauncherComponents import Component, components, Type, launch as launch_component
>>>>>>> 53ff5c97
from worlds.generic import Rules
from .Locations import location_pools, location_table
from .Mod import generate_mod
from .Options import (FactorioOptions, MaxSciencePack, Silo, Satellite, TechTreeInformation, Goal,
                      TechCostDistribution, option_groups)
from .Shapes import get_shapes
from .Technologies import base_tech_table, recipe_sources, base_technology_table, \
    all_product_sources, required_technologies, get_rocket_requirements, \
    progressive_technology_table, common_tech_table, tech_to_progressive_lookup, progressive_tech_table, \
    get_science_pack_pools, Recipe, recipes, technology_table, tech_table, factorio_base_id, useless_technologies, \
    fluids, stacking_items, valid_ingredients, progressive_rows
from .settings import FactorioSettings


<<<<<<< HEAD
def launch_client():
    from .Client import main
    launch(main, name="FactorioClient")

components.append(Component(display_name="Factorio Client", func=launch_client, component_type=Type.CLIENT))


class FactorioSettings(settings.Group):
    class Executable(settings.UserFilePath):
        is_exe = True

    class ServerSettings(settings.OptionalUserFilePath):
        """
        by default, no settings are loaded if this file does not exist. \
If this file does exist, then it will be used.
        server_settings: "factorio\\\\data\\\\server-settings.json"
        """

    class FilterItemSends(settings.Bool):
        """Whether to filter item send messages displayed in-game to only those that involve you."""

    class BridgeChatOut(settings.Bool):
        """Whether to send chat messages from players on the Factorio server to Archipelago."""

    executable: Executable = Executable("factorio/bin/x64/factorio")
    server_settings: typing.Optional[FactorioSettings.ServerSettings] = None
    filter_item_sends: typing.Union[FilterItemSends, bool] = False
    bridge_chat_out: typing.Union[BridgeChatOut, bool] = True
=======
def launch_client(*args: str):
    from .Client import launch
    launch_component(launch, name="Factorio Client", args=args)


components.append(Component("Factorio Client", func=launch_client, component_type=Type.CLIENT))
>>>>>>> 53ff5c97


class FactorioWeb(WebWorld):
    tutorials = [Tutorial(
        "Multiworld Setup Guide",
        "A guide to setting up the Archipelago Factorio software on your computer.",
        "English",
        "setup_en.md",
        "setup/en",
        ["Berserker, Farrak Kilhn"]
    )]
    option_groups = option_groups


class FactorioItem(Item):
    game = "Factorio"


all_items = tech_table.copy()
all_items["Attack Trap"] = factorio_base_id - 1
all_items["Evolution Trap"] = factorio_base_id - 2
all_items["Teleport Trap"] = factorio_base_id - 3
all_items["Grenade Trap"] = factorio_base_id - 4
all_items["Cluster Grenade Trap"] = factorio_base_id - 5
all_items["Artillery Trap"] = factorio_base_id - 6
all_items["Atomic Rocket Trap"] = factorio_base_id - 7
all_items["Atomic Cliff Remover Trap"] = factorio_base_id - 8
all_items["Inventory Spill Trap"] = factorio_base_id - 9


class Factorio(World):
    """
    Factorio is a game about automation. You play as an engineer who has crash landed on the planet
    Nauvis, an inhospitable world filled with dangerous creatures called biters. Build a factory,
    research new technologies, and become more efficient in your quest to build a rocket and return home.
    """
    game = "Factorio"
    special_nodes = {"automation", "logistics", "rocket-silo"}
    custom_recipes: typing.Dict[str, Recipe]
    location_pool: typing.List[FactorioScienceLocation]
    advancement_technologies: typing.Set[str]

    web = FactorioWeb()
    options_dataclass = FactorioOptions
    options: FactorioOptions

    item_name_to_id = all_items
    location_name_to_id = location_table
    item_name_groups = {
        "Progressive": set(progressive_tech_table.keys()),
    }
    required_client_version = (0, 6, 0)
    if Utils.version_tuple < required_client_version:
        raise Exception(f"Update Archipelago to use this world ({game}).")
    ordered_science_packs: typing.List[str] = MaxSciencePack.get_ordered_science_packs()
    tech_tree_layout_prerequisites: typing.Dict[FactorioScienceLocation, typing.Set[FactorioScienceLocation]]
    tech_mix: int = 0
    skip_silo: bool = False
    origin_region_name = "Nauvis"
    science_locations: typing.List[FactorioScienceLocation]
    removed_technologies: typing.Set[str]
    settings: typing.ClassVar[FactorioSettings]
    trap_names: tuple[str] = ("Evolution", "Attack", "Teleport", "Grenade", "Cluster Grenade", "Artillery",
                              "Atomic Rocket", "Atomic Cliff Remover", "Inventory Spill")
    want_progressives: dict[str, bool] = collections.defaultdict(lambda: False)

    def __init__(self, world, player: int):
        super(Factorio, self).__init__(world, player)
        self.removed_technologies = useless_technologies.copy()
        self.advancement_technologies = set()
        self.custom_recipes = {}
        self.science_locations = []
        self.tech_tree_layout_prerequisites = {}

    generate_output = generate_mod

    def generate_early(self) -> None:
        # if max < min, then swap max and min
        if self.options.max_tech_cost < self.options.min_tech_cost:
            self.options.min_tech_cost.value, self.options.max_tech_cost.value = \
                self.options.max_tech_cost.value, self.options.min_tech_cost.value
        self.tech_mix = self.options.tech_cost_mix.value
        self.skip_silo = self.options.silo.value == Silo.option_spawn
        self.want_progressives = collections.defaultdict(
            lambda: self.options.progressive.want_progressives(self.random))

    def create_regions(self):
        player = self.player
        random = self.random
        nauvis = Region("Nauvis", player, self.multiworld)

        location_count = len(base_tech_table) - len(useless_technologies) - self.skip_silo

        for name in self.trap_names:
            name = name.replace(" ", "_").lower()+"_traps"
            location_count += getattr(self.options, name)

        location_pool = []

        for pack in sorted(self.options.max_science_pack.get_allowed_packs()):
            location_pool.extend(location_pools[pack])
        try:
            location_names = random.sample(location_pool, location_count)
        except ValueError as e:
            # should be "ValueError: Sample larger than population or is negative"
            raise Exception("Too many traps for too few locations. Either decrease the trap count, "
                            f"or increase the location count (higher max science pack). (Player {self.player})") from e

        self.science_locations = [FactorioScienceLocation(player, loc_name, self.location_name_to_id[loc_name], nauvis)
                                  for loc_name in location_names]
        distribution: TechCostDistribution = self.options.tech_cost_distribution
        min_cost = self.options.min_tech_cost.value
        max_cost = self.options.max_tech_cost.value
        if distribution == distribution.option_even:
            rand_values = (random.randint(min_cost, max_cost) for _ in self.science_locations)
        else:
            mode = {distribution.option_low: min_cost,
                    distribution.option_middle: (min_cost+max_cost)//2,
                    distribution.option_high: max_cost}[distribution.value]
            rand_values = (random.triangular(min_cost, max_cost, mode) for _ in self.science_locations)
        rand_values = sorted(rand_values)
        if self.options.ramping_tech_costs:
            def sorter(loc: FactorioScienceLocation):
                return loc.complexity, loc.rel_cost
        else:
            def sorter(loc: FactorioScienceLocation):
                return loc.rel_cost
        for i, location in enumerate(sorted(self.science_locations, key=sorter)):
            location.count = rand_values[i]
        del rand_values
        nauvis.locations.extend(self.science_locations)
        location = FactorioLocation(player, "Rocket Launch", None, nauvis)
        nauvis.locations.append(location)
        event = FactorioItem("Victory", ItemClassification.progression, None, player)
        location.place_locked_item(event)

        for ingredient in sorted(self.options.max_science_pack.get_allowed_packs()):
            location = FactorioLocation(player, f"Automate {ingredient}", None, nauvis)
            nauvis.locations.append(location)
            event = FactorioItem(f"Automated {ingredient}", ItemClassification.progression, None, player)
            location.place_locked_item(event)

        self.multiworld.regions.append(nauvis)

    def create_items(self) -> None:
        self.custom_technologies = self.set_custom_technologies()
        self.set_custom_recipes()

        for trap_name in self.trap_names:
            self.multiworld.itempool.extend(self.create_item(f"{trap_name} Trap") for _ in
                                            range(getattr(self.options,
                                                          f"{trap_name.lower().replace(' ', '_')}_traps")))

        cost_sorted_locations = sorted(self.science_locations, key=lambda location: location.name)
        special_index = {"automation": 0,
                         "logistics": 1,
                         "rocket-silo": -1}
        loc: FactorioScienceLocation
        if self.options.tech_tree_information == TechTreeInformation.option_full:
            # mark all locations as pre-hinted
            for loc in self.science_locations:
                loc.revealed = True
        if self.skip_silo:
            self.removed_technologies |= {"rocket-silo"}
        for tech_name in base_tech_table:
            if tech_name not in self.removed_technologies:
                progressive_item_name = tech_to_progressive_lookup.get(tech_name, tech_name)
                want_progressive = self.want_progressives[progressive_item_name]
                item_name = progressive_item_name if want_progressive else tech_name
                tech_item = self.create_item(item_name)
                index = special_index.get(tech_name, None)
                if index is None:
                    self.multiworld.itempool.append(tech_item)
                else:
                    loc = cost_sorted_locations[index]
                    if index >= 0:
                        # beginning techs - limit cost to 10
                        # as automation is not achievable yet and hand-crafting for hours is not fun gameplay
                        loc.count = min(loc.count, 10)
                    loc.place_locked_item(tech_item)
                    loc.revealed = True

    def get_filler_item_name(self) -> str:
        tech_name: str = self.random.choice(tuple(tech_table))
        progressive_item_name: str = tech_to_progressive_lookup.get(tech_name, tech_name)
        want_progressive: bool = self.want_progressives[progressive_item_name]
        return progressive_item_name if want_progressive else tech_name

    def set_rules(self):
        player = self.player
        shapes = get_shapes(self)

        for ingredient in self.options.max_science_pack.get_allowed_packs():
            location = self.get_location(f"Automate {ingredient}")

            if self.options.recipe_ingredients:
                custom_recipe = self.custom_recipes[ingredient]

                location.access_rule = lambda state, ingredient=ingredient, custom_recipe=custom_recipe: \
                    (not technology_table[ingredient].unlocks or state.has(ingredient, player)) and \
                    all(state.has(technology.name, player) for sub_ingredient in custom_recipe.ingredients
                        for technology in required_technologies[sub_ingredient]) and \
                    all(state.has(technology.name, player) for technology in required_technologies[custom_recipe.crafting_machine])

            else:
                location.access_rule = lambda state, ingredient=ingredient: \
                    all(state.has(technology.name, player) for technology in required_technologies[ingredient])

        for location in self.science_locations:
            Rules.set_rule(location, lambda state, ingredients=frozenset(location.ingredients):
                all(state.has(f"Automated {ingredient}", player) for ingredient in ingredients))
            prerequisites = shapes.get(location)
            if prerequisites:
                Rules.add_rule(location, lambda state, locations=frozenset(prerequisites):
                    all(state.can_reach(loc) for loc in locations))

        silo_recipe = None
        cargo_pad_recipe = None
        if self.options.silo == Silo.option_spawn:
            silo_recipe = self.get_recipe("rocket-silo")
            cargo_pad_recipe = self.get_recipe("cargo-landing-pad")
        part_recipe = self.custom_recipes["rocket-part"]
        satellite_recipe = None
        if self.options.goal == Goal.option_satellite:
            satellite_recipe = self.get_recipe("satellite")
        victory_tech_names = get_rocket_requirements(silo_recipe, part_recipe, satellite_recipe, cargo_pad_recipe)
        if self.options.silo == Silo.option_spawn:
            victory_tech_names -= {"rocket-silo"}
        else:
            victory_tech_names |= {"rocket-silo"}
        self.get_location("Rocket Launch").access_rule = lambda state: all(state.has(technology, player)
                                                                           for technology in
                                                                           victory_tech_names)
        self.multiworld.completion_condition[player] = lambda state: state.has('Victory', player)

    def get_recipe(self, name: str) -> Recipe:
        return self.custom_recipes[name] if name in self.custom_recipes \
            else next(iter(all_product_sources.get(name)))

    def generate_basic(self):
        map_basic_settings = self.options.world_gen.value["basic"]
        if map_basic_settings.get("seed", None) is None:  # allow seed 0
            # 32 bit uint
            map_basic_settings["seed"] = self.random.randint(0, 2 ** 32 - 1)

        start_location_hints: typing.Set[str] = self.options.start_location_hints.value

        for loc in self.science_locations:
            # show start_location_hints ingame
            if loc.name in start_location_hints:
                loc.revealed = True
            # make spoiler match mod info
            elif loc.revealed:
                start_location_hints.add(loc.name)

    def collect_item(self, state, item, remove=False):
        if item.advancement and item.name in progressive_technology_table:
            prog_table = progressive_technology_table[item.name].progressive
            if remove:
                for item_name in reversed(prog_table):
                    if state.has(item_name, item.player):
                        return item_name
            else:
                for item_name in prog_table:
                    if not state.has(item_name, item.player):
                        return item_name

        return super(Factorio, self).collect_item(state, item, remove)

    @classmethod
    def stage_write_spoiler(cls, world, spoiler_handle):
        factorio_players = world.get_game_players(cls.game)
        spoiler_handle.write('\n\nFactorio Recipes:\n')
        for player in factorio_players:
            name = world.get_player_name(player)
            for recipe in world.worlds[player].custom_recipes.values():
                spoiler_handle.write(f"\n{recipe.name} ({name}): {recipe.ingredients} -> {recipe.products}")

    @staticmethod
    def get_category(category: str, liquids: int) -> str:
        categories = {1: "crafting-with-fluid",
                      2: "chemistry"}
        return categories.get(liquids, category)

    def make_quick_recipe(self, original: Recipe, pool: list, allow_liquids: int = 2,
                          ingredients_offset: int = 0) -> Recipe:
        count: int = len(original.ingredients) + ingredients_offset
        assert len(pool) >= count, f"Can't pick {count} many items from pool {pool}."
        new_ingredients = {}
        liquids_used = 0
        for _ in range(count):
            new_ingredient = pool.pop()
            if new_ingredient in fluids:
                while liquids_used == allow_liquids and new_ingredient in fluids:
                    # liquids already at max for current recipe.
                    # Return the liquid to the pool and get a new ingredient.
                    pool.append(new_ingredient)
                    new_ingredient = pool.pop(0)
                liquids_used += 1 if new_ingredient in fluids else 0
            new_ingredients[new_ingredient] = 1
        return Recipe(original.name, self.get_category(original.category, liquids_used), new_ingredients,
                      original.products, original.energy)

    def make_balanced_recipe(self, original: Recipe, pool: typing.Set[str], factor: float = 1,
                             allow_liquids: int = 2, ingredients_offset: int = 0) -> Recipe:
        """Generate a recipe from pool with time and cost similar to original * factor"""
        new_ingredients = {}
        # have to first sort for determinism, while filtering out non-stacking items
        pool: typing.List[str] = sorted(pool & valid_ingredients)
        # then sort with random data to shuffle
        self.random.shuffle(pool)
        target_raw = int(sum((count for ingredient, count in original.base_cost.items())) * factor)
        target_energy = original.total_energy * factor
        target_num_ingredients = len(original.ingredients) + ingredients_offset
        remaining_raw = target_raw
        remaining_energy = target_energy
        remaining_num_ingredients = target_num_ingredients
        fallback_pool = []
        liquids_used = 0

        # fill all but one slot with random ingredients, last with a good match
        while remaining_num_ingredients > 0 and pool:
            ingredient = pool.pop()
            if liquids_used == allow_liquids and ingredient in fluids:
                continue  # can't use this ingredient as we already have maximum liquid in our recipe.
            ingredient_raw = 0
            if ingredient in all_product_sources:
                ingredient_recipe = min(all_product_sources[ingredient], key=lambda recipe: recipe.rel_cost)
                ingredient_raw = sum((count for ingredient, count in ingredient_recipe.base_cost.items()))
                ingredient_energy = ingredient_recipe.total_energy
            else:
                # assume simple ore TODO: remove if tree when mining data is harvested from Factorio
                ingredient_energy = 2
            if not ingredient_raw:
                ingredient_raw = 1
            if remaining_num_ingredients == 1:
                max_raw = 1.1 * remaining_raw
                min_raw = 0.9 * remaining_raw
                max_energy = 1.1 * remaining_energy
                min_energy = 0.9 * remaining_energy
            else:
                max_raw = remaining_raw * 0.75
                min_raw = (remaining_raw - max_raw) / remaining_num_ingredients
                max_energy = remaining_energy * 0.75
                min_energy = (remaining_energy - max_energy) / remaining_num_ingredients
            min_num_raw = min_raw / ingredient_raw
            max_num_raw = max_raw / ingredient_raw
            min_num_energy = min_energy / ingredient_energy
            max_num_energy = max_energy / ingredient_energy
            min_num = int(max(1, min_num_raw, min_num_energy))
            max_num = int(min(1000, max_num_raw, max_num_energy))
            if min_num > max_num:
                fallback_pool.append(ingredient)
                continue  # can't use that ingredient
            num = self.random.randint(min_num, max_num)
            new_ingredients[ingredient] = num
            remaining_raw -= num * ingredient_raw
            remaining_energy -= num * ingredient_energy
            remaining_num_ingredients -= 1
            if ingredient in fluids:
                liquids_used += 1

        # fill failed slots with whatever we got
        pool = fallback_pool
        while remaining_num_ingredients > 0 and pool:
            ingredient = pool.pop()
            if liquids_used == allow_liquids and ingredient in fluids:
                continue  # can't use this ingredient as we already have maximum liquid in our recipe.

            ingredient_recipe = recipes.get(ingredient, None)
            if not ingredient_recipe and ingredient.endswith("-barrel"):
                ingredient_recipe = recipes.get(f"fill-{ingredient}", None)
            if not ingredient_recipe:
                logging.warning(f"missing recipe for {ingredient}")
                continue
            ingredient_raw = sum((count for ingredient, count in ingredient_recipe.base_cost.items()))
            ingredient_energy = ingredient_recipe.total_energy
            num_raw = remaining_raw / ingredient_raw / remaining_num_ingredients
            num_energy = remaining_energy / ingredient_energy / remaining_num_ingredients
            num = int(min(num_raw, num_energy))
            if num < 1:
                continue

            new_ingredients[ingredient] = num
            remaining_raw -= num * ingredient_raw
            remaining_energy -= num * ingredient_energy
            remaining_num_ingredients -= 1
            if ingredient in fluids:
                liquids_used += 1

        if remaining_num_ingredients > 1:
            logging.warning("could not randomize recipe")

        return Recipe(original.name, self.get_category(original.category, liquids_used), new_ingredients,
                      original.products, original.energy)

    def set_custom_technologies(self):
        custom_technologies = {}
        allowed_packs = self.options.max_science_pack.get_allowed_packs()
        for technology_name, technology in base_technology_table.items():
            custom_technologies[technology_name] = technology.get_custom(self, allowed_packs, self.player)
        return custom_technologies

    def set_custom_recipes(self):
        ingredients_offset = self.options.recipe_ingredients_offset
        original_rocket_part = recipes["rocket-part"]
        science_pack_pools = get_science_pack_pools()
        valid_pool = sorted(science_pack_pools[self.options.max_science_pack.get_max_pack()]
                            & valid_ingredients)
        self.random.shuffle(valid_pool)
        self.custom_recipes = {"rocket-part": Recipe("rocket-part", original_rocket_part.category,
                                                     {valid_pool[x]: 10 for x in range(3 + ingredients_offset)},
                                                     original_rocket_part.products,
                                                     original_rocket_part.energy)}

        if self.options.recipe_ingredients:
            valid_pool = []
            for pack in self.options.max_science_pack.get_ordered_science_packs():
                valid_pool += sorted(science_pack_pools[pack])
                self.random.shuffle(valid_pool)
                if pack in recipes:  # skips over space science pack
                    new_recipe = self.make_quick_recipe(recipes[pack], valid_pool, ingredients_offset=
                                                        ingredients_offset.value)
                    self.custom_recipes[pack] = new_recipe

        if self.options.silo.value == Silo.option_randomize_recipe \
                or self.options.satellite.value == Satellite.option_randomize_recipe:
            valid_pool = set()
            for pack in sorted(self.options.max_science_pack.get_allowed_packs()):
                valid_pool |= science_pack_pools[pack]

            if self.options.silo.value == Silo.option_randomize_recipe:
                new_recipe = self.make_balanced_recipe(
                    recipes["rocket-silo"], valid_pool,
                    factor=(self.options.max_science_pack.value + 1) / 7,
                    ingredients_offset=ingredients_offset.value)
                self.custom_recipes["rocket-silo"] = new_recipe

            if self.options.satellite.value == Satellite.option_randomize_recipe:
                new_recipe = self.make_balanced_recipe(
                    recipes["satellite"], valid_pool,
                    factor=(self.options.max_science_pack.value + 1) / 7,
                    ingredients_offset=ingredients_offset.value)
                self.custom_recipes["satellite"] = new_recipe
        bridge = "ap-energy-bridge"
        new_recipe = self.make_quick_recipe(
            Recipe(bridge, "crafting", {"replace_1": 1, "replace_2": 1, "replace_3": 1,
                                        "replace_4": 1, "replace_5": 1, "replace_6": 1},
                   {bridge: 1}, 10),
            sorted(science_pack_pools[self.options.max_science_pack.get_ordered_science_packs()[0]]),
            ingredients_offset=ingredients_offset.value)
        for ingredient_name in new_recipe.ingredients:
            new_recipe.ingredients[ingredient_name] = self.random.randint(50, 500)
        self.custom_recipes[bridge] = new_recipe

        needed_recipes = self.options.max_science_pack.get_allowed_packs() | {"rocket-part"}
        if self.options.silo != Silo.option_spawn:
            needed_recipes |= {"rocket-silo", "cargo-landing-pad"}
        if self.options.goal.value == Goal.option_satellite:
            needed_recipes |= {"satellite"}

        for recipe in needed_recipes:
            recipe = self.custom_recipes.get(recipe, recipes[recipe])
            self.advancement_technologies |= {tech.name for tech in recipe.recursive_unlocking_technologies}

        # handle marking progressive techs as advancement
        prog_add = set()
        for tech in self.advancement_technologies:
            if tech in tech_to_progressive_lookup:
                prog_add.add(tech_to_progressive_lookup[tech])
        self.advancement_technologies |= prog_add

    def create_item(self, name: str) -> FactorioItem:
        if name in tech_table:  # is a Technology
            if name in self.advancement_technologies:
                classification = ItemClassification.progression
            else:
                classification = ItemClassification.filler
            return FactorioItem(name,
                                classification,
                                tech_table[name], self.player)

        item = FactorioItem(name,
                            ItemClassification.trap if name.endswith("Trap") else ItemClassification.filler,
                            all_items[name], self.player)
        return item


class FactorioLocation(Location):
    game: str = Factorio.game


class FactorioScienceLocation(FactorioLocation):
    complexity: int
    revealed: bool = False

    # Factorio technology properties:
    ingredients: typing.Dict[str, int]
    count: int = 0

    def __init__(self, player: int, name: str, address: int, parent: Region):
        super(FactorioScienceLocation, self).__init__(player, name, address, parent)
        # "AP-{Complexity}-{Cost}"
        self.complexity = int(self.name[3]) - 1
        self.rel_cost = int(self.name[5:])

        self.ingredients = {Factorio.ordered_science_packs[self.complexity]: 1}
        for complexity in range(self.complexity):
            if (parent.multiworld.worlds[self.player].options.tech_cost_mix >
                    parent.multiworld.worlds[self.player].random.randint(0, 99)):
                self.ingredients[Factorio.ordered_science_packs[complexity]] = 1

    @property
    def factorio_ingredients(self) -> typing.List[typing.Tuple[str, int]]:
        return [(name, count) for name, count in self.ingredients.items()]<|MERGE_RESOLUTION|>--- conflicted
+++ resolved
@@ -7,11 +7,7 @@
 import Utils
 from BaseClasses import Region, Location, Item, Tutorial, ItemClassification
 from worlds.AutoWorld import World, WebWorld
-<<<<<<< HEAD
-from worlds.LauncherComponents import Component, components, Type, launch
-=======
 from worlds.LauncherComponents import Component, components, Type, launch as launch_component
->>>>>>> 53ff5c97
 from worlds.generic import Rules
 from .Locations import location_pools, location_table
 from .Mod import generate_mod
@@ -26,43 +22,12 @@
 from .settings import FactorioSettings
 
 
-<<<<<<< HEAD
-def launch_client():
-    from .Client import main
-    launch(main, name="FactorioClient")
-
-components.append(Component(display_name="Factorio Client", func=launch_client, component_type=Type.CLIENT))
-
-
-class FactorioSettings(settings.Group):
-    class Executable(settings.UserFilePath):
-        is_exe = True
-
-    class ServerSettings(settings.OptionalUserFilePath):
-        """
-        by default, no settings are loaded if this file does not exist. \
-If this file does exist, then it will be used.
-        server_settings: "factorio\\\\data\\\\server-settings.json"
-        """
-
-    class FilterItemSends(settings.Bool):
-        """Whether to filter item send messages displayed in-game to only those that involve you."""
-
-    class BridgeChatOut(settings.Bool):
-        """Whether to send chat messages from players on the Factorio server to Archipelago."""
-
-    executable: Executable = Executable("factorio/bin/x64/factorio")
-    server_settings: typing.Optional[FactorioSettings.ServerSettings] = None
-    filter_item_sends: typing.Union[FilterItemSends, bool] = False
-    bridge_chat_out: typing.Union[BridgeChatOut, bool] = True
-=======
 def launch_client(*args: str):
     from .Client import launch
     launch_component(launch, name="Factorio Client", args=args)
 
 
 components.append(Component("Factorio Client", func=launch_client, component_type=Type.CLIENT))
->>>>>>> 53ff5c97
 
 
 class FactorioWeb(WebWorld):
