# Factorio Randomizer Setup Guide

## Required Software

##### Players

- Factorio: [Factorio Official Website](https://factorio.com)
    - Needed by Players and Hosts

##### Server Hosts

- Factorio: [Factorio Official Website](https://factorio.com)
    - Needed by Players and Hosts
- Archipelago: [Archipelago Releases Page](https://github.com/ArchipelagoMW/Archipelago/releases)
    - Needed by Hosts

## Create a Config (.yaml) File

### What is a config file and why do I need one?

Your config file contains a set of configuration options which provide the generator with information about how it
should generate your game. Each player of a multiworld will provide their own config file. This setup allows each player
to enjoy an experience customized for their taste, and different players in the same multiworld can all have different
options.

### Where do I get a config file?

The Player Settings page on the website allows you to configure your personal settings and export a config file from
them. Factorio player settings page: [Factorio Settings Page](/games/Factorio/player-settings)

### Verifying your config file

If you would like to validate your config file to make sure it works, you may do so on the YAML Validator page. YAML
Validator page: [Yaml Validation Page](/mysterycheck)

## Connecting to Someone Else's Factorio Game

Connecting to someone else's game is the simplest way to play Factorio with Archipelago. It allows multiple people to
play in a single world, all contributing to the completion of the seed.

1. Acquire the Archipelago mod for this seed. It should be named `AP_*.zip`, where `*` is the seed number.
2. Copy the mod file into your Factorio `mods` folder, which by default is located at:  
   `C:\Users\<YourUserName>\AppData\Roaming\Factorio\mods`
3. Get the server address from the person hosting the game you are joining.
4. Launch Factorio
5. Click on "Multiplayer" in the main menu
6. Click on "Connect to address"
7. Enter the address into this box
8. Click "Connect"

## Prepare to Host Your Own Factorio Game

### Defining Some Terms

In Archipelago, multiple Factorio worlds may be played simultaneously. Each of these worlds must be hosted by a Factorio
server, which is connected to the Archipelago Server via middleware.

This guide uses the following terms to refer to the software:

- **Factorio Client** - The Factorio instance which will be used to play the game.
- **Factorio Server** - The Factorio instance which will be used to host the Factorio world. Any number of Factorio
  Clients may connect to this server.
- **Archipelago Client** - The middleware software used to connect the Factorio Server to the Archipelago Server.
- **Archipelago Server** - The central Archipelago server, which connects all games to each other.

### What a Playable State Looks Like

- An Archipelago Server
- The generated Factorio Mod, created as a result of running `ArchipelagoGenerate.exe`
- One running instance of `ArchipelagoFactorioClient.exe` (the Archipelago Client) per Factorio world
- A running modded Factorio Server, which should have been started by the Archipelago Client automatically
- A running modded Factorio Client

### Dedicated Server Setup

To play Factorio with Archipelago, a dedicated server setup is required. This dedicated Factorio Server must be
installed separately from your main Factorio Client installation. The recommended way to install two instances of
Factorio on your computer is to download the Factorio installer file directly from
factorio.com: [Factorio Official Website Download Page](https://factorio.com/download).

#### If you purchased Factorio on Steam, GOG, etc.

You can register your copy of Factorio on factorio.com: [Factorio Official Website](https://factorio.com/). You will be
required to create an account, if you have not done so already. As part of that process, you will be able to enter your
Factorio product code. This will allow you to download the game directly from their website.

#### Download the Standalone Version

It is recommended to download the standalone version of Factorio for use as a dedicated server. Doing so prevents any
potential conflicts with your currently-installed version of Factorio. Download the file by clicking on the button
appropriate to your operating system, and extract the folder to a convenient location. The best place to do this for 
Archipelago is to place the extracted game folder into the `Archipelago` directory and rename it to just be "Factorio".


![Factorio Download Options](/static/generated/docs/Factorio/factorio-download.png)

Next, you should launch your Factorio Server by running `factorio.exe`, which is located at: `bin/x64/factorio.exe`. You
will be asked to log in to your Factorio account using the same credentials you used on Factorio's website. After you
have logged in, you may close the game.

#### Configure your Archipelago Installation

If you did not place the Factorio standalone in your Archipelago installation, you must modify your `host.yaml` file 
inside your Archipelago installation directory so that it points to your standalone Factorio executable. Here is an 
example of the appropriate setup, note the double `\\` are required:

```yaml
factorio_options:
  executable: C:\\path\\to\\factorio\\bin\\x64\\factorio"
```

This allows you to host your own Factorio game.

## Hosting Your Own Factorio Game

1. Obtain the Factorio mod for this Archipelago seed. It should be named `AP_*.zip`, where `*` is the seed number.
2. Install the mod into your Factorio Server by copying the zip file into the `mods` folder.
3. Install the mod into your Factorio Client by copying the zip file into the `mods` folder, which is likely located
   at `C:\Users\YourName\AppData\Roaming\Factorio\mods`.
4. Obtain the Archipelago Server address from the website's host room, or from the server host.
5. Run your Archipelago Client, which is named `ArchipelagoFactorioClient.exe`. This was installed along with
   Archipelago if you chose to include it during the installation process.
6. Enter `/connect [server-address]` into the input box at the bottom of the Archipelago Client and press "Enter"

![Factorio Client for Archipelago Connection Command](/static/generated/docs/Factorio/connect-to-ap-server.png)

7. Launch your Factorio Client
8. Click on "Multiplayer" in the main menu
9. Click on "Connect to address"
10. Enter `localhost` into the server address box
11. Click "Connect"

For additional client features, issue the `/help` command in the Archipelago Client. Once connected to the AP server,
you can also issue the `!help` command to learn about additional commands like `!hint`.
For more information about the commands you can use, see the [Commands Guide](/tutorial/Archipelago/commands/en) and
[Other Settings](#other-settings).

## Allowing Other People to Join Your Game

1. Ensure your Archipelago Client is running.
2. Ensure port `34197` is forwarded to the computer running the Archipelago Client.
3. Obtain your IP address by visiting whatismyip.com: [WhatIsMyIP Website](https://whatismyip.com/).
4. Provide your IP address to anyone you want to join your game, and have them follow the steps for
   "Connecting to Someone Else's Factorio Game" above.

## Other Settings

<<<<<<< HEAD
- By default, in-game chat is bridged to Archipelago. If you prefer to be able to speak privately, you can disable this
  feature by doing one of the following:
  - Type `/toggle-ap-chat` in-game
  - Type `/toggle_chat` in the Archipelago Client
  - In your `host.yaml` set
    ```
    factorio_options:
      bridge_chat_out: false
    ```
  Note that this will also disable `!` commands from within the game, and that it will not affect incoming chat.
=======
- By default, all item sends are displayed in-game. In larger async seeds this may become overly spammy.
  To hide all item sends that are not to or from your factory, do one of the following:
  - Type `/toggle-ap-send-filter` in-game
  - Type `/toggle_send_filter` in the Archipelago Client
  - In your `host.yaml` set
    ```
    factorio_options:
      filter_item_sends: true
    ```
>>>>>>> 924f484b

## Troubleshooting

In case any problems should occur, the Archipelago Client will create a file `FactorioClient.txt` in the `/logs`. The
contents of this file may help you troubleshoot an issue on your own and is vital for requesting help from other people
in Archipelago.

## Additional Resources

- Alternate Tutorial by
  Umenen: [Factorio (Steam) Archipelago Setup Guide for Windows](https://docs.google.com/document/d/1yZPAaXB-QcetD8FJsmsFrenAHO5V6Y2ctMAyIoT9jS4)
- Factorio Speedrun Guide: [Factorio Speedrun Guide by Nefrums](https://www.youtube.com/watch?v=ExLrmK1c7tA)
- Factorio Wiki: [Factorio Official Wiki](https://wiki.factorio.com/)<|MERGE_RESOLUTION|>--- conflicted
+++ resolved
@@ -145,7 +145,15 @@
 
 ## Other Settings
 
-<<<<<<< HEAD
+- By default, all item sends are displayed in-game. In larger async seeds this may become overly spammy.
+  To hide all item sends that are not to or from your factory, do one of the following:
+  - Type `/toggle-ap-send-filter` in-game
+  - Type `/toggle_send_filter` in the Archipelago Client
+  - In your `host.yaml` set
+    ```
+    factorio_options:
+      filter_item_sends: true
+    ```
 - By default, in-game chat is bridged to Archipelago. If you prefer to be able to speak privately, you can disable this
   feature by doing one of the following:
   - Type `/toggle-ap-chat` in-game
@@ -156,17 +164,6 @@
       bridge_chat_out: false
     ```
   Note that this will also disable `!` commands from within the game, and that it will not affect incoming chat.
-=======
-- By default, all item sends are displayed in-game. In larger async seeds this may become overly spammy.
-  To hide all item sends that are not to or from your factory, do one of the following:
-  - Type `/toggle-ap-send-filter` in-game
-  - Type `/toggle_send_filter` in the Archipelago Client
-  - In your `host.yaml` set
-    ```
-    factorio_options:
-      filter_item_sends: true
-    ```
->>>>>>> 924f484b
 
 ## Troubleshooting
 
