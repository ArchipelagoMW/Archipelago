from BaseClasses import Item, ItemClassification
import typing


class ItemData(typing.NamedTuple):
    code: typing.Optional[int]
    type: typing.Optional[str]
    number: typing.Optional[int]
    classification: ItemClassification = ItemClassification.filler
    quantity: int = 1


class StarcraftWoLItem(Item):
    game: str = "Starcraft 2 Wings of Liberty"


def get_full_item_list():
    return item_table


SC2WOL_ITEM_ID_OFFSET = 1000

item_table = {
    "Marine": ItemData(0 + SC2WOL_ITEM_ID_OFFSET, "Unit", 0, classification=ItemClassification.progression),
    "Medic": ItemData(1 + SC2WOL_ITEM_ID_OFFSET, "Unit", 1, classification=ItemClassification.progression),
    "Firebat": ItemData(2 + SC2WOL_ITEM_ID_OFFSET, "Unit", 2, classification=ItemClassification.progression),
    "Marauder": ItemData(3 + SC2WOL_ITEM_ID_OFFSET, "Unit", 3, classification=ItemClassification.progression),
    "Reaper": ItemData(4 + SC2WOL_ITEM_ID_OFFSET, "Unit", 4, classification=ItemClassification.progression),
    "Hellion": ItemData(5 + SC2WOL_ITEM_ID_OFFSET, "Unit", 5, classification=ItemClassification.progression),
    "Vulture": ItemData(6 + SC2WOL_ITEM_ID_OFFSET, "Unit", 6, classification=ItemClassification.progression),
    "Goliath": ItemData(7 + SC2WOL_ITEM_ID_OFFSET, "Unit", 7, classification=ItemClassification.progression),
    "Diamondback": ItemData(8 + SC2WOL_ITEM_ID_OFFSET, "Unit", 8, classification=ItemClassification.progression),
    "Siege Tank": ItemData(9 + SC2WOL_ITEM_ID_OFFSET, "Unit", 9, classification=ItemClassification.progression),
    "Medivac": ItemData(10 + SC2WOL_ITEM_ID_OFFSET, "Unit", 10, classification=ItemClassification.progression),
    "Wraith": ItemData(11 + SC2WOL_ITEM_ID_OFFSET, "Unit", 11, classification=ItemClassification.progression),
    "Viking": ItemData(12 + SC2WOL_ITEM_ID_OFFSET, "Unit", 12, classification=ItemClassification.progression),
    "Banshee": ItemData(13 + SC2WOL_ITEM_ID_OFFSET, "Unit", 13, classification=ItemClassification.progression),
    "Battlecruiser": ItemData(14 + SC2WOL_ITEM_ID_OFFSET, "Unit", 14, classification=ItemClassification.progression),
    "Ghost": ItemData(15 + SC2WOL_ITEM_ID_OFFSET, "Unit", 15, classification=ItemClassification.progression),
    "Spectre": ItemData(16 + SC2WOL_ITEM_ID_OFFSET, "Unit", 16, classification=ItemClassification.progression),
    "Thor": ItemData(17 + SC2WOL_ITEM_ID_OFFSET, "Unit", 17, classification=ItemClassification.progression),

    "Progressive Infantry Weapon": ItemData(100 + SC2WOL_ITEM_ID_OFFSET, "Upgrade", 0, quantity=3),
    "Progressive Infantry Armor": ItemData(102 + SC2WOL_ITEM_ID_OFFSET, "Upgrade", 2, quantity=3),
    "Progressive Vehicle Weapon": ItemData(103 + SC2WOL_ITEM_ID_OFFSET, "Upgrade", 4, quantity=3),
    "Progressive Vehicle Armor": ItemData(104 + SC2WOL_ITEM_ID_OFFSET, "Upgrade", 6, quantity=3),
    "Progressive Ship Weapon": ItemData(105 + SC2WOL_ITEM_ID_OFFSET, "Upgrade", 8, quantity=3),
    "Progressive Ship Armor": ItemData(106 + SC2WOL_ITEM_ID_OFFSET, "Upgrade", 10, quantity=3),

    "Projectile Accelerator (Bunker)": ItemData(200 + SC2WOL_ITEM_ID_OFFSET, "Armory 1", 0),
    "Neosteel Bunker (Bunker)": ItemData(201 + SC2WOL_ITEM_ID_OFFSET, "Armory 1", 1),
    "Titanium Housing (Missile Turret)": ItemData(202 + SC2WOL_ITEM_ID_OFFSET, "Armory 1", 2),
    "Hellstorm Batteries (Missile Turret)": ItemData(203 + SC2WOL_ITEM_ID_OFFSET, "Armory 1", 3),
    "Advanced Construction (SCV)": ItemData(204 + SC2WOL_ITEM_ID_OFFSET, "Armory 1", 4),
    "Dual-Fusion Welders (SCV)": ItemData(205 + SC2WOL_ITEM_ID_OFFSET, "Armory 1", 5),
    "Fire-Suppression System (Building)": ItemData(206 + SC2WOL_ITEM_ID_OFFSET, "Armory 1", 6),
    "Orbital Command (Building)": ItemData(207 + SC2WOL_ITEM_ID_OFFSET, "Armory 1", 7),
    "Stimpack (Marine)": ItemData(208 + SC2WOL_ITEM_ID_OFFSET, "Armory 1", 8),
    "Combat Shield (Marine)": ItemData(209 + SC2WOL_ITEM_ID_OFFSET, "Armory 1", 9),
    "Advanced Medic Facilities (Medic)": ItemData(210 + SC2WOL_ITEM_ID_OFFSET, "Armory 1", 10),
    "Stabilizer Medpacks (Medic)": ItemData(211 + SC2WOL_ITEM_ID_OFFSET, "Armory 1", 11),
    "Incinerator Gauntlets (Firebat)": ItemData(212 + SC2WOL_ITEM_ID_OFFSET, "Armory 1", 12, classification=ItemClassification.never_exclude),
    "Juggernaut Plating (Firebat)": ItemData(213 + SC2WOL_ITEM_ID_OFFSET, "Armory 1", 13),
    "Concussive Shells (Marauder)": ItemData(214 + SC2WOL_ITEM_ID_OFFSET, "Armory 1", 14),
    "Kinetic Foam (Marauder)": ItemData(215 + SC2WOL_ITEM_ID_OFFSET, "Armory 1", 15),
    "U-238 Rounds (Reaper)": ItemData(216 + SC2WOL_ITEM_ID_OFFSET, "Armory 1", 16),
    "G-4 Clusterbomb (Reaper)": ItemData(217 + SC2WOL_ITEM_ID_OFFSET, "Armory 1", 17, classification=ItemClassification.never_exclude),

    "Twin-Linked Flamethrower (Hellion)": ItemData(300 + SC2WOL_ITEM_ID_OFFSET, "Armory 2", 0, classification=ItemClassification.never_exclude),
    "Thermite Filaments (Hellion)": ItemData(301 + SC2WOL_ITEM_ID_OFFSET, "Armory 2", 1),
    "Cerberus Mine (Vulture)": ItemData(302 + SC2WOL_ITEM_ID_OFFSET, "Armory 2", 2),
    "Replenishable Magazine (Vulture)": ItemData(303 + SC2WOL_ITEM_ID_OFFSET, "Armory 2", 3),
    "Multi-Lock Weapons System (Goliath)": ItemData(304 + SC2WOL_ITEM_ID_OFFSET, "Armory 2", 4),
    "Ares-Class Targeting System (Goliath)": ItemData(305 + SC2WOL_ITEM_ID_OFFSET, "Armory 2", 5),
    "Tri-Lithium Power Cell (Diamondback)": ItemData(306 + SC2WOL_ITEM_ID_OFFSET, "Armory 2", 6, classification=ItemClassification.never_exclude),
    "Shaped Hull (Diamondback)": ItemData(307 + SC2WOL_ITEM_ID_OFFSET, "Armory 2", 7, classification=ItemClassification.never_exclude),
    "Maelstrom Rounds (Siege Tank)": ItemData(308 + SC2WOL_ITEM_ID_OFFSET, "Armory 2", 8),
    "Shaped Blast (Siege Tank)": ItemData(309 + SC2WOL_ITEM_ID_OFFSET, "Armory 2", 9),
    "Rapid Deployment Tube (Medivac)": ItemData(310 + SC2WOL_ITEM_ID_OFFSET, "Armory 2", 10, classification=ItemClassification.never_exclude),
    "Advanced Healing AI (Medivac)": ItemData(311 + SC2WOL_ITEM_ID_OFFSET, "Armory 2", 11),
    "Tomahawk Power Cells (Wraith)": ItemData(312 + SC2WOL_ITEM_ID_OFFSET, "Armory 2", 12, classification=ItemClassification.never_exclude),
    "Displacement Field (Wraith)": ItemData(313 + SC2WOL_ITEM_ID_OFFSET, "Armory 2", 13),
    "Ripwave Missiles (Viking)": ItemData(314 + SC2WOL_ITEM_ID_OFFSET, "Armory 2", 14),
    "Phobos-Class Weapons System (Viking)": ItemData(315 + SC2WOL_ITEM_ID_OFFSET, "Armory 2", 15),
    "Cross-Spectrum Dampeners (Banshee)": ItemData(316 + SC2WOL_ITEM_ID_OFFSET, "Armory 2", 16, classification=ItemClassification.never_exclude),
    "Shockwave Missile Battery (Banshee)": ItemData(317 + SC2WOL_ITEM_ID_OFFSET, "Armory 2", 17),
    "Missile Pods (Battlecruiser)": ItemData(318 + SC2WOL_ITEM_ID_OFFSET, "Armory 2", 18, classification=ItemClassification.never_exclude),
    "Defensive Matrix (Battlecruiser)": ItemData(319 + SC2WOL_ITEM_ID_OFFSET, "Armory 2", 19, classification=ItemClassification.never_exclude),
    "Ocular Implants (Ghost)": ItemData(320 + SC2WOL_ITEM_ID_OFFSET, "Armory 2", 20),
    "Crius Suit (Ghost)": ItemData(321 + SC2WOL_ITEM_ID_OFFSET, "Armory 2", 21),
    "Psionic Lash (Spectre)": ItemData(322 + SC2WOL_ITEM_ID_OFFSET, "Armory 2", 22),
    "Nyx-Class Cloaking Module (Spectre)": ItemData(323 + SC2WOL_ITEM_ID_OFFSET, "Armory 2", 23),
    "330mm Barrage Cannon (Thor)": ItemData(324 + SC2WOL_ITEM_ID_OFFSET, "Armory 2", 24, classification=ItemClassification.never_exclude),
    "Immortality Protocol (Thor)": ItemData(325 + SC2WOL_ITEM_ID_OFFSET, "Armory 2", 25, classification=ItemClassification.never_exclude),

    "Bunker": ItemData(400 + SC2WOL_ITEM_ID_OFFSET, "Building", 0, classification=ItemClassification.progression),
    "Missile Turret": ItemData(401 + SC2WOL_ITEM_ID_OFFSET, "Building", 1, classification=ItemClassification.progression),
    "Sensor Tower": ItemData(402 + SC2WOL_ITEM_ID_OFFSET, "Building", 2),

    "War Pigs": ItemData(500 + SC2WOL_ITEM_ID_OFFSET, "Mercenary", 0),
    "Devil Dogs": ItemData(501 + SC2WOL_ITEM_ID_OFFSET, "Mercenary", 1, classification=ItemClassification.never_exclude),
    "Hammer Securities": ItemData(502 + SC2WOL_ITEM_ID_OFFSET, "Mercenary", 2),
    "Spartan Company": ItemData(503 + SC2WOL_ITEM_ID_OFFSET, "Mercenary", 3),
    "Siege Breakers": ItemData(504 + SC2WOL_ITEM_ID_OFFSET, "Mercenary", 4),
    "Hel's Angel": ItemData(505 + SC2WOL_ITEM_ID_OFFSET, "Mercenary", 5),
    "Dusk Wings": ItemData(506 + SC2WOL_ITEM_ID_OFFSET, "Mercenary", 6),
    "Jackson's Revenge": ItemData(507 + SC2WOL_ITEM_ID_OFFSET, "Mercenary", 7),

    "Ultra-Capacitors": ItemData(600 + SC2WOL_ITEM_ID_OFFSET, "Laboratory", 0),
    "Vanadium Plating": ItemData(601 + SC2WOL_ITEM_ID_OFFSET, "Laboratory", 1),
    "Orbital Depots": ItemData(602 + SC2WOL_ITEM_ID_OFFSET, "Laboratory", 2),
    "Micro-Filtering": ItemData(603 + SC2WOL_ITEM_ID_OFFSET, "Laboratory", 3),
    "Automated Refinery": ItemData(604 + SC2WOL_ITEM_ID_OFFSET, "Laboratory", 4),
    "Command Center Reactor": ItemData(605 + SC2WOL_ITEM_ID_OFFSET, "Laboratory", 5),
    "Raven": ItemData(606 + SC2WOL_ITEM_ID_OFFSET, "Laboratory", 6),
    "Science Vessel": ItemData(607 + SC2WOL_ITEM_ID_OFFSET, "Laboratory", 7, progression=True),
    "Tech Reactor": ItemData(608 + SC2WOL_ITEM_ID_OFFSET, "Laboratory", 8),
    "Orbital Strike": ItemData(609 + SC2WOL_ITEM_ID_OFFSET, "Laboratory", 9),
    "Shrike Turret": ItemData(610 + SC2WOL_ITEM_ID_OFFSET, "Laboratory", 10),
    "Fortified Bunker": ItemData(611 + SC2WOL_ITEM_ID_OFFSET, "Laboratory", 11),
    "Planetary Fortress": ItemData(612 + SC2WOL_ITEM_ID_OFFSET, "Laboratory", 12),
    "Perdition Turret": ItemData(613 + SC2WOL_ITEM_ID_OFFSET, "Laboratory", 13),
    "Predator": ItemData(614 + SC2WOL_ITEM_ID_OFFSET, "Laboratory", 14, classification=ItemClassification.never_exclude),
    "Hercules": ItemData(615 + SC2WOL_ITEM_ID_OFFSET, "Laboratory", 15, classification=ItemClassification.progression),
    "Cellular Reactor": ItemData(616 + SC2WOL_ITEM_ID_OFFSET, "Laboratory", 16, classification=ItemClassification.never_exclude),
    "Regenerative Bio-Steel": ItemData(617 + SC2WOL_ITEM_ID_OFFSET, "Laboratory", 17, classification=ItemClassification.never_exclude),
    "Hive Mind Emulator": ItemData(618 + SC2WOL_ITEM_ID_OFFSET, "Laboratory", 18),
<<<<<<< HEAD
    "Psi Disrupter": ItemData(619 + SC2WOL_ITEM_ID_OFFSET, "Laboratory", 19, classification=ItemClassification.never_exclude),

    "Zealot": ItemData(700 + SC2WOL_ITEM_ID_OFFSET, "Protoss", 0, classification=ItemClassification.progression),
    "Stalker": ItemData(701 + SC2WOL_ITEM_ID_OFFSET, "Protoss", 1, classification=ItemClassification.progression),
    "High Templar": ItemData(702 + SC2WOL_ITEM_ID_OFFSET, "Protoss", 2, classification=ItemClassification.progression),
    "Dark Templar": ItemData(703 + SC2WOL_ITEM_ID_OFFSET, "Protoss", 3, classification=ItemClassification.progression),
    "Immortal": ItemData(704 + SC2WOL_ITEM_ID_OFFSET, "Protoss", 4, classification=ItemClassification.progression),
    "Colossus": ItemData(705 + SC2WOL_ITEM_ID_OFFSET, "Protoss", 5, classification=ItemClassification.progression),
    "Phoenix": ItemData(706 + SC2WOL_ITEM_ID_OFFSET, "Protoss", 6, classification=ItemClassification.progression),
    "Void Ray": ItemData(707 + SC2WOL_ITEM_ID_OFFSET, "Protoss", 7, classification=ItemClassification.progression),
    "Carrier": ItemData(708 + SC2WOL_ITEM_ID_OFFSET, "Protoss", 8, classification=ItemClassification.progression),

    "+5 Starting Minerals": ItemData(800 + SC2WOL_ITEM_ID_OFFSET, "Minerals", 5, quantity=0, classification=ItemClassification.never_exclude),
    "+5 Starting Vespene": ItemData(801 + SC2WOL_ITEM_ID_OFFSET, "Vespene", 5, quantity=0, classification=ItemClassification.never_exclude)
=======
    "Psi Disrupter": ItemData(619 + SC2WOL_ITEM_ID_OFFSET, "Laboratory", 19, never_exclude=False),

    "Zealot": ItemData(700 + SC2WOL_ITEM_ID_OFFSET, "Protoss", 0, progression=True),
    "Stalker": ItemData(701 + SC2WOL_ITEM_ID_OFFSET, "Protoss", 1, progression=True),
    "High Templar": ItemData(702 + SC2WOL_ITEM_ID_OFFSET, "Protoss", 2, progression=True),
    "Dark Templar": ItemData(703 + SC2WOL_ITEM_ID_OFFSET, "Protoss", 3, progression=True),
    "Immortal": ItemData(704 + SC2WOL_ITEM_ID_OFFSET, "Protoss", 4, progression=True),
    "Colossus": ItemData(705 + SC2WOL_ITEM_ID_OFFSET, "Protoss", 5, progression=True),
    "Phoenix": ItemData(706 + SC2WOL_ITEM_ID_OFFSET, "Protoss", 6, progression=True),
    "Void Ray": ItemData(707 + SC2WOL_ITEM_ID_OFFSET, "Protoss", 7, progression=True),
    "Carrier": ItemData(708 + SC2WOL_ITEM_ID_OFFSET, "Protoss", 8, progression=True),

    "+15 Starting Minerals": ItemData(800+SC2WOL_ITEM_ID_OFFSET, "Minerals", 15, quantity=0, never_exclude=False),
    "+15 Starting Vespene": ItemData(801+SC2WOL_ITEM_ID_OFFSET, "Vespene", 15, quantity=0, never_exclude=False),
    "+2 Starting Supply": ItemData(802+SC2WOL_ITEM_ID_OFFSET, "Supply", 2, quantity=0, never_exclude=False),
>>>>>>> 74ee8ec4
}

basic_unit: typing.Tuple[str, ...] = (
    'Marine',
    'Marauder',
    'Firebat',
    'Hellion',
    'Vulture'
)

<<<<<<< HEAD
item_name_groups = {"Missions":
                        {"Beat Liberation Day", "Beat The Outlaws", "Beat Zero Hour", "Beat Evacuation",
=======

item_name_groups = {}
for item, data in item_table.items():
    item_name_groups.setdefault(data.type, []).append(item)
item_name_groups["Missions"] = ["Beat Liberation Day", "Beat The Outlaws", "Beat Zero Hour", "Beat Evacuation",
>>>>>>> 74ee8ec4
                         "None Outbreak", "Beat Safe Haven", "Beat Haven's Fall", "Beat Smash and Grab", "Beat The Dig",
                         "Beat The Moebius Factor", "Beat Supernova", "Beat Maw of the Void", "Beat Devil's Playground",
                         "Beat Welcome to the Jungle", "Beat Breakout", "Beat Ghost of a Chance",
                         "Beat The Great Train Robbery", "Beat Cutthroat", "Beat Engine of Destruction",
                         "Beat Media Blitz", "Beat Piercing the Shroud"]

filler_items: typing.Tuple[str, ...] = (
    '+15 Starting Minerals',
    '+15 Starting Vespene'
)

lookup_id_to_name: typing.Dict[int, str] = {data.code: item_name for item_name, data in get_full_item_list().items() if
                                            data.code}<|MERGE_RESOLUTION|>--- conflicted
+++ resolved
@@ -125,7 +125,6 @@
     "Cellular Reactor": ItemData(616 + SC2WOL_ITEM_ID_OFFSET, "Laboratory", 16, classification=ItemClassification.never_exclude),
     "Regenerative Bio-Steel": ItemData(617 + SC2WOL_ITEM_ID_OFFSET, "Laboratory", 17, classification=ItemClassification.never_exclude),
     "Hive Mind Emulator": ItemData(618 + SC2WOL_ITEM_ID_OFFSET, "Laboratory", 18),
-<<<<<<< HEAD
     "Psi Disrupter": ItemData(619 + SC2WOL_ITEM_ID_OFFSET, "Laboratory", 19, classification=ItemClassification.never_exclude),
 
     "Zealot": ItemData(700 + SC2WOL_ITEM_ID_OFFSET, "Protoss", 0, classification=ItemClassification.progression),
@@ -138,25 +137,9 @@
     "Void Ray": ItemData(707 + SC2WOL_ITEM_ID_OFFSET, "Protoss", 7, classification=ItemClassification.progression),
     "Carrier": ItemData(708 + SC2WOL_ITEM_ID_OFFSET, "Protoss", 8, classification=ItemClassification.progression),
 
-    "+5 Starting Minerals": ItemData(800 + SC2WOL_ITEM_ID_OFFSET, "Minerals", 5, quantity=0, classification=ItemClassification.never_exclude),
-    "+5 Starting Vespene": ItemData(801 + SC2WOL_ITEM_ID_OFFSET, "Vespene", 5, quantity=0, classification=ItemClassification.never_exclude)
-=======
-    "Psi Disrupter": ItemData(619 + SC2WOL_ITEM_ID_OFFSET, "Laboratory", 19, never_exclude=False),
-
-    "Zealot": ItemData(700 + SC2WOL_ITEM_ID_OFFSET, "Protoss", 0, progression=True),
-    "Stalker": ItemData(701 + SC2WOL_ITEM_ID_OFFSET, "Protoss", 1, progression=True),
-    "High Templar": ItemData(702 + SC2WOL_ITEM_ID_OFFSET, "Protoss", 2, progression=True),
-    "Dark Templar": ItemData(703 + SC2WOL_ITEM_ID_OFFSET, "Protoss", 3, progression=True),
-    "Immortal": ItemData(704 + SC2WOL_ITEM_ID_OFFSET, "Protoss", 4, progression=True),
-    "Colossus": ItemData(705 + SC2WOL_ITEM_ID_OFFSET, "Protoss", 5, progression=True),
-    "Phoenix": ItemData(706 + SC2WOL_ITEM_ID_OFFSET, "Protoss", 6, progression=True),
-    "Void Ray": ItemData(707 + SC2WOL_ITEM_ID_OFFSET, "Protoss", 7, progression=True),
-    "Carrier": ItemData(708 + SC2WOL_ITEM_ID_OFFSET, "Protoss", 8, progression=True),
-
-    "+15 Starting Minerals": ItemData(800+SC2WOL_ITEM_ID_OFFSET, "Minerals", 15, quantity=0, never_exclude=False),
-    "+15 Starting Vespene": ItemData(801+SC2WOL_ITEM_ID_OFFSET, "Vespene", 15, quantity=0, never_exclude=False),
-    "+2 Starting Supply": ItemData(802+SC2WOL_ITEM_ID_OFFSET, "Supply", 2, quantity=0, never_exclude=False),
->>>>>>> 74ee8ec4
+    "+15 Starting Minerals": ItemData(800 + SC2WOL_ITEM_ID_OFFSET, "Minerals", 15, quantity=0, classification=ItemClassification.never_exclude),
+    "+15 Starting Vespene": ItemData(801 + SC2WOL_ITEM_ID_OFFSET, "Vespene", 15, quantity=0, never_exclude=False),
+    "+2 Starting Supply": ItemData(802+SC2WOL_ITEM_ID_OFFSET, "Supply", 2, quantity=0, classification=ItemClassification.never_exclude),
 }
 
 basic_unit: typing.Tuple[str, ...] = (
@@ -167,16 +150,10 @@
     'Vulture'
 )
 
-<<<<<<< HEAD
-item_name_groups = {"Missions":
-                        {"Beat Liberation Day", "Beat The Outlaws", "Beat Zero Hour", "Beat Evacuation",
-=======
-
 item_name_groups = {}
 for item, data in item_table.items():
     item_name_groups.setdefault(data.type, []).append(item)
 item_name_groups["Missions"] = ["Beat Liberation Day", "Beat The Outlaws", "Beat Zero Hour", "Beat Evacuation",
->>>>>>> 74ee8ec4
                          "None Outbreak", "Beat Safe Haven", "Beat Haven's Fall", "Beat Smash and Grab", "Beat The Dig",
                          "Beat The Moebius Factor", "Beat Supernova", "Beat Maw of the Void", "Beat Devil's Playground",
                          "Beat Welcome to the Jungle", "Beat Breakout", "Beat Ghost of a Chance",
