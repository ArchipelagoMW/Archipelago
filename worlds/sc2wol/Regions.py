<<<<<<< HEAD
from typing import List, Dict, Tuple, Optional, Callable
from BaseClasses import MultiWorld, Region, Entrance, Location, RegionType
=======
from typing import List, Set, Dict, Tuple, Optional, Callable
from BaseClasses import MultiWorld, Region, Entrance, Location
>>>>>>> 0eb66957
from .Locations import LocationData
from .Options import get_option_value
from .MissionTables import MissionInfo, mission_orders, vanilla_mission_req_table, alt_final_mission_locations, MissionPools
from .PoolFilter import filter_missions


def create_regions(multiworld: MultiWorld, player: int, locations: Tuple[LocationData, ...], location_cache: List[Location])\
        -> Tuple[Dict[str, MissionInfo], int, str]:
    locations_per_region = get_locations_per_region(locations)

    mission_order_type = get_option_value(multiworld, player, "mission_order")
    mission_order = mission_orders[mission_order_type]

    mission_pools = filter_missions(multiworld, player)

    regions = [create_region(multiworld, player, locations_per_region, location_cache, "Menu")]

    names: Dict[str, int] = {}

    if mission_order_type == 0:

        # Generating all regions and locations
        for region_name in vanilla_mission_req_table.keys():
            regions.append(create_region(multiworld, player, locations_per_region, location_cache, region_name))
        multiworld.regions += regions

        connect(multiworld, player, names, 'Menu', 'Liberation Day'),
        connect(multiworld, player, names, 'Liberation Day', 'The Outlaws',
                lambda state: state.has("Beat Liberation Day", player)),
        connect(multiworld, player, names, 'The Outlaws', 'Zero Hour',
                lambda state: state.has("Beat The Outlaws", player)),
        connect(multiworld, player, names, 'Zero Hour', 'Evacuation',
                lambda state: state.has("Beat Zero Hour", player)),
        connect(multiworld, player, names, 'Evacuation', 'Outbreak',
                lambda state: state.has("Beat Evacuation", player)),
        connect(multiworld, player, names, "Outbreak", "Safe Haven",
                lambda state: state._sc2wol_cleared_missions(multiworld, player, 7) and
                              state.has("Beat Outbreak", player)),
        connect(multiworld, player, names, "Outbreak", "Haven's Fall",
                lambda state: state._sc2wol_cleared_missions(multiworld, player, 7) and
                              state.has("Beat Outbreak", player)),
        connect(multiworld, player, names, 'Zero Hour', 'Smash and Grab',
                lambda state: state.has("Beat Zero Hour", player)),
        connect(multiworld, player, names, 'Smash and Grab', 'The Dig',
                lambda state: state._sc2wol_cleared_missions(multiworld, player, 8) and
                              state.has("Beat Smash and Grab", player)),
        connect(multiworld, player, names, 'The Dig', 'The Moebius Factor',
                lambda state: state._sc2wol_cleared_missions(multiworld, player, 11) and
                              state.has("Beat The Dig", player)),
        connect(multiworld, player, names, 'The Moebius Factor', 'Supernova',
                lambda state: state._sc2wol_cleared_missions(multiworld, player, 14) and
                              state.has("Beat The Moebius Factor", player)),
        connect(multiworld, player, names, 'Supernova', 'Maw of the Void',
                lambda state: state.has("Beat Supernova", player)),
        connect(multiworld, player, names, 'Zero Hour', "Devil's Playground",
                lambda state: state._sc2wol_cleared_missions(multiworld, player, 4) and
                              state.has("Beat Zero Hour", player)),
        connect(multiworld, player, names, "Devil's Playground", 'Welcome to the Jungle',
                lambda state: state.has("Beat Devil's Playground", player)),
        connect(multiworld, player, names, "Welcome to the Jungle", 'Breakout',
                lambda state: state._sc2wol_cleared_missions(multiworld, player, 8) and
                              state.has("Beat Welcome to the Jungle", player)),
        connect(multiworld, player, names, "Welcome to the Jungle", 'Ghost of a Chance',
                lambda state: state._sc2wol_cleared_missions(multiworld, player, 8) and
                              state.has("Beat Welcome to the Jungle", player)),
        connect(multiworld, player, names, "Zero Hour", 'The Great Train Robbery',
                lambda state: state._sc2wol_cleared_missions(multiworld, player, 6) and
                              state.has("Beat Zero Hour", player)),
        connect(multiworld, player, names, 'The Great Train Robbery', 'Cutthroat',
                lambda state: state.has("Beat The Great Train Robbery", player)),
        connect(multiworld, player, names, 'Cutthroat', 'Engine of Destruction',
                lambda state: state.has("Beat Cutthroat", player)),
        connect(multiworld, player, names, 'Engine of Destruction', 'Media Blitz',
                lambda state: state.has("Beat Engine of Destruction", player)),
        connect(multiworld, player, names, 'Media Blitz', 'Piercing the Shroud',
                lambda state: state.has("Beat Media Blitz", player)),
        connect(multiworld, player, names, 'The Dig', 'Whispers of Doom',
                lambda state: state.has("Beat The Dig", player)),
        connect(multiworld, player, names, 'Whispers of Doom', 'A Sinister Turn',
                lambda state: state.has("Beat Whispers of Doom", player)),
        connect(multiworld, player, names, 'A Sinister Turn', 'Echoes of the Future',
                lambda state: state.has("Beat A Sinister Turn", player)),
        connect(multiworld, player, names, 'Echoes of the Future', 'In Utter Darkness',
                lambda state: state.has("Beat Echoes of the Future", player)),
        connect(multiworld, player, names, 'Maw of the Void', 'Gates of Hell',
                lambda state: state.has("Beat Maw of the Void", player)),
        connect(multiworld, player, names, 'Gates of Hell', 'Belly of the Beast',
                lambda state: state.has("Beat Gates of Hell", player)),
        connect(multiworld, player, names, 'Gates of Hell', 'Shatter the Sky',
                lambda state: state.has("Beat Gates of Hell", player)),
        connect(multiworld, player, names, 'Gates of Hell', 'All-In',
                lambda state: state.has('Beat Gates of Hell', player) and (
                        state.has('Beat Shatter the Sky', player) or state.has('Beat Belly of the Beast', player)))

        return vanilla_mission_req_table, 29, 'All-In: Victory'

    else:
        missions = []

        remove_prophecy = mission_order_type == 1 and not get_option_value(multiworld, player, "shuffle_protoss")

        final_mission = mission_pools[MissionPools.FINAL][0]

        # Determining if missions must be removed
        mission_pool_size = sum(len(mission_pool) for mission_pool in mission_pools.values())
        removals = len(mission_order) - mission_pool_size
        # Removing entire Prophecy chain on vanilla shuffled when not shuffling protoss
        if remove_prophecy:
            removals -= 4

        # Initial fill out of mission list and marking all-in mission
        for mission in mission_order:
            # Removing extra missions if mission pool is too small
            if 0 < mission.removal_priority <= removals or mission.category == 'Prophecy' and remove_prophecy:
                missions.append(None)
            elif mission.type == MissionPools.FINAL:
                missions.append(final_mission)
            else:
                missions.append(mission.type)

        no_build_slots = []
        easy_slots = []
        medium_slots = []
        hard_slots = []

        # Search through missions to find slots needed to fill
        for i in range(len(missions)):
            if missions[i] is None:
                continue
            if missions[i] == MissionPools.STARTER:
                no_build_slots.append(i)
            elif missions[i] == MissionPools.EASY:
                easy_slots.append(i)
            elif missions[i] == MissionPools.MEDIUM:
                medium_slots.append(i)
            elif missions[i] == MissionPools.HARD:
                hard_slots.append(i)

        # Add no_build missions to the pool and fill in no_build slots
        missions_to_add = mission_pools[MissionPools.STARTER]
        if len(no_build_slots) > len(missions_to_add):
            raise Exception("There are no valid No-Build missions.  Please exclude fewer missions.")
        for slot in no_build_slots:
            filler = multiworld.random.randint(0, len(missions_to_add) - 1)

            missions[slot] = missions_to_add.pop(filler)

        # Add easy missions into pool and fill in easy slots
        missions_to_add = missions_to_add + mission_pools[MissionPools.EASY]
        if len(easy_slots) > len(missions_to_add):
            raise Exception("There are not enough Easy missions to fill the campaign.  Please exclude fewer missions.")
        for slot in easy_slots:
            filler = multiworld.random.randint(0, len(missions_to_add) - 1)

            missions[slot] = missions_to_add.pop(filler)

        # Add medium missions into pool and fill in medium slots
        missions_to_add = missions_to_add + mission_pools[MissionPools.MEDIUM]
        if len(medium_slots) > len(missions_to_add):
            raise Exception("There are not enough Easy and Medium missions to fill the campaign.  Please exclude fewer missions.")
        for slot in medium_slots:
            filler = multiworld.random.randint(0, len(missions_to_add) - 1)

            missions[slot] = missions_to_add.pop(filler)

        # Add hard missions into pool and fill in hard slots
        missions_to_add = missions_to_add + mission_pools[MissionPools.HARD]
        if len(hard_slots) > len(missions_to_add):
            raise Exception("There are not enough missions to fill the campaign.  Please exclude fewer missions.")
        for slot in hard_slots:
            filler = multiworld.random.randint(0, len(missions_to_add) - 1)

            missions[slot] = missions_to_add.pop(filler)

        # Generating regions and locations from selected missions
        for region_name in missions:
            regions.append(create_region(multiworld, player, locations_per_region, location_cache, region_name))
        multiworld.regions += regions

        # Mapping original mission slots to shifted mission slots when missions are removed
        slot_map = []
        slot_offset = 0
        for position, mission in enumerate(missions):
            slot_map.append(position - slot_offset + 1)
            if mission is None:
                slot_offset += 1

        # Loop through missions to create requirements table and connect regions
        # TODO: Handle 'and' connections
        mission_req_table = {}

        for i, mission in enumerate(missions):
            if mission is None:
                continue
            connections = []
            for connection in mission_order[i].connect_to:
                required_mission = missions[connection]
                if connection == -1:
                    connect(multiworld, player, names, "Menu", mission)
                elif required_mission is None:
                    continue
                else:
                    connect(multiworld, player, names, required_mission, mission,
                            (lambda name, missions_req: (lambda state: state.has(f"Beat {name}", player) and
                                                                       state._sc2wol_cleared_missions(multiworld, player,
                                                                                                      missions_req)))
                            (missions[connection], mission_order[i].number))
                    connections.append(slot_map[connection])

            mission_req_table.update({mission: MissionInfo(
                vanilla_mission_req_table[mission].id, connections, mission_order[i].category,
                number=mission_order[i].number,
                completion_critical=mission_order[i].completion_critical,
                or_requirements=mission_order[i].or_requirements)})

        final_mission_id = vanilla_mission_req_table[final_mission].id

        # Changing the completion condition for alternate final missions into an event
        if final_mission != 'All-In':
            final_location = alt_final_mission_locations[final_mission]
            # Final location should be near the end of the cache
            for i in range(len(location_cache) - 1, -1, -1):
                if location_cache[i].name == final_location:
                    location_cache[i].locked = True
                    location_cache[i].event = True
                    location_cache[i].address = None
                    break
        else:
            final_location = 'All-In: Victory'

        return mission_req_table, final_mission_id, final_location

def create_location(player: int, location_data: LocationData, region: Region,
                    location_cache: List[Location]) -> Location:
    location = Location(player, location_data.name, location_data.code, region)
    location.access_rule = location_data.rule

    if id is None:
        location.event = True
        location.locked = True

    location_cache.append(location)

    return location


def create_region(multiworld: MultiWorld, player: int, locations_per_region: Dict[str, List[LocationData]],
                  location_cache: List[Location], name: str) -> Region:
    region = Region(name, player, multiworld)

    if name in locations_per_region:
        for location_data in locations_per_region[name]:
            location = create_location(player, location_data, region, location_cache)
            region.locations.append(location)

    return region


def connect(world: MultiWorld, player: int, used_names: Dict[str, int], source: str, target: str,
            rule: Optional[Callable] = None):
    sourceRegion = world.get_region(source, player)
    targetRegion = world.get_region(target, player)

    if target not in used_names:
        used_names[target] = 1
        name = target
    else:
        used_names[target] += 1
        name = target + (' ' * used_names[target])

    connection = Entrance(player, name, sourceRegion)

    if rule:
        connection.access_rule = rule

    sourceRegion.exits.append(connection)
    connection.connect(targetRegion)


def get_locations_per_region(locations: Tuple[LocationData, ...]) -> Dict[str, List[LocationData]]:
    per_region: Dict[str, List[LocationData]] = {}

    for location in locations:
        per_region.setdefault(location.region, []).append(location)

    return per_region<|MERGE_RESOLUTION|>--- conflicted
+++ resolved
@@ -1,10 +1,5 @@
-<<<<<<< HEAD
-from typing import List, Dict, Tuple, Optional, Callable
-from BaseClasses import MultiWorld, Region, Entrance, Location, RegionType
-=======
 from typing import List, Set, Dict, Tuple, Optional, Callable
 from BaseClasses import MultiWorld, Region, Entrance, Location
->>>>>>> 0eb66957
 from .Locations import LocationData
 from .Options import get_option_value
 from .MissionTables import MissionInfo, mission_orders, vanilla_mission_req_table, alt_final_mission_locations, MissionPools
