from typing import Callable, Dict, List, Set
from BaseClasses import MultiWorld, ItemClassification, Item, Location
<<<<<<< HEAD
from .Items import get_full_item_list, spider_mine_sources, second_pass_placeable_items, filler_items, \
    progressive_if_nco
from .MissionTables import no_build_regions_list, easy_regions_list, medium_regions_list, hard_regions_list,\
    mission_orders, MissionInfo, alt_final_mission_locations, MissionPools
from .Options import get_option_value, MissionOrder, FinalMap, MissionProgressLocations, LocationInclusion
=======
from .Items import get_full_item_list, spider_mine_sources, second_pass_placeable_items
from .MissionTables import mission_orders, MissionInfo, MissionPools, \
    get_campaign_goal_priority, campaign_final_mission_locations, campaign_alt_final_mission_locations, \
    get_no_build_missions, SC2Campaign, SC2Race, SC2CampaignGoalPriority, SC2Mission, lookup_name_to_mission, \
    campaign_mission_table
from .Options import get_option_value, MissionOrder, \
    get_enabled_campaigns, get_disabled_campaigns
>>>>>>> 99167d59
from .LogicMixin import SC2WoLLogic

# Items with associated upgrades
UPGRADABLE_ITEMS = [
    "Marine", "Medic", "Firebat", "Marauder", "Reaper", "Ghost", "Spectre",
    "Hellion", "Vulture", "Goliath", "Diamondback", "Siege Tank", "Thor", "Predator", "Widow Mine", "Cyclone",
    "Medivac", "Wraith", "Viking", "Banshee", "Battlecruiser", "Raven", "Science Vessel", "Liberator", "Valkyrie",
    "Bunker", "Missile Turret"
]

BARRACKS_UNITS = {"Marine", "Medic", "Firebat", "Marauder", "Reaper", "Ghost", "Spectre"}
FACTORY_UNITS = {"Hellion", "Vulture", "Goliath", "Diamondback", "Siege Tank", "Thor", "Predator", "Widow Mine", "Cyclone"}
STARPORT_UNITS = {"Medivac", "Wraith", "Viking", "Banshee", "Battlecruiser", "Hercules", "Science Vessel", "Raven", "Liberator", "Valkyrie"}


def filter_missions(multiworld: MultiWorld, player: int) -> Dict[MissionPools, List[SC2Mission]]:
    """
    Returns a semi-randomly pruned tuple of no-build, easy, medium, and hard mission sets
    """

    mission_order_type = get_option_value(multiworld, player, "mission_order")
    shuffle_no_build = get_option_value(multiworld, player, "shuffle_no_build")
    enabled_campaigns = get_enabled_campaigns(multiworld, player)
    disabled_campaigns = get_disabled_campaigns(multiworld, player)
    excluded_mission_names = get_option_value(multiworld, player, "excluded_missions")
    excluded_missions: Set[SC2Mission] = set([lookup_name_to_mission[name] for name in excluded_mission_names])
    mission_pools: Dict[MissionPools, List[SC2Mission]] = {}
    for mission in SC2Mission:
        if not mission_pools.get(mission.pool):
            mission_pools[mission.pool] = list()
        mission_pools[mission.pool].append(mission)
    # A bit of safeguard:
    for mission_pool in MissionPools:
        if not mission_pools.get(mission_pool):
            mission_pools[mission_pool] = []

    if mission_order_type == MissionOrder.option_vanilla:
        # Vanilla uses the entire mission pool
        goal_priorities: Dict[SC2Campaign, SC2CampaignGoalPriority] = {campaign: get_campaign_goal_priority(campaign) for campaign in enabled_campaigns}
        goal_level = max(goal_priorities.values())
        candidate_campaigns = [campaign for campaign, goal_priority in goal_priorities.items() if goal_priority == goal_level]
        goal_campaign = multiworld.random.choice(candidate_campaigns)
        mission_pools[MissionPools.FINAL] = [campaign_final_mission_locations[goal_campaign].mission]
        remove_final_mission_from_other_pools(mission_pools)
        return mission_pools
    # Omitting No-Build missions if not shuffling no-build
    if not shuffle_no_build:
        excluded_missions = excluded_missions.union(get_no_build_missions())
    # Omitting missions not in enabled campaigns
    for campaign in disabled_campaigns:
        excluded_missions = excluded_missions.union(campaign_mission_table[campaign])

    # Finding the goal map
    goal_priorities = {campaign: get_campaign_goal_priority(campaign, excluded_missions) for campaign in enabled_campaigns}
    goal_level = max(goal_priorities.values())
    candidate_campaigns = [campaign for campaign, goal_priority in goal_priorities.items() if goal_priority == goal_level]
    goal_campaign = multiworld.random.choice(candidate_campaigns)
    primary_goal = campaign_final_mission_locations[goal_campaign]
    if primary_goal is None or primary_goal.mission in excluded_missions:
        # No primary goal or its mission is excluded
        candidate_missions = list(campaign_alt_final_mission_locations[goal_campaign].keys())
        candidate_missions = [mission for mission in candidate_missions if mission not in excluded_missions]
        if len(candidate_missions) == 0:
            raise Exception("There are no valid goal missions. Please exclude fewer missions.")
        goal_mission = multiworld.random.choice(candidate_missions).mission_name
    else:
        goal_mission = primary_goal.mission

    # Excluding missions
    for difficulty, mission_pool in mission_pools.items():
        mission_pools[difficulty] = [mission for mission in mission_pool if mission not in excluded_missions]
    mission_pools[MissionPools.FINAL] = [goal_mission]

    # Mission pool changes on Build-Only
    if not get_option_value(multiworld, player, 'shuffle_no_build'):
        def move_mission(mission: SC2Mission, current_pool, new_pool):
            if mission in mission_pools[current_pool]:
                mission_pools[current_pool].remove(mission)
                mission_pools[new_pool].append(mission)
        # Replacing No Build missions with Easy missions
        move_mission(SC2Mission.ZERO_HOUR, MissionPools.EASY, MissionPools.STARTER)
        move_mission(SC2Mission.EVACUATION, MissionPools.EASY, MissionPools.STARTER)
        move_mission(SC2Mission.DEVILS_PLAYGROUND, MissionPools.EASY, MissionPools.STARTER)
        # Pushing Outbreak to Normal, as it cannot be placed as the second mission on Build-Only
        move_mission(SC2Mission.OUTBREAK, MissionPools.EASY, MissionPools.MEDIUM)
        # Pushing extra Normal missions to Easy
        move_mission(SC2Mission.THE_GREAT_TRAIN_ROBBERY, MissionPools.MEDIUM, MissionPools.EASY)
        move_mission(SC2Mission.ECHOES_OF_THE_FUTURE, MissionPools.MEDIUM, MissionPools.EASY)
        move_mission(SC2Mission.CUTTHROAT, MissionPools.MEDIUM, MissionPools.EASY)
        # Additional changes on Advanced Tactics
        if get_option_value(multiworld, player, "required_tactics") > 0:
            move_mission(SC2Mission.THE_GREAT_TRAIN_ROBBERY, MissionPools.EASY, MissionPools.STARTER)
            move_mission(SC2Mission.SMASH_AND_GRAB, MissionPools.EASY, MissionPools.STARTER)
            move_mission(SC2Mission.THE_MOEBIUS_FACTOR, MissionPools.MEDIUM, MissionPools.EASY)
            move_mission(SC2Mission.WELCOME_TO_THE_JUNGLE, MissionPools.MEDIUM, MissionPools.EASY)
            move_mission(SC2Mission.ENGINE_OF_DESTRUCTION, MissionPools.HARD, MissionPools.MEDIUM)

    remove_final_mission_from_other_pools(mission_pools)
    return mission_pools


def remove_final_mission_from_other_pools(mission_pools: Dict[MissionPools, List[SC2Mission]]):
    final_missions = mission_pools[MissionPools.FINAL]
    for pool, missions in mission_pools.items():
        if pool == MissionPools.FINAL:
            continue
        for final_mission in final_missions:
            while final_mission in missions:
                missions.remove(final_mission)


def get_item_upgrades(inventory: List[Item], parent_item: Item or str):
    item_name = parent_item.name if isinstance(parent_item, Item) else parent_item
    return [
        inv_item for inv_item in inventory
        if get_full_item_list()[inv_item.name].parent_item == item_name
    ]


def get_item_quantity(item: Item, multiworld: MultiWorld, player: int):
    if (not get_option_value(multiworld, player, "nco_items")) \
            and item.name in progressive_if_nco:
        return 1
    return get_full_item_list()[item.name].quantity


def copy_item(item: Item):
    return Item(item.name, item.classification, item.code, item.player)


class ValidInventory:

    def has(self, item: str, player: int):
        return item in self.logical_inventory

    def has_any(self, items: Set[str], player: int):
        return any(item in self.logical_inventory for item in items)

    def has_all(self, items: Set[str], player: int):
        return all(item in self.logical_inventory for item in items)

    def has_units_per_structure(self) -> bool:
        return len(BARRACKS_UNITS.intersection(self.logical_inventory)) > self.min_units_per_structure and \
            len(FACTORY_UNITS.intersection(self.logical_inventory)) > self.min_units_per_structure and \
            len(STARPORT_UNITS.intersection(self.logical_inventory)) > self.min_units_per_structure

    def generate_reduced_inventory(self, inventory_size: int, mission_requirements: List[Callable]) -> List[Item]:
        """Attempts to generate a reduced inventory that can fulfill the mission requirements."""
        inventory = list(self.item_pool)
        locked_items = list(self.locked_items)
        self.logical_inventory = {
            item.name for item in inventory + locked_items + self.existing_items
            if item.classification in (ItemClassification.progression, ItemClassification.progression_skip_balancing)
        }
        requirements = mission_requirements
        cascade_keys = self.cascade_removal_map.keys()
        units_always_have_upgrades = get_option_value(self.multiworld, self.player, "units_always_have_upgrades")

        def attempt_removal(item: Item) -> bool:
            # If item can be removed and has associated items, remove them as well
            inventory.remove(item)
            # Only run logic checks when removing logic items
            if item.name in self.logical_inventory:
                self.logical_inventory.remove(item.name)
                if not all(requirement(self) for requirement in requirements):
                    # If item cannot be removed, lock or revert
                    self.logical_inventory.add(item.name)
                    for _ in range(get_item_quantity(item, self.multiworld, self.player)):
                        locked_items.append(copy_item(item))
                    return False
            return True

        # Limit the maximum number of upgrades 
        maxUpgrad = get_option_value(self.multiworld, self.player,
                            "max_number_of_upgrades")
        if maxUpgrad != -1:
            unit_avail_upgrades = {}
            # Needed to take into account locked/existing items
            unit_nb_upgrades = {}
            for item in inventory:
                cItem = get_full_item_list()[item.name]
                if cItem.type in UPGRADABLE_ITEMS and item.name not in unit_avail_upgrades:
                    unit_avail_upgrades[item.name] = []
                    unit_nb_upgrades[item.name] = 0
                elif cItem.parent_item is not None:
                    if cItem.parent_item not in unit_avail_upgrades:
                        unit_avail_upgrades[cItem.parent_item] = [item]
                        unit_nb_upgrades[cItem.parent_item] = 1
                    else:
                        unit_avail_upgrades[cItem.parent_item].append(item)
                        unit_nb_upgrades[cItem.parent_item] += 1
            # For those two categories, we count them but dont include them in removal
            for item in locked_items + self.existing_items:
                cItem = get_full_item_list()[item.name]
                if cItem.type in UPGRADABLE_ITEMS and item.name not in unit_avail_upgrades:
                    unit_avail_upgrades[item.name] = []
                    unit_nb_upgrades[item.name] = 0
                elif cItem.parent_item is not None:
                    if cItem.parent_item not in unit_avail_upgrades:
                        unit_nb_upgrades[cItem.parent_item] = 1
                    else:
                        unit_nb_upgrades[cItem.parent_item] += 1
            # Making sure that the upgrades being removed is random 
            # Currently, only for combat shield vs Stabilizer Medpacks...
            shuffled_unit_upgrade_list = list(unit_avail_upgrades.keys())
            self.multiworld.random.shuffle(shuffled_unit_upgrade_list)
            for unit in shuffled_unit_upgrade_list:
                while (unit_nb_upgrades[unit] > maxUpgrad) \
                         and (len(unit_avail_upgrades[unit]) > 0):
                    itemCandidate = self.multiworld.random.choice(unit_avail_upgrades[unit])
                    _ = attempt_removal(itemCandidate)
                    # Whatever it succeed to remove the iventory or it fails and thus 
                    # lock it, the upgrade is no longer available for removal
                    unit_avail_upgrades[unit].remove(itemCandidate)
                    unit_nb_upgrades[unit] -= 1

        # Locking associated items for items that have already been placed when units_always_have_upgrades is on
        if units_always_have_upgrades:
            existing_items = set(self.existing_items[:] + locked_items)
            while existing_items:
                existing_item = existing_items.pop()
                items_to_lock = self.cascade_removal_map.get(existing_item, [existing_item])
                if get_full_item_list()[existing_item.name].type != "Upgrade":
                    # Don't process general upgrades, they may have been pre-locked per-level
                    for item in items_to_lock:
                        if item in inventory:
                            item_quantity = inventory.count(item)
                            # Unit upgrades, lock all levels
                            for _ in range(item_quantity):
                                inventory.remove(item)
                            if item not in locked_items:
                                # Lock all the associated items if not already locked
                                for _ in range(item_quantity):
                                    locked_items.append(copy_item(item))
                        if item in existing_items:
                            existing_items.remove(item)

        if self.min_units_per_structure > 0 and self.has_units_per_structure():
            requirements.append(lambda state: state.has_units_per_structure())

        # Determining if the full-size inventory can complete campaign
        if not all(requirement(self) for requirement in requirements):
            raise Exception("Too many items excluded - campaign is impossible to complete.")

        while len(inventory) + len(locked_items) > inventory_size:
            if len(inventory) == 0:
                raise Exception("Reduced item pool generation failed - not enough locations available to place items.")
            # Select random item from removable items
            item = self.multiworld.random.choice(inventory)
            # Cascade removals to associated items
            if item in cascade_keys:
                items_to_remove = self.cascade_removal_map[item]
                transient_items = []
                cascade_failure = False
                while len(items_to_remove) > 0:
                    item_to_remove = items_to_remove.pop()
                    transient_items.append(item_to_remove)
                    if item_to_remove not in inventory:
                        if units_always_have_upgrades and item_to_remove in locked_items:
                            cascade_failure = True
                            break
                        else:
                            continue
                    success = attempt_removal(item_to_remove)
                    if not success and units_always_have_upgrades:
                        cascade_failure = True
                        transient_items += items_to_remove
                        break
                # Lock all associated items if any of them cannot be removed on Units Always Have Upgrades
                if cascade_failure:
                    for transient_item in transient_items:
                        if transient_item in inventory:
                            for _ in range(inventory.count(transient_item)):
                                inventory.remove(transient_item)
                        if transient_item not in locked_items:
                            for _ in range(get_item_quantity(transient_item, self.multiworld, self.player)):
                                locked_items.append(copy_item(transient_item))
                        if transient_item.classification in (ItemClassification.progression, ItemClassification.progression_skip_balancing):
                            self.logical_inventory.add(transient_item.name)
            else:
                attempt_removal(item)

        if not spider_mine_sources & self.logical_inventory:
            inventory = [item for item in inventory if not item.name.endswith("(Spider Mine)")]
        if not BARRACKS_UNITS & self.logical_inventory:
            inventory = [item for item in inventory if
                         not (item.name.startswith("Progressive Infantry") or item.name == "Orbital Strike")]
        if not FACTORY_UNITS & self.logical_inventory:
            inventory = [item for item in inventory if not item.name.startswith("Progressive Vehicle")]
        if not STARPORT_UNITS & self.logical_inventory:
            inventory = [item for item in inventory if not item.name.startswith("Progressive Ship")]

        # Cull finished, adding locked items back into inventory
        inventory += locked_items

        # Replacing empty space with generically useful items
        replacement_items = [item for item in self.item_pool
                             if (item not in inventory
                                 and item not in self.locked_items
                                 and item.name in second_pass_placeable_items)]
        self.multiworld.random.shuffle(replacement_items)
        while len(inventory) < inventory_size and len(replacement_items) > 0:
            item = replacement_items.pop()
            inventory.append(item)

        return inventory

    def _read_logic(self):
        self._sc2wol_has_common_unit = lambda world, player: SC2WoLLogic._sc2wol_has_common_unit(self, world, player)
        self._sc2wol_has_air = lambda world, player: SC2WoLLogic._sc2wol_has_air(self, world, player)
        self._sc2wol_has_air_anti_air = lambda world, player: SC2WoLLogic._sc2wol_has_air_anti_air(self, world, player)
        self._sc2wol_has_competent_anti_air = lambda world, player: SC2WoLLogic._sc2wol_has_competent_anti_air(self, world, player)
        self._sc2wol_has_competent_ground_to_air = lambda world, player: SC2WoLLogic._sc2wol_has_competent_ground_to_air(self, world, player)
        self._sc2wol_has_anti_air = lambda world, player: SC2WoLLogic._sc2wol_has_anti_air(self, world, player)
        self._sc2wol_defense_rating = lambda world, player, zerg_enemy, air_enemy=False: SC2WoLLogic._sc2wol_defense_rating(self, world, player, zerg_enemy, air_enemy)
        self._sc2wol_has_competent_comp = lambda world, player: SC2WoLLogic._sc2wol_has_competent_comp(self, world, player)
        self._sc2wol_has_train_killers = lambda world, player: SC2WoLLogic._sc2wol_has_train_killers(self, world, player)
        self._sc2wol_able_to_rescue = lambda world, player: SC2WoLLogic._sc2wol_able_to_rescue(self, world, player)
        self._sc2wol_beats_protoss_deathball = lambda world, player: SC2WoLLogic._sc2wol_beats_protoss_deathball(self, world, player)
        self._sc2wol_survives_rip_field = lambda world, player: SC2WoLLogic._sc2wol_survives_rip_field(self, world, player)
        self._sc2wol_has_protoss_common_units = lambda world, player: SC2WoLLogic._sc2wol_has_protoss_common_units(self, world, player)
        self._sc2wol_has_protoss_medium_units = lambda world, player: SC2WoLLogic._sc2wol_has_protoss_medium_units(self, world, player)
        self._sc2wol_has_mm_upgrade = lambda world, player: SC2WoLLogic._sc2wol_has_mm_upgrade(self, world, player)
        self._sc2wol_welcome_to_the_jungle_requirement = lambda world, player: SC2WoLLogic._sc2wol_welcome_to_the_jungle_requirement(self, world, player)
        self._sc2wol_can_respond_to_colony_infestations = lambda world, player: SC2WoLLogic._sc2wol_can_respond_to_colony_infestations(self, world, player)
        self._sc2wol_final_mission_requirements = lambda world, player: SC2WoLLogic._sc2wol_final_mission_requirements(self, world, player)

    def __init__(self, multiworld: MultiWorld, player: int,
                 item_pool: List[Item], existing_items: List[Item], locked_items: List[Item],
                 used_races: List[SC2Race]):
        self.multiworld = multiworld
        self.player = player
        self.logical_inventory = set()
        self.locked_items = locked_items[:]
        self.existing_items = existing_items
        self._read_logic()
        # Initial filter of item pool
        self.item_pool = []
        item_quantities: dict[str, int] = dict()
        # Inventory restrictiveness based on number of missions with checks
        mission_order_type = get_option_value(self.multiworld, self.player, "mission_order")
        mission_count = len(mission_orders[mission_order_type]) - 1
        self.min_units_per_structure = int(mission_count / 7)
        min_upgrades = 1 if mission_count < 10 else 2
        for item in item_pool:
            item_info = get_full_item_list()[item.name]
            if item_info.race != SC2Race.ANY and item_info.race not in used_races:
                # Drop any item belonging to a race not used in the campaign
                continue
            if item_info.type == "Upgrade":
                # Locking upgrades based on mission duration
                if item.name not in item_quantities:
                    item_quantities[item.name] = 0
                item_quantities[item.name] += 1
                if item_quantities[item.name] < min_upgrades:
                    self.locked_items.append(item)
                else:
                    self.item_pool.append(item)
            elif item_info.type == "Goal":
                locked_items.append(item)
            else:
                self.item_pool.append(item)
        self.cascade_removal_map: Dict[Item, List[Item]] = dict()
        for item in self.item_pool + locked_items + existing_items:
            if item.name in UPGRADABLE_ITEMS:
                upgrades = get_item_upgrades(self.item_pool, item)
                associated_items = [*upgrades, item]
                self.cascade_removal_map[item] = associated_items
                if get_option_value(multiworld, player, "units_always_have_upgrades"):
                    for upgrade in upgrades:
                        self.cascade_removal_map[upgrade] = associated_items


def filter_items(multiworld: MultiWorld, player: int, mission_req_table: Dict[SC2Campaign, Dict[str, MissionInfo]], location_cache: List[Location],
                 item_pool: List[Item], existing_items: List[Item], locked_items: List[Item]) -> List[Item]:
    """
    Returns a semi-randomly pruned set of items based on number of available locations.
    The returned inventory must be capable of logically accessing every location in the world.
    """
    open_locations = [location for location in location_cache if location.item is None]
    inventory_size = len(open_locations)
    used_races = set([mission.mission.race for campaign_missions in mission_req_table.values() for mission in campaign_missions.values()])
    mission_requirements = [location.access_rule for location in location_cache]
    valid_inventory = ValidInventory(multiworld, player, item_pool, existing_items, locked_items, used_races)

    valid_items = valid_inventory.generate_reduced_inventory(inventory_size, mission_requirements)
    return valid_items<|MERGE_RESOLUTION|>--- conflicted
+++ resolved
@@ -1,20 +1,12 @@
 from typing import Callable, Dict, List, Set
 from BaseClasses import MultiWorld, ItemClassification, Item, Location
-<<<<<<< HEAD
-from .Items import get_full_item_list, spider_mine_sources, second_pass_placeable_items, filler_items, \
-    progressive_if_nco
-from .MissionTables import no_build_regions_list, easy_regions_list, medium_regions_list, hard_regions_list,\
-    mission_orders, MissionInfo, alt_final_mission_locations, MissionPools
-from .Options import get_option_value, MissionOrder, FinalMap, MissionProgressLocations, LocationInclusion
-=======
-from .Items import get_full_item_list, spider_mine_sources, second_pass_placeable_items
+from .Items import get_full_item_list, spider_mine_sources, second_pass_placeable_items, progressive_if_nco
 from .MissionTables import mission_orders, MissionInfo, MissionPools, \
     get_campaign_goal_priority, campaign_final_mission_locations, campaign_alt_final_mission_locations, \
     get_no_build_missions, SC2Campaign, SC2Race, SC2CampaignGoalPriority, SC2Mission, lookup_name_to_mission, \
     campaign_mission_table
 from .Options import get_option_value, MissionOrder, \
     get_enabled_campaigns, get_disabled_campaigns
->>>>>>> 99167d59
 from .LogicMixin import SC2WoLLogic
 
 # Items with associated upgrades
@@ -344,7 +336,7 @@
 
     def __init__(self, multiworld: MultiWorld, player: int,
                  item_pool: List[Item], existing_items: List[Item], locked_items: List[Item],
-                 used_races: List[SC2Race]):
+                 used_races: Set[SC2Race]):
         self.multiworld = multiworld
         self.player = player
         self.logical_inventory = set()
