from typing import Any, Dict

from .options import *

witness_option_presets: Dict[str, Dict[str, Any]] = {
    # Best for beginners. This is just default options, but with a much easier goal that skips the Mountain puzzles.
    "Beginner Mode": {
        "victory_condition": VictoryCondition.option_mountain_box_short,

        "puzzle_skip_amount": 15,
    },

    # Great for short syncs & scratching that "speedrun with light routing elements" itch.
    "Short & Dense": {
        "progression_balancing": 30,

        "puzzle_randomization": PuzzleRandomization.option_sigma_normal,

        "shuffle_symbols": False,
        "shuffle_doors": ShuffleDoors.option_panels,
        "door_groupings": DoorGroupings.option_off,
        "shuffle_boat": True,
        "shuffle_lasers": ShuffleLasers.option_local,
        "obelisk_keys": ObeliskKeys.option_false,

        "disable_non_randomized_puzzles": True,
        "shuffle_discarded_panels": False,
        "shuffle_vault_boxes": False,
        "shuffle_EPs": ShuffleEnvironmentalPuzzles.option_off,
        "EP_difficulty": EnvironmentalPuzzlesDifficulty.option_normal,
        "shuffle_postgame": False,

        "victory_condition": VictoryCondition.option_mountain_box_short,
        "mountain_lasers": 7,
        "challenge_lasers": 11,

        "early_caves": EarlyCaves.option_off,
<<<<<<< HEAD
        "early_good_items": {"Door / Door Panel"},
        "elevators_come_to_you": False,
=======

        "elevators_come_to_you": ElevatorsComeToYou.default,
>>>>>>> 9a37a136

        "trap_percentage": TrapPercentage.default,
        "puzzle_skip_amount": PuzzleSkipAmount.default,
        "hint_amount": HintAmount.default,
        "area_hint_percentage": AreaHintPercentage.default,
        "laser_hints": LaserHints.default,
        "death_link": DeathLink.default,
        "death_link_amnesty": DeathLinkAmnesty.default,

        "shuffle_dog": ShuffleDog.default,
    },

    # For relative beginners who want to move to the next step.
    "Advanced, But Chill": {
        "progression_balancing": 30,

        "puzzle_randomization": PuzzleRandomization.option_sigma_normal,

        "shuffle_symbols": True,
        "shuffle_doors": ShuffleDoors.option_doors,
        "door_groupings": DoorGroupings.option_regional,
        "shuffle_boat": True,
        "shuffle_lasers": ShuffleLasers.option_off,
        "obelisk_keys": ObeliskKeys.option_false,

        "disable_non_randomized_puzzles": False,
        "shuffle_discarded_panels": True,
        "shuffle_vault_boxes": True,
        "shuffle_EPs": ShuffleEnvironmentalPuzzles.option_obelisk_sides,
        "EP_difficulty": EnvironmentalPuzzlesDifficulty.option_normal,
        "shuffle_postgame": False,

        "victory_condition": VictoryCondition.option_mountain_box_long,
        "mountain_lasers": 6,
        "challenge_lasers": 9,

        "early_caves": EarlyCaves.option_off,
<<<<<<< HEAD
        "early_good_items": {"Symbol", "Door / Door Panel"},  # Not Obelisk Key bc I want EPs to open slowly in this one
        "elevators_come_to_you": False,
=======

        "elevators_come_to_you": ElevatorsComeToYou.default,
>>>>>>> 9a37a136

        "trap_percentage": TrapPercentage.default,
        "puzzle_skip_amount": 15,
        "hint_amount": HintAmount.default,
        "area_hint_percentage": AreaHintPercentage.default,
        "laser_hints": LaserHints.default,
        "death_link": DeathLink.default,
        "death_link_amnesty": DeathLinkAmnesty.default,

        "shuffle_dog": ShuffleDog.default,
    },

    # Allsanity but without the BS (no expert, no tedious EPs).
    "Nice Allsanity": {
        "progression_balancing": 50,

        "puzzle_randomization": PuzzleRandomization.option_sigma_normal,

        "shuffle_symbols": True,
        "shuffle_doors": ShuffleDoors.option_mixed,
        "door_groupings": DoorGroupings.option_off,
        "shuffle_boat": True,
        "shuffle_lasers": ShuffleLasers.option_anywhere,
        "obelisk_keys": ObeliskKeys.option_true,

        "disable_non_randomized_puzzles": False,
        "shuffle_discarded_panels": True,
        "shuffle_vault_boxes": True,
        "shuffle_EPs": ShuffleEnvironmentalPuzzles.option_individual,
        "EP_difficulty": EnvironmentalPuzzlesDifficulty.option_normal,
        "shuffle_postgame": False,

        "victory_condition": VictoryCondition.option_challenge,
        "mountain_lasers": 6,
        "challenge_lasers": 9,

        "early_caves": EarlyCaves.option_off,
<<<<<<< HEAD
        "early_good_items": {"Symbol", "Door / Door Panel", "Obelisk Key"},
        "elevators_come_to_you": True,
=======

        "elevators_come_to_you": ElevatorsComeToYou.valid_keys,
>>>>>>> 9a37a136

        "trap_percentage": TrapPercentage.default,
        "puzzle_skip_amount": 15,
        "hint_amount": HintAmount.default,
        "area_hint_percentage": AreaHintPercentage.default,
        "laser_hints": LaserHints.default,
        "death_link": DeathLink.default,
        "death_link_amnesty": DeathLinkAmnesty.default,

        "shuffle_dog": ShuffleDog.option_random_item,
    },
}<|MERGE_RESOLUTION|>--- conflicted
+++ resolved
@@ -35,13 +35,8 @@
         "challenge_lasers": 11,
 
         "early_caves": EarlyCaves.option_off,
-<<<<<<< HEAD
         "early_good_items": {"Door / Door Panel"},
-        "elevators_come_to_you": False,
-=======
-
         "elevators_come_to_you": ElevatorsComeToYou.default,
->>>>>>> 9a37a136
 
         "trap_percentage": TrapPercentage.default,
         "puzzle_skip_amount": PuzzleSkipAmount.default,
@@ -79,13 +74,8 @@
         "challenge_lasers": 9,
 
         "early_caves": EarlyCaves.option_off,
-<<<<<<< HEAD
         "early_good_items": {"Symbol", "Door / Door Panel"},  # Not Obelisk Key bc I want EPs to open slowly in this one
-        "elevators_come_to_you": False,
-=======
-
         "elevators_come_to_you": ElevatorsComeToYou.default,
->>>>>>> 9a37a136
 
         "trap_percentage": TrapPercentage.default,
         "puzzle_skip_amount": 15,
@@ -123,13 +113,8 @@
         "challenge_lasers": 9,
 
         "early_caves": EarlyCaves.option_off,
-<<<<<<< HEAD
         "early_good_items": {"Symbol", "Door / Door Panel", "Obelisk Key"},
-        "elevators_come_to_you": True,
-=======
-
         "elevators_come_to_you": ElevatorsComeToYou.valid_keys,
->>>>>>> 9a37a136
 
         "trap_percentage": TrapPercentage.default,
         "puzzle_skip_amount": 15,
