--- conflicted
+++ resolved
@@ -2,15 +2,7 @@
 0x033D4 (Outside Tutorial Vault)
 0x0CC7B (Desert Vault)
 0x00AFB (Shipwreck Vault)
-<<<<<<< HEAD
-0x15ADD (River Vault)
-=======
-0x03535 (Shipwreck Vault Box)
-0x17BB4 (Shipwreck Vault Door)
 0x15ADD (Jungle Vault)
-0x03702 (Jungle Vault Box)
-0x15287 (Jungle Vault Door)
->>>>>>> 983da12a
 0x002A6 (Mountainside Vault)
 0x2FAF6 (Tunnels Vault Box)
 0x00815 (Theater Video Input)