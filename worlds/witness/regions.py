"""
Defines Region for The Witness, assigns locations to them,
and connects them with the proper requirements
"""
from typing import FrozenSet, TYPE_CHECKING, Dict, Tuple, List

from BaseClasses import Entrance, Region
from Utils import KeyedDefaultDict
from .static_logic import StaticWitnessLogic
from .locations import WitnessPlayerLocations, StaticWitnessLocations
from .player_logic import WitnessPlayerLogic
from .utils import dnf_remove_redundancies

if TYPE_CHECKING:
    from . import WitnessWorld


class WitnessRegions:
    """Class that defines Witness Regions"""

    locat = None
    logic = None

    @staticmethod
    def make_lambda(item_requirement: FrozenSet[FrozenSet[str]], world: "WitnessWorld"):
        from .rules import _meets_item_requirements

        """
        Lambdas are made in a for loop, so the values have to be captured
        This function is for that purpose
        """

        return _meets_item_requirements(item_requirement, world)

    def connect_if_possible(self, world: "WitnessWorld", source: str, target: str, req: FrozenSet[FrozenSet[str]],
                            regions_by_name: Dict[str, Region]):
        """
        connect two regions and set the corresponding requirement
        """

        # Remove any possibilities where being in the target region would be required anyway.
        real_requirement = frozenset({option for option in req if target not in option})

        # Dissolve any "True" or "TrueOneWay"
        real_requirement = frozenset({option - {"True", "TrueOneWay"} for option in real_requirement})

        # If there is no way to actually use this connection, don't even bother making it.
        if not real_requirement:
            return

        # We don't need to check for the accessibility of the source region.
        final_requirement = frozenset({option - frozenset({source}) for option in real_requirement})
        final_requirement = dnf_remove_redundancies(final_requirement)

        source_region = regions_by_name[source]
        target_region = regions_by_name[target]

        connection_name = source + " to " + target

        connection = Entrance(
            world.player,
            connection_name,
            source_region
        )

        connection.access_rule = self.make_lambda(final_requirement, world)

        source_region.exits.append(connection)
        connection.connect(target_region)

        self.created_entrances[source, target].append(connection)

        # Register any necessary indirect connections
        mentioned_regions = {
            single_unlock for option in final_requirement for single_unlock in option
            if single_unlock in self.reference_logic.ALL_REGIONS_BY_NAME
        }

        for dependent_region in mentioned_regions:
            world.multiworld.register_indirect_condition(regions_by_name[dependent_region], connection)

    def create_regions(self, world: "WitnessWorld", player_logic: WitnessPlayerLogic):
        """
        Creates all the regions for The Witness
        """
        from . import create_region

        all_locations = set()
        regions_by_name = dict()

        regions_to_create = {
            k: v for k, v in self.reference_logic.ALL_REGIONS_BY_NAME.items()
            if k not in player_logic.UNREACHABLE_REGIONS
        }

        for region_name, region in regions_to_create.items():
            locations_for_this_region = [
                self.reference_logic.ENTITIES_BY_HEX[panel]["checkName"] for panel in region["panels"]
                if self.reference_logic.ENTITIES_BY_HEX[panel]["checkName"] in self.locat.CHECK_LOCATION_TABLE
            ]
            locations_for_this_region += [
                StaticWitnessLocations.get_event_name(panel) for panel in region["panels"]
                if StaticWitnessLocations.get_event_name(panel) in self.locat.EVENT_LOCATION_TABLE
            ]

            all_locations = all_locations | set(locations_for_this_region)

            new_region = create_region(world, region_name, self.locat, locations_for_this_region)

            regions_by_name[region_name] = new_region

        for region_name, region in regions_to_create.items():
            for connection in player_logic.CONNECTIONS_BY_REGION_NAME[region_name]:
                self.connect_if_possible(world, region_name, connection[0], connection[1], regions_by_name)
<<<<<<< HEAD

        world.multiworld.regions += list(regions_by_name.values())
=======
                self.connect_if_possible(world, connection[0], region_name, connection[1], regions_by_name, True)

        # find regions that are completely disconnected from the start node and remove them
        regions_to_check = {"Menu"}
        reachable_regions = {"Menu"}

        while regions_to_check:
            next_region = regions_to_check.pop()
            region_obj = regions_by_name[next_region]

            for exit in region_obj.exits:
                target = exit.connected_region

                if target.name in reachable_regions:
                    continue

                regions_to_check.add(target.name)
                reachable_regions.add(target.name)

        self.created_regions = {k: v for k, v in regions_by_name.items() if k in reachable_regions}

        world.multiworld.regions += self.created_regions.values()
>>>>>>> 983da12a

    def __init__(self, locat: WitnessPlayerLocations, world: "WitnessWorld"):
        difficulty = world.options.puzzle_randomization

        if difficulty == "sigma_normal":
            self.reference_logic = StaticWitnessLogic.sigma_normal
        elif difficulty == "sigma_expert":
            self.reference_logic = StaticWitnessLogic.sigma_expert
        elif difficulty == "none":
            self.reference_logic = StaticWitnessLogic.vanilla

        self.locat = locat
        self.created_entrances: Dict[Tuple[str, str], List[Entrance]] = KeyedDefaultDict(lambda _: [])
        self.created_regions: Dict[str, Region] = dict()<|MERGE_RESOLUTION|>--- conflicted
+++ resolved
@@ -112,33 +112,10 @@
         for region_name, region in regions_to_create.items():
             for connection in player_logic.CONNECTIONS_BY_REGION_NAME[region_name]:
                 self.connect_if_possible(world, region_name, connection[0], connection[1], regions_by_name)
-<<<<<<< HEAD
 
-        world.multiworld.regions += list(regions_by_name.values())
-=======
-                self.connect_if_possible(world, connection[0], region_name, connection[1], regions_by_name, True)
-
-        # find regions that are completely disconnected from the start node and remove them
-        regions_to_check = {"Menu"}
-        reachable_regions = {"Menu"}
-
-        while regions_to_check:
-            next_region = regions_to_check.pop()
-            region_obj = regions_by_name[next_region]
-
-            for exit in region_obj.exits:
-                target = exit.connected_region
-
-                if target.name in reachable_regions:
-                    continue
-
-                regions_to_check.add(target.name)
-                reachable_regions.add(target.name)
-
-        self.created_regions = {k: v for k, v in regions_by_name.items() if k in reachable_regions}
+        self.created_regions = {k: v for k, v in regions_by_name.items()}
 
         world.multiworld.regions += self.created_regions.values()
->>>>>>> 983da12a
 
     def __init__(self, locat: WitnessPlayerLocations, world: "WitnessWorld"):
         difficulty = world.options.puzzle_randomization
