--- conflicted
+++ resolved
@@ -31,6 +31,8 @@
             self.reference_logic = static_witness_logic.sigma_normal
         elif difficulty == "sigma_expert":
             self.reference_logic = static_witness_logic.sigma_expert
+        elif difficulty == "umbra_variety":
+            self.reference_logic = static_witness_logic.umbra_variety
         else:
             self.reference_logic = static_witness_logic.vanilla
 
@@ -134,24 +136,4 @@
 
         for region_name, region in regions_to_create.items():
             for connection in player_logic.CONNECTIONS_BY_REGION_NAME[region_name]:
-<<<<<<< HEAD
-                self.connect_if_possible(world, region_name, connection[0], connection[1], regions_by_name)
-
-    def __init__(self, player_locations: WitnessPlayerLocations, world: "WitnessWorld") -> None:
-        difficulty = world.options.puzzle_randomization
-
-        if difficulty == "sigma_normal":
-            self.reference_logic = static_witness_logic.sigma_normal
-        elif difficulty == "sigma_expert":
-            self.reference_logic = static_witness_logic.sigma_expert
-        elif difficulty == "umbra_variety":
-            self.reference_logic = static_witness_logic.umbra_variety
-        elif difficulty == "none":
-            self.reference_logic = static_witness_logic.vanilla
-
-        self.player_locations = player_locations
-        self.two_way_entrance_register: Dict[Tuple[str, str], List[Entrance]] = defaultdict(lambda: [])
-        self.created_region_names: Set[str] = set()
-=======
-                self.connect_if_possible(world, region_name, connection[0], connection[1], regions_by_name)
->>>>>>> 93617fa5
+                self.connect_if_possible(world, region_name, connection[0], connection[1], regions_by_name)