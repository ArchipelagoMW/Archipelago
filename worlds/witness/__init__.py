--- conflicted
+++ resolved
@@ -46,13 +46,6 @@
     """
     game = "The Witness"
     topology_present = False
-<<<<<<< HEAD
-
-    StaticWitnessLogic()
-    StaticWitnessLocations()
-    StaticWitnessItems()
-=======
->>>>>>> 0ed0de3d
     web = WitnessWebWorld()
 
     options_dataclass = TheWitnessOptions
