"""
Archipelago init file for The Witness
"""
import dataclasses

from typing import Dict, Optional, List, Tuple, Set
from BaseClasses import Region, Location, MultiWorld, Item, Entrance, Tutorial, CollectionState
from Options import PerGameCommonOptions, Toggle
<<<<<<< HEAD
=======
from .presets import witness_option_presets
from .hints import get_always_hint_locations, get_always_hint_items, get_priority_hint_locations, \
    get_priority_hint_items, make_hints, generate_joke_hints
>>>>>>> 602c2966
from worlds.AutoWorld import World, WebWorld
from .player_logic import WitnessPlayerLogic
from .static_logic import StaticWitnessLogic
from .hints import get_always_hint_locations, get_always_hint_items, get_priority_hint_locations, \
    get_priority_hint_items, make_always_and_priority_hints, generate_joke_hints, make_area_hints, get_hintable_areas, \
    make_extra_location_hints, create_all_hints
from .locations import WitnessPlayerLocations, StaticWitnessLocations
from .items import WitnessItem, StaticWitnessItems, WitnessPlayerItems, ItemData
from .regions import WitnessRegions
from .rules import set_rules
<<<<<<< HEAD
from .Options import TheWitnessOptions
from .utils import get_audio_logs, build_weighted_int_list
=======
from .options import TheWitnessOptions
from .utils import get_audio_logs
>>>>>>> 602c2966
from logging import warning, error


class WitnessWebWorld(WebWorld):
    theme = "jungle"
    tutorials = [Tutorial(
        "Multiworld Setup Guide",
        "A guide to playing The Witness with Archipelago.",
        "English",
        "setup_en.md",
        "setup/en",
        ["NewSoupVi", "Jarno"]
    )]

    options_presets = witness_option_presets


class WitnessWorld(World):
    """
    The Witness is an open-world puzzle game with dozens of locations
    to explore and over 500 puzzles. Play the popular puzzle randomizer
    by sigma144, with an added layer of progression randomization!
    """
    game = "The Witness"
    topology_present = False
<<<<<<< HEAD
    data_version = 15
=======
>>>>>>> 602c2966

    StaticWitnessLogic()
    StaticWitnessLocations()
    StaticWitnessItems()
    web = WitnessWebWorld()

    options_dataclass = TheWitnessOptions
    options: TheWitnessOptions

    item_name_to_id = {
        name: data.ap_code for name, data in StaticWitnessItems.item_data.items()
    }
    location_name_to_id = StaticWitnessLocations.ALL_LOCATIONS_TO_ID
    item_name_groups = StaticWitnessItems.item_groups
    location_name_groups = StaticWitnessLocations.AREA_LOCATION_GROUPS

    required_client_version = (0, 4, 4)

    def __init__(self, multiworld: "MultiWorld", player: int):
        super().__init__(multiworld, player)

        self.player_logic = None
        self.locat = None
        self.items = None
        self.regio = None

        self.log_ids_to_hints = None

        self.items_placed_early = []
        self.own_itempool = []

    def _get_slot_data(self):
        return {
            'seed': self.random.randrange(0, 1000000),
            'victory_location': int(self.player_logic.VICTORY_LOCATION, 16),
            'panelhex_to_id': self.locat.CHECK_PANELHEX_TO_ID,
            'item_id_to_door_hexes': StaticWitnessItems.get_item_to_door_mappings(),
            'door_hexes_in_the_pool': self.items.get_door_ids_in_pool(),
            'symbols_not_in_the_game': self.items.get_symbol_ids_not_in_pool(),
            'disabled_entities': [int(h, 16) for h in self.player_logic.COMPLETELY_DISABLED_ENTITIES],
            'log_ids_to_hints': self.log_ids_to_hints,
            'progressive_item_lists': self.items.get_progressive_item_ids_in_pool(),
            'obelisk_side_id_to_EPs': StaticWitnessLogic.OBELISK_SIDE_ID_TO_EP_HEXES,
            'precompleted_puzzles': [int(h, 16) for h in self.player_logic.EXCLUDED_LOCATIONS],
            'entity_to_name': StaticWitnessLogic.ENTITY_ID_TO_NAME,
        }

    def generate_early(self):
        disabled_locations = self.options.exclude_locations.value

        self.player_logic = WitnessPlayerLogic(
            self, disabled_locations, self.options.start_inventory.value
        )

        self.locat: WitnessPlayerLocations = WitnessPlayerLocations(self, self.player_logic)
        self.items: WitnessPlayerItems = WitnessPlayerItems(
            self, self.player_logic, self.locat
        )
        self.regio: WitnessRegions = WitnessRegions(self.locat, self)

        self.log_ids_to_hints = dict()

        interacts_with_multiworld = (
                self.options.shuffle_symbols or
                self.options.shuffle_doors or
                self.options.shuffle_lasers == "anywhere"
        )

        has_progression = (
                interacts_with_multiworld
                or self.options.shuffle_lasers == "local"
                or self.options.shuffle_boat
                or self.options.early_caves == "add_to_pool"
        )

        if not has_progression and self.multiworld.players == 1:
            warning(f"{self.multiworld.get_player_name(self.player)}'s Witness world doesn't have any progression"
                    f" items. Please turn on Symbol Shuffle, Door Shuffle or Laser Shuffle if that doesn't seem right.")
        elif not interacts_with_multiworld and self.multiworld.players > 1:
            raise Exception(f"{self.multiworld.get_player_name(self.player)}'s Witness world doesn't have enough"
                            f" progression items that can be placed in other players' worlds. Please turn on Symbol"
                            f" Shuffle, Door Shuffle or non-local Laser Shuffle.")

        if self.options.shuffle_lasers == "local":
            self.options.local_items.value |= self.item_name_groups["Lasers"]

    def create_regions(self):
        self.regio.create_regions(self, self.player_logic)

        # Set rules early so extra locations can be created based on the results of exploring collection states

        set_rules(self)

        # Add event items and tie them to event locations (e.g. laser activations).

        event_locations = []

        for event_location in self.locat.EVENT_LOCATION_TABLE:
            item_obj = self.create_item(
                self.player_logic.EVENT_ITEM_PAIRS[event_location]
            )
            location_obj = self.multiworld.get_location(event_location, self.player)
            location_obj.place_locked_item(item_obj)
            self.own_itempool.append(item_obj)

            event_locations.append(location_obj)

        # Place other locked items
        dog_puzzle_skip = self.create_item("Puzzle Skip")
        self.multiworld.get_location("Town Pet the Dog", self.player).place_locked_item(dog_puzzle_skip)

        self.own_itempool.append(dog_puzzle_skip)

        self.items_placed_early.append("Puzzle Skip")

        # Pick an early item to place on the tutorial gate.
        early_items = [item for item in self.items.get_early_items() if item in self.items.get_mandatory_items()]
        if early_items:
            random_early_item = self.random.choice(early_items)
            if self.options.puzzle_randomization == 1:
                # In Expert, only tag the item as early, rather than forcing it onto the gate.
                self.multiworld.local_early_items[self.player][random_early_item] = 1
            else:
                # Force the item onto the tutorial gate check and remove it from our random pool.
                gate_item = self.create_item(random_early_item)
                self.multiworld.get_location("Tutorial Gate Open", self.player).place_locked_item(gate_item)
                self.own_itempool.append(gate_item)
                self.items_placed_early.append(random_early_item)

        # There are some really restrictive settings in The Witness.
        # They are rarely played, but when they are, we add some extra sphere 1 locations.
        # This is done both to prevent generation failures, but also to make the early game less linear.
        # Only sweeps for events because having this behavior be random based on Tutorial Gate would be strange.

        state = CollectionState(self.multiworld)
        state.sweep_for_events(locations=event_locations)

        num_early_locs = sum(1 for loc in self.multiworld.get_reachable_locations(state, self.player) if loc.address)

        # Adjust the needed size for sphere 1 based on how restrictive the settings are in terms of items

        needed_size = 3
        needed_size += self.options.puzzle_randomization == 1
        needed_size += self.options.shuffle_symbols
        needed_size += self.options.shuffle_doors > 0

        # Then, add checks in order until the required amount of sphere 1 checks is met.

        extra_checks = [
<<<<<<< HEAD
            ("Tutorial First Hallway Room", "Tutorial First Hallway Bend"),
            ("Tutorial First Hallway", "Tutorial First Hallway Straight"),
            ("Desert Outside", "Desert Surface 3"),
=======
            ("First Hallway Room", "First Hallway Bend"),
            ("First Hallway", "First Hallway Straight"),
            ("Desert Outside", "Desert Surface 1"),
            ("Desert Outside", "Desert Surface 2"),
>>>>>>> 602c2966
        ]

        for i in range(num_early_locs, needed_size):
            if not extra_checks:
                break

            region, loc = extra_checks.pop(0)
            self.locat.add_location_late(loc)
            self.multiworld.get_region(region, self.player).add_locations({loc: self.location_name_to_id[loc]})

            player = self.multiworld.get_player_name(self.player)
            
            warning(f"""Location "{loc}" had to be added to {player}'s world due to insufficient sphere 1 size.""")

    def create_items(self):
        # Determine pool size.
        pool_size: int = len(self.locat.CHECK_LOCATION_TABLE) - len(self.locat.EVENT_LOCATION_TABLE)

        # Fill mandatory items and remove precollected and/or starting items from the pool.
        item_pool: Dict[str, int] = self.items.get_mandatory_items()

        # Remove one copy of each item that was placed early
        for already_placed in self.items_placed_early:
            pool_size -= 1

            if already_placed not in item_pool:
                continue

            if item_pool[already_placed] == 1:
                item_pool.pop(already_placed)
            else:
                item_pool[already_placed] -= 1

        for precollected_item_name in [item.name for item in self.multiworld.precollected_items[self.player]]:
            if precollected_item_name in item_pool:
                if item_pool[precollected_item_name] == 1:
                    item_pool.pop(precollected_item_name)
                else:
                    item_pool[precollected_item_name] -= 1

        for inventory_item_name in self.player_logic.STARTING_INVENTORY:
            if inventory_item_name in item_pool:
                if item_pool[inventory_item_name] == 1:
                    item_pool.pop(inventory_item_name)
                else:
                    item_pool[inventory_item_name] -= 1
            self.multiworld.push_precollected(self.create_item(inventory_item_name))

        if len(item_pool) > pool_size:
            error(f"{self.multiworld.get_player_name(self.player)}'s Witness world has too few locations ({pool_size})"
                  f" to place its necessary items ({len(item_pool)}).")
            return

        remaining_item_slots = pool_size - sum(item_pool.values())

        # Add puzzle skips.
        num_puzzle_skips = self.options.puzzle_skip_amount

        if num_puzzle_skips > remaining_item_slots:
            warning(f"{self.multiworld.get_player_name(self.player)}'s Witness world has insufficient locations"
                    f" to place all requested puzzle skips.")
            num_puzzle_skips = remaining_item_slots
        item_pool["Puzzle Skip"] = num_puzzle_skips
        remaining_item_slots -= num_puzzle_skips

        # Add junk items.
        if remaining_item_slots > 0:
            item_pool.update(self.items.get_filler_items(remaining_item_slots))

        # Generate the actual items.
        for item_name, quantity in sorted(item_pool.items()):
            new_items = [self.create_item(item_name) for _ in range(0, quantity)]

            self.own_itempool += new_items
            self.multiworld.itempool += new_items
            if self.items.item_data[item_name].local_only:
                self.options.local_items.value.add(item_name)

    def fill_slot_data(self) -> dict:
        hint_amount = self.options.hint_amount.value

        credits_hint = (
            "This Randomizer is brought to you by",
            "NewSoupVi, Jarno, blastron,",
            "jbzdarkid, sigma144, IHNN, oddGarrett, Exempt-Medic.", -1
        )

        audio_logs = get_audio_logs().copy()

        if hint_amount:
            area_weight, location_weight = self.options.area_hint_percentage, 100 - self.options.area_hint_percentage

            hint_type_amounts = build_weighted_int_list([area_weight / 100, location_weight / 100], hint_amount)
            area_hints = hint_type_amounts[0]

            generated_hints = create_all_hints(self, hint_amount, area_hints)

            generated_hint_amount = len(generated_hints)

            if generated_hint_amount:
                self.random.shuffle(audio_logs)

                duplicates = min(3, len(audio_logs) // hint_amount)

                for _ in range(0, len(generated_hints)):
                    hint = generated_hints.pop(0)

                    location = hint.location
                    location_id = location.address if location and location.item.player == self.player else -1

                    for _ in range(0, duplicates):
                        audio_log = audio_logs.pop()
                        self.log_ids_to_hints[int(audio_log, 16)] = (hint.wording, location_id)

        if audio_logs:
            audio_log = audio_logs.pop()
            self.log_ids_to_hints[int(audio_log, 16)] = credits_hint

        joke_hints = generate_joke_hints(self, len(audio_logs))

        while audio_logs:
            audio_log = audio_logs.pop()
            self.log_ids_to_hints[int(audio_log, 16)] = joke_hints.pop()

        # generate hints done

        slot_data = self._get_slot_data()

        for option_name in (attr.name for attr in dataclasses.fields(TheWitnessOptions)
                            if attr not in dataclasses.fields(PerGameCommonOptions)):
            option = getattr(self.options, option_name)
            slot_data[option_name] = bool(option.value) if isinstance(option, Toggle) else option.value

        return slot_data

    def create_item(self, item_name: str) -> Item:
        # If the player's plando options are malformed, the item_name parameter could be a dictionary containing the
        #   name of the item, rather than the item itself. This is a workaround to prevent a crash.
        if type(item_name) is dict:
            item_name = list(item_name.keys())[0]

        # this conditional is purely for unit tests, which need to be able to create an item before generate_early
        item_data: ItemData
        if hasattr(self, 'items') and self.items and item_name in self.items.item_data:
            item_data = self.items.item_data[item_name]
        else:
            item_data = StaticWitnessItems.item_data[item_name]

        return WitnessItem(item_name, item_data.classification, item_data.ap_code, player=self.player)

    def get_filler_item_name(self) -> str:
        return "Speed Boost"


class WitnessLocation(Location):
    """
    Archipelago Location for The Witness
    """
    game: str = "The Witness"
    entity_hex: int = -1

    def __init__(self, player: int, name: str, address: Optional[int], parent, ch_hex: int = -1):
        super().__init__(player, name, address, parent)
        self.entity_hex = ch_hex


def create_region(world: WitnessWorld, name: str, locat: WitnessPlayerLocations, region_locations=None, exits=None):
    """
    Create an Archipelago Region for The Witness
    """

    ret = Region(name, world.player, world.multiworld)
    if region_locations:
        for location in region_locations:
            loc_id = locat.CHECK_LOCATION_TABLE[location]

            entity_hex = -1
            if location in StaticWitnessLogic.ENTITIES_BY_NAME:
                entity_hex = int(
                    StaticWitnessLogic.ENTITIES_BY_NAME[location]["entity_hex"], 0
                )
            location = WitnessLocation(
                world.player, location, loc_id, ret, entity_hex
            )

            ret.locations.append(location)
    if exits:
        for single_exit in exits:
            ret.exits.append(Entrance(world.player, single_exit, ret))

    return ret<|MERGE_RESOLUTION|>--- conflicted
+++ resolved
@@ -6,12 +6,7 @@
 from typing import Dict, Optional, List, Tuple, Set
 from BaseClasses import Region, Location, MultiWorld, Item, Entrance, Tutorial, CollectionState
 from Options import PerGameCommonOptions, Toggle
-<<<<<<< HEAD
-=======
 from .presets import witness_option_presets
-from .hints import get_always_hint_locations, get_always_hint_items, get_priority_hint_locations, \
-    get_priority_hint_items, make_hints, generate_joke_hints
->>>>>>> 602c2966
 from worlds.AutoWorld import World, WebWorld
 from .player_logic import WitnessPlayerLogic
 from .static_logic import StaticWitnessLogic
@@ -22,13 +17,8 @@
 from .items import WitnessItem, StaticWitnessItems, WitnessPlayerItems, ItemData
 from .regions import WitnessRegions
 from .rules import set_rules
-<<<<<<< HEAD
-from .Options import TheWitnessOptions
+from .options import TheWitnessOptions
 from .utils import get_audio_logs, build_weighted_int_list
-=======
-from .options import TheWitnessOptions
-from .utils import get_audio_logs
->>>>>>> 602c2966
 from logging import warning, error
 
 
@@ -54,10 +44,6 @@
     """
     game = "The Witness"
     topology_present = False
-<<<<<<< HEAD
-    data_version = 15
-=======
->>>>>>> 602c2966
 
     StaticWitnessLogic()
     StaticWitnessLocations()
@@ -207,16 +193,10 @@
         # Then, add checks in order until the required amount of sphere 1 checks is met.
 
         extra_checks = [
-<<<<<<< HEAD
             ("Tutorial First Hallway Room", "Tutorial First Hallway Bend"),
             ("Tutorial First Hallway", "Tutorial First Hallway Straight"),
-            ("Desert Outside", "Desert Surface 3"),
-=======
-            ("First Hallway Room", "First Hallway Bend"),
-            ("First Hallway", "First Hallway Straight"),
             ("Desert Outside", "Desert Surface 1"),
             ("Desert Outside", "Desert Surface 2"),
->>>>>>> 602c2966
         ]
 
         for i in range(num_early_locs, needed_size):
