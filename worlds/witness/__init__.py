--- conflicted
+++ resolved
@@ -7,11 +7,6 @@
 from BaseClasses import Region, Location, MultiWorld, Item, Entrance, Tutorial, CollectionState
 from Options import PerGameCommonOptions, Toggle
 from .presets import witness_option_presets
-<<<<<<< HEAD
-from .hints import get_always_hint_locations, get_always_hint_items, get_priority_hint_locations, \
-    get_priority_hint_items, make_hints, generate_joke_hints
-=======
->>>>>>> d28dce69
 from worlds.AutoWorld import World, WebWorld
 from .player_logic import WitnessPlayerLogic
 from .static_logic import StaticWitnessLogic, ItemCategory, DoorItemDefinition
@@ -23,11 +18,7 @@
 from .regions import WitnessRegions
 from .rules import set_rules
 from .options import TheWitnessOptions
-<<<<<<< HEAD
-from .utils import get_audio_logs
-=======
 from .utils import get_audio_logs, get_laser_shuffle
->>>>>>> d28dce69
 from logging import warning, error
 
 
@@ -53,13 +44,6 @@
     """
     game = "The Witness"
     topology_present = False
-<<<<<<< HEAD
-
-    StaticWitnessLogic()
-    StaticWitnessLocations()
-    StaticWitnessItems()
-=======
->>>>>>> d28dce69
     web = WitnessWebWorld()
 
     options_dataclass = TheWitnessOptions
@@ -160,30 +144,7 @@
 
         self.log_ids_to_hints = dict()
 
-<<<<<<< HEAD
-        interacts_with_multiworld = (
-                self.options.shuffle_symbols or
-                self.options.shuffle_doors or
-                self.options.shuffle_lasers == "anywhere"
-        )
-
-        has_progression = (
-                interacts_with_multiworld
-                or self.options.shuffle_lasers == "local"
-                or self.options.shuffle_boat
-                or self.options.early_caves == "add_to_pool"
-        )
-
-        if not has_progression and self.multiworld.players == 1:
-            warning(f"{self.multiworld.get_player_name(self.player)}'s Witness world doesn't have any progression"
-                    f" items. Please turn on Symbol Shuffle, Door Shuffle or Laser Shuffle if that doesn't seem right.")
-        elif not interacts_with_multiworld and self.multiworld.players > 1:
-            raise Exception(f"{self.multiworld.get_player_name(self.player)}'s Witness world doesn't have enough"
-                            f" progression items that can be placed in other players' worlds. Please turn on Symbol"
-                            f" Shuffle, Door Shuffle or non-local Laser Shuffle.")
-=======
         self.determine_sufficient_progression()
->>>>>>> d28dce69
 
         if self.options.shuffle_lasers == "local":
             self.options.local_items.value |= self.item_name_groups["Lasers"]
@@ -251,13 +212,8 @@
         # Then, add checks in order until the required amount of sphere 1 checks is met.
 
         extra_checks = [
-<<<<<<< HEAD
-            ("First Hallway Room", "First Hallway Bend"),
-            ("First Hallway", "First Hallway Straight"),
-=======
             ("Tutorial First Hallway Room", "Tutorial First Hallway Bend"),
             ("Tutorial First Hallway", "Tutorial First Hallway Straight"),
->>>>>>> d28dce69
             ("Desert Outside", "Desert Surface 1"),
             ("Desert Outside", "Desert Surface 2"),
         ]
