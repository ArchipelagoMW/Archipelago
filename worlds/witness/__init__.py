--- conflicted
+++ resolved
@@ -5,11 +5,7 @@
 from logging import error, info, warning
 from typing import Any, Dict, List, Optional, cast
 
-<<<<<<< HEAD
-from BaseClasses import CollectionState, Entrance, Item, Location, Region, Tutorial
-=======
-from BaseClasses import CollectionState, Entrance, Location, LocationProgressType, Region, Tutorial
->>>>>>> f94492b2
+from BaseClasses import CollectionState, Entrance, Item, Location, LocationProgressType, Region, Tutorial
 
 from Options import OptionError, PerGameCommonOptions, Toggle
 from worlds.AutoWorld import WebWorld, World
