"""
Archipelago init file for The Witness
"""

import typing

from BaseClasses import Region, RegionType, Location, MultiWorld, Item, Entrance, Tutorial, ItemClassification
from ..AutoWorld import World, WebWorld
from .player_logic import StaticWitnessLogic, WitnessPlayerLogic
from .locations import WitnessPlayerLocations, StaticWitnessLocations
from .items import WitnessItem, StaticWitnessItems, WitnessPlayerItems
from .rules import set_rules
from .regions import WitnessRegions
from .Options import is_option_enabled, the_witness_options, get_option_value
from .utils import best_junk_to_add_based_on_weights


class WitnessWebWorld(WebWorld):
    theme = "jungle"
    tutorials = [Tutorial(
        "Multiworld Setup Guide",
        "A guide to playing The Witness with Archipelago.",
        "English",
        "setup_en.md",
        "setup/en",
        ["NewSoupVi", "Jarno"]
    )]


class WitnessWorld(World):
    """
    The Witness is an open-world puzzle game with dozens of locations
    to explore and over 500 puzzles. Play the popular puzzle randomizer
    by sigma144, with an added layer of progression randomization!
    """
    game = "The Witness"
    topology_present = False
    static_logic = StaticWitnessLogic()
    static_locat = StaticWitnessLocations()
    static_items = StaticWitnessItems()
    web = WitnessWebWorld()
    options = the_witness_options

    item_name_to_id = {
        name: data.code for name, data in static_items.ALL_ITEM_TABLE.items()
    }
    location_name_to_id = StaticWitnessLocations.ALL_LOCATIONS_TO_ID

    def _get_slot_data(self):
        return {
            'seed': self.world.random.randint(0, 1000000),
            'victory_location': int(self.player_logic.VICTORY_LOCATION, 16),
            'panelhex_to_id': self.locat.CHECK_PANELHEX_TO_ID,
            'doorhex_to_id': self.player_logic.DOOR_DICT_FOR_CLIENT,
            'door_connections_to_sever': self.player_logic.DOOR_CONNECTIONS_TO_SEVER
        }

    def generate_early(self):
        self.player_logic = WitnessPlayerLogic(self.world, self.player)
        self.locat = WitnessPlayerLocations(self.world, self.player, self.player_logic)
        self.items = WitnessPlayerItems(self.locat, self.world, self.player, self.player_logic)
        self.regio = WitnessRegions(self.locat)

        self.junk_items_created = {key: 0 for key in self.items.JUNK_WEIGHTS.keys()}

    def generate_basic(self):
        # Generate item pool
        pool = []
        items_by_name = dict()
        for item in self.items.ITEM_TABLE:
            witness_item = self.create_item(item)
            if item in self.items.PROGRESSION_TABLE:
                pool.append(witness_item)
                items_by_name[item] = witness_item

        less_junk = 0

        # Put good item on first check if symbol shuffle is on
        # symbols = is_option_enabled(self.world, self.player, "shuffle_symbols")
        symbols = True

        if symbols:
            random_good_item = self.world.random.choice(self.items.GOOD_ITEMS)
            first_check = self.world.get_location(
                "Tutorial Gate Open", self.player
            )
            first_check.place_locked_item(items_by_name[random_good_item])
            pool.remove(items_by_name[random_good_item])

            less_junk = 1

        for item in self.items.EXTRA_AMOUNTS:
            witness_item = self.create_item(item)
            for i in range(0, self.items.EXTRA_AMOUNTS[item]):
                if len(pool) < len(self.locat.CHECK_LOCATION_TABLE) - len(self.locat.EVENT_LOCATION_TABLE) - less_junk:
                    pool.append(witness_item)

        # Put in junk items to fill the rest
        junk_size = len(self.locat.CHECK_LOCATION_TABLE) - len(pool) - len(self.locat.EVENT_LOCATION_TABLE) - less_junk

        print(junk_size)

        for i in range(0, junk_size):
            pool.append(self.create_item(self.get_filler_item_name()))

        # Tie Event Items to Event Locations (e.g. Laser Activations)
        for event_location in self.locat.EVENT_LOCATION_TABLE:
            item_obj = self.create_item(
                self.player_logic.EVENT_ITEM_PAIRS[event_location]
            )
            location_obj = self.world.get_location(event_location, self.player)
            location_obj.place_locked_item(item_obj)

        self.world.itempool += pool

    def create_regions(self):
        self.regio.create_regions(self.world, self.player, self.player_logic)

    def set_rules(self):
        set_rules(self.world, self.player, self.player_logic, self.locat)

    def fill_slot_data(self) -> dict:
        slot_data = self._get_slot_data()

        slot_data["hard_mode"] = False

        for option_name in the_witness_options:
            slot_data[option_name] = get_option_value(
                self.world, self.player, option_name
            )

        return slot_data

    def create_item(self, name: str) -> Item:
        # this conditional is purely for unit tests, which need to be able to create an item before generate_early
        if hasattr(self, 'items'):
            item = self.items.ITEM_TABLE[name]
        else:
            item = StaticWitnessItems.ALL_ITEM_TABLE[name]

        if item.trap:
            classification = ItemClassification.trap
        elif item.progression:
            classification = ItemClassification.progression
        else:
            classification = ItemClassification.filler

        new_item = WitnessItem(
            name, classification, item.code, player=self.player
        )
<<<<<<< HEAD
=======
        new_item.trap = item.trap
        if item.never_exclude:
            new_item.never_exclude = True
>>>>>>> 7d79cff6
        return new_item

    def get_filler_item_name(self) -> str:  # Used by itemlinks
        item = best_junk_to_add_based_on_weights(self.items.JUNK_WEIGHTS, self.junk_items_created)

        self.junk_items_created[item] += 1

        return item


class WitnessLocation(Location):
    """
    Archipelago Location for The Witness
    """
    game: str = "The Witness"
    check_hex: int = -1

    def __init__(self, player: int, name: str, address: typing.Optional[int], parent, ch_hex: int = -1):
        super().__init__(player, name, address, parent)
        self.check_hex = ch_hex


def create_region(world: MultiWorld, player: int, name: str,
                  locat: WitnessPlayerLocations, region_locations=None, exits=None):
    """
    Create an Archipelago Region for The Witness
    """

    ret = Region(name, RegionType.Generic, name, player)
    ret.world = world
    if region_locations:
        for location in region_locations:
            loc_id = locat.CHECK_LOCATION_TABLE[location]

            check_hex = -1
            if location in StaticWitnessLogic.CHECKS_BY_NAME:
                check_hex = int(
                    StaticWitnessLogic.CHECKS_BY_NAME[location]["checkHex"], 0
                )
            location = WitnessLocation(
                player, location, loc_id, ret, check_hex
            )

            ret.locations.append(location)
    if exits:
        for single_exit in exits:
            ret.exits.append(Entrance(player, single_exit, ret))

    return ret<|MERGE_RESOLUTION|>--- conflicted
+++ resolved
@@ -142,18 +142,14 @@
             classification = ItemClassification.trap
         elif item.progression:
             classification = ItemClassification.progression
+        elif item.never_exclude:
+            classification = ItemClassification.useful
         else:
             classification = ItemClassification.filler
 
         new_item = WitnessItem(
             name, classification, item.code, player=self.player
         )
-<<<<<<< HEAD
-=======
-        new_item.trap = item.trap
-        if item.never_exclude:
-            new_item.never_exclude = True
->>>>>>> 7d79cff6
         return new_item
 
     def get_filler_item_name(self) -> str:  # Used by itemlinks
