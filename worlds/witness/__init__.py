"""
Archipelago init file for The Witness
"""
import dataclasses
from logging import debug, error, info, warning
from typing import Any, Dict, List, Optional, Tuple, cast

from BaseClasses import CollectionState, Entrance, Item, Location, Region, Tutorial

from Options import OptionError, PerGameCommonOptions, Toggle
from worlds.AutoWorld import WebWorld, World

from .data import static_items as static_witness_items
from .data import static_locations as static_witness_locations
from .data import static_logic as static_witness_logic
from .data.item_definition_classes import DoorItemDefinition, ItemData
from .data.utils import cast_not_none, get_audio_logs
from .hints import CompactHintData, create_all_hints, make_compact_hint_data, make_laser_hints
from .locations import WitnessPlayerLocations
from .options import TheWitnessOptions, witness_option_groups
from .player_items import WitnessItem, WitnessPlayerItems
from .player_logic import WitnessPlayerLogic
from .presets import witness_option_presets
from .regions import WitnessPlayerRegions
from .rules import set_rules


class WitnessWebWorld(WebWorld):
    theme = "jungle"
    tutorials = [Tutorial(
        "Multiworld Setup Guide",
        "A guide to playing The Witness with Archipelago.",
        "English",
        "setup_en.md",
        "setup/en",
        ["NewSoupVi", "Jarno"]
    )]

    options_presets = witness_option_presets
    option_groups = witness_option_groups


class WitnessWorld(World):
    """
    The Witness is an open-world puzzle game with dozens of locations
    to explore and over 500 puzzles. Play the popular puzzle randomizer
    by sigma144, with an added layer of progression randomization!
    """
    game = "The Witness"
    topology_present = False
    web = WitnessWebWorld()

    options_dataclass = TheWitnessOptions
    options: TheWitnessOptions

    item_name_to_id = {
        # ITEM_DATA doesn't have any event items in it
        name: cast_not_none(data.ap_code) for name, data in static_witness_items.ITEM_DATA.items()
    }
    location_name_to_id = static_witness_locations.ALL_LOCATIONS_TO_ID
    item_name_groups = static_witness_items.ITEM_GROUPS
    location_name_groups = static_witness_locations.AREA_LOCATION_GROUPS

    required_client_version = (0, 5, 1)

    player_logic: WitnessPlayerLogic
    player_locations: WitnessPlayerLocations
    player_items: WitnessPlayerItems
    player_regions: WitnessPlayerRegions

    log_ids_to_hints: Dict[int, CompactHintData]
    laser_ids_to_hints: Dict[int, CompactHintData]

    items_placed_early: List[str]
    own_itempool: List[WitnessItem]

    reachable_early_locations: List[str]
    panel_hunt_required_count: int

    def _get_slot_data(self) -> Dict[str, Any]:
        return {
            "seed": self.random.randrange(0, 1000000),
            "victory_location": int(self.player_logic.VICTORY_LOCATION, 16),
            "panelhex_to_id": self.player_locations.CHECK_PANELHEX_TO_ID,
            "item_id_to_door_hexes": static_witness_items.get_item_to_door_mappings(),
            "door_hexes_in_the_pool": self.player_items.get_door_ids_in_pool(),
            "symbols_not_in_the_game": self.player_items.get_symbol_ids_not_in_pool(),
            "disabled_entities": [int(h, 16) for h in self.player_logic.COMPLETELY_DISABLED_ENTITIES],
            "hunt_entities": [int(h, 16) for h in self.player_logic.HUNT_ENTITIES],
            "log_ids_to_hints": self.log_ids_to_hints,
            "laser_ids_to_hints": self.laser_ids_to_hints,
            "progressive_item_lists": self.player_items.get_progressive_item_ids_in_pool(),
            "obelisk_side_id_to_EPs": static_witness_logic.OBELISK_SIDE_ID_TO_EP_HEXES,
            "precompleted_puzzles": [int(h, 16) for h in self.player_logic.EXCLUDED_ENTITIES],
            "entity_to_name": static_witness_logic.ENTITY_ID_TO_NAME,
            "panel_hunt_required_absolute": self.panel_hunt_required_count
        }

    def determine_sufficient_progression(self) -> None:
        """
        Determine whether there are enough progression items in this world to consider it "interactive".
        In the case of singleplayer, this just outputs a warning.
        In the case of multiplayer, the requirements are a bit stricter and an Exception is raised.
        """

        # A note on Obelisk Keys:
        # Obelisk Keys are never relevant in singleplayer, because the locations they lock are irrelevant to in-game
        # progress and irrelevant to all victory conditions. Thus, I consider them "fake progression" for singleplayer.
        # However, those locations could obviously contain big items needed for other players, so I consider
        # "Obelisk Keys only" valid for multiworld.

        # A note on Laser Shuffle:
        # In singleplayer, I don't mind "Ice Rod Hunt" type gameplay, so "laser shuffle only" is valid.
        # However, I do not want to allow "Ice Rod Hunt" style gameplay in multiworld, so "laser shuffle only" is
        # not considered interactive enough for multiworld.

        interacts_sufficiently_with_multiworld = (
            self.options.shuffle_symbols
            or self.options.shuffle_doors
            or self.options.obelisk_keys and self.options.shuffle_EPs
        )

        has_locally_relevant_progression = (
            self.options.shuffle_symbols
            or self.options.shuffle_doors
            or self.options.shuffle_lasers
            or self.options.shuffle_boat
            or self.options.early_caves == "add_to_pool" and self.options.victory_condition == "challenge"
        )

        if not has_locally_relevant_progression and self.multiworld.players == 1:
            warning(f"{self.player_name}'s Witness world doesn't have any progression"
                    f" items. Please turn on Symbol Shuffle, Door Shuffle or Laser Shuffle if that doesn't seem right.")
        elif not interacts_sufficiently_with_multiworld and self.multiworld.players > 1:
            raise OptionError(f"{self.player_name}'s Witness world doesn't have enough"
                              f" progression items that can be placed in other players' worlds. Please turn on Symbol"
                              f" Shuffle, Door Shuffle, or Obelisk Keys.")

    def generate_early(self) -> None:
        disabled_locations = self.options.exclude_locations.value

        self.player_logic = WitnessPlayerLogic(
            self, disabled_locations, self.options.start_inventory.value
        )

        self.player_locations: WitnessPlayerLocations = WitnessPlayerLocations(self, self.player_logic)
        self.player_items: WitnessPlayerItems = WitnessPlayerItems(
            self, self.player_logic, self.player_locations
        )
        self.player_regions: WitnessPlayerRegions = WitnessPlayerRegions(self.player_locations, self)

        self.log_ids_to_hints = {}

        self.determine_sufficient_progression()

        if self.options.shuffle_lasers == "local":
            self.options.local_items.value |= self.item_name_groups["Lasers"]

        if self.options.victory_condition == "panel_hunt":
            total_panels = self.options.panel_hunt_total
            required_percentage = self.options.panel_hunt_required_percentage
            self.panel_hunt_required_count = round(total_panels * required_percentage / 100)
        else:
            self.panel_hunt_required_count = 0

    def create_regions(self) -> None:
        self.player_regions.create_regions(self, self.player_logic)

        # Set rules early so extra locations can be created based on the results of exploring collection states

        set_rules(self)

        # Start creating items

        self.items_placed_early = []
        self.own_itempool = []

        # Add event items and tie them to event locations (e.g. laser activations).

        event_locations = []

        for event_location in self.player_locations.EVENT_LOCATION_TABLE:
            item_obj = self.create_item(
                self.player_logic.EVENT_ITEM_PAIRS[event_location][0]
            )
            location_obj = self.get_location(event_location)
            location_obj.place_locked_item(item_obj)
            self.own_itempool.append(item_obj)

            event_locations.append(location_obj)

        # Place other locked items

        if self.options.shuffle_dog == "puzzle_skip":
            dog_puzzle_skip = self.create_item("Puzzle Skip")
            self.get_location("Town Pet the Dog").place_locked_item(dog_puzzle_skip)

            self.own_itempool.append(dog_puzzle_skip)
            self.items_placed_early.append("Puzzle Skip")

<<<<<<< HEAD
        # There are some really restrictive settings in The Witness.
=======
        if self.options.early_symbol_item:
            # Pick an early item to place on the tutorial gate.
            early_items = [
                item for item in self.player_items.get_early_items() if item in self.player_items.get_mandatory_items()
            ]
            if early_items:
                random_early_item = self.random.choice(early_items)
                mode = self.options.puzzle_randomization
                if mode == "sigma_expert" or mode == "umbra_variety" or self.options.victory_condition == "panel_hunt":
                    # In Expert and Variety, only tag the item as early, rather than forcing it onto the gate.
                    # Same with panel hunt, since the Tutorial Gate Open panel is used for something else
                    self.multiworld.local_early_items[self.player][random_early_item] = 1
                else:
                    # Force the item onto the tutorial gate check and remove it from our random pool.
                    gate_item = self.create_item(random_early_item)
                    self.get_location("Tutorial Gate Open").place_locked_item(gate_item)
                    self.own_itempool.append(gate_item)
                    self.items_placed_early.append(random_early_item)

        # There are some really restrictive options in The Witness.
>>>>>>> f709d61d
        # They are rarely played, but when they are, we add some extra sphere 1 locations.
        # This is done both to prevent generation failures, but also to make the early game less linear.
        # Only sweeps for events because having this behavior be random based on Tutorial Gate would be strange.

        state = CollectionState(self.multiworld)
        state.sweep_for_advancements(locations=event_locations)

        # Adjust the needed size for sphere 1 based on how restrictive the settings are in terms of items

        early_locations = [
            location for location in self.multiworld.get_reachable_locations(state, self.player)
            if not location.is_event and not location.item
        ]
        self.reachable_early_locations = [location.name for location in early_locations]

        num_reachable_locations = len(early_locations)
        num_reachable_tutorial_locations = sum(
            cast(Region, location.parent_region).name == "Tutorial" for location in early_locations
        )

        # Adjust the needed size for sphere 1 based on how restrictive the options are in terms of items

        needed_size_overall = 2
        needed_size_overall += self.options.puzzle_randomization == "sigma_expert"
        needed_size_overall += self.options.shuffle_symbols
        needed_size_overall += self.options.shuffle_doors > 0

        needed_size_to_hold_tutorial_items = len(self.options.early_good_items.value)

        # Then, add checks in order until the required amount of sphere 1 checks is met.

        extra_tutorial_checks = [
            ("Tutorial First Hallway Room", "Tutorial First Hallway Bend"),
            ("Tutorial First Hallway", "Tutorial First Hallway Straight")
        ]

        extra_checks = [
            ("Tutorial First Hallway Room", "Tutorial First Hallway Bend"),
            ("Tutorial First Hallway", "Tutorial First Hallway Straight"),
            ("Desert Outside", "Desert Surface 1"),
            ("Desert Outside", "Desert Surface 2"),
        ]

        for i in range(num_reachable_tutorial_locations, needed_size_to_hold_tutorial_items):
            if not extra_tutorial_checks:
                break

            region, loc = extra_tutorial_checks.pop(0)
            extra_checks.pop(0)
            self.player_locations.add_location_late(loc)
            self.get_region(region).add_locations({loc: self.location_name_to_id[loc]}, WitnessLocation)
            self.reachable_early_locations.append(loc)

            player = self.player_name

            info(
                f"""Location "{loc}" had to be added to {player}'s world to hold the requested early good items."""
            )

        for i in range(num_reachable_locations, needed_size_overall):
            if not extra_checks:
                break

            region, loc = extra_checks.pop(0)
            self.player_locations.add_location_late(loc)
            self.get_region(region).add_locations({loc: self.location_name_to_id[loc]}, WitnessLocation)
            self.reachable_early_locations.append(loc)

            warning(
                f"""Location "{loc}" had to be added to {self.player_name}'s world
                due to insufficient sphere 1 size."""
            )

    def create_items(self) -> None:
        # Determine pool size.
        pool_size = len(self.player_locations.CHECK_LOCATION_TABLE) - len(self.player_locations.EVENT_LOCATION_TABLE)

        # Fill mandatory items and remove precollected and/or starting items from the pool.
        item_pool = self.player_items.get_mandatory_items()

        # Remove one copy of each item that was placed early
        for already_placed in self.items_placed_early:
            pool_size -= 1

            if already_placed not in item_pool:
                continue

            if item_pool[already_placed] == 1:
                item_pool.pop(already_placed)
            else:
                item_pool[already_placed] -= 1

        for precollected_item_name in [item.name for item in self.multiworld.precollected_items[self.player]]:
            if precollected_item_name in item_pool:
                if item_pool[precollected_item_name] == 1:
                    item_pool.pop(precollected_item_name)
                else:
                    item_pool[precollected_item_name] -= 1

        for inventory_item_name in self.player_logic.STARTING_INVENTORY:
            if inventory_item_name in item_pool:
                if item_pool[inventory_item_name] == 1:
                    item_pool.pop(inventory_item_name)
                else:
                    item_pool[inventory_item_name] -= 1
            self.multiworld.push_precollected(self.create_item(inventory_item_name))

        if len(item_pool) > pool_size:
            error(f"{self.player_name}'s Witness world has too few locations ({pool_size})"
                  f" to place its necessary items ({len(item_pool)}).")
            return

        remaining_item_slots = pool_size - sum(item_pool.values())

        # Add puzzle skips.
        num_puzzle_skips = self.options.puzzle_skip_amount.value

        if num_puzzle_skips > remaining_item_slots:
            warning(f"{self.player_name}'s Witness world has insufficient locations"
                    f" to place all requested puzzle skips.")
            num_puzzle_skips = remaining_item_slots
        item_pool["Puzzle Skip"] = num_puzzle_skips
        remaining_item_slots -= num_puzzle_skips

        # Add junk items.
        if remaining_item_slots > 0:
            item_pool.update(self.player_items.get_filler_items(remaining_item_slots))

        # Generate the actual items.
        for item_name, quantity in sorted(item_pool.items()):
            new_items = [self.create_item(item_name) for _ in range(0, quantity)]

            self.own_itempool += new_items
            self.multiworld.itempool += new_items
            if self.player_items.item_data[item_name].local_only:
                self.options.local_items.value.add(item_name)

    def find_good_items_from_itempool(self, itempool: List[Item],
                                      eligible_locations: List[Location]) -> List[Tuple[Location, Item]]:
        early_items = self.player_items.get_early_items(self.own_itempool)

        if not early_items:
            return []

        for item_list in early_items.values():
            self.random.shuffle(item_list)

        state = CollectionState(self.multiworld)

        placements = []
        found_early_items: List[Item] = []

        while any(early_items.values()) and eligible_locations:
            next_findable_items_dict = {item_list.pop(): item_type for item_type, item_list in early_items.items()}
            next_findable_items = {self.item_name_to_id[item_name] for item_name in next_findable_items_dict}

            found_early_items = []

            def keep_or_take_out(item: Item) -> bool:
                if (
                    item.code not in next_findable_items
                    or not any(location.can_fill(state, item, check_access=False) for location in eligible_locations)
                ):
                    return True  # Keep
                next_findable_items.remove(item.code)
                found_early_items.append(item)
                return False  # Take out

            local_player = self.player
            itempool[:] = [item for item in itempool if item.player != local_player or keep_or_take_out(item)]

            # Bring them back into Symbol -> Door -> Obelisk Key order
            # The intent is that the Symbol is always on Tutorial Gate Open / generally that the order is predictable
            correct_order = {item_name: i for i, item_name in enumerate(next_findable_items_dict)}
            found_early_items.sort(key=lambda item: correct_order[item.name])

            for item in found_early_items:
                location = next(
                    (location for location in eligible_locations if location.can_fill(state, item, check_access=False)),
                    None,
                )
                if location is not None:
                    placements.append((location, item))
                    eligible_locations.remove(location)
                    del early_items[next_findable_items_dict[item.name]]
                else:
                    itempool.append(item)  # Put item back if it can't be placed anywhere

        if early_items:
            if not eligible_locations:
                error(f'Could not find a suitable location for "early good items" of types {list(early_items)} in '
                      f"{self.player_name}'s world. They are excluded or already contain plandoed items.\n")
            else:
                error(f"Could not find any \"early good item\" of types {list(early_items)} in {self.player_name}'s"
                      f" world, they were all plandoed elsewhere.")

        return placements

    def fill_hook(self, progitempool: List[Item], _: List[Item], _2: List[Item],
                  fill_locations: List[Location]) -> None:
        if not self.options.early_good_items.value:
            return

        # Pick an early item to put on Tutorial Gate Open.
        # Done after plando to avoid conflicting with it.
        # Done in fill_hook because multiworld itempool manipulation is not allowed in pre_fill.

        tutorial_checks_in_order = [
            "Tutorial Gate Open",
            "Tutorial Back Left",
            "Tutorial Back Right",
            "Tutorial Front Left",
            "Tutorial First Hallway Straight",
            "Tutorial First Hallway Bend",
            "Tutorial Patio Floor",  # Don't think this can ever happen, but why not classify as many as possible
            "Tutorial First Hallway EP",
            "Tutorial Cloud EP",
            "Tutorial Patio Flowers EP",
        ]

        available_locations = [
            self.get_location(location_name) for location_name in tutorial_checks_in_order
            if location_name in self.reachable_early_locations
        ]

        available_locations += sorted(
            (
                self.get_location(location_name) for location_name in self.reachable_early_locations
                if location_name not in tutorial_checks_in_order
            ),
            key=lambda location_object: static_witness_logic.ENTITIES_BY_NAME[location_object.name]["processing_order"]
        )

        available_locations = [location for location in available_locations if not location.item]

        early_good_item_placements = self.find_good_items_from_itempool(progitempool, available_locations)

        for location, item in early_good_item_placements:
            debug(f"Placing early good item {item} on early location {location}.")
            location.place_locked_item(item)
            fill_locations.remove(location)

    def fill_slot_data(self) -> Dict[str, Any]:
        self.log_ids_to_hints: Dict[int, CompactHintData] = {}
        self.laser_ids_to_hints: Dict[int, CompactHintData] = {}

        already_hinted_locations = set()

        # Laser hints

        if self.options.laser_hints:
            laser_hints = make_laser_hints(self, sorted(static_witness_items.ITEM_GROUPS["Lasers"]))

            for item_name, hint in laser_hints.items():
                item_def = cast(DoorItemDefinition, static_witness_logic.ALL_ITEMS[item_name])
                self.laser_ids_to_hints[int(item_def.panel_id_hexes[0], 16)] = make_compact_hint_data(hint, self.player)
                already_hinted_locations.add(cast_not_none(hint.location))

        # Audio Log Hints

        hint_amount = self.options.hint_amount.value
        audio_logs = get_audio_logs().copy()

        if hint_amount:
            area_hints = round(self.options.area_hint_percentage / 100 * hint_amount)

            generated_hints = create_all_hints(self, hint_amount, area_hints, already_hinted_locations)

            self.random.shuffle(audio_logs)

            duplicates = min(3, len(audio_logs) // hint_amount)

            for hint in generated_hints:
                compact_hint_data = make_compact_hint_data(hint, self.player)

                for _ in range(0, duplicates):
                    audio_log = audio_logs.pop()
                    self.log_ids_to_hints[int(audio_log, 16)] = compact_hint_data

        # Client will generate joke hints for these.
        self.log_ids_to_hints.update({int(audio_log, 16): ("", -1, -1) for audio_log in audio_logs})

        # Options for the client & auto-tracker

        slot_data = self._get_slot_data()

        for option_name in (attr.name for attr in dataclasses.fields(TheWitnessOptions)
                            if attr not in dataclasses.fields(PerGameCommonOptions)):
            option = getattr(self.options, option_name)
            slot_data[option_name] = bool(option.value) if isinstance(option, Toggle) else option.value

        return slot_data

    def create_item(self, item_name: str) -> WitnessItem:
        # If the player's plando options are malformed, the item_name parameter could be a dictionary containing the
        #   name of the item, rather than the item itself. This is a workaround to prevent a crash.
        if isinstance(item_name, dict):
            item_name = next(iter(item_name))

        # this conditional is purely for unit tests, which need to be able to create an item before generate_early
        item_data: ItemData
        if hasattr(self, "player_items") and self.player_items and item_name in self.player_items.item_data:
            item_data = self.player_items.item_data[item_name]
        else:
            item_data = static_witness_items.ITEM_DATA[item_name]

        return WitnessItem(item_name, item_data.classification, item_data.ap_code, player=self.player)

    def get_filler_item_name(self) -> str:
        return "Speed Boost"


class WitnessLocation(Location):
    """
    Archipelago Location for The Witness
    """
    game: str = "The Witness"
    entity_hex: int = -1

    def __init__(self, player: int, name: str, address: Optional[int], parent: Region, ch_hex: int = -1) -> None:
        super().__init__(player, name, address, parent)
        self.entity_hex = ch_hex


def create_region(world: WitnessWorld, name: str, player_locations: WitnessPlayerLocations,
                  region_locations: Optional[List[str]] = None, exits: Optional[List[str]] = None) -> Region:
    """
    Create an Archipelago Region for The Witness
    """

    ret = Region(name, world.player, world.multiworld)
    if region_locations:
        for location in region_locations:
            loc_id = player_locations.CHECK_LOCATION_TABLE[location]

            entity_hex = -1
            if location in static_witness_logic.ENTITIES_BY_NAME:
                entity_hex = int(
                    static_witness_logic.ENTITIES_BY_NAME[location]["entity_hex"], 0
                )
            location_obj = WitnessLocation(
                world.player, location, loc_id, ret, entity_hex
            )

            ret.locations.append(location_obj)
    if exits:
        for single_exit in exits:
            ret.exits.append(Entrance(world.player, single_exit, ret))

    return ret<|MERGE_RESOLUTION|>--- conflicted
+++ resolved
@@ -198,30 +198,7 @@
             self.own_itempool.append(dog_puzzle_skip)
             self.items_placed_early.append("Puzzle Skip")
 
-<<<<<<< HEAD
         # There are some really restrictive settings in The Witness.
-=======
-        if self.options.early_symbol_item:
-            # Pick an early item to place on the tutorial gate.
-            early_items = [
-                item for item in self.player_items.get_early_items() if item in self.player_items.get_mandatory_items()
-            ]
-            if early_items:
-                random_early_item = self.random.choice(early_items)
-                mode = self.options.puzzle_randomization
-                if mode == "sigma_expert" or mode == "umbra_variety" or self.options.victory_condition == "panel_hunt":
-                    # In Expert and Variety, only tag the item as early, rather than forcing it onto the gate.
-                    # Same with panel hunt, since the Tutorial Gate Open panel is used for something else
-                    self.multiworld.local_early_items[self.player][random_early_item] = 1
-                else:
-                    # Force the item onto the tutorial gate check and remove it from our random pool.
-                    gate_item = self.create_item(random_early_item)
-                    self.get_location("Tutorial Gate Open").place_locked_item(gate_item)
-                    self.own_itempool.append(gate_item)
-                    self.items_placed_early.append(random_early_item)
-
-        # There are some really restrictive options in The Witness.
->>>>>>> f709d61d
         # They are rarely played, but when they are, we add some extra sphere 1 locations.
         # This is done both to prevent generation failures, but also to make the early game less linear.
         # Only sweeps for events because having this behavior be random based on Tutorial Gate would be strange.
