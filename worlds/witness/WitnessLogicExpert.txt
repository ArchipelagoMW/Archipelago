--- conflicted
+++ resolved
@@ -203,16 +203,10 @@
 158111 - 0x17C31 (Final Transparent) - True - True
 158113 - 0x012D7 (Final Hexagonal) - 0x17C31 & 0x0A015 - True
 158114 - 0x0A015 (Final Hexagonal Control) - 0x17C31 - True
-<<<<<<< HEAD
 158115 - 0x0A15C (Final Bent 1) - True - True
 158116 - 0x09FFF (Final Bent 2) - 0x0A15C - True
 158117 - 0x0A15F (Final Bent 3) - 0x09FFF - True
-=======
-158115 - 0x0A15C (Final Bent 1) - True - Reflection
-158116 - 0x09FFF (Final Bent 2) - 0x0A15C - Reflection
-158117 - 0x0A15F (Final Bent 3) - 0x09FFF - Reflection
 159035 - 0x037BB (Elevator EP) - 0x012FB - True
->>>>>>> f3f46c80
 
 Desert Lowest Level Inbetween Shortcuts (Desert):
 
@@ -450,20 +444,13 @@
 
 Inside Monastery (Monastery):
 158213 - 0x09D9B (Shutters Control) - True - Dots
-<<<<<<< HEAD
 158214 - 0x193A7 (Inside 1) - 0x00037 - True
 158215 - 0x193AA (Inside 2) - 0x193A7 - True
 158216 - 0x193AB (Inside 3) - 0x193AA - True
 158217 - 0x193A6 (Inside 4) - 0x193AB - True
-=======
-158214 - 0x193A7 (Inside 1) - 0x00037 - Environment
-158215 - 0x193AA (Inside 2) - 0x193A7 - Environment
-158216 - 0x193AB (Inside 3) - 0x193AA - Environment
-158217 - 0x193A6 (Inside 4) - 0x193AB - Environment
 159133 - 0x034A7 (Left Shutter EP) - 0x09D9B - True
 159134 - 0x034AD (Middle Shutter EP) - 0x09D9B - True
 159135 - 0x034AF (Right Shutter EP) - 0x09D9B - True
->>>>>>> f3f46c80
 
 Monastery Garden (Monastery):
 
@@ -521,12 +508,8 @@
 158240 - 0x28AD9 (Wooden Rooftop) - 0x28AC1 - Triangles & Dots & Full Dots & Eraser
 
 Town Church (Town):
-<<<<<<< HEAD
 158227 - 0x28A69 (Church Lattice) - 0x03BB0 - True
-=======
-158227 - 0x28A69 (Church Lattice) - 0x03BB0 - Environment
 159553 - 0x03BD1 (Black Line Church EP) - True - True
->>>>>>> f3f46c80
 
 RGB House (Town) - RGB Room - 0x2897B:
 158242 - 0x034E4 (Sound Room Left) - True - True
@@ -644,13 +627,8 @@
 158285 - 0x17E67 (UV Room 2) - 0x17E63 & 0x34BC6 - Squares & Colored Squares & Black/White Squares
 Door - 0x0A08D (Elevator Room Entry) - 0x17E67
 
-<<<<<<< HEAD
-Bunker Elevator Section (Bunker) - Bunker Laser Platform - 0x0A079:
-158286 - 0x0A079 (Elevator Control) - True - Squares & Colored Squares & Black/White Squares
-=======
 Bunker Elevator Section (Bunker) - Bunker Elevator - TrueOneWay:
 159311 - 0x035F5 (Tinted Door EP) - 0x17C79 - True
->>>>>>> f3f46c80
 
 Bunker Elevator (Bunker) - Bunker Laser Platform - 0x0A079 - Bunker Green Room - 0x0A079 - Bunker Laser Platform - 0x0A079 - Outside Bunker - 0x0A079:
 158286 - 0x0A079 (Elevator Control) - True - Colored Squares & Black/White Squares
