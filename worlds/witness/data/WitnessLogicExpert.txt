--- conflicted
+++ resolved
@@ -1017,11 +1017,7 @@
 Mountain Floor 1 (Mountain Floor 1) - Mountain Floor 1 Bridge - 0x09E39:
 158408 - 0x09E39 (Light Bridge Controller) - True - Eraser & Triangles
 
-<<<<<<< HEAD
-Mountain Floor 1 Bridge (Mountain Floor 1) - Mountain Floor 1 At Door - TrueOneWay:
-=======
 Mountain Floor 1 Bridge (Mountain Floor 1) - Mountain Floor 1 At Door - TrueOneWay - Mountain Floor 1 Trash Pillar - TrueOneWay - Mountain Floor 1 Back Section - TrueOneWay:
->>>>>>> 05c1751d
 158409 - 0x09E7A (Right Row 1) - True - Black/White Squares & Dots & Stars + Same Colored Symbol
 158410 - 0x09E71 (Right Row 2) - 0x09E7A - Black/White Squares & Triangles
 158411 - 0x09E72 (Right Row 3) - 0x09E71 - Black/White Squares & Shapers & Stars + Same Colored Symbol
@@ -1034,12 +1030,6 @@
 158418 - 0x09E6C (Left Row 5) - 0x09E79 - Shapers & Negative Shapers & Stars + Same Colored Symbol
 158419 - 0x09E6F (Left Row 6) - 0x09E6C - Symmetry & Colored Squares & Black/White Squares & Stars + Same Colored Symbol & Symmetry & Eraser
 158420 - 0x09E6B (Left Row 7) - 0x09E6F - Symmetry & Full Dots & Triangles
-<<<<<<< HEAD
-158421 - 0x33AF5 (Back Row 1) - True - Symmetry & Black/White Squares & Triangles
-158422 - 0x33AF7 (Back Row 2) - 0x33AF5 - Symmetry & Triangles & Stars + Same Colored Symbol
-158423 - 0x09F6E (Back Row 3) - 0x33AF7 - Symmetry & Shapers & Stars + Same Colored Symbol
-=======
->>>>>>> 05c1751d
 158424 - 0x09EAD (Trash Pillar 1) - True - Rotated Shapers & Stars
 158425 - 0x09EAF (Trash Pillar 2) - 0x09EAD - Rotated Shapers & Triangles
 
@@ -1131,13 +1121,9 @@
 
 ==Caves==
 
-<<<<<<< HEAD
-Caves (Caves) - Main Island - 0x2D73F | 0x2D859 - Caves Path to Challenge - 0x019A5:
-=======
 Caves Entry Door (Caves):
 
 Caves (Caves) - Main Island - 0x2D73F | 0x2D859 - Caves Path to Challenge - 0x019A5 - Caves Entry Door - TrueOneWay:
->>>>>>> 05c1751d
 158451 - 0x335AB (Elevator Inside Control) - True - Dots & Black/White Squares
 158452 - 0x335AC (Elevator Upper Outside Control) - 0x335AB - Black/White Squares
 158453 - 0x3369D (Elevator Lower Outside Control) - 0x335AB - Black/White Squares & Dots
