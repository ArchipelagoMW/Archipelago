==Tutorial (Inside)==

Entry (Entry):

Tutorial First Hallway (Tutorial First Hallway) - Entry - True - Tutorial First Hallway Room - 0x00064:
158000 - 0x00064 (Straight) - True - True
159510 - 0x01848 (EP) - 0x00064 - True

Tutorial First Hallway Room (Tutorial First Hallway) - Tutorial - 0x00182:
158001 - 0x00182 (Bend) - True - True

Tutorial (Tutorial) - Outside Tutorial - True:
158002 - 0x00293 (Front Center) - True - Dots
158003 - 0x00295 (Center Left) - 0x00293 - Dots
158004 - 0x002C2 (Front Left) - 0x00295 - Dots
158005 - 0x0A3B5 (Back Left) - True - Full Dots
158006 - 0x0A3B2 (Back Right) - True - Full Dots
158007 - 0x03629 (Gate Open) - 0x002C2 - Symmetry & Dots
158008 - 0x03505 (Gate Close) - 0x2FAF6 & 0x03629 - True
158009 - 0x0C335 (Pillar) - True - Triangles
158010 - 0x0C373 (Patio Floor) - 0x0C335 - Dots
159512 - 0x33530 (Cloud EP) - True - True
159513 - 0x33600 (Patio Flowers EP) - 0x0C373 - True
159517 - 0x3352F (Gate EP) - 0x03505 - True

==Tutorial (Outside)==

Outside Tutorial (Outside Tutorial) - Outside Tutorial Path To Outpost - 0x03BA2 - Outside Tutorial Vault - 0x033D0:
158650 - 0x033D4 (Vault Panel) - True - Full Dots & Black/White Squares
Door - 0x033D0 (Vault Door) - 0x033D4
158013 - 0x0005D (Shed Row 1) - True - Full Dots
158014 - 0x0005E (Shed Row 2) - 0x0005D - Full Dots
158015 - 0x0005F (Shed Row 3) - 0x0005E - Full Dots
158016 - 0x00060 (Shed Row 4) - 0x0005F - Full Dots
158017 - 0x00061 (Shed Row 5) - 0x00060 - Full Dots
158018 - 0x018AF (Tree Row 1) - True - Black/White Squares
158019 - 0x0001B (Tree Row 2) - 0x018AF - Black/White Squares
158020 - 0x012C9 (Tree Row 3) - 0x0001B - Black/White Squares
158021 - 0x0001C (Tree Row 4) - 0x012C9 - Black/White Squares & Dots
158022 - 0x0001D (Tree Row 5) - 0x0001C - Black/White Squares & Dots
158023 - 0x0001E (Tree Row 6) - 0x0001D - Black/White Squares & Dots
158024 - 0x0001F (Tree Row 7) - 0x0001E - Black/White Squares & Full Dots
158025 - 0x00020 (Tree Row 8) - 0x0001F - Black/White Squares & Full Dots
158026 - 0x00021 (Tree Row 9) - 0x00020 - Black/White Squares & Full Dots
Door - 0x03BA2 (Outpost Path) - 0x0A3B5
159511 - 0x03D06 (Garden EP) - True - True
159514 - 0x28A2F (Town Sewer EP) - True - True
159516 - 0x334A3 (Path EP) - True - True
159500 - 0x035C7 (Tractor EP) - True - True

Outside Tutorial Vault (Outside Tutorial):
158651 - 0x03481 (Vault Box) - True - True

Outside Tutorial Path To Outpost (Outside Tutorial) - Outside Tutorial Outpost - 0x0A170:
158011 - 0x0A171 (Outpost Entry Panel) - True - Full Dots & Triangles
Door - 0x0A170 (Outpost Entry) - 0x0A171

Outside Tutorial Outpost (Outside Tutorial) - Outside Tutorial - 0x04CA3:
158012 - 0x04CA4 (Outpost Exit Panel) - True - Full Dots & Shapers & Rotated Shapers
Door - 0x04CA3 (Outpost Exit) - 0x04CA4
158600 - 0x17CFB (Discard) - True - Arrows

Orchard (Orchard) - Main Island - True - Orchard Beyond First Gate - 0x03307:
158071 - 0x00143 (Apple Tree 1) - True - True
158072 - 0x0003B (Apple Tree 2) - 0x00143 - True
158073 - 0x00055 (Apple Tree 3) - 0x0003B - True
Door - 0x03307 (First Gate) - 0x00055

Orchard Beyond First Gate (Orchard) - Orchard End - 0x03313:
158074 - 0x032F7 (Apple Tree 4) - 0x00055 - True
158075 - 0x032FF (Apple Tree 5) - 0x032F7 - True
Door - 0x03313 (Second Gate) - 0x032FF

Orchard End (Orchard):

Main Island (Main Island) - Outside Tutorial - True:
159801 - 0xFFD00 (Reached Independently) - True - True

==Glass Factory==

Outside Glass Factory (Glass Factory) - Main Island - True - Inside Glass Factory - 0x01A29:
158027 - 0x01A54 (Entry Panel) - True - Symmetry
Door - 0x01A29 (Entry) - 0x01A54
158601 - 0x3C12B (Discard) - True - Arrows
159002 - 0x28B8A (Vase EP) - 0x01A54 - True

Inside Glass Factory (Glass Factory) - Inside Glass Factory Behind Back Wall - 0x0D7ED:
158028 - 0x00086 (Back Wall 1) - True - Symmetry & Dots
158029 - 0x00087 (Back Wall 2) - 0x00086 - Symmetry & Dots
158030 - 0x00059 (Back Wall 3) - 0x00087 - Symmetry & Dots
158031 - 0x00062 (Back Wall 4) - 0x00059 - Symmetry & Dots
158032 - 0x0005C (Back Wall 5) - 0x00062 - Symmetry & Dots
158033 - 0x0008D (Front 1) - 0x0005C - Symmetry
158034 - 0x00081 (Front 2) - 0x0008D - Symmetry
158035 - 0x00083 (Front 3) - 0x00081 - Symmetry
158036 - 0x00084 (Melting 1) - 0x00083 - Symmetry & Dots
158037 - 0x00082 (Melting 2) - 0x00084 - Symmetry & Dots
158038 - 0x0343A (Melting 3) - 0x00082 - Symmetry & Dots
Door - 0x0D7ED (Back Wall) - 0x0005C

Inside Glass Factory Behind Back Wall (Glass Factory) - The Ocean - 0x17CC8:
158039 - 0x17CC8 (Boat Spawn) - 0x17CA6 | 0x17CDF | 0x09DB8 | 0x17C95 - Boat

==Symmetry Island==

Outside Symmetry Island (Symmetry Island) - Main Island - True - Symmetry Island Lower - 0x17F3E:
158040 - 0x000B0 (Lower Panel) - 0x0343A - Triangles
Door - 0x17F3E (Lower) - 0x000B0

Symmetry Island Lower (Symmetry Island) - Symmetry Island Upper - 0x18269:
158041 - 0x00022 (Right 1) - True - Symmetry & Triangles
158042 - 0x00023 (Right 2) - 0x00022 - Symmetry & Triangles
158043 - 0x00024 (Right 3) - 0x00023 - Symmetry & Triangles
158044 - 0x00025 (Right 4) - 0x00024 - Symmetry & Triangles
158045 - 0x00026 (Right 5) - 0x00025 - Symmetry & Triangles
158046 - 0x0007C (Back 1) - 0x00026 - Symmetry & Colored Dots & Dots
158047 - 0x0007E (Back 2) - 0x0007C - Symmetry & Colored Squares
158048 - 0x00075 (Back 3) - 0x0007E - Symmetry & Stars
158049 - 0x00073 (Back 4) - 0x00075 - Symmetry & Shapers
158050 - 0x00077 (Back 5) - 0x00073 - Symmetry & Triangles
158051 - 0x00079 (Back 6) - 0x00077 - Symmetry & Dots & Colored Dots & Eraser
158052 - 0x00065 (Left 1) - 0x00079 - Symmetry & Colored Dots & Triangles
158053 - 0x0006D (Left 2) - 0x00065 - Symmetry & Colored Dots & Triangles
158054 - 0x00072 (Left 3) - 0x0006D - Symmetry & Colored Dots & Triangles
158055 - 0x0006F (Left 4) - 0x00072 - Symmetry & Colored Dots & Triangles
158056 - 0x00070 (Left 5) - 0x0006F - Symmetry & Colored Dots & Triangles
158057 - 0x00071 (Left 6) - 0x00070 - Symmetry & Triangles
158058 - 0x00076 (Left 7) - 0x00071 - Symmetry & Triangles
158059 - 0x009B8 (Scenery Outlines 1) - True - Symmetry
158060 - 0x003E8 (Scenery Outlines 2) - 0x009B8 - Symmetry
158061 - 0x00A15 (Scenery Outlines 3) - 0x003E8 - Symmetry
158062 - 0x00B53 (Scenery Outlines 4) - 0x00A15 - Symmetry
158063 - 0x00B8D (Scenery Outlines 5) - 0x00B53 - Symmetry
158064 - 0x1C349 (Upper Panel) - 0x00076 - Symmetry & Triangles
Door - 0x18269 (Upper) - 0x1C349
159000 - 0x0332B (Glass Factory Black Line Reflection EP) - True - True

Symmetry Island Upper (Symmetry Island):
158065 - 0x00A52 (Laser Yellow 1) - True - Colored Dots
158066 - 0x00A57 (Laser Yellow 2) - 0x00A52 - Colored Dots
158067 - 0x00A5B (Laser Yellow 3) - 0x00A57 - Colored Dots
158068 - 0x00A61 (Laser Blue 1) - 0x00A52 - Colored Dots
158069 - 0x00A64 (Laser Blue 2) - 0x00A61 & 0x00A57 - Colored Dots
158070 - 0x00A68 (Laser Blue 3) - 0x00A64 & 0x00A5B - Colored Dots
158700 - 0x0360D (Laser Panel) - 0x00A68 - True
Laser - 0x00509 (Laser) - 0x0360D
159001 - 0x03367 (Glass Factory Black Line EP) - True - True

==Desert==

Desert Obelisk (Desert) - Entry - True:
159700 - 0xFFE00 (Obelisk Side 1) - 0x0332B & 0x03367 & 0x28B8A - True
159701 - 0xFFE01 (Obelisk Side 2) - 0x037B6 & 0x037B2 & 0x000F7 - True
159702 - 0xFFE02 (Obelisk Side 3) - 0x3351D - True
159703 - 0xFFE03 (Obelisk Side 4) - 0x0053C & 0x00771 & 0x335C8 & 0x335C9 & 0x337F8 & 0x037BB & 0x220E4 & 0x220E5 - True
159704 - 0xFFE04 (Obelisk Side 5) - 0x334B9 & 0x334BC & 0x22106 & 0x0A14C & 0x0A14D - True
159709 - 0x00359 (Obelisk) - True - True

Desert Outside (Desert) - Main Island - True - Desert Light Room - 0x09FEE - Desert Vault - 0x03444:
158652 - 0x0CC7B (Vault Panel) - True - Full Dots & Stars + Same Colored Symbol & Eraser & Triangles & Shapers & Negative Shapers & Colored Squares
Door - 0x03444 (Vault Door) - 0x0CC7B
158602 - 0x17CE7 (Discard) - True - Arrows
158076 - 0x00698 (Surface 1) - True - True
158077 - 0x0048F (Surface 2) - 0x00698 - True
158078 - 0x09F92 (Surface 3) - 0x0048F & 0x09FA0 - True
158079 - 0x09FA0 (Surface 3 Control) - 0x0048F - True
158080 - 0x0A036 (Surface 4) - 0x09F92 - True
158081 - 0x09DA6 (Surface 5) - 0x09F92 - True
158082 - 0x0A049 (Surface 6) - 0x09F92 - True
158083 - 0x0A053 (Surface 7) - 0x0A036 & 0x09DA6 & 0x0A049 - True
158084 - 0x09F94 (Surface 8) - 0x0A053 & 0x09F86 - True
158085 - 0x09F86 (Surface 8 Control) - 0x0A053 - True
158086 - 0x0C339 (Light Room Entry Panel) - 0x09F94 - True
Door - 0x09FEE (Light Room Entry) - 0x0C339
158701 - 0x03608 (Laser Panel) - 0x012D7 & 0x0A15F - True
Laser - 0x012FB (Laser) - 0x03608
159804 - 0xFFD03 (Laser Activated + Redirected) - 0x09F98 & 0x012FB - True
159020 - 0x3351D (Sand Snake EP) - True - True
159030 - 0x0053C (Facade Right EP) - True - True
159031 - 0x00771 (Facade Left EP) - True - True
159032 - 0x335C8 (Stairs Left EP) - True - True
159033 - 0x335C9 (Stairs Right EP) - True - True
159036 - 0x220E4 (Broken Wall Straight EP) - True - True
159037 - 0x220E5 (Broken Wall Bend EP) - True - True
159040 - 0x334B9 (Shore EP) - True - True
159041 - 0x334BC (Island EP) - True - True

Desert Vault (Desert):
158653 - 0x0339E (Vault Box) - True - True

Desert Light Room (Desert) - Desert Pond Room - 0x0C2C3:
158087 - 0x09FAA (Light Control) - True - True
158088 - 0x00422 (Light Room 1) - 0x09FAA - True
158089 - 0x006E3 (Light Room 2) - 0x09FAA - True
158090 - 0x0A02D (Light Room 3) - 0x09FAA & 0x00422 & 0x006E3 - True
Door - 0x0C2C3 (Pond Room Entry) - 0x0A02D

Desert Pond Room (Desert) - Desert Flood Room - 0x0A24B:
158091 - 0x00C72 (Pond Room 1) - True - True
158092 - 0x0129D (Pond Room 2) - 0x00C72 - True
158093 - 0x008BB (Pond Room 3) - 0x0129D - True
158094 - 0x0078D (Pond Room 4) - 0x008BB - True
158095 - 0x18313 (Pond Room 5) - 0x0078D - True
158096 - 0x0A249 (Flood Room Entry Panel) - 0x18313 - True
Door - 0x0A24B (Flood Room Entry) - 0x0A249
159043 - 0x0A14C (Pond Room Near Reflection EP) - True - True
159044 - 0x0A14D (Pond Room Far Reflection EP) - True - True

Desert Flood Room (Desert) - Desert Elevator Room - 0x0C316 - Desert Flood Room Underwater - 0x1C260:
158097 - 0x1C2DF (Reduce Water Level Far Left) - True - True
158098 - 0x1831E (Reduce Water Level Far Right) - True - True
158099 - 0x1C260 (Reduce Water Level Near Left) - True - True
158100 - 0x1831C (Reduce Water Level Near Right) - True - True
158101 - 0x1C2F3 (Raise Water Level Far Left) - True - True
158102 - 0x1831D (Raise Water Level Far Right) - True - True
158103 - 0x1C2B1 (Raise Water Level Near Left) - True - True
158104 - 0x1831B (Raise Water Level Near Right) - True - True
158105 - 0x04D18 (Flood Room 1) - 0x1C260 & 0x1831C - True
158106 - 0x01205 (Flood Room 2) - 0x04D18 & 0x1C260 & 0x1831C - True
158107 - 0x181AB (Flood Room 3) - 0x01205 & 0x1C260 & 0x1831C - True
158108 - 0x0117A (Flood Room 4) - 0x181AB & 0x1C260 & 0x1831C - True
158109 - 0x17ECA (Flood Room 5) - 0x0117A & 0x1C260 & 0x1831C - True
158110 - 0x18076 (Flood Room 6) - 0x17ECA & 0x1C260 & 0x1831C - True
Door - 0x0C316 (Elevator Room Entry) - 0x18076
159034 - 0x337F8 (Flood Room EP) - 0x1C2DF - True

Desert Flood Room Underwater (Desert):

Desert Elevator Room (Desert) - Desert Behind Elevator - 0x01317:
158111 - 0x17C31 (Elevator Room Transparent) - True - True
158113 - 0x012D7 (Elevator Room Hexagonal) - 0x17C31 & 0x0A015 - True
158114 - 0x0A015 (Elevator Room Hexagonal Control) - 0x17C31 - True
158115 - 0x0A15C (Elevator Room Bent 1) - True - True
158116 - 0x09FFF (Elevator Room Bent 2) - 0x0A15C - True
158117 - 0x0A15F (Elevator Room Bent 3) - 0x09FFF - True
159035 - 0x037BB (Elevator EP) - 0x01317 - True
Door - 0x01317 (Elevator) - 0x03608

Desert Behind Elevator (Desert):

==Quarry==

Quarry Obelisk (Quarry) - Entry - True:
159740 - 0xFFE40 (Obelisk Side 1) - 0x28A7B & 0x005F6 & 0x00859 & 0x17CB9 & 0x28A4A - True
159741 - 0xFFE41 (Obelisk Side 2) - 0x334B6 & 0x00614 & 0x0069D & 0x28A4C - True
159742 - 0xFFE42 (Obelisk Side 3) - 0x289CF & 0x289D1 - True
159743 - 0xFFE43 (Obelisk Side 4) - 0x33692 - True
159744 - 0xFFE44 (Obelisk Side 5) - 0x03E77 & 0x03E7C - True
159749 - 0x22073 (Obelisk) - True - True

Outside Quarry (Quarry) - Main Island - True - Quarry Between Entry Doors - 0x09D6F - Quarry Elevator - 0xFFD00 & 0xFFD01:
158118 - 0x09E57 (Entry 1 Panel) - True - Black/White Squares & Triangles
158603 - 0x17CF0 (Discard) - True - Arrows
158702 - 0x03612 (Laser Panel) - 0x0A3D0 & 0x0367C - Eraser & Triangles & Stars + Same Colored Symbol
Laser - 0x01539 (Laser) - 0x03612
Door - 0x09D6F (Entry 1) - 0x09E57
159404 - 0x28A4A (Shore EP) - True - True
159410 - 0x334B6 (Entrance Pipe EP) - True - True
159412 - 0x28A4C (Sand Pile EP) - True - True
159420 - 0x289CF (Rock Line EP) - True - True
159421 - 0x289D1 (Rock Line Reflection EP) - True - True

Quarry Elevator (Quarry) - Outside Quarry - 0x17CC4 - Quarry - 0x17CC4:
158120 - 0x17CC4 (Elevator Control) - 0x0367C - Dots & Eraser
159403 - 0x17CB9 (Railroad EP) - 0x17CC4 - True

Quarry Between Entry Doors (Quarry) - Quarry - 0x17C07:
158119 - 0x17C09 (Entry 2 Panel) - True - Shapers & Triangles
Door - 0x17C07 (Entry 2) - 0x17C09

Quarry (Quarry) - Quarry Stoneworks Ground Floor - 0x02010:
159802 - 0xFFD01 (Inside Reached Independently) - True - True
158121 - 0x01E5A (Stoneworks Entry Left Panel) - True - Black/White Squares & Stars + Same Colored Symbol
158122 - 0x01E59 (Stoneworks Entry Right Panel) - True - Triangles
Door - 0x02010 (Stoneworks Entry) - 0x01E59 & 0x01E5A

Quarry Stoneworks Ground Floor (Quarry Stoneworks) - Quarry - 0x275FF - Quarry Stoneworks Middle Floor - 0x03678 - Outside Quarry - 0x17CE8 - Quarry Stoneworks Lift - TrueOneWay:
158123 - 0x275ED (Side Exit Panel) - True - True
Door - 0x275FF (Side Exit) - 0x275ED
158124 - 0x03678 (Lower Ramp Control) - True - Dots & Eraser
158145 - 0x17CAC (Roof Exit Panel) - True - True
Door - 0x17CE8 (Roof Exit) - 0x17CAC

Quarry Stoneworks Middle Floor (Quarry Stoneworks) - Quarry Stoneworks Lift - TrueOneWay:
158125 - 0x00E0C (Lower Row 1) - True - Triangles & Eraser
158126 - 0x01489 (Lower Row 2) - 0x00E0C - Triangles & Eraser
158127 - 0x0148A (Lower Row 3) - 0x01489 - Triangles & Eraser
158128 - 0x014D9 (Lower Row 4) - 0x0148A - Triangles & Eraser
158129 - 0x014E7 (Lower Row 5) - 0x014D9 - Triangles & Eraser
158130 - 0x014E8 (Lower Row 6) - 0x014E7 - Triangles & Eraser

Quarry Stoneworks Lift (Quarry Stoneworks) - Quarry Stoneworks Middle Floor - 0x03679 - Quarry Stoneworks Ground Floor - 0x03679 - Quarry Stoneworks Upper Floor - 0x03679:
158131 - 0x03679 (Lower Lift Control) - 0x014E8 - Dots & Eraser

Quarry Stoneworks Upper Floor (Quarry Stoneworks) - Quarry Stoneworks Lift - 0x03675 - Quarry Stoneworks Ground Floor - 0x0368A:
158132 - 0x03676 (Upper Ramp Control) - True - Dots & Eraser
158133 - 0x03675 (Upper Lift Control) - True - Dots & Eraser
158134 - 0x00557 (Upper Row 1) - True - Colored Squares & Eraser & Stars + Same Colored Symbol
158135 - 0x005F1 (Upper Row 2) - 0x00557 - Colored Squares & Eraser & Stars + Same Colored Symbol
158136 - 0x00620 (Upper Row 3) - 0x005F1 - Colored Squares & Eraser & Stars + Same Colored Symbol
158137 - 0x009F5 (Upper Row 4) - 0x00620 - Colored Squares & Eraser & Stars + Same Colored Symbol
158138 - 0x0146C (Upper Row 5) - 0x009F5 - Colored Squares & Eraser & Stars + Same Colored Symbol
158139 - 0x3C12D (Upper Row 6) - 0x0146C - Colored Squares & Eraser & Stars + Same Colored Symbol
158140 - 0x03686 (Upper Row 7) - 0x3C12D - Colored Squares & Eraser & Stars + Same Colored Symbol
158141 - 0x014E9 (Upper Row 8) - 0x03686 - Colored Squares & Eraser & Stars + Same Colored Symbol
158142 - 0x03677 (Stairs Panel) - True - Colored Squares & Eraser
Door - 0x0368A (Stairs) - 0x03677
158143 - 0x3C125 (Control Room Left) - 0x014E9 - Black/White Squares & Full Dots & Eraser
158144 - 0x0367C (Control Room Right) - 0x014E9 - Colored Squares & Triangles & Eraser & Stars + Same Colored Symbol
159411 - 0x0069D (Ramp EP) - 0x03676 & 0x275FF - True
159413 - 0x00614 (Lift EP) - 0x275FF & 0x03675 - True

Quarry Boathouse (Quarry Boathouse) - Quarry - True - Quarry Boathouse Upper Front - 0x03852 - Quarry Boathouse Behind Staircase - 0x2769B:
158146 - 0x034D4 (Intro Left) - True - Stars + Same Colored Symbol & Eraser
158147 - 0x021D5 (Intro Right) - True - Shapers & Eraser
158148 - 0x03852 (Ramp Height Control) - 0x034D4 & 0x021D5 - Rotated Shapers
158166 - 0x17CA6 (Boat Spawn) - True - Boat
Door - 0x2769B (Dock) - 0x17CA6
Door - 0x27163 (Dock Invis Barrier) - 0x17CA6

Quarry Boathouse Behind Staircase (Quarry Boathouse) - The Ocean - 0x17CA6:

Quarry Boathouse Upper Front (Quarry Boathouse) - Quarry Boathouse Upper Middle - 0x17C50:
158149 - 0x021B3 (Front Row 1) - True - Shapers & Eraser & Negative Shapers
158150 - 0x021B4 (Front Row 2) - 0x021B3 - Shapers & Eraser & Negative Shapers
158151 - 0x021B0 (Front Row 3) - 0x021B4 - Shapers & Eraser & Negative Shapers
158152 - 0x021AF (Front Row 4) - 0x021B0 - Shapers & Eraser & Negative Shapers
158153 - 0x021AE (Front Row 5) - 0x021AF - Shapers & Eraser & Negative Shapers
Door - 0x17C50 (First Barrier) - 0x021AE

Quarry Boathouse Upper Middle (Quarry Boathouse) - Quarry Boathouse Upper Back - 0x03858:
158154 - 0x03858 (Ramp Horizontal Control) - True - Shapers & Eraser
159402 - 0x00859 (Moving Ramp EP) - 0x03858 & 0x03852 & 0x3865F - True

Quarry Boathouse Upper Back (Quarry Boathouse) - Quarry Boathouse Upper Middle - 0x3865F:
158155 - 0x38663 (Second Barrier Panel) - True - True
Door - 0x3865F (Second Barrier) - 0x38663
158156 - 0x021B5 (Back First Row 1) - True - Stars + Same Colored Symbol & Eraser
158157 - 0x021B6 (Back First Row 2) - 0x021B5 - Stars + Same Colored Symbol & Eraser
158158 - 0x021B7 (Back First Row 3) - 0x021B6 - Stars + Same Colored Symbol & Eraser
158159 - 0x021BB (Back First Row 4) - 0x021B7 - Stars + Same Colored Symbol & Eraser
158160 - 0x09DB5 (Back First Row 5) - 0x021BB - Stars + Same Colored Symbol & Eraser
158161 - 0x09DB1 (Back First Row 6) - 0x09DB5 - Eraser & Shapers
158162 - 0x3C124 (Back First Row 7) - 0x09DB1 - Eraser & Shapers
158163 - 0x09DB3 (Back First Row 8) - 0x3C124 - Eraser & Shapers & Stars + Same Colored Symbol
158164 - 0x09DB4 (Back First Row 9) - 0x09DB3 - Eraser & Shapers & Stars + Same Colored Symbol
158165 - 0x275FA (Hook Control) - True - Shapers & Eraser
158167 - 0x0A3CB (Back Second Row 1) - 0x09DB4 - Eraser & Shapers & Negative Shapers & Stars + Same Colored Symbol
158168 - 0x0A3CC (Back Second Row 2) - 0x0A3CB - Eraser & Shapers & Negative Shapers & Stars + Same Colored Symbol
158169 - 0x0A3D0 (Back Second Row 3) - 0x0A3CC - Eraser & Shapers & Negative Shapers & Stars + Same Colored Symbol
159401 - 0x005F6 (Hook EP) - 0x275FA & 0x03852 & 0x3865F - True

==Shadows==

Shadows (Shadows) - Main Island - True - Shadows Ledge - 0x19B24 - Shadows Laser Room - 0x194B2 | 0x19665:
158170 - 0x334DB (Door Timer Outside) - True - True
Door - 0x19B24 (Timed Door) - 0x334DB | 0x334DC
158171 - 0x0AC74 (Intro 6) - 0x0A8DC - True
158172 - 0x0AC7A (Intro 7) - 0x0AC74 - True
158173 - 0x0A8E0 (Intro 8) - 0x0AC7A - True
158174 - 0x386FA (Far 1) - 0x0A8E0 - True
158175 - 0x1C33F (Far 2) - 0x386FA - True
158176 - 0x196E2 (Far 3) - 0x1C33F - True
158177 - 0x1972A (Far 4) - 0x196E2 - True
158178 - 0x19809 (Far 5) - 0x1972A - True
158179 - 0x19806 (Far 6) - 0x19809 - True
158180 - 0x196F8 (Far 7) - 0x19806 - True
158181 - 0x1972F (Far 8) - 0x196F8 - True
Door - 0x194B2 (Laser Entry Right) - 0x1972F
158182 - 0x19797 (Near 1) - 0x0A8E0 - True
158183 - 0x1979A (Near 2) - 0x19797 - True
158184 - 0x197E0 (Near 3) - 0x1979A - True
158185 - 0x197E8 (Near 4) - 0x197E0 - True
158186 - 0x197E5 (Near 5) - 0x197E8 - True
Door - 0x19665 (Laser Entry Left) - 0x197E5
159400 - 0x28A7B (Quarry Stoneworks Rooftop Vent EP) - True - True

Shadows Ledge (Shadows) - Shadows - 0x1855B - Quarry - 0x19865 & 0x0A2DF:
158187 - 0x334DC (Door Timer Inside) - True - True
158188 - 0x198B5 (Intro 1) - True - True
158189 - 0x198BD (Intro 2) - 0x198B5 - True
158190 - 0x198BF (Intro 3) - 0x198BD & 0x19B24 - True
Door - 0x19865 (Quarry Barrier) - 0x198BF
Door - 0x0A2DF (Quarry Barrier 2) - 0x198BF
158191 - 0x19771 (Intro 4) - 0x198BF - True
158192 - 0x0A8DC (Intro 5) - 0x19771 - True
Door - 0x1855B (Ledge Barrier) - 0x0A8DC
Door - 0x19ADE (Ledge Barrier 2) - 0x0A8DC

Shadows Laser Room (Shadows):
158703 - 0x19650 (Laser Panel) - 0x194B2 & 0x19665 - True
Laser - 0x181B3 (Laser) - 0x19650

==Keep==

Outside Keep (Keep) - Main Island - True:
159430 - 0x03E77 (Red Flowers EP) - True - True
159431 - 0x03E7C (Purple Flowers EP) - True - True

Keep (Keep) - Outside Keep - True - Keep 2nd Maze - 0x01954 - Keep 2nd Pressure Plate - 0x01BEC:
158193 - 0x00139 (Hedge Maze 1) - True - True
158197 - 0x0A3A8 (Reset Pressure Plates 1) - True - True
158198 - 0x033EA (Pressure Plates 1) - 0x0A3A8 - Colored Squares & Triangles & Stars + Same Colored Symbol
Door - 0x01954 (Hedge Maze 1 Exit) - 0x00139
Door - 0x01BEC (Pressure Plates 1 Exit) - 0x033EA

Keep 2nd Maze (Keep) - Keep - 0x018CE - Keep 3rd Maze - 0x019D8:
Door - 0x018CE (Hedge Maze 2 Shortcut) - 0x00139
158194 - 0x019DC (Hedge Maze 2) - True - True
Door - 0x019D8 (Hedge Maze 2 Exit) - 0x019DC

Keep 3rd Maze (Keep) - Keep - 0x019B5 - Keep 4th Maze - 0x019E6:
Door - 0x019B5 (Hedge Maze 3 Shortcut) - 0x019DC
158195 - 0x019E7 (Hedge Maze 3) - True - True
Door - 0x019E6 (Hedge Maze 3 Exit) - 0x019E7

Keep 4th Maze (Keep) - Keep - 0x0199A - Keep Tower - 0x01A0E:
Door - 0x0199A (Hedge Maze 4 Shortcut) - 0x019E7
158196 - 0x01A0F (Hedge Maze 4) - True - True
Door - 0x01A0E (Hedge Maze 4 Exit) - 0x01A0F

Keep 2nd Pressure Plate (Keep) - Keep 3rd Pressure Plate - True:
158199 - 0x0A3B9 (Reset Pressure Plates 2) - True - True
158200 - 0x01BE9 (Pressure Plates 2) - PP2 Weirdness - Stars + Same Colored Symbol & Black/White Squares & Shapers & Rotated Shapers
Door - 0x01BEA (Pressure Plates 2 Exit) - 0x01BE9

Keep 3rd Pressure Plate (Keep) - Keep 4th Pressure Plate - 0x01CD5:
158201 - 0x0A3BB (Reset Pressure Plates 3) - True - True
158202 - 0x01CD3 (Pressure Plates 3) - 0x0A3BB - Black/White Squares & Triangles & Shapers & Rotated Shapers
Door - 0x01CD5 (Pressure Plates 3 Exit) - 0x01CD3

Keep 4th Pressure Plate (Keep) - Shadows - 0x09E3D - Keep Tower - 0x01D40:
158203 - 0x0A3AD (Reset Pressure Plates 4) - True - True
158204 - 0x01D3F (Pressure Plates 4) - 0x0A3AD - Shapers & Triangles & Stars + Same Colored Symbol
Door - 0x01D40 (Pressure Plates 4 Exit) - 0x01D3F
158604 - 0x17D27 (Discard) - True - Arrows
158205 - 0x09E49 (Shadows Shortcut Panel) - True - True
Door - 0x09E3D (Shadows Shortcut) - 0x09E49

Keep Tower (Keep) - Keep - 0x04F8F:
158206 - 0x0361B (Tower Shortcut Panel) - True - True
Door - 0x04F8F (Tower Shortcut) - 0x0361B
158704 - 0x0360E (Laser Panel Hedges) - 0x01A0F & 0x019E7 & 0x019DC & 0x00139 - True
158705 - 0x03317 (Laser Panel Pressure Plates) - 0x033EA & 0x01BE9 & 0x01CD3 & 0x01D3F - Shapers & Rotated Shapers & Triangles & Stars + Same Colored Symbol & Colored Squares & Black/White Squares
Laser - 0x014BB (Laser) - 0x0360E | 0x03317
159240 - 0x033BE (Pressure Plates 1 EP) - 0x033EA - True
159241 - 0x033BF (Pressure Plates 2 EP) - 0x01BE9 - True
159242 - 0x033DD (Pressure Plates 3 EP) - 0x01CD3 & 0x01CD5 - True
159243 - 0x033E5 (Pressure Plates 4 Left Exit EP) - 0x01D3F - True
159244 - 0x018B6 (Pressure Plates 4 Right Exit EP) - 0x01D3F - True
159250 - 0x28AE9 (Path EP) - True - True
159251 - 0x3348F (Hedges EP) - True - True

==Shipwreck==

Shipwreck (Shipwreck) - Keep 3rd Pressure Plate - True - Shipwreck Vault - 0x17BB4:
158654 - 0x00AFB (Vault Panel) - True - Symmetry & Sound Dots & Colored Dots
Door - 0x17BB4 (Vault Door) - 0x00AFB
158605 - 0x17D28 (Discard) - True - Arrows
159220 - 0x03B22 (Circle Far EP) - True - True
159221 - 0x03B23 (Circle Left EP) - True - True
159222 - 0x03B24 (Circle Near EP) - True - True
159224 - 0x03A79 (Stern EP) - True - True
159225 - 0x28ABD (Rope Inner EP) - True - True
159226 - 0x28ABE (Rope Outer EP) - True - True
159230 - 0x3388F (Couch EP) - 0x17CDF | 0x0A054 - True

Shipwreck Vault (Shipwreck):
158655 - 0x03535 (Vault Box) - True - True

==Monastery==

Monastery Obelisk (Monastery) - Entry - True:
159710 - 0xFFE10 (Obelisk Side 1) - 0x03ABC & 0x03ABE & 0x03AC0 & 0x03AC4 - True
159711 - 0xFFE11 (Obelisk Side 2) - 0x03AC5 - True
159712 - 0xFFE12 (Obelisk Side 3) - 0x03BE2 & 0x03BE3 & 0x0A409 - True
159713 - 0xFFE13 (Obelisk Side 4) - 0x006E5 & 0x006E6 & 0x006E7 & 0x034A7 & 0x034AD & 0x034AF & 0x03DAB & 0x03DAC & 0x03DAD - True
159714 - 0xFFE14 (Obelisk Side 5) - 0x03E01 - True
159715 - 0xFFE15 (Obelisk Side 6) - 0x289F4 & 0x289F5 - True
159719 - 0x00263 (Obelisk) - True - True

Outside Monastery (Monastery) - Main Island - True - Inside Monastery - 0x0C128 & 0x0C153 - Monastery Garden - 0x03750:
158207 - 0x03713 (Laser Shortcut Panel) - True - True
Door - 0x0364E (Laser Shortcut) - 0x03713
158208 - 0x00B10 (Entry Left) - True - True
158209 - 0x00C92 (Entry Right) - 0x00B10 - True
Door - 0x0C128 (Entry Inner) - 0x00B10
Door - 0x0C153 (Entry Outer) - 0x00C92
158210 - 0x00290 (Outside 1) - 0x09D9B - True
158211 - 0x00038 (Outside 2) - 0x09D9B & 0x00290 - True
158212 - 0x00037 (Outside 3) - 0x09D9B & 0x00038 - True
Door - 0x03750 (Garden Entry) - 0x00037
158706 - 0x17CA4 (Laser Panel) - 0x193A6 - True
Laser - 0x17C65 (Laser) - 0x17CA4
159130 - 0x006E5 (Facade Left Near EP) - True - True
159131 - 0x006E6 (Facade Left Far Short EP) - True - True
159132 - 0x006E7 (Facade Left Far Long EP) - True - True
159136 - 0x03DAB (Facade Right Near EP) - True - True
159137 - 0x03DAC (Facade Left Stairs EP) - True - True
159138 - 0x03DAD (Facade Right Stairs EP) - True - True
159140 - 0x03E01 (Grass Stairs EP) - True - True
159120 - 0x03BE2 (Garden Left EP) - 0x03750 - True
159121 - 0x03BE3 (Garden Right EP) - True - True
159122 - 0x0A409 (Wall EP) - True - True

Inside Monastery (Monastery) - Monastery North Shutters - 0x09D9B:
158213 - 0x09D9B (Shutters Control) - True - Dots
158214 - 0x193A7 (Inside 1) - 0x00037 - True
158215 - 0x193AA (Inside 2) - 0x193A7 - True
158216 - 0x193AB (Inside 3) - 0x193AA - True
158217 - 0x193A6 (Inside 4) - 0x193AB - True
159133 - 0x034A7 (Left Shutter EP) - 0x09D9B - True
159134 - 0x034AD (Middle Shutter EP) - 0x09D9B - True
159135 - 0x034AF (Right Shutter EP) - 0x09D9B - True

Monastery Garden (Monastery):

Monastery North Shutters (Monastery):

==Town==

Town Obelisk (Town) - Entry - True:
159750 - 0xFFE50 (Obelisk Side 1) - 0x035C7 - True
159751 - 0xFFE51 (Obelisk Side 2) - 0x01848 & 0x03D06 & 0x33530 & 0x33600 & 0x28A2F & 0x28A37 & 0x334A3 & 0x3352F - True
159752 - 0xFFE52 (Obelisk Side 3) - 0x33857 & 0x33879 & 0x03C19 - True
159753 - 0xFFE53 (Obelisk Side 4) - 0x28B30 & 0x035C9 - True
159754 - 0xFFE54 (Obelisk Side 5) - 0x03335 & 0x03412 & 0x038A6 & 0x038AA & 0x03E3F & 0x03E40 & 0x28B8E - True
159755 - 0xFFE55 (Obelisk Side 6) - 0x28B91 & 0x03BCE & 0x03BCF & 0x03BD1 & 0x339B6 & 0x33A20 & 0x33A29 & 0x33A2A & 0x33B06 - True
159759 - 0x0A16C (Obelisk) - True - True

Town (Town) - Main Island - True - The Ocean - 0x0A054 - Town Maze Rooftop - 0x28AA2 - Town Church - True - Town Wooden Rooftop - 0x034F5 - Town RGB House - 0x28A61 - Town Inside Cargo Box - 0x0A0C9 - Outside Windmill - True:
158218 - 0x0A054 (Boat Spawn) - 0x17CA6 | 0x17CDF | 0x09DB8 | 0x17C95 - Boat
158219 - 0x0A0C8 (Cargo Box Entry Panel) - True - Black/White Squares & Shapers & Triangles
Door - 0x0A0C9 (Cargo Box Entry) - 0x0A0C8
158707 - 0x09F98 (Desert Laser Redirect Control) - True - True
158220 - 0x18590 (Transparent) - True - Symmetry
158221 - 0x28AE3 (Vines) - 0x18590 - True
158222 - 0x28938 (Apple Tree) - 0x28AE3 - True
158223 - 0x079DF (Triple Exit) - 0x28938 - True
158235 - 0x2899C (Wooden Roof Lower Row 1) - True - Triangles & Full Dots
158236 - 0x28A33 (Wooden Roof Lower Row 2) - 0x2899C - Triangles & Full Dots
158237 - 0x28ABF (Wooden Roof Lower Row 3) - 0x28A33 - Triangles & Full Dots
158238 - 0x28AC0 (Wooden Roof Lower Row 4) - 0x28ABF - Triangles & Full Dots
158239 - 0x28AC1 (Wooden Roof Lower Row 5) - 0x28AC0 - Triangles & Full Dots
Door - 0x034F5 (Wooden Roof Stairs) - 0x28AC1
158225 - 0x28998 (RGB House Entry Panel) - True - Rotated Shapers & Stars + Same Colored Symbol
Door - 0x28A61 (RGB House Entry) - 0x28A0D
158226 - 0x28A0D (Church Entry Panel) - 0x28998 - Stars
Door - 0x03BB0 (Church Entry) - 0x03C08
158228 - 0x28A79 (Maze Panel) - True - True
Door - 0x28AA2 (Maze Stairs) - 0x28A79
159540 - 0x03335 (Tower Underside Third EP) - True - True
159541 - 0x03412 (Tower Underside Fourth EP) - True - True
159542 - 0x038A6 (Tower Underside First EP) - True - True
159543 - 0x038AA (Tower Underside Second EP) - True - True
159545 - 0x03E40 (RGB House Green EP) - 0x334D8 - True
159546 - 0x28B8E (Maze Bridge Underside EP) - 0x2896A - True
159552 - 0x03BCF (Black Line Redirect EP) - True - True
159800 - 0xFFF80 (Pet the Dog) - True - True

Town Inside Cargo Box (Town):
158606 - 0x17D01 (Cargo Box Discard) - True - Arrows

Town Maze Rooftop (Town) - Town Red Rooftop - 0x2896A:
158229 - 0x2896A (Maze Rooftop Bridge Control) - True - Shapers
159544 - 0x03E3F (RGB House Red EP) - 0x334D8 & 0x03C0C & 0x03C08 - True

Town Red Rooftop (Town):
158607 - 0x17C71 (Rooftop Discard) - True - Arrows
158230 - 0x28AC7 (Red Rooftop 1) - True - Symmetry & Shapers
158231 - 0x28AC8 (Red Rooftop 2) - 0x28AC7 - Symmetry & Shapers
158232 - 0x28ACA (Red Rooftop 3) - 0x28AC8 - Symmetry & Shapers
158233 - 0x28ACB (Red Rooftop 4) - 0x28ACA - Symmetry & Shapers
158234 - 0x28ACC (Red Rooftop 5) - 0x28ACB - Symmetry & Shapers
158224 - 0x28B39 (Tall Hexagonal) - 0x079DF - True

Town Wooden Rooftop (Town):
158240 - 0x28AD9 (Wooden Rooftop) - 0x28AC1 - Triangles & Full Dots & Eraser

Town Church (Town):
158227 - 0x28A69 (Church Lattice) - 0x03BB0 - True
159553 - 0x03BD1 (Black Line Church EP) - True - True

Town RGB House (Town RGB House) - Town RGB House Upstairs - 0x2897B:
158242 - 0x034E4 (Sound Room Left) - True - True
158243 - 0x034E3 (Sound Room Right) - True - Sound Dots
Door - 0x2897B (Stairs) - 0x034E4 & 0x034E3

Town RGB House Upstairs (Town RGB House Upstairs):
158244 - 0x334D8 (RGB Control) - True - Rotated Shapers & Colored Squares & Triangles
158245 - 0x03C0C (Left) - 0x334D8 - Colored Squares & Black/White Squares & Eraser
158246 - 0x03C08 (Right) - 0x334D8 & 0x03C0C - Symmetry & Dots & Colored Dots & Triangles

Town Tower Bottom (Town Tower) - Town - True - Town Tower After First Door - 0x27799:
Door - 0x27799 (First Door) - 0x28A69

Town Tower After First Door (Town Tower) - Town Tower After Second Door - 0x27798:
Door - 0x27798 (Second Door) - 0x28ACC

Town Tower After Second Door (Town Tower) - Town Tower After Third Door - 0x2779C:
Door - 0x2779C (Third Door) - 0x28AD9

Town Tower After Third Door (Town Tower) - Town Tower Top - 0x2779A:
Door - 0x2779A (Fourth Door) - 0x28B39

Town Tower Top (Town):
158708 - 0x032F5 (Laser Panel) - True - True
Laser - 0x032F9 (Laser) - 0x032F5
159422 - 0x33692 (Brown Bridge EP) - True - True
159551 - 0x03BCE (Black Line Tower EP) - True - True

==Windmill & Theater==

Outside Windmill (Windmill) - Windmill Interior - 0x1845B:
159010 - 0x037B6 (First Blade EP) - 0x17D02 - True
159011 - 0x037B2 (Second Blade EP) - 0x17D02 - True
159012 - 0x000F7 (Third Blade EP) - 0x17D02 - True
158241 - 0x17F5F (Entry Panel) - True - Dots
Door - 0x1845B (Entry) - 0x17F5F

Windmill Interior (Windmill) - Theater - 0x17F88:
158247 - 0x17D02 (Turn Control) - True - Dots
158248 - 0x17F89 (Theater Entry Panel) - True - Black/White Squares & Eraser & Triangles
Door - 0x17F88 (Theater Entry) - 0x17F89

Theater (Theater) - Town - 0x0A16D | 0x3CCDF:
158656 - 0x00815 (Video Input) - True - True
158657 - 0x03553 (Tutorial Video) - 0x00815 & 0x03481 - True
158658 - 0x03552 (Desert Video) - 0x00815 & 0x0339E - True
158659 - 0x0354E (Jungle Video) - 0x00815 & 0x03702 - True
158660 - 0x03549 (Challenge Video) - 0x00815 & 0x0356B - True
158661 - 0x0354F (Shipwreck Video) - 0x00815 & 0x03535 - True
158662 - 0x03545 (Mountain Video) - 0x00815 & 0x03542 - True
158249 - 0x0A168 (Exit Left Panel) - True - Black/White Squares & Stars + Same Colored Symbol & Eraser
158250 - 0x33AB2 (Exit Right Panel) - True - Eraser & Triangles & Shapers
Door - 0x0A16D (Exit Left) - 0x0A168
Door - 0x3CCDF (Exit Right) - 0x33AB2
158608 - 0x17CF7 (Discard) - True - Arrows
159554 - 0x339B6 (Eclipse EP) - 0x03549 & 0x0A16D & 0x3CCDF - True
159555 - 0x33A29 (Window EP) - 0x03553 - True
159556 - 0x33A2A (Door EP) - 0x03553 - True
159558 - 0x33B06 (Church EP) - 0x0354E - True

==Southern Peninsula==

Southern Peninsula (Southern Peninsula) - Main Island - True:

==Jungle==

Jungle (Jungle) - Main Island - True - The Ocean - 0x17CDF - Jungle Under Popup Wall - 0x1475B:
158251 - 0x17CDF (Shore Boat Spawn) - True - Boat
158609 - 0x17F9B (Discard) - True - Arrows
158252 - 0x002C4 (First Row 1) - True - True
158253 - 0x00767 (First Row 2) - 0x002C4 - True
158254 - 0x002C6 (First Row 3) - 0x00767 - True
158255 - 0x0070E (Second Row 1) - 0x002C6 - True
158256 - 0x0070F (Second Row 2) - 0x0070E - True
158257 - 0x0087D (Second Row 3) - 0x0070F - True
158258 - 0x002C7 (Second Row 4) - 0x0087D - True
158259 - 0x17CAB (Popup Wall Control) - 0x002C7 - True
Door - 0x1475B (Popup Wall) - 0x17CAB
158260 - 0x0026D (Popup Wall 1) - 0x1475B - Sound Dots & Symmetry
158261 - 0x0026E (Popup Wall 2) - 0x0026D - Sound Dots & Symmetry
158262 - 0x0026F (Popup Wall 3) - 0x0026E - Sound Dots & Symmetry
158263 - 0x00C3F (Popup Wall 4) - 0x0026F - Sound Dots & Symmetry
158264 - 0x00C41 (Popup Wall 5) - 0x00C3F - Sound Dots & Symmetry
158265 - 0x014B2 (Popup Wall 6) - 0x00C41 - Sound Dots & Symmetry
158709 - 0x03616 (Laser Panel) - 0x014B2 - True
Laser - 0x00274 (Laser) - 0x03616
158266 - 0x337FA (Laser Shortcut Panel) - True - True
Door - 0x3873B (Laser Shortcut) - 0x337FA
159100 - 0x03ABC (Long Arch Moss EP) - True - True
159101 - 0x03ABE (Straight Left Moss EP) - True - True
159102 - 0x03AC0 (Pop-up Wall Moss EP) - True - True
159103 - 0x03AC4 (Short Arch Moss EP) - True - True
159150 - 0x289F4 (Entrance EP) - True - True
159151 - 0x289F5 (Tree Halo EP) - True - True
159350 - 0x035CB (Bamboo CCW EP) - True - True
159351 - 0x035CF (Bamboo CW EP) - True - True

Jungle Under Popup Wall (Jungle):

Outside Jungle River (Jungle) - Main Island - True - Monastery Garden - 0x0CF2A - Jungle Vault - 0x15287:
158267 - 0x17CAA (Monastery Garden Shortcut Panel) - True - True
Door - 0x0CF2A (Monastery Garden Shortcut) - 0x17CAA
158663 - 0x15ADD (Vault Panel) - True - Black/White Squares & Dots
Door - 0x15287 (Vault Door) - 0x15ADD
159110 - 0x03AC5 (Green Leaf Moss EP) - True - True

Jungle Vault (Jungle):
158664 - 0x03702 (Vault Box) - True - True

==Bunker==

Outside Bunker (Bunker) - Main Island - True - Bunker - 0x0C2A4:
158268 - 0x17C2E (Entry Panel) - True - Black/White Squares
Door - 0x0C2A4 (Entry) - 0x17C2E

Bunker (Bunker) - Bunker Glass Room - 0x17C79:
158269 - 0x09F7D (Intro Left 1) - True - Colored Squares
158270 - 0x09FDC (Intro Left 2) - 0x09F7D - Colored Squares & Black/White Squares
158271 - 0x09FF7 (Intro Left 3) - 0x09FDC - Colored Squares & Black/White Squares
158272 - 0x09F82 (Intro Left 4) - 0x09FF7 - Colored Squares & Black/White Squares
158273 - 0x09FF8 (Intro Left 5) - 0x09F82 - Colored Squares & Black/White Squares
158274 - 0x09D9F (Intro Back 1) - 0x09FF8 - Colored Squares & Black/White Squares
158275 - 0x09DA1 (Intro Back 2) - 0x09D9F - Colored Squares
158276 - 0x09DA2 (Intro Back 3) - 0x09DA1 - Colored Squares
158277 - 0x09DAF (Intro Back 4) - 0x09DA2 - Colored Squares
158278 - 0x0A099 (Tinted Glass Door Panel) - 0x09DAF - True
Door - 0x17C79 (Tinted Glass Door) - 0x0A099

Bunker Glass Room (Bunker) - Bunker Ultraviolet Room - 0x0C2A3:
158279 - 0x0A010 (Glass Room 1) - 0x17C79 - Colored Squares
158280 - 0x0A01B (Glass Room 2) - 0x17C79 & 0x0A010 - Colored Squares & Black/White Squares
158281 - 0x0A01F (Glass Room 3) - 0x17C79 & 0x0A01B - Colored Squares & Black/White Squares
Door - 0x0C2A3 (UV Room Entry) - 0x0A01F

Bunker Ultraviolet Room (Bunker) - Bunker Elevator Section - 0x0A08D:
158282 - 0x34BC5 (Drop-Down Door Open) - True - True
158283 - 0x34BC6 (Drop-Down Door Close) - 0x34BC5 - True
158284 - 0x17E63 (UV Room 1) - 0x34BC5 - Colored Squares
158285 - 0x17E67 (UV Room 2) - 0x17E63 & 0x34BC6 - Colored Squares & Black/White Squares
Door - 0x0A08D (Elevator Room Entry) - 0x17E67

Bunker Elevator Section (Bunker) - Bunker Elevator - TrueOneWay - Bunker Under Elevator - 0x0A079 | Bunker Green Room | Bunker Cyan Room | Bunker Laser Platform:
159311 - 0x035F5 (Tinted Door EP) - 0x17C79 - True

Bunker Under Elevator (Bunker):

Bunker Elevator (Bunker) - Bunker Elevator Section - 0x0A079 - Bunker Cyan Room - 0x0A079 - Bunker Green Room - 0x0A079 - Bunker Laser Platform - 0x0A079 - Outside Bunker - 0x0A079:
158286 - 0x0A079 (Elevator Control) - True - Colored Squares & Black/White Squares

Bunker Cyan Room (Bunker) - Bunker Elevator - TrueOneWay:

Bunker Green Room (Bunker) - Bunker Elevator - TrueOneWay:
159310 - 0x000D3 (Green Room Flowers EP) - True - True

Bunker Laser Platform (Bunker) - Bunker Elevator - TrueOneWay:
158710 - 0x09DE0 (Laser Panel) - True - True
Laser - 0x0C2B2 (Laser) - 0x09DE0

==Swamp==

Outside Swamp (Swamp) - Swamp Entry Area - 0x00C1C - Main Island - True:
158287 - 0x0056E (Entry Panel) - True - Rotated Shapers & Black/White Squares & Triangles
Door - 0x00C1C (Entry) - 0x0056E
159321 - 0x03603 (Purple Sand Middle EP) - 0x17E2B - True
159322 - 0x03601 (Purple Sand Top EP) - 0x17E2B - True
159327 - 0x035DE (Purple Sand Bottom EP) - True - True

Swamp Entry Area (Swamp) - Swamp Sliding Bridge - TrueOneWay:
158288 - 0x00469 (Intro Front 1) - True - Black/White Squares & Shapers
158289 - 0x00472 (Intro Front 2) - 0x00469 - Black/White Squares & Shapers & Rotated Shapers
158290 - 0x00262 (Intro Front 3) - 0x00472 - Black/White Squares & Rotated Shapers
158291 - 0x00474 (Intro Front 4) - 0x00262 - Black/White Squares & Shapers & Rotated Shapers
158292 - 0x00553 (Intro Front 5) - 0x00474 - Black/White Squares & Shapers & Rotated Shapers
158293 - 0x0056F (Intro Front 6) - 0x00553 - Black/White Squares & Shapers & Rotated Shapers
158294 - 0x00390 (Intro Back 1) - 0x0056F - Shapers & Triangles
158295 - 0x010CA (Intro Back 2) - 0x00390 - Shapers & Rotated Shapers & Triangles
158296 - 0x00983 (Intro Back 3) - 0x010CA - Rotated Shapers & Triangles
158297 - 0x00984 (Intro Back 4) - 0x00983 - Shapers & Rotated Shapers & Triangles
158298 - 0x00986 (Intro Back 5) - 0x00984 - Shapers & Rotated Shapers & Triangles
158299 - 0x00985 (Intro Back 6) - 0x00986 - Rotated Shapers & Triangles & Black/White Squares
158300 - 0x00987 (Intro Back 7) - 0x00985 - Shapers & Rotated Shapers & Triangles & Black/White Squares
158301 - 0x181A9 (Intro Back 8) - 0x00987 - Rotated Shapers & Triangles & Black/White Squares

Swamp Sliding Bridge (Swamp) - Swamp Entry Area - 0x00609 - Swamp Platform - 0x00609:
158302 - 0x00609 (Sliding Bridge) - True - Shapers & Black/White Squares
159342 - 0x0105D (Sliding Bridge Left EP) - 0x00609 - True
159343 - 0x0A304 (Sliding Bridge Right EP) - 0x00609 - True

Swamp Platform (Swamp) - Swamp Cyan Underwater - 0x04B7F - Swamp Near Boat - 0x38AE6 - Swamp Between Bridges Near - 0x184B7 - Swamp Sliding Bridge - TrueOneWay:
158313 - 0x00982 (Platform Row 1) - True - Rotated Shapers
158314 - 0x0097F (Platform Row 2) - 0x00982 - Rotated Shapers
158315 - 0x0098F (Platform Row 3) - 0x0097F - Rotated Shapers
158316 - 0x00990 (Platform Row 4) - 0x0098F - Rotated Shapers
Door - 0x184B7 (Between Bridges First Door) - 0x00990
158317 - 0x17C0D (Platform Shortcut Left Panel) - True - Rotated Shapers
158318 - 0x17C0E (Platform Shortcut Right Panel) - 0x17C0D - Rotated Shapers
Door - 0x38AE6 (Platform Shortcut) - 0x17C0E
Door - 0x04B7F (Cyan Water Pump) - 0x00006

Swamp Cyan Underwater (Swamp):
158307 - 0x00002 (Cyan Underwater 1) - True - Shapers & Negative Shapers & Black/White Squares
158308 - 0x00004 (Cyan Underwater 2) - 0x00002 - Shapers & Negative Shapers & Triangles
158309 - 0x00005 (Cyan Underwater 3) - 0x00004 - Shapers & Negative Shapers & Triangles & Black/White Squares
158310 - 0x013E6 (Cyan Underwater 4) - 0x00005 - Shapers & Negative Shapers & Triangles & Black/White Squares
158311 - 0x00596 (Cyan Underwater 5) - 0x013E6 - Shapers & Negative Shapers & Triangles & Black/White Squares
158312 - 0x18488 (Cyan Underwater Sliding Bridge Control) - True - Shapers & Black/White Squares
159340 - 0x03AA6 (Cyan Underwater Sliding Bridge EP) - 0x18488 - True

Swamp Between Bridges Near (Swamp) - Swamp Between Bridges Far - 0x18507:
158303 - 0x00999 (Between Bridges Near Row 1) - 0x00990 - Rotated Shapers
158304 - 0x0099D (Between Bridges Near Row 2) - 0x00999 - Rotated Shapers
158305 - 0x009A0 (Between Bridges Near Row 3) - 0x0099D - Rotated Shapers
158306 - 0x009A1 (Between Bridges Near Row 4) - 0x009A0 - Rotated Shapers
Door - 0x18507 (Between Bridges Second Door) - 0x009A1

Swamp Between Bridges Far (Swamp) - Swamp Red Underwater - 0x183F2 - Swamp Rotating Bridge - TrueOneWay:
158319 - 0x00007 (Between Bridges Far Row 1) - 0x009A1 - Rotated Shapers & Full Dots
158320 - 0x00008 (Between Bridges Far Row 2) - 0x00007 - Rotated Shapers & Full Dots
158321 - 0x00009 (Between Bridges Far Row 3) - 0x00008 - Rotated Shapers & Shapers & Full Dots
158322 - 0x0000A (Between Bridges Far Row 4) - 0x00009 - Rotated Shapers & Shapers & Full Dots
Door - 0x183F2 (Red Water Pump) - 0x00596

Swamp Red Underwater (Swamp) - Swamp Maze - 0x305D5:
158323 - 0x00001 (Red Underwater 1) - True - Shapers & Negative Shapers & Full Dots
158324 - 0x014D2 (Red Underwater 2) - True - Shapers & Negative Shapers & Full Dots
158325 - 0x014D4 (Red Underwater 3) - True - Shapers & Negative Shapers & Full Dots
158326 - 0x014D1 (Red Underwater 4) - True - Shapers & Negative Shapers & Full Dots
Door - 0x305D5 (Red Underwater Exit) - 0x014D1

Swamp Rotating Bridge (Swamp) - Swamp Between Bridges Far - 0x181F5 - Swamp Near Boat - 0x181F5 - Swamp Purple Area - 0x181F5:
158327 - 0x181F5 (Rotating Bridge) - True - Rotated Shapers & Shapers & Colored Squares & Triangles & Stars + Same Colored Symbol
159331 - 0x016B2 (Rotating Bridge CCW EP) - 0x181F5 - True
159334 - 0x036CE (Rotating Bridge CW EP) - 0x181F5 - True

Swamp Near Boat (Swamp) - Swamp Rotating Bridge - TrueOneWay - Swamp Blue Underwater - 0x18482 - Swamp Long Bridge - 0xFFD00 & 0xFFD02 - The Ocean - 0x09DB8:
159803 - 0xFFD02 (Beyond Rotating Bridge Reached Independently) - True - True
158328 - 0x09DB8 (Boat Spawn) - True - Boat
158329 - 0x003B2 (Beyond Rotating Bridge 1) - 0x0000A - Shapers & Full Dots
158330 - 0x00A1E (Beyond Rotating Bridge 2) - 0x003B2 - Rotated Shapers & Shapers & Full Dots
158331 - 0x00C2E (Beyond Rotating Bridge 3) - 0x00A1E - Shapers & Full Dots
158332 - 0x00E3A (Beyond Rotating Bridge 4) - 0x00C2E - Shapers & Full Dots
Door - 0x18482 (Blue Water Pump) - 0x00E3A
159332 - 0x3365F (Boat EP) - 0x09DB8 - True
159333 - 0x03731 (Long Bridge Side EP) - 0x17E2B - True

Swamp Long Bridge (Swamp) - Swamp Near Boat - 0x17E2B - Outside Swamp - 0x17E2B:
158339 - 0x17E2B (Long Bridge Control) - True - Rotated Shapers & Shapers

Swamp Purple Area (Swamp) - Swamp Rotating Bridge - TrueOneWay - Swamp Purple Underwater - 0x0A1D6 - Swamp Near Boat - TrueOneWay:
Door - 0x0A1D6 (Purple Water Pump) - 0x00E3A

Swamp Purple Underwater (Swamp):
158333 - 0x009A6 (Purple Underwater) - True - Shapers & Triangles & Black/White Squares & Rotated Shapers & Full Dots
159330 - 0x03A9E (Purple Underwater Right EP) - True - True
159336 - 0x03A93 (Purple Underwater Left EP) - True - True

Swamp Blue Underwater (Swamp):
158334 - 0x009AB (Blue Underwater 1) - True - Shapers & Negative Shapers
158335 - 0x009AD (Blue Underwater 2) - 0x009AB - Shapers & Negative Shapers
158336 - 0x009AE (Blue Underwater 3) - 0x009AD - Shapers & Negative Shapers
158337 - 0x009AF (Blue Underwater 4) - 0x009AE - Shapers & Negative Shapers
158338 - 0x00006 (Blue Underwater 5) - 0x009AF - Shapers & Negative Shapers

Swamp Maze (Swamp) - Swamp Laser Area - 0x17C0A & 0x17E07:
158340 - 0x17C0A (Maze Control) - True - Shapers & Negative Shapers & Rotated Shapers
158112 - 0x17E07 (Maze Control Other Side) - True - Shapers & Negative Shapers & Rotated Shapers

Swamp Laser Area (Swamp) - Outside Swamp - 0x2D880:
158711 - 0x03615 (Laser Panel) - True - True
Laser - 0x00BF6 (Laser) - 0x03615
158341 - 0x17C05 (Laser Shortcut Left Panel) - True - Shapers & Negative Shapers & Stars + Same Colored Symbol
158342 - 0x17C02 (Laser Shortcut Right Panel) - 0x17C05 - Shapers & Negative Shapers & Stars + Same Colored Symbol
Door - 0x2D880 (Laser Shortcut) - 0x17C02

==Treehouse==

Treehouse Obelisk (Treehouse) - Entry - True:
159720 - 0xFFE20 (Obelisk Side 1) - 0x0053D & 0x0053E & 0x00769 - True
159721 - 0xFFE21 (Obelisk Side 2) - 0x33721 & 0x220A7 & 0x220BD - True
159722 - 0xFFE22 (Obelisk Side 3) - 0x03B22 & 0x03B23 & 0x03B24 & 0x03B25 & 0x03A79 & 0x28ABD & 0x28ABE - True
159723 - 0xFFE23 (Obelisk Side 4) - 0x3388F & 0x28B29 & 0x28B2A - True
159724 - 0xFFE24 (Obelisk Side 5) - 0x018B6 & 0x033BE & 0x033BF & 0x033DD & 0x033E5 - True
159725 - 0xFFE25 (Obelisk Side 6) - 0x28AE9 & 0x3348F - True
159729 - 0x00097 (Obelisk) - True - True

Treehouse Beach (Treehouse Beach) - Main Island - True:
159200 - 0x0053D (Rock Shadow EP) - True - True
159201 - 0x0053E (Sand Shadow EP) - True - True
159212 - 0x220BD (Both Orange Bridges EP) - 0x17DA2 & 0x17DDB - True

Treehouse Entry Area (Treehouse) - Treehouse Between Entry Doors - 0x0C309 - The Ocean - 0x17C95:
158343 - 0x17C95 (Boat Spawn) - True - Boat
158344 - 0x0288C (First Door Panel) - True - Stars + Same Colored Symbol & Triangles
Door - 0x0C309 (First Door) - 0x0288C
159210 - 0x33721 (Buoy EP) - 0x17C95 - True

Treehouse Between Entry Doors (Treehouse) - Treehouse Yellow Bridge - 0x0C310:
158345 - 0x02886 (Second Door Panel) - True - Stars + Same Colored Symbol & Triangles
Door - 0x0C310 (Second Door) - 0x02886

Treehouse Yellow Bridge (Treehouse) - Treehouse After Yellow Bridge - 0x17DC4:
158346 - 0x17D72 (Yellow Bridge 1) - True - Stars + Same Colored Symbol & Triangles
158347 - 0x17D8F (Yellow Bridge 2) - 0x17D72 - Stars + Same Colored Symbol & Triangles
158348 - 0x17D74 (Yellow Bridge 3) - 0x17D8F - Stars + Same Colored Symbol & Triangles
158349 - 0x17DAC (Yellow Bridge 4) - 0x17D74 - Stars + Same Colored Symbol & Triangles
158350 - 0x17D9E (Yellow Bridge 5) - 0x17DAC - Stars + Same Colored Symbol & Triangles
158351 - 0x17DB9 (Yellow Bridge 6) - 0x17D9E - Stars + Same Colored Symbol & Triangles
158352 - 0x17D9C (Yellow Bridge 7) - 0x17DB9 - Stars + Same Colored Symbol & Triangles
158353 - 0x17DC2 (Yellow Bridge 8) - 0x17D9C - Stars + Same Colored Symbol & Triangles
158354 - 0x17DC4 (Yellow Bridge 9) - 0x17DC2 - Stars + Same Colored Symbol & Triangles

Treehouse After Yellow Bridge (Treehouse) - Treehouse Junction - 0x0A181:
158355 - 0x0A182 (Third Door Panel) - True - Stars + Same Colored Symbol & Triangles & Colored Squares
Door - 0x0A181 (Third Door) - 0x0A182

Treehouse Junction (Treehouse) - Treehouse Right Orange Bridge - True - Treehouse First Purple Bridge - True - Treehouse Green Bridge - True:
158356 - 0x2700B (Laser House Door Timer Outside) - True - True

Treehouse First Purple Bridge (Treehouse) - Treehouse Second Purple Bridge - 0x17D6C:
158357 - 0x17DC8 (First Purple Bridge 1) - True - Stars & Full Dots
158358 - 0x17DC7 (First Purple Bridge 2) - 0x17DC8 - Stars & Full Dots
158359 - 0x17CE4 (First Purple Bridge 3) - 0x17DC7 - Stars & Full Dots
158360 - 0x17D2D (First Purple Bridge 4) - 0x17CE4 - Stars & Full Dots
158361 - 0x17D6C (First Purple Bridge 5) - 0x17D2D - Stars & Full Dots

Treehouse Right Orange Bridge (Treehouse) - Treehouse Drawbridge Platform - 0x17DA2:
158391 - 0x17D88 (Right Orange Bridge 1) - True - Stars + Same Colored Symbol & Triangles
158392 - 0x17DB4 (Right Orange Bridge 2) - 0x17D88 - Stars + Same Colored Symbol & Triangles
158393 - 0x17D8C (Right Orange Bridge 3) - 0x17DB4 - Stars + Same Colored Symbol & Triangles
158394 - 0x17CE3 (Right Orange Bridge 4 & Directional) - 0x17D8C - Triangles
158395 - 0x17DCD (Right Orange Bridge 5) - 0x17CE3 - Stars + Same Colored Symbol & Triangles
158396 - 0x17DB2 (Right Orange Bridge 6) - 0x17DCD - Stars + Same Colored Symbol & Triangles
158397 - 0x17DCC (Right Orange Bridge 7) - 0x17DB2 - Stars + Same Colored Symbol & Triangles
158398 - 0x17DCA (Right Orange Bridge 8) - 0x17DCC - Stars + Same Colored Symbol & Triangles
158399 - 0x17D8E (Right Orange Bridge 9) - 0x17DCA - Stars + Same Colored Symbol & Triangles
158400 - 0x17DB7 (Right Orange Bridge 10 & Directional) - 0x17D8E - Triangles
158401 - 0x17DB1 (Right Orange Bridge 11) - 0x17DB7 - Stars + Same Colored Symbol & Triangles
158402 - 0x17DA2 (Right Orange Bridge 12) - 0x17DB1 - Stars + Same Colored Symbol & Triangles

Treehouse Drawbridge Platform (Treehouse) - Main Island - 0x0C32D:
158404 - 0x037FF (Drawbridge Panel) - True - Stars
Door - 0x0C32D (Drawbridge) - 0x037FF

Treehouse Second Purple Bridge (Treehouse) - Treehouse Left Orange Bridge - 0x17DC6:
158362 - 0x17D9B (Second Purple Bridge 1) - True - Black/White Squares & Triangles & Stars + Same Colored Symbol
158363 - 0x17D99 (Second Purple Bridge 2) - 0x17D9B - Black/White Squares & Triangles & Stars + Same Colored Symbol
158364 - 0x17DAA (Second Purple Bridge 3) - 0x17D99 - Black/White Squares & Triangles & Stars + Same Colored Symbol
158365 - 0x17D97 (Second Purple Bridge 4) - 0x17DAA - Black/White Squares & Colored Squares & Triangles & Stars + Same Colored Symbol
158366 - 0x17BDF (Second Purple Bridge 5) - 0x17D97 - Colored Squares & Triangles & Stars + Same Colored Symbol
158367 - 0x17D91 (Second Purple Bridge 6) - 0x17BDF - Colored Squares & Triangles & Stars + Same Colored Symbol
158368 - 0x17DC6 (Second Purple Bridge 7) - 0x17D91 - Colored Squares & Triangles & Stars + Same Colored Symbol

Treehouse Left Orange Bridge (Treehouse) - Treehouse Laser Room Front Platform - 0x17DDE - Treehouse Laser Room Back Platform - 0x17DDB - Treehouse Burned House - 0x17DDB:
158376 - 0x17DB3 (Left Orange Bridge 1) - True - Black/White Squares & Stars + Same Colored Symbol & Shapers & Rotated Shapers
158377 - 0x17DB5 (Left Orange Bridge 2) - 0x17DB3 - Black/White Squares & Stars + Same Colored Symbol & Shapers & Rotated Shapers
158378 - 0x17DB6 (Left Orange Bridge 3) - 0x17DB5 - Black/White Squares & Stars + Same Colored Symbol & Shapers & Rotated Shapers
158379 - 0x17DC0 (Left Orange Bridge 4) - 0x17DB6 - Black/White Squares & Stars + Same Colored Symbol & Shapers & Rotated Shapers
158380 - 0x17DD7 (Left Orange Bridge 5) - 0x17DC0 - Colored Squares & Stars + Same Colored Symbol & Shapers & Rotated Shapers
158381 - 0x17DD9 (Left Orange Bridge 6) - 0x17DD7 - Colored Squares & Stars + Same Colored Symbol & Shapers & Rotated Shapers
158382 - 0x17DB8 (Left Orange Bridge 7) - 0x17DD9 - Colored Squares & Stars + Same Colored Symbol & Shapers & Rotated Shapers
158383 - 0x17DDC (Left Orange Bridge 8) - 0x17DB8 - Colored Squares & Stars + Same Colored Symbol & Shapers & Rotated Shapers
158384 - 0x17DD1 (Left Orange Bridge 9 & Directional) - 0x17DDC - Colored Squares & Stars + Same Colored Symbol & Shapers & Rotated Shapers & Black/White Squares
158385 - 0x17DDE (Left Orange Bridge 10) - 0x17DD1 - Colored Squares & Stars + Same Colored Symbol & Shapers & Rotated Shapers & Black/White Squares
158386 - 0x17DE3 (Left Orange Bridge 11) - 0x17DDE - Colored Squares & Stars + Same Colored Symbol & Shapers & Rotated Shapers & Black/White Squares
158387 - 0x17DEC (Left Orange Bridge 12) - 0x17DE3 - Colored Squares & Stars + Same Colored Symbol & Shapers & Rotated Shapers & Black/White Squares
158388 - 0x17DAE (Left Orange Bridge 13) - 0x17DEC & 0x03613 - Black/White Squares & Stars + Same Colored Symbol & Shapers & Rotated Shapers & Triangles
158389 - 0x17DB0 (Left Orange Bridge 14) - 0x17DAE - Black/White Squares & Stars + Same Colored Symbol
158390 - 0x17DDB (Left Orange Bridge 15) - 0x17DB0 - Black/White Squares & Stars + Same Colored Symbol

Treehouse Green Bridge (Treehouse) - Treehouse Green Bridge Front House - 0x17E61 - Treehouse Green Bridge Left House - 0x17E61:
158369 - 0x17E3C (Green Bridge 1) - True - Shapers & Negative Shapers & Stars + Same Colored Symbol
158370 - 0x17E4D (Green Bridge 2) - 0x17E3C - Shapers & Negative Shapers & Stars + Same Colored Symbol
158371 - 0x17E4F (Green Bridge 3) - 0x17E4D - Shapers & Negative Shapers & Stars + Same Colored Symbol
158372 - 0x17E52 (Green Bridge 4 & Directional) - 0x17E4F - Shapers & Negative Shapers & Stars + Same Colored Symbol
158373 - 0x17E5B (Green Bridge 5) - 0x17E52 - Shapers & Negative Shapers & Stars + Same Colored Symbol
158374 - 0x17E5F (Green Bridge 6) - 0x17E5B - Shapers & Negative Shapers & Stars + Same Colored Symbol & Triangles
158375 - 0x17E61 (Green Bridge 7) - 0x17E5F - Shapers & Negative Shapers & Stars + Same Colored Symbol & Triangles

Treehouse Green Bridge Front House (Treehouse):
158610 - 0x17FA9 (Green Bridge Discard) - True - Arrows

Treehouse Green Bridge Left House (Treehouse):
159211 - 0x220A7 (Right Orange Bridge EP) - 0x17DA2 - True

Treehouse Laser Room Front Platform (Treehouse) - Treehouse Laser Room - 0x0C323:
Door - 0x0C323 (Laser House Entry) - 0x17DA2 & 0x2700B & 0x17DEC | 0x17CBC

Treehouse Laser Room Back Platform (Treehouse):
158611 - 0x17FA0 (Laser Discard) - True - Arrows

Treehouse Burned House (Treehouse):
159202 - 0x00769 (Burned House Beach EP) - True - True

Treehouse Laser Room (Treehouse):
158712 - 0x03613 (Laser Panel) - True - True
158403 - 0x17CBC (Laser House Door Timer Inside) - True - True
Laser - 0x028A4 (Laser) - 0x03613

==Mountain (Outside)==

Mountainside Obelisk (Mountainside) - Entry - True:
159730 - 0xFFE30 (Obelisk Side 1) - 0x001A3 & 0x335AE - True
159731 - 0xFFE31 (Obelisk Side 2) - 0x000D3 & 0x035F5 & 0x09D5D & 0x09D5E & 0x09D63 - True
159732 - 0xFFE32 (Obelisk Side 3) - 0x3370E & 0x035DE & 0x03601 & 0x03603 & 0x03D0D & 0x3369A & 0x336C8 & 0x33505 - True
159733 - 0xFFE33 (Obelisk Side 4) - 0x03A9E & 0x016B2 & 0x3365F & 0x03731 & 0x036CE & 0x03C07 & 0x03A93 - True
159734 - 0xFFE34 (Obelisk Side 5) - 0x03AA6 & 0x3397C & 0x0105D & 0x0A304 - True
159735 - 0xFFE35 (Obelisk Side 6) - 0x035CB & 0x035CF - True
159739 - 0x00367 (Obelisk) - True - True

Mountainside (Mountainside) - Main Island - True - Mountaintop - True - Mountainside Vault - 0x00085:
159550 - 0x28B91 (Thundercloud EP) - 0xFFD03 - True
158612 - 0x17C42 (Discard) - True - Arrows
158665 - 0x002A6 (Vault Panel) - True - Symmetry & Colored Squares & Triangles & Stars + Same Colored Symbol
Door - 0x00085 (Vault Door) - 0x002A6
159301 - 0x335AE (Cloud Cycle EP) - True - True
159325 - 0x33505 (Bush EP) - True - True
159335 - 0x03C07 (Apparent River EP) - True - True

Mountainside Vault (Mountainside):
158666 - 0x03542 (Vault Box) - True - True

Mountaintop (Mountaintop) - Mountain Floor 1 - 0x17C34:
158405 - 0x0042D (River Shape) - True - True
158406 - 0x09F7F (Box Short) - 7 Lasers + Redirect - True
158407 - 0x17C34 (Mountain Entry Panel) - 0x09F7F - Black/White Squares & Stars + Same Colored Symbol & Triangles
158800 - 0xFFF00 (Box Long) - 11 Lasers + Redirect & 0x17C34 - True
159300 - 0x001A3 (River Shape EP) - True - True
159320 - 0x3370E (Arch Black EP) - True - True
159324 - 0x336C8 (Arch White Right EP) - True - True
159326 - 0x3369A (Arch White Left EP) - True - True

==Mountain (Inside)==

Mountain Floor 1 (Mountain Floor 1) - Mountain Floor 1 Bridge - 0x09E39:
158408 - 0x09E39 (Light Bridge Controller) - True - Eraser & Triangles

<<<<<<< HEAD
Mountain Floor 1 Bridge (Mountain Floor 1) - Mountain Floor 1 At Door - TrueOneWay:
158409 - 0x09E7A (Right Row 1) - True - Black/White Squares & Dots & Stars + Same Colored Symbol
=======
Mountain Floor 1 Bridge (Mountain Floor 1) - Mountain Floor 1 At Door - TrueOneWay - Mountain Floor 1 Trash Pillar - TrueOneWay - Mountain Floor 1 Back Section - TrueOneWay:
158409 - 0x09E7A (Right Row 1) - True - Black/White Squares & Dots & Stars & Stars + Same Colored Symbol
>>>>>>> 5bb87c6d
158410 - 0x09E71 (Right Row 2) - 0x09E7A - Black/White Squares & Triangles
158411 - 0x09E72 (Right Row 3) - 0x09E71 - Black/White Squares & Shapers & Stars + Same Colored Symbol
158412 - 0x09E69 (Right Row 4) - 0x09E72 - Black/White Squares & Stars + Same Colored Symbol & Rotated Shapers
158413 - 0x09E7B (Right Row 5) - 0x09E69 - Black/White Squares & Stars + Same Colored Symbol & Eraser & Dots & Triangles & Shapers
158414 - 0x09E73 (Left Row 1) - True - Dots & Black/White Squares & Triangles
158415 - 0x09E75 (Left Row 2) - 0x09E73 - Dots & Black/White Squares & Shapers & Rotated Shapers
<<<<<<< HEAD
158416 - 0x09E78 (Left Row 3) - 0x09E75 - Triangles & Stars + Same Colored Symbol & Shapers & Rotated Shapers
158417 - 0x09E79 (Left Row 4) - 0x09E78 - Colored Squares & Stars + Same Colored Symbol & Triangles & Eraser
158418 - 0x09E6C (Left Row 5) - 0x09E79 - Shapers & Negative Shapers & Stars + Same Colored Symbol
158419 - 0x09E6F (Left Row 6) - 0x09E6C - Symmetry & Colored Squares & Black/White Squares & Stars + Same Colored Symbol & Symmetry & Eraser
158420 - 0x09E6B (Left Row 7) - 0x09E6F - Symmetry & Full Dots & Triangles
158421 - 0x33AF5 (Back Row 1) - True - Symmetry & Black/White Squares & Triangles
158422 - 0x33AF7 (Back Row 2) - 0x33AF5 - Symmetry & Triangles & Stars + Same Colored Symbol
158423 - 0x09F6E (Back Row 3) - 0x33AF7 - Symmetry & Shapers & Stars + Same Colored Symbol
158424 - 0x09EAD (Trash Pillar 1) - True - Rotated Shapers & Stars
158425 - 0x09EAF (Trash Pillar 2) - 0x09EAD - Rotated Shapers & Triangles
=======
158416 - 0x09E78 (Left Row 3) - 0x09E75 - Stars & Triangles & Stars + Same Colored Symbol & Shapers & Rotated Shapers
158417 - 0x09E79 (Left Row 4) - 0x09E78 - Stars & Colored Squares & Stars + Same Colored Symbol & Triangles & Eraser
158418 - 0x09E6C (Left Row 5) - 0x09E79 - Stars & Shapers & Negative Shapers & Stars + Same Colored Symbol
158419 - 0x09E6F (Left Row 6) - 0x09E6C - Symmetry & Stars & Colored Squares & Black/White Squares & Stars + Same Colored Symbol & Symmetry & Eraser
158420 - 0x09E6B (Left Row 7) - 0x09E6F - Symmetry & Dots & Full Dots & Triangles
158424 - 0x09EAD (Trash Pillar 1) - True - Rotated Shapers & Stars
158425 - 0x09EAF (Trash Pillar 2) - 0x09EAD - Rotated Shapers & Triangles

Mountain Floor 1 Trash Pillar (Mountain Floor 1):

Mountain Floor 1 Back Section (Mountain Floor 1):
158421 - 0x33AF5 (Back Row 1) - True - Symmetry & Black/White Squares & Triangles
158422 - 0x33AF7 (Back Row 2) - 0x33AF5 - Symmetry & Stars & Triangles & Stars + Same Colored Symbol
158423 - 0x09F6E (Back Row 3) - 0x33AF7 - Symmetry & Stars & Shapers & Stars + Same Colored Symbol
>>>>>>> 5bb87c6d

Mountain Floor 1 At Door (Mountain Floor 1) - Mountain Floor 2 - 0x09E54:
Door - 0x09E54 (Exit) - 0x09EAF & 0x09F6E & 0x09E6B & 0x09E7B

Mountain Floor 2 (Mountain Floor 2) - Mountain Floor 2 Light Bridge Room Near - 0x09FFB - Mountain Floor 2 Beyond Bridge - 0x09E86 - Mountain Floor 2 Above The Abyss - True - Mountain Pink Bridge EP - TrueOneWay:
158426 - 0x09FD3 (Near Row 1) - True - Colored Squares & Stars + Same Colored Symbol
158427 - 0x09FD4 (Near Row 2) - 0x09FD3 - Triangles & Stars + Same Colored Symbol
158428 - 0x09FD6 (Near Row 3) - 0x09FD4 - Shapers & Negative Shapers & Stars + Same Colored Symbol
158429 - 0x09FD7 (Near Row 4) - 0x09FD6 - Stars
158430 - 0x09FD8 (Near Row 5) - 0x09FD7 - Stars + Same Colored Symbol & Rotated Shapers & Eraser
Door - 0x09FFB (Staircase Near) - 0x09FD8

Mountain Floor 2 Above The Abyss (Mountain Floor 2) - Mountain Floor 2 Elevator Room - 0x09EDD & 0x09ED8 & 0x09E86:
Door - 0x09EDD (Elevator Room Entry) - 0x09ED8 & 0x09E86

Mountain Floor 2 Light Bridge Room Near (Mountain Floor 2):
158431 - 0x09E86 (Light Bridge Controller Near) - True - Shapers & Dots

Mountain Floor 2 Beyond Bridge (Mountain Floor 2) - Mountain Floor 2 Light Bridge Room Far - 0x09E07 - Mountain Pink Bridge EP - TrueOneWay - Mountain Floor 2 - 0x09ED8:
158432 - 0x09FCC (Far Row 1) - True - Triangles
158433 - 0x09FCE (Far Row 2) - 0x09FCC - Black/White Squares & Stars + Same Colored Symbol
158434 - 0x09FCF (Far Row 3) - 0x09FCE - Triangles & Stars + Same Colored Symbol
158435 - 0x09FD0 (Far Row 4) - 0x09FCF - Rotated Shapers & Negative Shapers
158436 - 0x09FD1 (Far Row 5) - 0x09FD0 - Dots
158437 - 0x09FD2 (Far Row 6) - 0x09FD1 - Rotated Shapers
Door - 0x09E07 (Staircase Far) - 0x09FD2

Mountain Floor 2 Light Bridge Room Far (Mountain Floor 2):
158438 - 0x09ED8 (Light Bridge Controller Far) - True - Shapers & Dots

Mountain Floor 2 Elevator Room (Mountain Floor 2) - Mountain Floor 2 Elevator - TrueOneWay:
158613 - 0x17F93 (Elevator Discard) - True - Arrows

Mountain Floor 2 Elevator (Mountain Floor 2) - Mountain Floor 2 Elevator Room - 0x09EEB - Mountain Floor 3 - 0x09EEB:
158439 - 0x09EEB (Elevator Control Panel) - True - Dots

Mountain Floor 3 (Mountain Bottom Floor) - Mountain Floor 2 Elevator - TrueOneWay - Mountain Bottom Floor - 0x09F89 - Mountain Pink Bridge EP - TrueOneWay:
158440 - 0x09FC1 (Giant Puzzle Bottom Left) - True - Shapers & Eraser & Negative Shapers
158441 - 0x09F8E (Giant Puzzle Bottom Right) - True - Shapers & Eraser & Negative Shapers
158442 - 0x09F01 (Giant Puzzle Top Right) - True - Shapers & Eraser & Negative Shapers
158443 - 0x09EFF (Giant Puzzle Top Left) - True - Shapers & Eraser & Negative Shapers
158444 - 0x09FDA (Giant Puzzle) - 0x09FC1 & 0x09F8E & 0x09F01 & 0x09EFF - Shapers & Symmetry
159313 - 0x09D5D (Yellow Bridge EP) - 0x09E86 & 0x09ED8 - True
159314 - 0x09D5E (Blue Bridge EP) - 0x09E86 & 0x09ED8 - True
Door - 0x09F89 (Exit) - 0x09FDA

Mountain Bottom Floor (Mountain Bottom Floor) - Mountain Path to Caves - 0x17F33 - Mountain Bottom Floor Pillars Room - 0x0C141:
158614 - 0x17FA2 (Discard) - 0xFFF00 - Arrows
158445 - 0x01983 (Pillars Room Entry Left) - True - Shapers & Stars
158446 - 0x01987 (Pillars Room Entry Right) - True - Colored Squares & Dots
Door - 0x0C141 (Pillars Room Entry) - 0x01983 & 0x01987
Door - 0x17F33 (Rock Open) - 0x17FA2 | 0x334E1

Mountain Bottom Floor Pillars Room (Mountain Bottom Floor) - Elevator - 0x339BB & 0x33961:
158522 - 0x0383A (Right Pillar 1) - True - Eraser & Triangles & Stars + Same Colored Symbol
158523 - 0x09E56 (Right Pillar 2) - 0x0383A - Full Dots & Triangles & Symmetry
158524 - 0x09E5A (Right Pillar 3) - 0x09E56 - Dots & Shapers & Negative Shapers & Stars + Same Colored Symbol & Symmetry
158525 - 0x33961 (Right Pillar 4) - 0x09E5A - Eraser & Symmetry & Stars + Same Colored Symbol & Negative Shapers & Shapers
158526 - 0x0383D (Left Pillar 1) - True - Black/White Squares & Stars + Same Colored Symbol
158527 - 0x0383F (Left Pillar 2) - 0x0383D - Triangles & Symmetry
158528 - 0x03859 (Left Pillar 3) - 0x0383F - Symmetry & Shapers & Black/White Squares
158529 - 0x339BB (Left Pillar 4) - 0x03859 - Symmetry & Black/White Squares & Stars + Same Colored Symbol & Triangles & Colored Dots

Elevator (Mountain Bottom Floor):
158530 - 0x3D9A6 (Elevator Door Close Left) - True - True
158531 - 0x3D9A7 (Elevator Door Close Right) - True - True
158532 - 0x3C113 (Elevator Entry Left) - 0x3D9A6 | 0x3D9A7 - True
158533 - 0x3C114 (Elevator Entry Right) - 0x3D9A6 | 0x3D9A7 - True
158534 - 0x3D9AA (Back Wall Left) - 0x3D9A6 | 0x3D9A7 - True
158535 - 0x3D9A8 (Back Wall Right) - 0x3D9A6 | 0x3D9A7 - True
158536 - 0x3D9A9 (Elevator Start) - 0x3D9AA & 7 Lasers | 0x3D9A8 & 7 Lasers - True

Mountain Pink Bridge EP (Mountain Floor 2):
159312 - 0x09D63 (Pink Bridge EP) - 0x09E39 - True

Mountain Path to Caves (Mountain Bottom Floor) - Caves - 0x2D77D - Caves Entry Door - TrueOneWay:
158447 - 0x00FF8 (Caves Entry Panel) - True - Arrows & Black/White Squares
Door - 0x2D77D (Caves Entry) - 0x00FF8
158448 - 0x334E1 (Rock Control) - True - True

==Caves==

<<<<<<< HEAD
Caves (Caves) - Main Island - 0x2D73F | 0x2D859 - Caves Path to Challenge - 0x019A5:
158451 - 0x335AB (Elevator Inside Control) - True - Dots & Black/White Squares
158452 - 0x335AC (Elevator Upper Outside Control) - 0x335AB - Black/White Squares
158453 - 0x3369D (Elevator Lower Outside Control) - 0x335AB - Black/White Squares & Dots
=======
Caves Entry Door (Caves):

Caves (Caves) - Main Island - 0x2D73F | 0x2D859 - Caves Path to Challenge - 0x019A5 - Caves Entry Door - TrueOneWay:
158451 - 0x335AB (Elevator Inside Control) - True - Dots & Squares & Black/White Squares
158452 - 0x335AC (Elevator Upper Outside Control) - 0x335AB - Squares & Black/White Squares
158453 - 0x3369D (Elevator Lower Outside Control) - 0x335AB - Squares & Black/White Squares & Dots
>>>>>>> 5bb87c6d
158454 - 0x00190 (Blue Tunnel Right First 1) - True - Arrows
158455 - 0x00558 (Blue Tunnel Right First 2) - 0x00190 - Arrows
158456 - 0x00567 (Blue Tunnel Right First 3) - 0x00558 - Arrows
158457 - 0x006FE (Blue Tunnel Right First 4) - 0x00567 - Arrows
158458 - 0x01A0D (Blue Tunnel Left First 1) - True - Arrows & Symmetry
158459 - 0x008B8 (Blue Tunnel Left Second 1) - True - Arrows & Triangles
158460 - 0x00973 (Blue Tunnel Left Second 2) - 0x008B8 - Arrows & Triangles
158461 - 0x0097B (Blue Tunnel Left Second 3) - 0x00973 - Arrows & Triangles
158462 - 0x0097D (Blue Tunnel Left Second 4) - 0x0097B - Arrows & Triangles
158463 - 0x0097E (Blue Tunnel Left Second 5) - 0x0097D - Arrows & Triangles
158464 - 0x00994 (Blue Tunnel Right Second 1) - True - Arrows & Shapers & Rotated Shapers
158465 - 0x334D5 (Blue Tunnel Right Second 2) - 0x00994 - Arrows & Rotated Shapers
158466 - 0x00995 (Blue Tunnel Right Second 3) - 0x334D5 - Arrows & Shapers & Rotated Shapers
158467 - 0x00996 (Blue Tunnel Right Second 4) - 0x00995 - Arrows & Shapers & Rotated Shapers
158468 - 0x00998 (Blue Tunnel Right Second 5) - 0x00996 - Arrows & Shapers
158469 - 0x009A4 (Blue Tunnel Left Third 1) - True - Arrows & Stars
158470 - 0x018A0 (Blue Tunnel Right Third 1) - True - Arrows & Symmetry
158471 - 0x00A72 (Blue Tunnel Left Fourth 1) - True - Arrows & Shapers & Negative Shapers
158472 - 0x32962 (First Floor Left) - True - Full Dots & Rotated Shapers
158473 - 0x32966 (First Floor Grounded) - True - Triangles & Rotated Shapers & Black/White Squares & Stars + Same Colored Symbol
158474 - 0x01A31 (First Floor Middle) - True - Stars
158475 - 0x00B71 (First Floor Right) - True - Full Dots & Eraser & Stars + Same Colored Symbol & Colored Squares & Shapers & Negative Shapers
158478 - 0x288EA (First Wooden Beam) - True - Stars
158479 - 0x288FC (Second Wooden Beam) - True - Shapers & Eraser
158480 - 0x289E7 (Third Wooden Beam) - True - Eraser & Triangles
158481 - 0x288AA (Fourth Wooden Beam) - True - Full Dots & Negative Shapers & Shapers
158482 - 0x17FB9 (Left Upstairs Single) - True - Full Dots & Arrows & Black/White Squares
158483 - 0x0A16B (Left Upstairs Left Row 1) - True - Full Dots & Arrows
158484 - 0x0A2CE (Left Upstairs Left Row 2) - 0x0A16B - Full Dots & Arrows
158485 - 0x0A2D7 (Left Upstairs Left Row 3) - 0x0A2CE - Full Dots & Arrows
158486 - 0x0A2DD (Left Upstairs Left Row 4) - 0x0A2D7 - Full Dots & Arrows
158487 - 0x0A2EA (Left Upstairs Left Row 5) - 0x0A2DD - Full Dots & Arrows
158488 - 0x0008F (Right Upstairs Left Row 1) - True - Dots & Black/White Squares & Colored Squares
158489 - 0x0006B (Right Upstairs Left Row 2) - 0x0008F - Black/White Squares & Colored Squares & Stars + Same Colored Symbol
158490 - 0x0008B (Right Upstairs Left Row 3) - 0x0006B - Black/White Squares & Colored Squares & Stars + Same Colored Symbol & Triangles
158491 - 0x0008C (Right Upstairs Left Row 4) - 0x0008B - Stars + Same Colored Symbol & Shapers & Rotated Shapers
158492 - 0x0008A (Right Upstairs Left Row 5) - 0x0008C - Stars + Same Colored Symbol & Shapers & Rotated Shapers & Eraser & Triangles
158493 - 0x00089 (Right Upstairs Left Row 6) - 0x0008A - Shapers & Negative Shapers & Dots
158494 - 0x0006A (Right Upstairs Left Row 7) - 0x00089 - Stars & Dots
158495 - 0x0006C (Right Upstairs Left Row 8) - 0x0006A - Dots & Stars + Same Colored Symbol & Eraser
158496 - 0x00027 (Right Upstairs Right Row 1) - True - Colored Squares & Black/White Squares & Eraser
158497 - 0x00028 (Right Upstairs Right Row 2) - 0x00027 - Shapers & Symmetry
158498 - 0x00029 (Right Upstairs Right Row 3) - 0x00028 - Symmetry & Triangles & Eraser
158476 - 0x09DD5 (Lone Pillar) - True - Arrows
Door - 0x019A5 (Pillar Door) - 0x09DD5
158449 - 0x021D7 (Mountain Shortcut Panel) - True - Stars + Same Colored Symbol & Triangles & Eraser
Door - 0x2D73F (Mountain Shortcut Door) - 0x021D7
158450 - 0x17CF2 (Swamp Shortcut Panel) - True - Arrows
Door - 0x2D859 (Swamp Shortcut Door) - 0x17CF2
159341 - 0x3397C (Skylight EP) - True - True

Caves Path to Challenge (Caves) - Challenge - 0x0A19A:
158477 - 0x0A16E (Challenge Entry Panel) - True - Arrows & Stars + Same Colored Symbol
Door - 0x0A19A (Challenge Entry) - 0x0A16E

==Challenge==

Challenge (Challenge) - Tunnels - 0x0348A - Challenge Vault - 0x04D75:
158499 - 0x0A332 (Start Timer) - 11 Lasers - True
158500 - 0x0088E (Small Basic) - 0x0A332 - True
158501 - 0x00BAF (Big Basic) - 0x0088E - True
158502 - 0x00BF3 (Square) - 0x00BAF - Black/White Squares
158503 - 0x00C09 (Maze Map) - 0x00BF3 - Dots
158504 - 0x00CDB (Stars and Dots) - 0x00C09 - Stars & Dots
158505 - 0x0051F (Symmetry) - 0x00CDB - Symmetry & Colored Dots & Dots
158506 - 0x00524 (Stars and Shapers) - 0x0051F - Stars & Shapers
158507 - 0x00CD4 (Big Basic 2) - 0x00524 - True
158508 - 0x00CB9 (Choice Squares Right) - 0x00CD4 - Black/White Squares
158509 - 0x00CA1 (Choice Squares Middle) - 0x00CD4 - Black/White Squares
158510 - 0x00C80 (Choice Squares Left) - 0x00CD4 - Black/White Squares
158511 - 0x00C68 (Choice Squares 2 Right) - 0x00CB9 | 0x00CA1 | 0x00C80 - Black/White Squares & Colored Squares
158512 - 0x00C59 (Choice Squares 2 Middle) - 0x00CB9 | 0x00CA1 | 0x00C80 - Black/White Squares & Colored Squares
158513 - 0x00C22 (Choice Squares 2 Left) - 0x00CB9 | 0x00CA1 | 0x00C80 - Black/White Squares & Colored Squares
158514 - 0x034F4 (Maze Hidden 1) - 0x00C68 | 0x00C59 | 0x00C22 - Triangles
158515 - 0x034EC (Maze Hidden 2) - 0x00C68 | 0x00C59 | 0x00C22 - Triangles
158516 - 0x1C31A (Dots Pillar) - 0x034F4 & 0x034EC - Dots & Symmetry
158517 - 0x1C319 (Squares Pillar) - 0x034F4 & 0x034EC - Black/White Squares & Symmetry
Door - 0x04D75 (Vault Door) - 0x1C31A & 0x1C319
158518 - 0x039B4 (Tunnels Entry Panel) - True - Arrows
Door - 0x0348A (Tunnels Entry) - 0x039B4
159530 - 0x28B30 (Water EP) - True - True

Challenge Vault (Challenge):
158667 - 0x0356B (Vault Box) - 0x1C31A & 0x1C319 - True

==Tunnels==

Tunnels (Tunnels) - Windmill Interior - 0x27739 - Desert Behind Elevator - 0x27263 - Town - 0x09E87:
158668 - 0x2FAF6 (Vault Box) - True - True
158519 - 0x27732 (Theater Shortcut Panel) - True - True
Door - 0x27739 (Theater Shortcut) - 0x27732
158520 - 0x2773D (Desert Shortcut Panel) - True - True
Door - 0x27263 (Desert Shortcut) - 0x2773D
158521 - 0x09E85 (Town Shortcut Panel) - True - Arrows
Door - 0x09E87 (Town Shortcut) - 0x09E85
159557 - 0x33A20 (Theater Flowers EP) - 0x03553 & Theater to Tunnels - True

==Boat==

The Ocean (Boat) - Main Island - TrueOneWay - Swamp Near Boat - TrueOneWay - Treehouse Entry Area - TrueOneWay - Quarry Boathouse Behind Staircase - TrueOneWay - Inside Glass Factory Behind Back Wall - TrueOneWay:
159042 - 0x22106 (Desert EP) - True - True
159223 - 0x03B25 (Shipwreck CCW Underside EP) - True - True
159231 - 0x28B29 (Shipwreck Green EP) - True - True
159232 - 0x28B2A (Shipwreck CW Underside EP) - True - True
159323 - 0x03D0D (Bunker Yellow Line EP) - True - True
159515 - 0x28A37 (Town Long Sewer EP) - True - True
159520 - 0x33857 (Tutorial EP) - True - True
159521 - 0x33879 (Tutorial Reflection EP) - True - True
159522 - 0x03C19 (Tutorial Moss EP) - True - True
159531 - 0x035C9 (Cargo Box EP) - 0x0A0C9 - True

==Easter Eggs==

Easter Eggs (Easter Eggs) - Entry - True:<|MERGE_RESOLUTION|>--- conflicted
+++ resolved
@@ -1017,46 +1017,28 @@
 Mountain Floor 1 (Mountain Floor 1) - Mountain Floor 1 Bridge - 0x09E39:
 158408 - 0x09E39 (Light Bridge Controller) - True - Eraser & Triangles
 
-<<<<<<< HEAD
 Mountain Floor 1 Bridge (Mountain Floor 1) - Mountain Floor 1 At Door - TrueOneWay:
-158409 - 0x09E7A (Right Row 1) - True - Black/White Squares & Dots & Stars + Same Colored Symbol
-=======
-Mountain Floor 1 Bridge (Mountain Floor 1) - Mountain Floor 1 At Door - TrueOneWay - Mountain Floor 1 Trash Pillar - TrueOneWay - Mountain Floor 1 Back Section - TrueOneWay:
 158409 - 0x09E7A (Right Row 1) - True - Black/White Squares & Dots & Stars & Stars + Same Colored Symbol
->>>>>>> 5bb87c6d
 158410 - 0x09E71 (Right Row 2) - 0x09E7A - Black/White Squares & Triangles
 158411 - 0x09E72 (Right Row 3) - 0x09E71 - Black/White Squares & Shapers & Stars + Same Colored Symbol
 158412 - 0x09E69 (Right Row 4) - 0x09E72 - Black/White Squares & Stars + Same Colored Symbol & Rotated Shapers
 158413 - 0x09E7B (Right Row 5) - 0x09E69 - Black/White Squares & Stars + Same Colored Symbol & Eraser & Dots & Triangles & Shapers
 158414 - 0x09E73 (Left Row 1) - True - Dots & Black/White Squares & Triangles
 158415 - 0x09E75 (Left Row 2) - 0x09E73 - Dots & Black/White Squares & Shapers & Rotated Shapers
-<<<<<<< HEAD
 158416 - 0x09E78 (Left Row 3) - 0x09E75 - Triangles & Stars + Same Colored Symbol & Shapers & Rotated Shapers
 158417 - 0x09E79 (Left Row 4) - 0x09E78 - Colored Squares & Stars + Same Colored Symbol & Triangles & Eraser
 158418 - 0x09E6C (Left Row 5) - 0x09E79 - Shapers & Negative Shapers & Stars + Same Colored Symbol
 158419 - 0x09E6F (Left Row 6) - 0x09E6C - Symmetry & Colored Squares & Black/White Squares & Stars + Same Colored Symbol & Symmetry & Eraser
 158420 - 0x09E6B (Left Row 7) - 0x09E6F - Symmetry & Full Dots & Triangles
+158424 - 0x09EAD (Trash Pillar 1) - True - Rotated Shapers & Stars
+158425 - 0x09EAF (Trash Pillar 2) - 0x09EAD - Rotated Shapers & Triangles
+
+Mountain Floor 1 Trash Pillar (Mountain Floor 1):
+
+Mountain Floor 1 Back Section (Mountain Floor 1):
 158421 - 0x33AF5 (Back Row 1) - True - Symmetry & Black/White Squares & Triangles
 158422 - 0x33AF7 (Back Row 2) - 0x33AF5 - Symmetry & Triangles & Stars + Same Colored Symbol
 158423 - 0x09F6E (Back Row 3) - 0x33AF7 - Symmetry & Shapers & Stars + Same Colored Symbol
-158424 - 0x09EAD (Trash Pillar 1) - True - Rotated Shapers & Stars
-158425 - 0x09EAF (Trash Pillar 2) - 0x09EAD - Rotated Shapers & Triangles
-=======
-158416 - 0x09E78 (Left Row 3) - 0x09E75 - Stars & Triangles & Stars + Same Colored Symbol & Shapers & Rotated Shapers
-158417 - 0x09E79 (Left Row 4) - 0x09E78 - Stars & Colored Squares & Stars + Same Colored Symbol & Triangles & Eraser
-158418 - 0x09E6C (Left Row 5) - 0x09E79 - Stars & Shapers & Negative Shapers & Stars + Same Colored Symbol
-158419 - 0x09E6F (Left Row 6) - 0x09E6C - Symmetry & Stars & Colored Squares & Black/White Squares & Stars + Same Colored Symbol & Symmetry & Eraser
-158420 - 0x09E6B (Left Row 7) - 0x09E6F - Symmetry & Dots & Full Dots & Triangles
-158424 - 0x09EAD (Trash Pillar 1) - True - Rotated Shapers & Stars
-158425 - 0x09EAF (Trash Pillar 2) - 0x09EAD - Rotated Shapers & Triangles
-
-Mountain Floor 1 Trash Pillar (Mountain Floor 1):
-
-Mountain Floor 1 Back Section (Mountain Floor 1):
-158421 - 0x33AF5 (Back Row 1) - True - Symmetry & Black/White Squares & Triangles
-158422 - 0x33AF7 (Back Row 2) - 0x33AF5 - Symmetry & Stars & Triangles & Stars + Same Colored Symbol
-158423 - 0x09F6E (Back Row 3) - 0x33AF7 - Symmetry & Stars & Shapers & Stars + Same Colored Symbol
->>>>>>> 5bb87c6d
 
 Mountain Floor 1 At Door (Mountain Floor 1) - Mountain Floor 2 - 0x09E54:
 Door - 0x09E54 (Exit) - 0x09EAF & 0x09F6E & 0x09E6B & 0x09E7B
@@ -1139,19 +1121,12 @@
 
 ==Caves==
 
-<<<<<<< HEAD
-Caves (Caves) - Main Island - 0x2D73F | 0x2D859 - Caves Path to Challenge - 0x019A5:
+Caves Entry Door (Caves):
+
+Caves (Caves) - Main Island - 0x2D73F | 0x2D859 - Caves Path to Challenge - 0x019A5 - Caves Entry Door - TrueOneWay:
 158451 - 0x335AB (Elevator Inside Control) - True - Dots & Black/White Squares
 158452 - 0x335AC (Elevator Upper Outside Control) - 0x335AB - Black/White Squares
 158453 - 0x3369D (Elevator Lower Outside Control) - 0x335AB - Black/White Squares & Dots
-=======
-Caves Entry Door (Caves):
-
-Caves (Caves) - Main Island - 0x2D73F | 0x2D859 - Caves Path to Challenge - 0x019A5 - Caves Entry Door - TrueOneWay:
-158451 - 0x335AB (Elevator Inside Control) - True - Dots & Squares & Black/White Squares
-158452 - 0x335AC (Elevator Upper Outside Control) - 0x335AB - Squares & Black/White Squares
-158453 - 0x3369D (Elevator Lower Outside Control) - 0x335AB - Squares & Black/White Squares & Dots
->>>>>>> 5bb87c6d
 158454 - 0x00190 (Blue Tunnel Right First 1) - True - Arrows
 158455 - 0x00558 (Blue Tunnel Right First 2) - 0x00190 - Arrows
 158456 - 0x00567 (Blue Tunnel Right First 3) - 0x00558 - Arrows
