--- conflicted
+++ resolved
@@ -518,11 +518,7 @@
 159121 - 0x03BE3 (Garden Right EP) - True - True
 159122 - 0x0A409 (Wall EP) - True - True
 
-<<<<<<< HEAD
-Inside Monastery (Monastery) - Monastery Shutters - 0x09D9B:
-=======
-Inside Monastery (Monastery) - Monastery North Shutters - 0x09D9B:
->>>>>>> 05c1751d
+Inside Monastery (Monastery) - Monastery North Shutters - 0x09D9B - Monastery West Shutters - 0x09D9B:
 158213 - 0x09D9B (Shutters Control) - True - Dots
 158214 - 0x193A7 (Inside 1) - 0x00037 - True
 158215 - 0x193AA (Inside 2) - 0x193A7 - True
@@ -534,12 +530,10 @@
 
 Monastery Garden (Monastery):
 
-<<<<<<< HEAD
-Monastery Shutters (Monastery):
+Monastery West Shutters (Monastery):
 Audio Log - 0x3C106 (West Shutters Audio Log) - True
-=======
+
 Monastery North Shutters (Monastery):
->>>>>>> 05c1751d
 
 ==Town==
 
@@ -673,19 +667,13 @@
 ==Southern Peninsula==
 
 Southern Peninsula (Southern Peninsula) - Main Island - True:
+Audio Log - 0x33B36 (Audio Log) - True
 
 ==Jungle==
-
-<<<<<<< HEAD
-Jungle Peninsula (Jungle Peninsula) - Main Island - True:
-Audio Log - 0x33B36 (Audio Log) - True
 
 Jungle (Jungle) - Main Island - True - The Ocean - 0x17CDF - Jungle Under Popup Wall - 0x1475B:
 Audio Log - 0x3C0F4 (Entrance Audio Log Left) - True
 Audio Log - 0x3C100 (Entrance Audio Log Right) - True
-=======
-Jungle (Jungle) - Main Island - True - The Ocean - 0x17CDF - Jungle Under Popup Wall - 0x1475B:
->>>>>>> 05c1751d
 158251 - 0x17CDF (Shore Boat Spawn) - True - Boat
 Audio Log - 0x3C10D (Shore Audio Log) - True
 158609 - 0x17F9B (Discard) - True - Arrows & Triangles
@@ -996,24 +984,14 @@
 158390 - 0x17DDB (Left Orange Bridge 15) - 0x17DB0 - Stars + Same Colored Symbol & Shapers & Triangles
 
 Treehouse Green Bridge (Treehouse) - Treehouse Green Bridge Front House - 0x17E61 - Treehouse Green Bridge Left House - 0x17E61:
-<<<<<<< HEAD
-158369 - 0x17E3C (Green Bridge 1) - True - Stars & Shapers & Negative Shapers & Stars + Same Colored Symbol
-158370 - 0x17E4D (Green Bridge 2) - 0x17E3C - Stars & Shapers & Negative Shapers & Stars + Same Colored Symbol
-158371 - 0x17E4F (Green Bridge 3) - 0x17E4D - Stars & Shapers & Negative Shapers & Stars + Same Colored Symbol
-158372 - 0x17E52 (Green Bridge 4 & Directional) - 0x17E4F - Stars & Rotated Shapers & Negative Shapers & Stars + Same Colored Symbol
-158373 - 0x17E5B (Green Bridge 5) - 0x17E52 - Stars & Shapers & Negative Shapers & Stars + Same Colored Symbol
-Audio Log - 0x015C1 (Green Bridge Audio Log) - 0x17E5B
-158374 - 0x17E5F (Green Bridge 6) - 0x17E5B - Stars & Shapers & Negative Shapers & Stars + Same Colored Symbol
-158375 - 0x17E61 (Green Bridge 7) - 0x17E5F - Stars & Shapers & Negative Shapers & Stars + Same Colored Symbol
-=======
 158369 - 0x17E3C (Green Bridge 1) - True - Shapers & Negative Shapers & Stars + Same Colored Symbol
 158370 - 0x17E4D (Green Bridge 2) - 0x17E3C - Shapers & Negative Shapers & Stars + Same Colored Symbol
 158371 - 0x17E4F (Green Bridge 3) - 0x17E4D - Shapers & Negative Shapers & Stars + Same Colored Symbol
 158372 - 0x17E52 (Green Bridge 4 & Directional) - 0x17E4F - Rotated Shapers & Negative Shapers & Stars + Same Colored Symbol
 158373 - 0x17E5B (Green Bridge 5) - 0x17E52 - Shapers & Negative Shapers & Stars + Same Colored Symbol
+Audio Log - 0x015C1 (Green Bridge Audio Log) - 0x17E5B
 158374 - 0x17E5F (Green Bridge 6) - 0x17E5B - Shapers & Negative Shapers & Stars + Same Colored Symbol
 158375 - 0x17E61 (Green Bridge 7) - 0x17E5F - Shapers & Negative Shapers & Stars + Same Colored Symbol
->>>>>>> 05c1751d
 
 Treehouse Green Bridge Front House (Treehouse):
 158610 - 0x17FA9 (Green Bridge Discard) - True - Arrows & Triangles
@@ -1086,32 +1064,20 @@
 158415 - 0x09E75 (Left Row 2) - 0x09E73 - Arrows & Black/White Squares
 158416 - 0x09E78 (Left Row 3) - 0x09E75 - Arrows & Stars
 158417 - 0x09E79 (Left Row 4) - 0x09E78 - Arrows & Shapers & Rotated Shapers
-<<<<<<< HEAD
-158418 - 0x09E6C (Left Row 5) - 0x09E79 - Arrows & Black/White Squares & Stars & Stars + Same Colored Symbol
-158419 - 0x09E6F (Left Row 6) - 0x09E6C - Arrows & Dots & Full Dots
-158420 - 0x09E6B (Left Row 7) - 0x09E6F - Arrows & Dots & Full Dots
-=======
 158418 - 0x09E6C (Left Row 5) - 0x09E79 - Arrows & Black/White Squares & Stars + Same Colored Symbol
 158419 - 0x09E6F (Left Row 6) - 0x09E6C - Arrows & Full Dots
 158420 - 0x09E6B (Left Row 7) - 0x09E6F - Arrows & Full Dots
->>>>>>> 05c1751d
 158424 - 0x09EAD (Trash Pillar 1) - True - Triangles & Arrows
 158425 - 0x09EAF (Trash Pillar 2) - 0x09EAD - Triangles & Arrows
 
 Mountain Floor 1 Trash Pillar (Mountain Floor 1):
-<<<<<<< HEAD
 Audio Log - 0x011F9 (Trash Pillar Audio Log) - True
-=======
->>>>>>> 05c1751d
 
 Mountain Floor 1 Back Section (Mountain Floor 1):
 158421 - 0x33AF5 (Back Row 1) - True - Symmetry & Triangles
 158422 - 0x33AF7 (Back Row 2) - 0x33AF5 - Triangles
 158423 - 0x09F6E (Back Row 3) - 0x33AF7 - Symmetry & Triangles
-<<<<<<< HEAD
 Audio Log - 0x00763 (Back Section Audio Log) - True
-=======
->>>>>>> 05c1751d
 
 Mountain Floor 1 At Door (Mountain Floor 1) - Mountain Floor 2 - 0x09E54:
 Door - 0x09E54 (Exit) - 0x09EAF & 0x09F6E & 0x09E6B & 0x09E7B
@@ -1128,12 +1094,8 @@
 Door - 0x09EDD (Elevator Room Entry) - 0x09ED8 & 0x09E86
 
 Mountain Floor 2 Light Bridge Room Near (Mountain Floor 2):
-<<<<<<< HEAD
-158431 - 0x09E86 (Light Bridge Controller Near) - True - Stars & Stars + Same Colored Symbol & Rotated Shapers & Eraser
+158431 - 0x09E86 (Light Bridge Controller Near) - True - Stars + Same Colored Symbol & Rotated Shapers & Eraser
 Audio Log - 0x32A08 (Light Bridge Controller Near Audio Log) - True
-=======
-158431 - 0x09E86 (Light Bridge Controller Near) - True - Stars + Same Colored Symbol & Rotated Shapers & Eraser
->>>>>>> 05c1751d
 
 Mountain Floor 2 Beyond Bridge (Mountain Floor 2) - Mountain Floor 2 Light Bridge Room Far - 0x09E07 - Mountain Pink Bridge EP - TrueOneWay - Mountain Floor 2 - 0x09ED8:
 158432 - 0x09FCC (Far Row 1) - True - Black/White Squares
@@ -1234,22 +1196,13 @@
 158479 - 0x288FC (Second Wooden Beam) - True - Black/White Squares & Stars + Same Colored Symbol & Eraser
 158480 - 0x289E7 (Third Wooden Beam) - True - Black/White Squares & Stars + Same Colored Symbol & Shapers & Rotated Shapers & Eraser
 158481 - 0x288AA (Fourth Wooden Beam) - True - Stars & Shapers & Eraser
-<<<<<<< HEAD
 Audio Log - 0x338D7 (Staircase Audio Log) - True
-158482 - 0x17FB9 (Left Upstairs Single) - True - Stars & Dots & Full Dots
-158483 - 0x0A16B (Left Upstairs Left Row 1) - True - Dots & Full Dots & Black/White Squares
-158484 - 0x0A2CE (Left Upstairs Left Row 2) - 0x0A16B - Dots & Full Dots & Stars
-158485 - 0x0A2D7 (Left Upstairs Left Row 3) - 0x0A2CE - Dots & Full Dots & Shapers
-158486 - 0x0A2DD (Left Upstairs Left Row 4) - 0x0A2D7 - Dots & Full Dots & Triangles
-158487 - 0x0A2EA (Left Upstairs Left Row 5) - 0x0A2DD - Dots & Full Dots & Triangles & Eraser
-=======
 158482 - 0x17FB9 (Left Upstairs Single) - True - Stars & Full Dots
 158483 - 0x0A16B (Left Upstairs Left Row 1) - True - Full Dots & Black/White Squares
 158484 - 0x0A2CE (Left Upstairs Left Row 2) - 0x0A16B - Full Dots & Stars
 158485 - 0x0A2D7 (Left Upstairs Left Row 3) - 0x0A2CE - Full Dots & Shapers
 158486 - 0x0A2DD (Left Upstairs Left Row 4) - 0x0A2D7 - Full Dots & Triangles
 158487 - 0x0A2EA (Left Upstairs Left Row 5) - 0x0A2DD - Full Dots & Triangles & Eraser
->>>>>>> 05c1751d
 158488 - 0x0008F (Right Upstairs Left Row 1) - True - Dots
 158489 - 0x0006B (Right Upstairs Left Row 2) - 0x0008F - Black/White Squares & Colored Squares
 158490 - 0x0008B (Right Upstairs Left Row 3) - 0x0006B - Black/White Squares & Colored Squares & Stars + Same Colored Symbol
@@ -1260,12 +1213,8 @@
 158495 - 0x0006C (Right Upstairs Left Row 8) - 0x0006A - Dots & Shapers & Negative Shapers & Eraser
 158496 - 0x00027 (Right Upstairs Right Row 1) - True - Black/White Squares & Colored Squares & Eraser & Symmetry
 158497 - 0x00028 (Right Upstairs Right Row 2) - 0x00027 - Black/White Squares & Colored Squares & Eraser & Symmetry
-<<<<<<< HEAD
-158498 - 0x00029 (Right Upstairs Right Row 3) - 0x00028 - Stars & Stars + Same Colored Symbol & Eraser & Symmetry
+158498 - 0x00029 (Right Upstairs Right Row 3) - 0x00028 - Stars + Same Colored Symbol & Eraser & Symmetry
 Audio Log - 0x338CA (Upstairs Audio Log) - True
-=======
-158498 - 0x00029 (Right Upstairs Right Row 3) - 0x00028 - Stars + Same Colored Symbol & Eraser & Symmetry
->>>>>>> 05c1751d
 158476 - 0x09DD5 (Lone Pillar) - True - Triangles & Dots
 Door - 0x019A5 (Pillar Door) - 0x09DD5
 158449 - 0x021D7 (Mountain Shortcut Panel) - True - Triangles
@@ -1337,12 +1286,9 @@
 159521 - 0x33879 (Tutorial Reflection EP) - True - True
 159522 - 0x03C19 (Tutorial Moss EP) - True - True
 159531 - 0x035C9 (Cargo Box EP) - 0x0A0C9 - True
-<<<<<<< HEAD
 Audio Log - 0x3C0F7 (Treehouse Rock Audio Log) - True
 Audio Log - 0x3C0FD (Broken Boat Audio Log) - True
-=======
 
 ==Easter Eggs==
 
-Easter Eggs (Easter Eggs) - Entry - True:
->>>>>>> 05c1751d
+Easter Eggs (Easter Eggs) - Entry - True: