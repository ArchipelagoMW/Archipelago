--- conflicted
+++ resolved
@@ -1,10 +1,5 @@
 from collections import defaultdict
-<<<<<<< HEAD
-from functools import lru_cache
 from typing import Any, Dict, List, Optional, Set, Tuple
-=======
-from typing import Dict, List, Set, Tuple
->>>>>>> 86da3eb5
 
 from Utils import cache_argsless
 
