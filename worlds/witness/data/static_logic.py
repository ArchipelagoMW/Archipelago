from collections import defaultdict
from typing import Any, Dict, List, Optional, Set, Tuple

from Utils import cache_argsless

from .item_definition_classes import (
    CATEGORY_NAME_MAPPINGS,
    DoorItemDefinition,
    ItemCategory,
    ItemDefinition,
    ProgressiveItemDefinition,
    WeightedItemDefinition,
)
from .utils import (
    WitnessRule,
    define_new_region,
    get_items,
    get_sigma_expert_logic,
    get_sigma_normal_logic,
    get_umbra_variety_logic,
    get_vanilla_logic,
    logical_or_witness_rules,
    parse_lambda,
)


class StaticWitnessLogicObj:
    def __init__(self, lines: Optional[List[str]] = None) -> None:
        if lines is None:
            lines = get_sigma_normal_logic()

        # All regions with a list of panels in them and the connections to other regions, before logic adjustments
        self.ALL_REGIONS_BY_NAME: Dict[str, Dict[str, Any]] = {}
        self.ALL_AREAS_BY_NAME: Dict[str, Dict[str, Any]] = {}
        self.CONNECTIONS_WITH_DUPLICATES: Dict[str, Dict[str, Set[WitnessRule]]] = defaultdict(lambda: defaultdict(set))
        self.STATIC_CONNECTIONS_BY_REGION_NAME: Dict[str, Set[Tuple[str, WitnessRule]]] = {}

        self.ENTITIES_BY_HEX: Dict[str, Dict[str, Any]] = {}
        self.ENTITIES_BY_NAME: Dict[str, Dict[str, Any]] = {}
        self.STATIC_DEPENDENT_REQUIREMENTS_BY_HEX: Dict[str, Dict[str, WitnessRule]] = {}

        self.OBELISK_SIDE_ID_TO_EP_HEXES: Dict[int, Set[int]] = {}

        self.EP_TO_OBELISK_SIDE: Dict[str, str] = {}

        self.ENTITY_ID_TO_NAME: Dict[str, str] = {}

        self.read_logic_file(lines)
        self.reverse_connections()
        self.combine_connections()

    def read_logic_file(self, lines: List[str]) -> None:
        """
        Reads the logic file and does the initial population of data structures
        """

        current_region = {}
        current_area: Dict[str, Any] = {
            "name": "Misc",
            "regions": [],
        }
        self.ALL_AREAS_BY_NAME["Misc"] = current_area

        for line in lines:
            if line == "" or line[0] == "#":
                continue

            if line[-1] == ":":
                new_region_and_connections = define_new_region(line)
                current_region = new_region_and_connections[0]
                region_name = current_region["name"]
                self.ALL_REGIONS_BY_NAME[region_name] = current_region
                for connection in new_region_and_connections[1]:
                    self.CONNECTIONS_WITH_DUPLICATES[region_name][connection[0]].add(connection[1])
                current_area["regions"].append(region_name)
                continue

            if line[0] == "=":
                area_name = line[2:-2]
                current_area = {
                    "name": area_name,
                    "regions": [],
                }
                self.ALL_AREAS_BY_NAME[area_name] = current_area
                continue

            line_split = line.split(" - ")

            location_id = line_split.pop(0)

            entity_name_full = line_split.pop(0)

            entity_hex = entity_name_full[0:7]
            entity_name = entity_name_full[9:-1]

            required_panel_lambda = line_split.pop(0)

            full_entity_name = current_region["shortName"] + " " + entity_name

            if location_id == "Door" or location_id == "Laser":
                self.ENTITIES_BY_HEX[entity_hex] = {
                    "checkName": full_entity_name,
                    "entity_hex": entity_hex,
                    "region": None,
                    "id": None,
                    "entityType": location_id,
                    "area": current_area,
                }

                self.ENTITIES_BY_NAME[self.ENTITIES_BY_HEX[entity_hex]["checkName"]] = self.ENTITIES_BY_HEX[entity_hex]

                self.STATIC_DEPENDENT_REQUIREMENTS_BY_HEX[entity_hex] = {
                    "entities": parse_lambda(required_panel_lambda)
                }

                # Lasers and Doors exist in a region, but don't have a regional *requirement*
                # If a laser is activated, you don't need to physically walk up to it for it to count
                # As such, logically, they behave more as if they were part of the "Entry" region
                self.ALL_REGIONS_BY_NAME["Entry"]["entities"].append(entity_hex)
                # However, it will also be important to keep track of their physical location for postgame purposes.
                current_region["physical_entities"].append(entity_hex)
                continue

            required_item_lambda = line_split.pop(0)

            laser_names = {
                "Laser",
                "Laser Hedges",
                "Laser Pressure Plates",
            }
            is_vault_or_video = "Vault" in entity_name or "Video" in entity_name

            if "Discard" in entity_name:
                location_type = "Discard"
            elif is_vault_or_video or entity_name == "Tutorial Gate Close":
                location_type = "Vault"
            elif entity_name in laser_names:
                location_type = "Laser"
            elif "Obelisk Side" in entity_name:
                location_type = "Obelisk Side"
            elif "EP" in entity_name:
                location_type = "EP"
            else:
                location_type = "General"

            required_items = parse_lambda(required_item_lambda)
            required_panels = parse_lambda(required_panel_lambda)

            required_items = frozenset(required_items)

            requirement = {
                "entities": required_panels,
                "items": required_items
            }

            if location_type == "Obelisk Side":
                eps = set(next(iter(required_panels)))
                eps -= {"Theater to Tunnels"}

                eps_ints = {int(h, 16) for h in eps}

                self.OBELISK_SIDE_ID_TO_EP_HEXES[int(entity_hex, 16)] = eps_ints
                for ep_hex in eps:
                    self.EP_TO_OBELISK_SIDE[ep_hex] = entity_hex

            self.ENTITIES_BY_HEX[entity_hex] = {
                "checkName": full_entity_name,
                "entity_hex": entity_hex,
                "region": current_region,
                "id": int(location_id),
                "entityType": location_type,
                "area": current_area,
            }

            self.ENTITY_ID_TO_NAME[entity_hex] = full_entity_name

            self.ENTITIES_BY_NAME[self.ENTITIES_BY_HEX[entity_hex]["checkName"]] = self.ENTITIES_BY_HEX[entity_hex]
            self.STATIC_DEPENDENT_REQUIREMENTS_BY_HEX[entity_hex] = requirement

            current_region["entities"].append(entity_hex)
            current_region["physical_entities"].append(entity_hex)

    def reverse_connection(self, source_region: str, connection: Tuple[str, Set[WitnessRule]]) -> None:
        target = connection[0]
        traversal_options = connection[1]

        # Reverse this connection with all its possibilities, except the ones marked as "OneWay".
        for requirement in traversal_options:
            remaining_options = set()
            for option in requirement:
                if not any(req == "TrueOneWay" for req in option):
                    remaining_options.add(option)

            if remaining_options:
                self.CONNECTIONS_WITH_DUPLICATES[target][source_region].add(frozenset(remaining_options))

    def reverse_connections(self) -> None:
        # Iterate all connections
        for region_name, connections in list(self.CONNECTIONS_WITH_DUPLICATES.items()):
            for connection in connections.items():
                self.reverse_connection(region_name, connection)

    def combine_connections(self) -> None:
        # All regions need to be present, and this dict is copied later - Thus, defaultdict is not the correct choice.
        self.STATIC_CONNECTIONS_BY_REGION_NAME = {region_name: set() for region_name in self.ALL_REGIONS_BY_NAME}

        for source, connections in self.CONNECTIONS_WITH_DUPLICATES.items():
            for target, requirement in connections.items():
                combined_req = logical_or_witness_rules(requirement)
                self.STATIC_CONNECTIONS_BY_REGION_NAME[source].add((target, combined_req))


# Item data parsed from WitnessItems.txt
ALL_ITEMS: Dict[str, ItemDefinition] = {}
_progressive_lookup: Dict[str, str] = {}


def parse_items() -> None:
    """
    Parses currently defined items from WitnessItems.txt
    """

    lines: List[str] = get_items()
    current_category: ItemCategory = ItemCategory.SYMBOL

    for line in lines:
        # Skip empty lines and comments.
        if line == "" or line[0] == "#":
            continue

        # If this line is a category header, update our cached category.
        if line in CATEGORY_NAME_MAPPINGS.keys():
            current_category = CATEGORY_NAME_MAPPINGS[line]
            continue

        line_split = line.split(" - ")

        item_code = int(line_split[0])
        item_name = line_split[1]
        arguments: List[str] = line_split[2].split(",") if len(line_split) >= 3 else []

        if current_category in [ItemCategory.DOOR, ItemCategory.LASER]:
            # Map doors to IDs.
            ALL_ITEMS[item_name] = DoorItemDefinition(item_code, current_category, arguments)
        elif current_category == ItemCategory.TRAP or current_category == ItemCategory.FILLER:
            # Read filler weights.
            weight = int(arguments[0]) if len(arguments) >= 1 else 1
            ALL_ITEMS[item_name] = WeightedItemDefinition(item_code, current_category, weight)
        elif arguments:
            # Progressive items.
            ALL_ITEMS[item_name] = ProgressiveItemDefinition(item_code, current_category, arguments)
            for child_item in arguments:
                _progressive_lookup[child_item] = item_name
        else:
            ALL_ITEMS[item_name] = ItemDefinition(item_code, current_category)


def get_parent_progressive_item(item_name: str) -> str:
    """
    Returns the name of the item's progressive parent, if there is one, or the item's name if not.
    """
    return _progressive_lookup.get(item_name, item_name)


@cache_argsless
def get_vanilla() -> StaticWitnessLogicObj:
    return StaticWitnessLogicObj(get_vanilla_logic())


@cache_argsless
def get_sigma_normal() -> StaticWitnessLogicObj:
    return StaticWitnessLogicObj(get_sigma_normal_logic())


@cache_argsless
def get_sigma_expert() -> StaticWitnessLogicObj:
    return StaticWitnessLogicObj(get_sigma_expert_logic())


<<<<<<< HEAD
@cache_argsless
def get_umbra_variety() -> StaticWitnessLogicObj:
    return StaticWitnessLogicObj(get_umbra_variety_logic())


def __getattr__(name):
=======
def __getattr__(name: str) -> StaticWitnessLogicObj:
>>>>>>> 93617fa5
    if name == "vanilla":
        return get_vanilla()
    if name == "sigma_normal":
        return get_sigma_normal()
    if name == "sigma_expert":
        return get_sigma_expert()
    if name == "umbra_variety":
        return get_umbra_variety()
    raise AttributeError(f"module '{__name__}' has no attribute '{name}'")


parse_items()

ALL_REGIONS_BY_NAME = get_sigma_normal().ALL_REGIONS_BY_NAME
ALL_AREAS_BY_NAME = get_sigma_normal().ALL_AREAS_BY_NAME
STATIC_CONNECTIONS_BY_REGION_NAME = get_sigma_normal().STATIC_CONNECTIONS_BY_REGION_NAME

ENTITIES_BY_HEX = get_sigma_normal().ENTITIES_BY_HEX
ENTITIES_BY_NAME = get_sigma_normal().ENTITIES_BY_NAME
STATIC_DEPENDENT_REQUIREMENTS_BY_HEX = get_sigma_normal().STATIC_DEPENDENT_REQUIREMENTS_BY_HEX

OBELISK_SIDE_ID_TO_EP_HEXES = get_sigma_normal().OBELISK_SIDE_ID_TO_EP_HEXES

EP_TO_OBELISK_SIDE = get_sigma_normal().EP_TO_OBELISK_SIDE

ENTITY_ID_TO_NAME = get_sigma_normal().ENTITY_ID_TO_NAME<|MERGE_RESOLUTION|>--- conflicted
+++ resolved
@@ -277,16 +277,12 @@
     return StaticWitnessLogicObj(get_sigma_expert_logic())
 
 
-<<<<<<< HEAD
 @cache_argsless
 def get_umbra_variety() -> StaticWitnessLogicObj:
     return StaticWitnessLogicObj(get_umbra_variety_logic())
 
 
-def __getattr__(name):
-=======
 def __getattr__(name: str) -> StaticWitnessLogicObj:
->>>>>>> 93617fa5
     if name == "vanilla":
         return get_vanilla()
     if name == "sigma_normal":
