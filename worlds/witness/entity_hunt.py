--- conflicted
+++ resolved
@@ -77,19 +77,14 @@
         """
         panel_obj = static_witness_logic.ENTITIES_BY_HEX[panel_hex]
 
-<<<<<<< HEAD
         if not self.player_logic.solvability_guaranteed(panel_hex) or panel_hex in self.player_logic.EXCLUDED_LOCATIONS:
             if plando:
                 warning(f"Panel {panel_obj['checkName']} is disabled / excluded and thus not eligible for panel hunt.")
             return False
 
-        return not (
-=======
         return (
-            self.player_logic.solvability_guaranteed(panel_hex)
-            and panel_hex not in self.player_logic.EXCLUDED_ENTITIES
+            (plando or panel_hex not in self.player_logic.EXCLUDED_ENTITIES)
             and not (
->>>>>>> 0fb69dce
                 # Due to an edge case, Discards have to be on in disable_non_randomized even if Discard Shuffle is off.
                 # However, I don't think they should be hunt panels in this case.
                 self.player_options.disable_non_randomized_puzzles
