import logging
from dataclasses import dataclass
from typing import Tuple, List, TYPE_CHECKING, Set, Dict, Union, Optional
from BaseClasses import Item, ItemClassification, Location, LocationProgressType, CollectionState
from . import StaticWitnessLogic
from .utils import weighted_sample

if TYPE_CHECKING:
    from . import WitnessWorld

joke_hints = [
    "Quaternions break my brain",
    "Eclipse has nothing, but you should do it anyway.",
    "Beep",
    "Putting in custom subtitles shouldn't have been as hard as it was...",
    "BK mode is right around the corner.",
    "You can do it!",
    "I believe in you!",
    "The person playing is cute. <3",
    "dash dot, dash dash dash,\ndash, dot dot dot dot, dot dot,\ndash dot, dash dash dot",
    "When you think about it, there are actually a lot of bubbles in a stream.",
    "Never gonna give you up\nNever gonna let you down\nNever gonna run around and desert you",
    "Thanks to the Archipelago developers for making this possible.",
    "Have you tried ChecksFinder?\nIf you like puzzles, you might enjoy it!",
    "Have you tried Dark Souls III?\nA tough game like this feels better when friends are helping you!",
    "Have you tried Donkey Kong Country 3?\nA legendary game from a golden age of platformers!",
    "Have you tried Factorio?\nAlone in an unknown multiworld. Sound familiar?",
    "Have you tried Final Fantasy?\nExperience a classic game improved to fit modern standards!",
    "Have you tried Hollow Knight?\nAnother independent hit revolutionising a genre!",
    "Have you tried A Link to the Past?\nThe Archipelago game that started it all!",
    "Have you tried Meritous?\nYou should know that obscure games are often groundbreaking!",
    "Have you tried Ocarina of Time?\nOne of the biggest randomizers, big inspiration for this one's features!",
    "Have you tried Raft?\nHaven't you always wanted to explore the ocean surrounding this island?",
    "Have you tried Risk of Rain 2?\nI haven't either. But I hear it's incredible!",
    "Have you tried Rogue Legacy?\nAfter solving so many puzzles it's the perfect way to rest your \"thinking\" brain.",
    "Have you tried Secret of Evermore?\nI haven't either. But I hear it's great!",
    "Have you tried Slay the Spire?\nExperience the thrill of combat without needing fast fingers!",
    "Have you tried SMZ3?\nWhy play one incredible game when you can play 2 at once?",
    "Have you tried Starcraft 2?\nUse strategy and management to crush your enemies!",
    "Have you tried Super Mario 64?\n3-dimensional games like this owe everything to that game.",
    "Have you tried Super Metroid?\nA classic game, yet still one of the best in the genre.",
    "Have you tried Timespinner?\nEveryone who plays it ends up loving it!",
    "Have you tried VVVVVV?\nExperience the essence of gaming distilled into its purest form!",
    "Have you tried The Witness?\nOh. I guess you already have. Thanks for playing!",
    "Have you tried Super Mario World?\nI don't think I need to tell you that it is beloved by many.",
    "Have you tried Overcooked 2?\nWhen you're done relaxing with puzzles, use your energy to yell at your friends.",
    "Have you tried Zillion?\nMe neither. But it looks fun. So, let's try something new together?",
    "Have you tried Hylics 2?\nStop motion might just be the epitome of unique art styles.",
    "Have you tried Pokemon Red&Blue?\nA cute pet collecting game that fascinated an entire generation.",
    "Have you tried Lufia II?\nRoguelites are not just a 2010s phenomenon, turns out.",
    "Have you tried Minecraft?\nI have recently learned this is a question that needs to be asked.",
    "Have you tried Subnautica?\nIf you like this game's lonely atmosphere, I would suggest you try it.",

    "Have you tried Sonic Adventure 2?\nIf the silence on this island is getting to you, "
    "there aren't many games more energetic.",

    "Waiting to get your items?\nTry BK Sudoku! Make progress even while stuck.",

    "Have you tried Adventure?\n...Holy crud, that game is 17 years older than me.",
    "Have you tried Muse Dash?\nRhythm game with cute girls!\n(Maybe skip if you don't like the Jungle panels)",
    "Have you tried Clique?\nIt's certainly a lot less complicated than this game!",
    "Have you tried Bumper Stickers?\nDecades after its inception, people are still inventing unique twists on the match-3 genre.",
    "Have you tried DLC Quest?\nI know you all like parody games.\nI got way too many requests to make a randomizer for \"The Looker\".",
    "Have you tried Doom?\nI wonder if a smart fridge can connect to Archipelago.",
    "Have you tried Kingdom Hearts II?\nI'll wait for you to name a more epic crossover.",
    "Have you tried Link's Awakening DX?\nHopefully, Link won't be obsessed with circles when he wakes up.",
    "Have you tried The Messenger?\nOld ideas made new again. It's how all art is made.",
    "Have you tried Mega Man Battle Network 3?\nIt's a Mega Man RPG. How could you not want to try that?",
    "Have you tried Noita?\nIf you like punishing yourself, you will like it.",
    "Have you tried Stardew Valley?\nThe Farming game that gave a damn. It's so easy to lose hours and days to it...",
    "Have you tried The Legend of Zelda?\nIn some sense, it was the starting point of \"adventure\" in video games.",
    "Have you tried Undertale?\nI hope I'm not the 10th person to ask you that. But it's, like, really good.",
    "Have you tried Wargroove?\nI'm glad that for every abandoned series, enough people are yearning for its return that one of them will know how to code.",
    "Have you tried Blasphemous?\nYou haven't? Blasphemy!\n...Sorry. You should try it, though!",
    "Have you tried Doom II?\nGot a good game on your hands? Just make it bigger and better.",
    "Have you tried Lingo?\nIt's an open world puzzle game. It features panels with non-verbally explained mechanics.\nIf you like this game, you'll like Lingo too.",
    "(Middle Yellow)\nYOU AILED OVERNIGHT\nH--- --- ----- -----?",
    "Have you tried Bumper Stickers?\nMaybe after spending so much time on this island, you are longing for a simpler puzzle game.",
    "Have you tried Pokemon Emerald?\nI'm going to say it: 10/10, just the right amount of water.",
    "Have you tried Terraria?\nA prime example of a survival sandbox game that beats the \"Wide as an ocean, deep as a puddle\" allegations.",
    "Have you tried Final Fantasy Mystic Quest?\nApparently, it was made in an attempt to simplify Final Fantasy for the western market.\nThey were right, I suck at RPGs.",
    "Have you tried Shivers?\nWitness 2 should totally feature a haunted Museum.",
    "Have you tried Heretic?\nWait, there is a Doom Engine game where you can look UP AND DOWN???",
    
    "One day I was fascinated by the subject of generation of waves by wind.",
    "I don't like sandwiches. Why would you think I like sandwiches? Have you ever seen me with a sandwich?",
    "Where are you right now?\nI'm at soup!\nWhat do you mean you're at soup?",
    "Remember to ask in the Archipelago Discord what the Functioning Brain does.",
    "Don't use your puzzle skips, you might need them later.",
    "For an extra challenge, try playing blindfolded.",
    "Go to the top of the mountain and see if you can see your house.",
    "Yellow = Red + Green\nCyan = Green + Blue\nMagenta = Red + Blue",
    "Maybe that panel really is unsolvable.",
    "Did you make sure it was plugged in?",
    "Do not look into laser with remaining eye.",
    "Try pressing Space to jump.",
    "The Witness is a Doom clone.\nJust replace the demons with puzzles",
    "Test Hint please ignore",
    "Shapers can never be placed outside the panel boundaries, even if subtracted.",
    "The Keep laser panels use the same trick on both sides!",
    "Can't get past a door? Try going around. Can't go around? Try building a nether portal.",
    "We've been trying to reach you about your car's extended warranty.",
    "I hate this game. I hate this game. I hate this game.\n- Chess player Bobby Fischer",
    "Dear Mario,\nPlease come to the castle. I've baked a cake for you!",
    "Have you tried waking up?\nYeah, me neither.",
    "Why do they call it The Witness, when wit game the player view play of with the game.",
    "THE WIND FISH IN NAME ONLY, FOR IT IS NEITHER",
    "Like this game?\nTry The Wit.nes, Understand, INSIGHT, Taiji What the Witness?, and Tametsi.",
    "In a race, It's survival of the Witnesst.",
    "This hint has been removed. We apologize for your inconvenience.",
    "O-----------",
    "Circle is draw\nSquare is separate\nLine is win",
    "Circle is draw\nStar is pair\nLine is win",
    "Circle is draw\nCircle is copy\nLine is win",
    "Circle is draw\nDot is eat\nLine is win",
    "Circle is start\nWalk is draw\nLine is win",
    "Circle is start\nLine is win\nWitness is you",
    "Can't find any items?\nConsider a relaxing boat trip around the island!",
    "Don't forget to like, comment, and subscribe.",
    "Ah crap, gimme a second.\n[papers rustling]\nSorry, nothing.",
    "Trying to get a hint? Too bad.",
    "Here's a hint: Get good at the game.",
    "I'm still not entirely sure what we're witnessing here.",
    "Have you found a red page yet? No? Then have you found a blue page?",
    "And here we see the Witness player, seeking answers where there are none-\nDid someone turn on the loudspeaker?",

    "Be quiet. I can't hear the elevator.",
    "Witness me.\n- The famous last words of John Witness.",
    "It's okay, I always have to skip the Rotated Shaper puzzles too.",
    "Alan please add hint.",
    "Rumor has it there's an audio log with a hint nearby.",
    "In the future, war will break out between obelisk_sides and individual EP players.\nWhich side are you on?",
    "Droplets: Low, High, Mid.\nAmbience: Mid, Low, Mid, High.",
    "Name a better game involving lines. I'll wait.",
    "\"You have to draw a line in the sand.\"\n- Arin \"Egoraptor\" Hanson",
    "Have you tried?\nThe puzzles tend to get easier if you do.",
    "Sorry, I accidentally left my phone in the Jungle.\nAnd also all my fragile dishes.",
    "Winner of the \"Most Irrelevant PR in AP History\" award!",
    "I bet you wish this was a real hint :)",
    "\"This hint is an impostor.\"- Junk hint submitted by T1mshady.\n...wait, I'm not supposed to say that part?",
    "Wouldn't you like to know, weather buoy?",
    "Give me a few minutes, I should have better material by then.",
    "Just pet the doggy! You know you want to!!!",
    "ceci n'est pas une metroidvania",
    "HINT is MELT\nYOU is HOT",
    "Who's that behind you?",
    ":3",
    "^v ^^v> >>^>v\n^^v>v ^v>> v>^> v>v^",
    "Statement #0162601, regarding a strange island that--\nOh, wait, sorry. I'm not supposed to be here.",
    "Hollow Bastion has 6 progression items.\nOr maybe it doesn't.\nI wouldn't know.",
    "Set your hint count lower so I can tell you more jokes next time.",
    "A non-edge start point is similar to a cat.\nIt must be either inside or outside, it can't be both.",
    "What if we kissed on the Bunker Laser Platform?\nJk... unless?",
    "You don't have Boat? Invisible boat time!\nYou do have boat? Boat clipping time!",
    "Cet indice est en français. Nous nous excusons de tout inconvénients engendrés par cela.",
    "How many of you have personally witnessed a total solar eclipse?",
    "In the Treehouse area, you will find 69 progression items.\nNice.\n(Source: Just trust me)",
    "Lingo\nLingoing\nLingone",
    "The name of the captain was Albert Einstein.",
    "Panel impossible Sigma plz fix",
    "Welcome Back! (:",
    "R R R U L L U L U R U R D R D R U U",
    "Have you tried checking your tracker?",
    
    "Hints suggested by:\nIHNN, Beaker, MrPokemon11, Ember, TheM8, NewSoupVi, Jasper Bird, T1mshady,"
    "KF, Yoshi348, Berserker, BowlinJim, oddGarrett, Pink Switch, Rever, Ishigh, snolid.",
]


@dataclass
class WitnessLocationHint:
    location: Location
    hint_came_from_location: bool

    # If a hint gets added to a set twice, but once as an item hint and once as a location hint, those are the same
    def __hash__(self):
        return hash(self.location)

    def __eq__(self, other):
        return self.location == other.location


@dataclass
class WitnessWordedHint:
    wording: str
    location: Optional[Location]


def get_always_hint_items(world: "WitnessWorld") -> List[str]:
    always = [
        "Boat",
        "Caves Shortcuts",
        "Progressive Dots",
    ]

    difficulty = world.options.puzzle_randomization
    discards = world.options.shuffle_discarded_panels
    wincon = world.options.victory_condition

    if discards:
        if difficulty == "sigma_expert":
            always.append("Arrows")
        else:
            always.append("Triangles")

<<<<<<< HEAD
    if wincon == 0:
        always += ["Mountain Bottom Floor Pillars Room Entry (Door)", "Mountain Bottom Floor Doors"]
=======
    if wincon == "elevator":
        always += ["Mountain Bottom Floor Final Room Entry (Door)", "Mountain Bottom Floor Doors"]
>>>>>>> 151e2c3a

    if wincon == "challenge":
        always += ["Challenge Entry (Panel)", "Caves Panels"]

    return always


def get_always_hint_locations(world: "WitnessWorld") -> List[str]:
    always = [
        "Challenge Vault Box",
        "Mountain Bottom Floor Discard",
        "Theater Eclipse EP",
        "Shipwreck Couch EP",
        "Mountainside Cloud Cycle EP",
    ]

    # Add Obelisk Sides that contain EPs that are meant to be hinted, if they are necessary to complete the Obelisk Side
    if world.options.EP_difficulty == "eclipse":
        always.append("Town Obelisk Side 6")  # Eclipse EP

    if world.options.EP_difficulty != "normal":
        always.append("Treehouse Obelisk Side 4")  # Couch EP
        always.append("River Obelisk Side 1")  # Cloud Cycle EP. Needs to be changed to "Mountainside Obelisk" soon

    return always


def get_priority_hint_items(world: "WitnessWorld") -> List[str]:
    priority = {
        "Caves Mountain Shortcut (Door)",
        "Caves Swamp Shortcut (Door)",
        "Swamp Entry (Panel)",
        "Swamp Laser Shortcut (Door)",
    }

    if world.options.shuffle_symbols:
        symbols = [
            "Progressive Dots",
            "Progressive Stars",
            "Shapers",
            "Rotated Shapers",
            "Negative Shapers",
            "Arrows",
            "Triangles",
            "Eraser",
            "Black/White Squares",
            "Colored Squares",
            "Sound Dots",
            "Progressive Symmetry"
        ]

        priority.update(world.random.sample(symbols, 5))

    if world.options.shuffle_lasers:
        lasers = [
            "Symmetry Laser",
            "Town Laser",
            "Keep Laser",
            "Swamp Laser",
            "Treehouse Laser",
            "Monastery Laser",
            "Jungle Laser",
            "Quarry Laser",
            "Bunker Laser",
            "Shadows Laser",
        ]

        if world.options.shuffle_doors >= 2:
            priority.add("Desert Laser")
            priority.update(world.random.sample(lasers, 5))

        else:
            lasers.append("Desert Laser")
            priority.update(world.random.sample(lasers, 6))

    return sorted(priority)


def get_priority_hint_locations(world: "WitnessWorld") -> List[str]:
    priority = [
        "Tutorial Patio Floor",
        "Tutorial Patio Flowers EP",
        "Swamp Purple Underwater",
        "Shipwreck Vault Box",
        "Town RGB House Upstairs Left",
        "Town RGB House Upstairs Right",
        "Treehouse Green Bridge 7",
        "Treehouse Green Bridge Discard",
        "Shipwreck Discard",
        "Desert Vault Box",
        "Mountainside Vault Box",
        "Mountainside Discard",
        "Tunnels Theater Flowers EP",
        "Boat Shipwreck Green EP",
        "Quarry Stoneworks Control Room Left",
    ]
    
    # Add Obelisk Sides that contain EPs that are meant to be hinted, if they are necessary to complete the Obelisk Side
    if world.options.EP_difficulty != "normal":
        priority.append("Town Obelisk Side 6")  # Theater Flowers EP
        priority.append("Treehouse Obelisk Side 4")  # Shipwreck Green EP

    return priority


def word_direct_hint(world: "WitnessWorld", hint: WitnessLocationHint):
    location_name = hint.location.name
    if hint.location.player != world.player:
        location_name += " (" + world.multiworld.get_player_name(hint.location.player) + ")"

    item = hint.location.item
    item_name = item.name
    if item.player != world.player:
        item_name += " (" + world.multiworld.get_player_name(item.player) + ")"

    if hint.hint_came_from_location:
        hint_text = f"{location_name} contains {item_name}."
    else:
        hint_text = f"{item_name} can be found at {location_name}."

    return WitnessWordedHint(hint_text, hint.location)


def hint_from_item(world: "WitnessWorld", item_name: str, own_itempool: List[Item]) -> Optional[WitnessLocationHint]:

    locations = [item.location for item in own_itempool if item.name == item_name and item.location]

    if not locations:
        return None

    location_obj = world.random.choice(locations)
    location_name = location_obj.name

    if location_obj.player != world.player:
        location_name += " (" + world.multiworld.get_player_name(location_obj.player) + ")"

    return WitnessLocationHint(location_obj, False)


def hint_from_location(world: "WitnessWorld", location: str) -> Optional[WitnessLocationHint]:
    location_obj = world.multiworld.get_location(location, world.player)
    item_obj = world.multiworld.get_location(location, world.player).item
    item_name = item_obj.name
    if item_obj.player != world.player:
        item_name += " (" + world.multiworld.get_player_name(item_obj.player) + ")"

    return WitnessLocationHint(location_obj, True)


def get_items_and_locations_in_random_order(world: "WitnessWorld", own_itempool: List[Item]):
    prog_items_in_this_world = sorted(
        item.name for item in own_itempool
        if item.advancement and item.code and item.location
    )
    locations_in_this_world = sorted(
        location.name for location in world.multiworld.get_locations(world.player)
        if location.address and location.progress_type != LocationProgressType.EXCLUDED
    )

    world.random.shuffle(prog_items_in_this_world)
    world.random.shuffle(locations_in_this_world)

    return prog_items_in_this_world, locations_in_this_world


def make_always_and_priority_hints(world: "WitnessWorld", own_itempool: List[Item],
                                   already_hinted_locations: Set[Location]
                                   ) -> Tuple[List[WitnessLocationHint], List[WitnessLocationHint]]:
    prog_items_in_this_world, loc_in_this_world = get_items_and_locations_in_random_order(world, own_itempool)

    always_locations = [
        location for location in get_always_hint_locations(world)
        if location in loc_in_this_world
    ]
    always_items = [
        item for item in get_always_hint_items(world)
        if item in prog_items_in_this_world
    ]
    priority_locations = [
        location for location in get_priority_hint_locations(world)
        if location in loc_in_this_world
    ]
    priority_items = [
        item for item in get_priority_hint_items(world)
        if item in prog_items_in_this_world
    ]

    # Get always and priority location/item hints
    always_location_hints = {hint_from_location(world, location) for location in always_locations}
    always_item_hints = {hint_from_item(world, item, own_itempool) for item in always_items}
    priority_location_hints = {hint_from_location(world, location) for location in priority_locations}
    priority_item_hints = {hint_from_item(world, item, own_itempool) for item in priority_items}

    # Combine the sets. This will get rid of duplicates
    always_hints_set = always_item_hints | always_location_hints
    priority_hints_set = priority_item_hints | priority_location_hints

    # Make sure priority hints doesn't contain any hints that are already always hints.
    priority_hints_set -= always_hints_set

    always_generator = [hint for hint in always_hints_set if hint and hint.location not in already_hinted_locations]
    priority_generator = [hint for hint in priority_hints_set if hint and hint.location not in already_hinted_locations]

    # Convert both hint types to list and then shuffle. Also, get rid of None and Tutorial Gate Open.
    always_hints = sorted(always_generator, key=lambda h: h.location)
    priority_hints = sorted(priority_generator, key=lambda h: h.location)
    world.random.shuffle(always_hints)
    world.random.shuffle(priority_hints)

    return always_hints, priority_hints


def make_extra_location_hints(world: "WitnessWorld", hint_amount: int, own_itempool: List[Item],
                              already_hinted_locations: Set[Location], hints_to_use_first: List[WitnessLocationHint],
                              unhinted_locations_for_hinted_areas: Dict[str, Set[Location]]) -> List[WitnessWordedHint]:
    prog_items_in_this_world, locations_in_this_world = get_items_and_locations_in_random_order(world, own_itempool)

    next_random_hint_is_location = world.random.randrange(0, 2)

    hints = []

    area_reverse_lookup = {v: k for k, l in unhinted_locations_for_hinted_areas.items() for v in l}

    while len(hints) < hint_amount:
        if not prog_items_in_this_world and not locations_in_this_world and not hints_to_use_first:
            player_name = world.multiworld.get_player_name(world.player)
            f"Ran out of items/locations to hint for player {player_name}."
            break
        if hints_to_use_first:
            location_hint = hints_to_use_first.pop()
        elif next_random_hint_is_location or not prog_items_in_this_world:
            location_hint = hint_from_location(world, locations_in_this_world.pop())
        else:
            location_hint = hint_from_item(world, prog_items_in_this_world.pop(), own_itempool)

        if not location_hint or location_hint.location in already_hinted_locations:
            continue

        # Don't hint locations in areas that are almost fully hinted out already
        if location_hint.location in area_reverse_lookup:
            area = area_reverse_lookup[location_hint.location]
            if len(unhinted_locations_for_hinted_areas[area]) == 1:
                continue
            del area_reverse_lookup[location_hint.location]
            unhinted_locations_for_hinted_areas[area] -= {location_hint.location}

        hints.append(word_direct_hint(world, location_hint))
        already_hinted_locations.add(location_hint.location)

        next_random_hint_is_location = not next_random_hint_is_location

    return hints


def generate_joke_hints(world: "WitnessWorld", amount: int) -> List[Tuple[str, int]]:
    return [(x, -1) for x in world.random.sample(joke_hints, amount)]


def choose_areas(world: "WitnessWorld", amount: int, locations_per_area: Dict[str, List[Location]],
                 already_hinted_locations: Set[Location]) -> Tuple[List[str], Dict[str, Set[Location]]]:
    """
    Choose areas to hint.
    This takes into account that some areas may already have had items hinted in them through location hints.
    When this happens, they are made less likely to receive an area hint.
    """

    unhinted_locations_per_area = dict()
    unhinted_location_percentage_per_area = dict()

    for area_name, locations in locations_per_area.items():
        not_yet_hinted_locations = sum(location not in already_hinted_locations for location in locations)
        unhinted_locations_per_area[area_name] = {loc for loc in locations if loc not in already_hinted_locations}
        unhinted_location_percentage_per_area[area_name] = not_yet_hinted_locations / len(locations)

    items_per_area = {area_name: [location.item for location in locations]
                      for area_name, locations in locations_per_area.items()}

    areas = sorted(area for area in items_per_area if unhinted_location_percentage_per_area[area])
    weights = [unhinted_location_percentage_per_area[area] for area in areas]

    amount = min(amount, len(weights))

    hinted_areas = weighted_sample(world.random, areas, weights, amount)

    return hinted_areas, unhinted_locations_per_area


def get_hintable_areas(world: "WitnessWorld") -> Tuple[Dict[str, List[Location]], Dict[str, List[Item]]]:
    potential_areas = list(StaticWitnessLogic.ALL_AREAS_BY_NAME.keys())

    locations_per_area = dict()
    items_per_area = dict()

    for area in potential_areas:
        regions = [
            world.regio.created_regions[region]
            for region in StaticWitnessLogic.ALL_AREAS_BY_NAME[area]["regions"]
            if region in world.regio.created_regions
        ]
        locations = [location for region in regions for location in region.get_locations() if location.address]

        if locations:
            locations_per_area[area] = locations
            items_per_area[area] = [location.item for location in locations]

    return locations_per_area, items_per_area


def word_area_hint(world: "WitnessWorld", hinted_area: str, corresponding_items: List[Item]) -> str:
    """
    Word the hint for an area using natural sounding language.
    This takes into account how much progression there is, how much of it is local/non-local, and whether there are
    any local lasers to be found in this area.
    """

    local_progression = sum(
        item.player == world.player
        and item.classification in {ItemClassification.progression, ItemClassification.progression_skip_balancing}
        for item in corresponding_items
    )

    non_local_progression = sum(
        item.player != world.player
        and item.classification in {ItemClassification.progression, ItemClassification.progression_skip_balancing}
        for item in corresponding_items
    )

    laser_names = {"Symmetry Laser", "Desert Laser", "Quarry Laser", "Shadows Laser", "Town Laser", "Monastery Laser",
                   "Jungle Laser", "Bunker Laser", "Swamp Laser", "Treehouse Laser", "Keep Laser", }

    local_lasers = sum(
        item.player == world.player and item.name in laser_names
        for item in corresponding_items
    )

    total_progression = non_local_progression + local_progression

    player_count = len(world.multiworld.player_ids)

    area_progression_word = "Both" if total_progression == 2 else "All"

    if not total_progression:
        hint_string = f"In the {hinted_area} area, you will find no progression items."

    elif total_progression == 1:
        hint_string = f"In the {hinted_area} area, you will find 1 progression item."

        if player_count > 1:
            if local_lasers:
                hint_string += "\nThis item is a laser for this world."
            elif non_local_progression:
                other_player_str = "the other player" if player_count == 2 else "another player"
                hint_string += f"\nThis item is for {other_player_str}."
            else:
                hint_string += "\nThis item is for this world."
        else:
            if local_lasers:
                hint_string += "\nThis item is a laser."

    else:
        hint_string = f"In the {hinted_area} area, you will find {total_progression} progression items."

        if local_lasers == total_progression:
            sentence_end = (" for this world." if player_count > 1 else ".")
            hint_string += f"\nAll of them are lasers" + sentence_end

        elif player_count > 1:
            if local_progression and non_local_progression:
                if non_local_progression == 1:
                    other_player_str = "the other player" if player_count == 2 else "another player"
                    hint_string += f"\nOne of them is for {other_player_str}."
                else:
                    hint_string += f"\n{non_local_progression} of them are for other players."
            elif non_local_progression:
                other_players_str = "the other player" if player_count == 2 else "other players"
                hint_string += f"\n{area_progression_word} of them are for {other_players_str}."
            elif local_progression:
                hint_string += f"\n{area_progression_word} of them are for this world."

            if local_lasers == 1:
                if not non_local_progression:
                    hint_string += "\nAlso, one of them is a laser."
                else:
                    hint_string += "\nAlso, one of them is a laser for this world."
            elif local_lasers:
                if not non_local_progression:
                    hint_string += f"\nAlso, {local_lasers} of them are lasers."
                else:
                    hint_string += f"\nAlso, {local_lasers} of them are lasers for this world."

        else:
            if local_lasers == 1:
                hint_string += "\nOne of them is a laser."
            elif local_lasers:
                hint_string += f"\n{local_lasers} of them are lasers."

    return hint_string


def make_area_hints(world: "WitnessWorld", amount: int, already_hinted_locations: Set[Location]
                    ) -> Tuple[List[WitnessWordedHint], Dict[str, Set[Location]]]:
    locs_per_area, items_per_area = get_hintable_areas(world)

    hinted_areas, unhinted_locations_per_area = choose_areas(world, amount, locs_per_area, already_hinted_locations)

    hints = []

    for hinted_area in hinted_areas:
        hint_string = word_area_hint(world, hinted_area, items_per_area[hinted_area])

        hints.append(WitnessWordedHint(hint_string, None))

    if len(hinted_areas) < amount:
        player_name = world.multiworld.get_player_name(world.player)
        logging.warning(f"Was not able to make {amount} area hints for player {player_name}. "
                        f"Made {len(hinted_areas)} instead, and filled the rest with random location hints.")

    return hints, unhinted_locations_per_area


def create_all_hints(world: "WitnessWorld", hint_amount: int, area_hints: int) -> List[WitnessWordedHint]:
    generated_hints: List[WitnessWordedHint] = []

    state = CollectionState(world.multiworld)

    # Keep track of already hinted locations. Consider early Tutorial as "already hinted"

    already_hinted_locations = {
        loc for loc in world.multiworld.get_reachable_locations(state, world.player)
        if loc.address and StaticWitnessLogic.ENTITIES_BY_NAME[loc.name]["area"]["name"] == "Tutorial (Inside)"
    }

    intended_location_hints = hint_amount - area_hints

    # First, make always and priority hints.

    always_hints, priority_hints = make_always_and_priority_hints(
        world, world.own_itempool, already_hinted_locations
    )

    generated_always_hints = len(always_hints)
    possible_priority_hints = len(priority_hints)

    # Make as many always hints as possible
    always_hints_to_use = min(intended_location_hints, generated_always_hints)

    # Make up to half of the rest of the location hints priority hints, using up to half of the possibly priority hints
    remaining_location_hints = intended_location_hints - always_hints_to_use
    priority_hints_to_use = int(max(0.0, min(possible_priority_hints / 2, remaining_location_hints / 2)))

    for _ in range(always_hints_to_use):
        location_hint = always_hints.pop()
        generated_hints.append(word_direct_hint(world, location_hint))
        already_hinted_locations.add(location_hint.location)

    for _ in range(priority_hints_to_use):
        location_hint = priority_hints.pop()
        generated_hints.append(word_direct_hint(world, location_hint))
        already_hinted_locations.add(location_hint.location)

    location_hints_created_in_round_1 = len(generated_hints)

    unhinted_locations_per_area: Dict[str, Set[Location]] = dict()

    # Then, make area hints.
    if area_hints:
        generated_area_hints, unhinted_locations_per_area = make_area_hints(world, area_hints, already_hinted_locations)
        generated_hints += generated_area_hints

    # If we don't have enough hints yet, recalculate always and priority hints, then fill with random hints
    if len(generated_hints) < hint_amount:
        remaining_needed_location_hints = hint_amount - len(generated_hints)

        # Save old values for used always and priority hints for later calculations
        amt_of_used_always_hints = always_hints_to_use
        amt_of_used_priority_hints = priority_hints_to_use

        # Recalculate how many always hints and priority hints are supposed to be used
        intended_location_hints = remaining_needed_location_hints + location_hints_created_in_round_1

        always_hints_to_use = min(intended_location_hints, generated_always_hints)
        priority_hints_to_use = int(max(0.0, min(possible_priority_hints / 2, remaining_location_hints / 2)))

        # If we now need more always hints and priority hints than we thought previously, make some more.
        more_always_hints = always_hints_to_use - amt_of_used_always_hints
        more_priority_hints = priority_hints_to_use - amt_of_used_priority_hints

        extra_always_and_priority_hints: List[WitnessLocationHint] = []

        for _ in range(more_always_hints):
            extra_always_and_priority_hints.append(always_hints.pop())

        for _ in range(more_priority_hints):
            extra_always_and_priority_hints.append(priority_hints.pop())

        generated_hints += make_extra_location_hints(
            world, hint_amount - len(generated_hints), world.own_itempool, already_hinted_locations,
            extra_always_and_priority_hints, unhinted_locations_per_area
        )

    # If we still don't have enough for whatever reason, throw a warning, proceed with the lower amount
    if len(generated_hints) != hint_amount:
        player_name = world.multiworld.get_player_name(world.player)
        logging.warning(f"Couldn't generate {hint_amount} hints for player {player_name}. "
                        f"Generated {len(generated_hints)} instead.")

    return generated_hints<|MERGE_RESOLUTION|>--- conflicted
+++ resolved
@@ -203,13 +203,8 @@
         else:
             always.append("Triangles")
 
-<<<<<<< HEAD
-    if wincon == 0:
+    if wincon == "elevator":
         always += ["Mountain Bottom Floor Pillars Room Entry (Door)", "Mountain Bottom Floor Doors"]
-=======
-    if wincon == "elevator":
-        always += ["Mountain Bottom Floor Final Room Entry (Door)", "Mountain Bottom Floor Doors"]
->>>>>>> 151e2c3a
 
     if wincon == "challenge":
         always += ["Challenge Entry (Panel)", "Caves Panels"]
