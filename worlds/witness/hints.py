--- conflicted
+++ resolved
@@ -12,12 +12,8 @@
 if TYPE_CHECKING:
     from . import WitnessWorld
 
-<<<<<<< HEAD
-CompactItemData = Tuple[str, Union[str, int], Union[str, int]]
-=======
-CompactHintArgs = Tuple[Union[str, int], int]
-CompactHintData = Tuple[str, Union[str, int], int]
->>>>>>> f253dffc
+CompactHintArgs = Tuple[Union[str, int], Union[str, int]]
+CompactHintData = Tuple[str, Union[str, int], Union[str, int]]
 
 
 @dataclass
@@ -41,11 +37,8 @@
     location: Optional[Location] = None
     area: Optional[str] = None
     area_amount: Optional[int] = None
-<<<<<<< HEAD
+    area_hunt_panels: Optional[int] = None
     vague_location_hint: bool = False
-=======
-    area_hunt_panels: Optional[int] = None
->>>>>>> f253dffc
 
 
 def get_always_hint_items(world: "WitnessWorld") -> List[str]:
@@ -719,39 +712,17 @@
 
     location = hint.location
 
-<<<<<<< HEAD
-    player_number = local_player_number
-    if location:
-        player_number = location.player
-    if player_number == local_player_number and hint.vague_location_hint:
-        player_number = -1
-
-    # -1 if junk hint, address if location hint, area string if area hint
-    arg_1: Union[str, int]
-    if location and not location.is_event:
-        arg_1 = location.address
-    elif hint.area is not None:
-        arg_1 = hint.area
-    else:
-        arg_1 = -1
-
-    # self.player if junk hint, player if location hint, progression amount if area hint
-    arg_2: Union[str, int]
-    if area_amount is not None:
-        arg_2 = area_amount
-    elif hint.area:
-        arg_2 = f"containing_area:{hint.area}"
-    else:
-        arg_2 = player_number
-=======
     # Is location hint
     if location and location.address is not None:
-        return location.address, location.player
+        if hint.vague_location_hint and location.player == local_player_number:
+            assert hint.area is not None  # A local vague location hint should have an area argument
+            return location.address, "containing_area:" + hint.area
+        else:
+            return location.address, location.player  # Scouting does not matter for other players (currently)
 
     # Is junk / undefined hint
     return -1, local_player_number
 
->>>>>>> f253dffc
 
 def make_compact_hint_data(hint: WitnessWordedHint, local_player_number: int) -> CompactHintData:
     compact_arg_1, compact_arg_2 = get_compact_hint_args(hint, local_player_number)
