--- conflicted
+++ resolved
@@ -342,7 +342,6 @@
     return priority
 
 
-<<<<<<< HEAD
 def try_getting_location_group_for_location(world: "WitnessWorld", hint_loc: Location) -> Tuple[str, str]:
     allow_regions = world.options.vague_hints == "experimental"
 
@@ -386,11 +385,7 @@
 
     return "Everywhere", "Everywhere"
 
-
-def word_direct_hint(world: "WitnessWorld", hint: WitnessLocationHint):
-=======
 def word_direct_hint(world: "WitnessWorld", hint: WitnessLocationHint) -> WitnessWordedHint:
->>>>>>> cf59cfaa
     location_name = hint.location.name
     if hint.location.player != world.player:
         location_name += " (" + world.multiworld.get_player_name(hint.location.player) + ")"
@@ -460,14 +455,9 @@
     return WitnessLocationHint(location_obj, True)
 
 
-<<<<<<< HEAD
-def get_item_and_location_names_in_random_order(world: "WitnessWorld", own_itempool: List[Item]):
+def get_item_and_location_names_in_random_order(world: "WitnessWorld",
+                                                own_itempool: List[Item]) -> Tuple[List[str], List[str]]:
     prog_item_names_in_this_world = [
-=======
-def get_items_and_locations_in_random_order(world: "WitnessWorld",
-                                            own_itempool: List[Item]) -> Tuple[List[str], List[str]]:
-    prog_items_in_this_world = sorted(
->>>>>>> cf59cfaa
         item.name for item in own_itempool
         if item.advancement and item.code and item.location
     ]
@@ -477,7 +467,6 @@
         location for location in world.multiworld.get_locations(world.player)
         if location.item and location.address and location.progress_type != LocationProgressType.EXCLUDED
     ]
-
     world.random.shuffle(locations_in_this_world)
 
     if world.options.vague_hints:
