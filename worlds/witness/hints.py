--- conflicted
+++ resolved
@@ -483,11 +483,7 @@
         hint_string = f"In the {hinted_area} area, you will find {total_progression} progression items."
 
         if local_lasers == total_progression:
-<<<<<<< HEAD
-            hint_string = f"{correct_word} of them are lasers" + " for this world." if player_count > 1 else "."
-=======
-            hint_string += f"\n{correct_word} of them are lasers" + (" for this world." if is_multiworld else ".")
->>>>>>> efd0e48f
+            hint_string += f"\n{correct_word} of them are lasers" + (" for this world." if player_count > 1 else ".")
 
         elif player_count > 1:
             if local_progression and non_local_progression:
