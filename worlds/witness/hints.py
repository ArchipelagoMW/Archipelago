import logging
import math
from dataclasses import dataclass
from typing import TYPE_CHECKING, Any, Dict, List, Optional, Set, Tuple, Union

from BaseClasses import CollectionState, Item, Location, LocationProgressType, MultiWorld

from .data import static_logic as static_witness_logic
from .data.utils import weighted_sample
from .player_items import WitnessItem

if TYPE_CHECKING:
    from . import WitnessWorld

CompactItemData = Tuple[str, Union[str, int], int]


@dataclass
class WitnessLocationHint:
    location: Location
    hint_came_from_location: bool

    # If a hint gets added to a set twice, but once as an item hint and once as a location hint, those are the same
    def __hash__(self) -> int:
        return hash(self.location)

    def __eq__(self, other: Any) -> bool:
        if not isinstance(other, WitnessLocationHint):
            return False
        return self.location == other.location


@dataclass
class WitnessWordedHint:
    wording: str
    location: Optional[Location] = None
    area: Optional[str] = None
    area_amount: Optional[int] = None
    vague_location_hint: bool = False


def get_always_hint_items(world: "WitnessWorld") -> List[str]:
    always = [
        "Boat",
        "Caves Shortcuts",
        "Progressive Dots",
    ]

    difficulty = world.options.puzzle_randomization
    discards = world.options.shuffle_discarded_panels
    wincon = world.options.victory_condition

    if discards:
        if difficulty == "sigma_expert":
            always.append("Arrows")
        else:
            always.append("Triangles")

    if wincon == "elevator":
        always += ["Mountain Bottom Floor Pillars Room Entry (Door)", "Mountain Bottom Floor Doors"]

    if wincon == "challenge":
        always += ["Challenge Entry (Panel)", "Caves Panels"]

    return always


def get_always_hint_locations(world: "WitnessWorld") -> List[str]:
    always = [
        "Challenge Vault Box",
        "Mountain Bottom Floor Discard",
        "Theater Eclipse EP",
        "Shipwreck Couch EP",
        "Mountainside Cloud Cycle EP",
    ]

    # Add Obelisk Sides that contain EPs that are meant to be hinted, if they are necessary to complete the Obelisk Side
    if "0x339B6" not in world.player_logic.COMPLETELY_DISABLED_ENTITIES:
        always.append("Town Obelisk Side 6")  # Eclipse EP

    if "0x3388F" not in world.player_logic.COMPLETELY_DISABLED_ENTITIES:
        always.append("Treehouse Obelisk Side 4")  # Couch EP

    if "0x335AE" not in world.player_logic.COMPLETELY_DISABLED_ENTITIES:
        always.append("Mountainside Obelisk Side 1")  # Cloud Cycle EP.

    return always


def get_priority_hint_items(world: "WitnessWorld") -> List[str]:
    priority = {
        "Caves Mountain Shortcut (Door)",
        "Caves Swamp Shortcut (Door)",
        "Swamp Entry (Panel)",
        "Swamp Laser Shortcut (Door)",
    }

    if world.options.shuffle_symbols:
        symbols = [
            "Progressive Dots",
            "Progressive Stars",
            "Shapers",
            "Rotated Shapers",
            "Negative Shapers",
            "Arrows",
            "Triangles",
            "Eraser",
            "Black/White Squares",
            "Colored Squares",
            "Sound Dots",
            "Progressive Symmetry"
        ]

        priority.update(world.random.sample(symbols, 5))

    if world.options.shuffle_lasers:
        lasers = [
            "Symmetry Laser",
            "Town Laser",
            "Keep Laser",
            "Swamp Laser",
            "Treehouse Laser",
            "Monastery Laser",
            "Jungle Laser",
            "Quarry Laser",
            "Bunker Laser",
            "Shadows Laser",
        ]

        if world.options.shuffle_doors >= 2:
            priority.add("Desert Laser")
            priority.update(world.random.sample(lasers, 5))

        else:
            lasers.append("Desert Laser")
            priority.update(world.random.sample(lasers, 6))

    return sorted(priority)


def get_priority_hint_locations(world: "WitnessWorld") -> List[str]:
    priority = [
        "Tutorial Patio Floor",
        "Tutorial Patio Flowers EP",
        "Swamp Purple Underwater",
        "Shipwreck Vault Box",
        "Town RGB House Upstairs Left",
        "Town RGB House Upstairs Right",
        "Treehouse Green Bridge 7",
        "Treehouse Green Bridge Discard",
        "Shipwreck Discard",
        "Desert Vault Box",
        "Mountainside Vault Box",
        "Mountainside Discard",
        "Tunnels Theater Flowers EP",
        "Boat Shipwreck Green EP",
        "Quarry Stoneworks Control Room Left",
    ]

    # Add Obelisk Sides that contain EPs that are meant to be hinted, if they are necessary to complete the Obelisk Side
    if "0x33A20" not in world.player_logic.COMPLETELY_DISABLED_ENTITIES:
        priority.append("Town Obelisk Side 6")  # Theater Flowers EP

    if "0x28B29" not in world.player_logic.COMPLETELY_DISABLED_ENTITIES:
        priority.append("Treehouse Obelisk Side 4")  # Shipwreck Green EP

    if "0x33600" not in world.player_logic.COMPLETELY_DISABLED_ENTITIES:
        priority.append("Town Obelisk Side 2")  # Tutorial Patio Flowers EP.

    return priority


def try_getting_location_group_for_location(world: "WitnessWorld", hint_loc: Location) -> Tuple[str, str]:
    allow_regions = world.options.vague_hints == "experimental"

    possible_location_groups = {
        k: v for k, v in world.multiworld.worlds[hint_loc.player].location_name_groups.items()
        if hint_loc.name in v
    }

    locations_in_that_world = {
        location.name for location in world.multiworld.get_locations(hint_loc.player) if location.address is not None
    }

    valid_location_groups: Dict[str, int] = {}

    # Find valid location groups.
    for group, locations in possible_location_groups.items():
        if group == "Everywhere":
            continue
        present_locations = sum(location in locations_in_that_world for location in locations)
        valid_location_groups[group] = present_locations

    # If there are valid location groups, use a random one.
    if valid_location_groups:
        # If there are location groups with more than 1 location, remove any that only have 1.
        if any(num_locs > 1 for num_locs in valid_location_groups.values()):
            valid_location_groups = {name: num_locs for name, num_locs in valid_location_groups.items() if num_locs > 1}

        location_groups_with_weights = {
            # Listen. Just don't worry about it. :)))
            location_group: (x ** 0.6) * math.e ** (- (x / 7) ** 0.6) if x > 6 else x / 6
            for location_group, x in valid_location_groups.items()
        }

        location_groups = list(location_groups_with_weights.keys())
        weights = list(location_groups_with_weights.values())

        return world.random.choices(location_groups, weights, k=1)[0], "Group"

    if allow_regions:
        return hint_loc.parent_region.name, "Region"

    return "Everywhere", "Everywhere"

def word_direct_hint(world: "WitnessWorld", hint: WitnessLocationHint) -> WitnessWordedHint:
    location_name = hint.location.name
    if hint.location.player != world.player:
        location_name += " (" + world.multiworld.get_player_name(hint.location.player) + ")"

    item = hint.location.item
<<<<<<< HEAD
    item_name = item.name

    if item.player != world.player:
        item_name += " (" + world.multiworld.get_player_name(item.player) + ")"
=======

    item_name = "Nothing"
    if item is not None:
        item_name = item.name

        if item.player != world.player:
            item_name += " (" + world.multiworld.get_player_name(item.player) + ")"
>>>>>>> 95110c47

    hint_text = ""
    area: Optional[str] = None

    if world.options.vague_hints:
        chosen_group, group_type = try_getting_location_group_for_location(world, hint.location)

        if hint.location.player == world.player:
            area = chosen_group

            # local locations should only ever return a location group, as Witness defines groups for every location.
            hint_text = f"{item_name} can be found in the {area} area."
        else:
            player_name = world.multiworld.get_player_name(hint.location.player)

            if group_type == "Everywhere":
                location_name = f"a location in {player_name}'s world"
            elif group_type == "Group":
                location_name = f"a \"{chosen_group}\" location in {player_name}'s world"
            elif group_type == "Region":
                if chosen_group == "Menu":
                    location_name = f"a location near the start of {player_name}'s game (\"Menu\" region)"
                else:
                    location_name = f"a location in {player_name}'s \"{chosen_group}\" region"

    if hint_text == "":
        if hint.hint_came_from_location:
            hint_text = f"{location_name} contains {item_name}."
        else:
            hint_text = f"{item_name} can be found at {location_name}."

    return WitnessWordedHint(hint_text, hint.location, area=area, vague_location_hint=bool(world.options.vague_hints))


def hint_from_item(world: "WitnessWorld", item_name: str,
                   own_itempool: List["WitnessItem"]) -> Optional[WitnessLocationHint]:
    def get_real_location(multiworld: MultiWorld, location: Location) -> Location:
        """If this location is from an item_link pseudo-world, get the location that the item_link item is on.
        Return the original location otherwise / as a fallback."""
        if location.player not in world.multiworld.groups:
            return location

        try:
            if not location.item:
                return location
            return multiworld.find_item(location.item.name, location.player)
        except StopIteration:
            return location

    locations = [
        get_real_location(world.multiworld, item.location)
        for item in own_itempool if item.name == item_name and item.location
    ]

    if not locations:
        return None

    location_obj = world.random.choice(locations)

    return WitnessLocationHint(location_obj, False)


def hint_from_location(world: "WitnessWorld", location: str) -> Optional[WitnessLocationHint]:
    return WitnessLocationHint(world.get_location(location), True)


<<<<<<< HEAD
def get_item_and_location_names_in_random_order(world: "WitnessWorld",
                                                own_itempool: List[Item]) -> Tuple[List[str], List[str]]:
    prog_item_names_in_this_world = [
=======
def get_items_and_locations_in_random_order(world: "WitnessWorld",
                                            own_itempool: List["WitnessItem"]) -> Tuple[List[str], List[str]]:
    prog_items_in_this_world = sorted(
>>>>>>> 95110c47
        item.name for item in own_itempool
        if item.advancement and item.code and item.location
    ]
    world.random.shuffle(prog_item_names_in_this_world)

    locations_in_this_world = [
        location for location in world.multiworld.get_locations(world.player)
        if location.item and location.address and location.progress_type != LocationProgressType.EXCLUDED
    ]
    world.random.shuffle(locations_in_this_world)

    if world.options.vague_hints:
        locations_in_this_world.sort(key=lambda location: location.item.advancement)

    location_names_in_this_world = [location.name for location in locations_in_this_world]

    return prog_item_names_in_this_world, location_names_in_this_world


def make_always_and_priority_hints(world: "WitnessWorld", own_itempool: List["WitnessItem"],
                                   already_hinted_locations: Set[Location]
                                   ) -> Tuple[List[WitnessLocationHint], List[WitnessLocationHint]]:

    prog_items_in_this_world, loc_in_this_world = get_item_and_location_names_in_random_order(world, own_itempool)

    always_items = [
        item for item in get_always_hint_items(world)
        if item in prog_items_in_this_world
    ]
    priority_items = [
        item for item in get_priority_hint_items(world)
        if item in prog_items_in_this_world
    ]

    if world.options.vague_hints:
        always_locations, priority_locations = [], []
    else:
        always_locations = [
            location for location in get_always_hint_locations(world)
            if location in loc_in_this_world
        ]
        priority_locations = [
            location for location in get_priority_hint_locations(world)
            if location in loc_in_this_world
        ]

    # Get always and priority location/item hints
    always_location_hints = {hint_from_location(world, location) for location in always_locations}
    always_item_hints = {hint_from_item(world, item, own_itempool) for item in always_items}
    priority_location_hints = {hint_from_location(world, location) for location in priority_locations}
    priority_item_hints = {hint_from_item(world, item, own_itempool) for item in priority_items}

    # Combine the sets. This will get rid of duplicates
    always_hints_set = always_item_hints | always_location_hints
    priority_hints_set = priority_item_hints | priority_location_hints

    # Make sure priority hints doesn't contain any hints that are already always hints.
    priority_hints_set -= always_hints_set

    always_generator = [hint for hint in always_hints_set if hint and hint.location not in already_hinted_locations]
    priority_generator = [hint for hint in priority_hints_set if hint and hint.location not in already_hinted_locations]

    # Convert both hint types to list and then shuffle. Also, get rid of None and Tutorial Gate Open.
    always_hints = sorted(always_generator, key=lambda h: h.location)
    priority_hints = sorted(priority_generator, key=lambda h: h.location)
    world.random.shuffle(always_hints)
    world.random.shuffle(priority_hints)

    return always_hints, priority_hints


def make_extra_location_hints(world: "WitnessWorld", hint_amount: int, own_itempool: List["WitnessItem"],
                              already_hinted_locations: Set[Location], hints_to_use_first: List[WitnessLocationHint],
                              unhinted_locations_for_hinted_areas: Dict[str, Set[Location]]) -> List[WitnessWordedHint]:
    prog_items_in_this_world, locations_in_this_world = get_item_and_location_names_in_random_order(world, own_itempool)

    next_random_hint_is_location = world.random.randrange(0, 2)

    hints: List[WitnessWordedHint] = []

    # This is a way to reverse a Dict[a,List[b]] to a Dict[b,a]
    area_reverse_lookup = {
        unhinted_location: hinted_area
        for hinted_area, unhinted_locations in unhinted_locations_for_hinted_areas.items()
        for unhinted_location in unhinted_locations
    }

    while len(hints) < hint_amount:
        if not prog_items_in_this_world and not locations_in_this_world and not hints_to_use_first:
            player_name = world.multiworld.get_player_name(world.player)
            logging.warning(f"Ran out of items/locations to hint for player {player_name}.")
            break

        location_hint: Optional[WitnessLocationHint]
        if hints_to_use_first:
            location_hint = hints_to_use_first.pop()
        elif next_random_hint_is_location and locations_in_this_world:
            location_hint = hint_from_location(world, locations_in_this_world.pop())
        elif not next_random_hint_is_location and prog_items_in_this_world:
            location_hint = hint_from_item(world, prog_items_in_this_world.pop(), own_itempool)
        # The list that the hint was supposed to be taken from was empty.
        # Try the other list, which has to still have something, as otherwise, all lists would be empty,
        # which would have triggered the guard condition above.
        else:
            next_random_hint_is_location = not next_random_hint_is_location
            continue

        if location_hint is None or location_hint.location in already_hinted_locations:
            continue

        # Don't hint locations in areas that are almost fully hinted out already
        if location_hint.location in area_reverse_lookup:
            area = area_reverse_lookup[location_hint.location]
            if len(unhinted_locations_for_hinted_areas[area]) == 1:
                continue
            del area_reverse_lookup[location_hint.location]
            unhinted_locations_for_hinted_areas[area] -= {location_hint.location}

        hints.append(word_direct_hint(world, location_hint))
        already_hinted_locations.add(location_hint.location)

        next_random_hint_is_location = not next_random_hint_is_location

    return hints


def choose_areas(world: "WitnessWorld", amount: int, locations_per_area: Dict[str, List[Location]],
                 already_hinted_locations: Set[Location]) -> Tuple[List[str], Dict[str, Set[Location]]]:
    """
    Choose areas to hint.
    This takes into account that some areas may already have had items hinted in them through location hints.
    When this happens, they are made less likely to receive an area hint.
    """

    unhinted_locations_per_area = {}
    unhinted_location_percentage_per_area = {}

    for area_name, locations in locations_per_area.items():
        not_yet_hinted_locations = sum(location not in already_hinted_locations for location in locations)
        unhinted_locations_per_area[area_name] = {loc for loc in locations if loc not in already_hinted_locations}
        unhinted_location_percentage_per_area[area_name] = not_yet_hinted_locations / len(locations)

    items_per_area = {area_name: [location.item for location in locations]
                      for area_name, locations in locations_per_area.items()}

    areas = sorted(area for area in items_per_area if unhinted_location_percentage_per_area[area])
    weights = [unhinted_location_percentage_per_area[area] for area in areas]

    amount = min(amount, len(weights))

    hinted_areas = weighted_sample(world.random, areas, weights, amount)

    return hinted_areas, unhinted_locations_per_area


def get_hintable_areas(world: "WitnessWorld") -> Tuple[Dict[str, List[Location]], Dict[str, List[Item]]]:
    potential_areas = list(static_witness_logic.ALL_AREAS_BY_NAME.keys())

    locations_per_area = {}
    items_per_area = {}

    for area in potential_areas:
        regions = [
            world.get_region(region)
            for region in static_witness_logic.ALL_AREAS_BY_NAME[area]["regions"]
            if region in world.player_regions.created_region_names
        ]
        locations = [location for region in regions for location in region.get_locations() if location.address]

        if locations:
            locations_per_area[area] = locations
            items_per_area[area] = [location.item for location in locations]

    return locations_per_area, items_per_area


def word_area_hint(world: "WitnessWorld", hinted_area: str, corresponding_items: List[Item]) -> Tuple[str, int]:
    """
    Word the hint for an area using natural sounding language.
    This takes into account how much progression there is, how much of it is local/non-local, and whether there are
    any local lasers to be found in this area.
    """

    local_progression = sum(item.player == world.player and item.advancement for item in corresponding_items)
    non_local_progression = sum(item.player != world.player and item.advancement for item in corresponding_items)

    laser_names = {"Symmetry Laser", "Desert Laser", "Quarry Laser", "Shadows Laser", "Town Laser", "Monastery Laser",
                   "Jungle Laser", "Bunker Laser", "Swamp Laser", "Treehouse Laser", "Keep Laser", }

    local_lasers = sum(
        item.player == world.player and item.name in laser_names
        for item in corresponding_items
    )

    total_progression = non_local_progression + local_progression

    player_count = world.multiworld.players

    area_progression_word = "Both" if total_progression == 2 else "All"

    if not total_progression:
        hint_string = f"In the {hinted_area} area, you will find no progression items."

    elif total_progression == 1:
        hint_string = f"In the {hinted_area} area, you will find 1 progression item."

        if player_count > 1:
            if local_lasers:
                hint_string += "\nThis item is a laser for this world."
            elif non_local_progression:
                other_player_str = "the other player" if player_count == 2 else "another player"
                hint_string += f"\nThis item is for {other_player_str}."
            else:
                hint_string += "\nThis item is for this world."
        else:
            if local_lasers:
                hint_string += "\nThis item is a laser."

    else:
        hint_string = f"In the {hinted_area} area, you will find {total_progression} progression items."

        if local_lasers == total_progression:
            sentence_end = (" for this world." if player_count > 1 else ".")
            hint_string += "\nAll of them are lasers" + sentence_end

        elif player_count > 1:
            if local_progression and non_local_progression:
                if non_local_progression == 1:
                    other_player_str = "the other player" if player_count == 2 else "another player"
                    hint_string += f"\nOne of them is for {other_player_str}."
                else:
                    other_player_str = "the other player" if player_count == 2 else "other players"
                    hint_string += f"\n{non_local_progression} of them are for {other_player_str}."
            elif non_local_progression:
                other_players_str = "the other player" if player_count == 2 else "other players"
                hint_string += f"\n{area_progression_word} of them are for {other_players_str}."
            elif local_progression:
                hint_string += f"\n{area_progression_word} of them are for this world."

            if local_lasers == 1:
                if not non_local_progression:
                    hint_string += "\nAlso, one of them is a laser."
                else:
                    hint_string += "\nAlso, one of them is a laser for this world."
            elif local_lasers:
                if not non_local_progression:
                    hint_string += f"\nAlso, {local_lasers} of them are lasers."
                else:
                    hint_string += f"\nAlso, {local_lasers} of them are lasers for this world."

        else:
            if local_lasers == 1:
                hint_string += "\nOne of them is a laser."
            elif local_lasers:
                hint_string += f"\n{local_lasers} of them are lasers."

    return hint_string, total_progression


def make_area_hints(world: "WitnessWorld", amount: int, already_hinted_locations: Set[Location]
                    ) -> Tuple[List[WitnessWordedHint], Dict[str, Set[Location]]]:
    locs_per_area, items_per_area = get_hintable_areas(world)

    hinted_areas, unhinted_locations_per_area = choose_areas(world, amount, locs_per_area, already_hinted_locations)

    hints = []

    for hinted_area in hinted_areas:
        hint_string, prog_amount = word_area_hint(world, hinted_area, items_per_area[hinted_area])

        hints.append(WitnessWordedHint(hint_string, None, f"hinted_area:{hinted_area}", prog_amount))

    if len(hinted_areas) < amount:
        player_name = world.multiworld.get_player_name(world.player)
        logging.warning(f"Was not able to make {amount} area hints for player {player_name}. "
                        f"Made {len(hinted_areas)} instead, and filled the rest with random location hints.")

    return hints, unhinted_locations_per_area


def create_all_hints(world: "WitnessWorld", hint_amount: int, area_hints: int,
                     already_hinted_locations: Set[Location]) -> List[WitnessWordedHint]:
    generated_hints: List[WitnessWordedHint] = []

    state = CollectionState(world.multiworld)

    # Keep track of already hinted locations. Consider early Tutorial as "already hinted"

    already_hinted_locations |= {
        loc for loc in world.multiworld.get_reachable_locations(state, world.player)
        if loc.address and static_witness_logic.ENTITIES_BY_NAME[loc.name]["area"]["name"] == "Tutorial (Inside)"
    }

    intended_location_hints = hint_amount - area_hints

    # First, make always and priority hints.

    always_hints, priority_hints = make_always_and_priority_hints(
        world, world.own_itempool, already_hinted_locations
    )

    generated_always_hints = len(always_hints)
    possible_priority_hints = len(priority_hints)

    # Make as many always hints as possible
    always_hints_to_use = min(intended_location_hints, generated_always_hints)

    # Make up to half of the rest of the location hints priority hints, using up to half of the possibly priority hints
    remaining_location_hints = intended_location_hints - always_hints_to_use
    priority_hints_to_use = int(max(0.0, min(possible_priority_hints / 2, remaining_location_hints / 2)))

    for _ in range(always_hints_to_use):
        location_hint = always_hints.pop()
        generated_hints.append(word_direct_hint(world, location_hint))
        already_hinted_locations.add(location_hint.location)

    for _ in range(priority_hints_to_use):
        location_hint = priority_hints.pop()
        generated_hints.append(word_direct_hint(world, location_hint))
        already_hinted_locations.add(location_hint.location)

    location_hints_created_in_round_1 = len(generated_hints)

    unhinted_locations_per_area: Dict[str, Set[Location]] = {}

    # Then, make area hints.
    if area_hints:
        generated_area_hints, unhinted_locations_per_area = make_area_hints(world, area_hints, already_hinted_locations)
        generated_hints += generated_area_hints

    # If we don't have enough hints yet, recalculate always and priority hints, then fill with random hints
    if len(generated_hints) < hint_amount:
        remaining_needed_location_hints = hint_amount - len(generated_hints)

        # Save old values for used always and priority hints for later calculations
        amt_of_used_always_hints = always_hints_to_use
        amt_of_used_priority_hints = priority_hints_to_use

        # Recalculate how many always hints and priority hints are supposed to be used
        intended_location_hints = remaining_needed_location_hints + location_hints_created_in_round_1

        always_hints_to_use = min(intended_location_hints, generated_always_hints)
        priority_hints_to_use = int(max(0.0, min(possible_priority_hints / 2, remaining_location_hints / 2)))

        # If we now need more always hints and priority hints than we thought previously, make some more.
        more_always_hints = always_hints_to_use - amt_of_used_always_hints
        more_priority_hints = priority_hints_to_use - amt_of_used_priority_hints

        extra_always_and_priority_hints: List[WitnessLocationHint] = []

        for _ in range(more_always_hints):
            extra_always_and_priority_hints.append(always_hints.pop())

        for _ in range(more_priority_hints):
            extra_always_and_priority_hints.append(priority_hints.pop())

        generated_hints += make_extra_location_hints(
            world, hint_amount - len(generated_hints), world.own_itempool, already_hinted_locations,
            extra_always_and_priority_hints, unhinted_locations_per_area
        )

    # If we still don't have enough for whatever reason, throw a warning, proceed with the lower amount
    if len(generated_hints) != hint_amount:
        player_name = world.multiworld.get_player_name(world.player)
        logging.warning(f"Couldn't generate {hint_amount} hints for player {player_name}. "
                        f"Generated {len(generated_hints)} instead.")

    return generated_hints


def make_compact_hint_data(hint: WitnessWordedHint, local_player_number: int) -> CompactItemData:
    location = hint.location
    area_amount = hint.area_amount

<<<<<<< HEAD
    player_number = local_player_number
    if location:
        player_number = location.player
    if player_number == local_player_number and hint.vague_location_hint:
        player_number = -1

    # None if junk hint, address if location hint, area string if area hint
    arg_1 = location.address if location else (hint.area if hint.area else None)

    # self.player if junk hint, player if location hint, progression amount if area hint
    arg_2 = area_amount if area_amount is not None else (f"containing_area:{hint.area}" if hint.area else player_number)
=======
    # -1 if junk hint, address if location hint, area string if area hint
    arg_1: Union[str, int]
    if location and location.address is not None:
        arg_1 = location.address
    elif hint.area is not None:
        arg_1 = hint.area
    else:
        arg_1 = -1

    # self.player if junk hint, player if location hint, progression amount if area hint
    arg_2: int
    if area_amount is not None:
        arg_2 = area_amount
    elif location is not None:
        arg_2 = location.player
    else:
        arg_2 = local_player_number
>>>>>>> 95110c47

    return hint.wording, arg_1, arg_2


def make_laser_hints(world: "WitnessWorld", laser_names: List[str]) -> Dict[str, WitnessWordedHint]:
    laser_hints_by_name = {}

    for item_name in laser_names:
        location_hint = hint_from_item(world, item_name, world.own_itempool)
        if not location_hint:
            continue

        laser_hints_by_name[item_name] = word_direct_hint(world, location_hint)

    return laser_hints_by_name<|MERGE_RESOLUTION|>--- conflicted
+++ resolved
@@ -1,9 +1,9 @@
 import logging
 import math
 from dataclasses import dataclass
-from typing import TYPE_CHECKING, Any, Dict, List, Optional, Set, Tuple, Union
-
-from BaseClasses import CollectionState, Item, Location, LocationProgressType, MultiWorld
+from typing import TYPE_CHECKING, Any, Dict, List, Optional, Set, Tuple, Union, cast
+
+from BaseClasses import CollectionState, Item, Location, LocationProgressType, MultiWorld, Region
 
 from .data import static_logic as static_witness_logic
 from .data.utils import weighted_sample
@@ -12,7 +12,7 @@
 if TYPE_CHECKING:
     from . import WitnessWorld
 
-CompactItemData = Tuple[str, Union[str, int], int]
+CompactItemData = Tuple[str, Union[str, int], Union[str, int]]
 
 
 @dataclass
@@ -209,9 +209,10 @@
         return world.random.choices(location_groups, weights, k=1)[0], "Group"
 
     if allow_regions:
-        return hint_loc.parent_region.name, "Region"
+        return cast(Region, hint_loc.parent_region).name, "Region"
 
     return "Everywhere", "Everywhere"
+
 
 def word_direct_hint(world: "WitnessWorld", hint: WitnessLocationHint) -> WitnessWordedHint:
     location_name = hint.location.name
@@ -219,12 +220,6 @@
         location_name += " (" + world.multiworld.get_player_name(hint.location.player) + ")"
 
     item = hint.location.item
-<<<<<<< HEAD
-    item_name = item.name
-
-    if item.player != world.player:
-        item_name += " (" + world.multiworld.get_player_name(item.player) + ")"
-=======
 
     item_name = "Nothing"
     if item is not None:
@@ -232,7 +227,6 @@
 
         if item.player != world.player:
             item_name += " (" + world.multiworld.get_player_name(item.player) + ")"
->>>>>>> 95110c47
 
     hint_text = ""
     area: Optional[str] = None
@@ -299,15 +293,9 @@
     return WitnessLocationHint(world.get_location(location), True)
 
 
-<<<<<<< HEAD
 def get_item_and_location_names_in_random_order(world: "WitnessWorld",
-                                                own_itempool: List[Item]) -> Tuple[List[str], List[str]]:
+                                                own_itempool: List["WitnessItem"]) -> Tuple[List[str], List[str]]:
     prog_item_names_in_this_world = [
-=======
-def get_items_and_locations_in_random_order(world: "WitnessWorld",
-                                            own_itempool: List["WitnessItem"]) -> Tuple[List[str], List[str]]:
-    prog_items_in_this_world = sorted(
->>>>>>> 95110c47
         item.name for item in own_itempool
         if item.advancement and item.code and item.location
     ]
@@ -320,7 +308,7 @@
     world.random.shuffle(locations_in_this_world)
 
     if world.options.vague_hints:
-        locations_in_this_world.sort(key=lambda location: location.item.advancement)
+        locations_in_this_world.sort(key=lambda location: cast(Item, location.item).advancement)
 
     location_names_in_this_world = [location.name for location in locations_in_this_world]
 
@@ -682,19 +670,12 @@
     location = hint.location
     area_amount = hint.area_amount
 
-<<<<<<< HEAD
     player_number = local_player_number
     if location:
         player_number = location.player
     if player_number == local_player_number and hint.vague_location_hint:
         player_number = -1
 
-    # None if junk hint, address if location hint, area string if area hint
-    arg_1 = location.address if location else (hint.area if hint.area else None)
-
-    # self.player if junk hint, player if location hint, progression amount if area hint
-    arg_2 = area_amount if area_amount is not None else (f"containing_area:{hint.area}" if hint.area else player_number)
-=======
     # -1 if junk hint, address if location hint, area string if area hint
     arg_1: Union[str, int]
     if location and location.address is not None:
@@ -705,14 +686,13 @@
         arg_1 = -1
 
     # self.player if junk hint, player if location hint, progression amount if area hint
-    arg_2: int
+    arg_2: Union[str, int]
     if area_amount is not None:
         arg_2 = area_amount
-    elif location is not None:
-        arg_2 = location.player
+    elif hint.area:
+        arg_2 = f"containing_area:{hint.area}"
     else:
-        arg_2 = local_player_number
->>>>>>> 95110c47
+        arg_2 = player_number
 
     return hint.wording, arg_1, arg_2
 
