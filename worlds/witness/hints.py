--- conflicted
+++ resolved
@@ -190,13 +190,8 @@
     return WitnessWordedHint(hint_text, hint.location)
 
 
-<<<<<<< HEAD
 def hint_from_item(world: "WitnessWorld", item_name: str,
                    own_itempool: List["WitnessItem"]) -> Optional[WitnessLocationHint]:
-
-    locations = [item.location for item in own_itempool if item.name == item_name and item.location]
-=======
-def hint_from_item(world: "WitnessWorld", item_name: str, own_itempool: List[Item]) -> Optional[WitnessLocationHint]:
     def get_real_location(multiworld: MultiWorld, location: Location):
         """If this location is from an item_link pseudo-world, get the location that the item_link item is on.
         Return the original location otherwise / as a fallback."""
@@ -212,7 +207,6 @@
         get_real_location(world.multiworld, item.location)
         for item in own_itempool if item.name == item_name and item.location
     ]
->>>>>>> a06bca95
 
     if not locations:
         return None
