--- conflicted
+++ resolved
@@ -280,15 +280,10 @@
     return sorted(priority)
 
 
-<<<<<<< HEAD
-def get_priority_hint_locations(_: "WitnessWorld") -> List[str]:
-    return [
+def get_priority_hint_locations(world: "WitnessWorld") -> List[str]:
+    priority = [
         "Tutorial Patio Floor",
         "Tutorial Patio Flowers EP",
-=======
-def get_priority_hint_locations(world: "WitnessWorld") -> List[str]:
-    priority = [
->>>>>>> 602c2966
         "Swamp Purple Underwater",
         "Shipwreck Vault Box",
         "Town RGB Room Left",
