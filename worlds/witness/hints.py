--- conflicted
+++ resolved
@@ -630,7 +630,6 @@
 
     location = hint.location
 
-<<<<<<< HEAD
     # Is location hint
     if location and location.address is not None:
         return location.address, location.player
@@ -638,25 +637,6 @@
     # Is junk / undefined hint
     return -1, local_player_number
 
-=======
-    # -1 if junk hint, address if location hint, area string if area hint
-    arg_1: Union[str, int]
-    if location and location.address is not None:
-        arg_1 = location.address
-    elif hint.area is not None:
-        arg_1 = hint.area
-    else:
-        arg_1 = -1
-
-    # self.player if junk hint, player if location hint, progression amount if area hint
-    arg_2: int
-    if area_amount is not None:
-        arg_2 = area_amount
-    elif location is not None:
-        arg_2 = location.player
-    else:
-        arg_2 = local_player_number
->>>>>>> 93617fa5
 
 def make_compact_hint_data(hint: WitnessWordedHint, local_player_number: int) -> CompactHintData:
     compact_arg_1, compact_arg_2 = get_compact_hint_args(hint, local_player_number)
