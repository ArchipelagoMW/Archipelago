<<<<<<< HEAD
from Fill import distribute_items_restrictive

=======
from ..options import ElevatorsComeToYou
>>>>>>> d7736950
from ..test import WitnessTestBase

# These are just some random options combinations, just to catch whether I broke anything obvious


class TestExpertNonRandomizedEPs(WitnessTestBase):
    options = {
        "disable_non_randomized": True,
        "puzzle_randomization": "sigma_expert",
        "shuffle_EPs": "individual",
        "ep_difficulty": "eclipse",
        "victory_condition": "challenge",
        "shuffle_discarded_panels": False,
        "shuffle_boat": False,
        "shuffle_dog": "off",
    }


class TestVanillaAutoElevatorsPanels(WitnessTestBase):
    options = {
        "puzzle_randomization": "none",
        "elevators_come_to_you": ElevatorsComeToYou.valid_keys - ElevatorsComeToYou.default,  # Opposite of default
        "shuffle_doors": "panels",
        "victory_condition": "mountain_box_short",
        "early_caves": True,
        "shuffle_vault_boxes": True,
        "mountain_lasers": 11,
        "shuffle_dog": "puzzle_skip",
    }


class TestMiscOptions(WitnessTestBase):
    options = {
        "death_link": True,
        "death_link_amnesty": 3,
        "laser_hints": True,
        "hint_amount": 40,
        "area_hint_percentage": 75,
        "vague_hints": "experimental",
    }

    run_default_tests = False

    def test_hints(self):
        distribute_items_restrictive(self.multiworld)
        self.world.fill_slot_data()


class TestMaxEntityShuffle(WitnessTestBase):
    options = {
        "shuffle_symbols": False,
        "shuffle_doors": "mixed",
        "shuffle_EPs": "individual",
        "obelisk_keys": True,
        "shuffle_lasers": "anywhere",
        "victory_condition": "mountain_box_long",
        "shuffle_dog": "random_item",
    }


class TestPostgameGroupedDoors(WitnessTestBase):
    options = {
        "puzzle_randomization": "umbra_variety",
        "shuffle_postgame": True,
        "shuffle_discarded_panels": True,
        "shuffle_doors": "doors",
        "door_groupings": "regional",
        "victory_condition": "elevator",
    }


class TestPostgamePanels(WitnessTestBase):
    options = {
        "victory_condition": "mountain_box_long",
        "shuffle_postgame": True
    }<|MERGE_RESOLUTION|>--- conflicted
+++ resolved
@@ -1,9 +1,6 @@
-<<<<<<< HEAD
 from Fill import distribute_items_restrictive
 
-=======
 from ..options import ElevatorsComeToYou
->>>>>>> d7736950
 from ..test import WitnessTestBase
 
 # These are just some random options combinations, just to catch whether I broke anything obvious
