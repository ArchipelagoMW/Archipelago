"""
Defines constants for different types of locations in the game
"""
from typing import TYPE_CHECKING

from .data import static_locations as static_witness_locations
from .data import static_logic as static_witness_logic
from .player_logic import WitnessPlayerLogic

if TYPE_CHECKING:
    from . import WitnessWorld


class WitnessPlayerLocations:
    """
    Class that defines locations for a single player
    """

    def __init__(self, world: "WitnessWorld", player_logic: WitnessPlayerLogic) -> None:
        """Defines locations AFTER logic changes due to options"""

        self.PANEL_TYPES_TO_SHUFFLE = {"General", "Laser"}
        self.CHECK_LOCATIONS = static_witness_locations.GENERAL_LOCATIONS.copy()

        if world.options.shuffle_discarded_panels:
            self.PANEL_TYPES_TO_SHUFFLE.add("Discard")

        if world.options.shuffle_vault_boxes:
            self.PANEL_TYPES_TO_SHUFFLE.add("Vault")

        if world.options.shuffle_EPs == "individual":
            self.PANEL_TYPES_TO_SHUFFLE.add("EP")
        elif world.options.shuffle_EPs == "obelisk_sides":
            self.PANEL_TYPES_TO_SHUFFLE.add("Obelisk Side")

            for obelisk_loc in static_witness_locations.OBELISK_SIDES:
                obelisk_loc_hex = static_witness_logic.ENTITIES_BY_NAME[obelisk_loc]["entity_hex"]
                if player_logic.REQUIREMENTS_BY_HEX[obelisk_loc_hex] == frozenset({frozenset()}):
                    self.CHECK_LOCATIONS.discard(obelisk_loc)

        self.CHECK_LOCATIONS = self.CHECK_LOCATIONS | player_logic.ADDED_CHECKS

        self.CHECK_LOCATIONS.discard(static_witness_logic.ENTITIES_BY_HEX[player_logic.VICTORY_LOCATION]["checkName"])

        self.CHECK_LOCATIONS = self.CHECK_LOCATIONS - {
            static_witness_logic.ENTITIES_BY_HEX[entity_hex]["checkName"]
            for entity_hex in player_logic.COMPLETELY_DISABLED_ENTITIES | player_logic.PRECOMPLETED_LOCATIONS
        }

        self.CHECK_PANELHEX_TO_ID = {
            static_witness_logic.ENTITIES_BY_NAME[ch]["entity_hex"]: static_witness_locations.ALL_LOCATIONS_TO_ID[ch]
            for ch in self.CHECK_LOCATIONS
            if static_witness_logic.ENTITIES_BY_NAME[ch]["locationType"] in self.PANEL_TYPES_TO_SHUFFLE
        }

        dog_hex = static_witness_logic.ENTITIES_BY_NAME["Town Pet the Dog"]["entity_hex"]
        dog_id = static_witness_locations.ALL_LOCATIONS_TO_ID["Town Pet the Dog"]
        self.CHECK_PANELHEX_TO_ID[dog_hex] = dog_id

        self.CHECK_PANELHEX_TO_ID = dict(
            sorted(self.CHECK_PANELHEX_TO_ID.items(), key=lambda item: item[1])
        )
<<<<<<< HEAD
=======

        event_locations = set(player_logic.USED_EVENT_NAMES_BY_HEX)

>>>>>>> 93617fa5
        self.EVENT_LOCATION_TABLE = {
            event_location: None
            for event_location in player_logic.EVENT_ITEM_PAIRS
        }

        check_dict = {
            static_witness_logic.ENTITIES_BY_HEX[location]["checkName"]:
            static_witness_locations.get_id(static_witness_logic.ENTITIES_BY_HEX[location]["entity_hex"])
            for location in self.CHECK_PANELHEX_TO_ID
        }

        self.CHECK_LOCATION_TABLE = {**self.EVENT_LOCATION_TABLE, **check_dict}

    def add_location_late(self, entity_name: str) -> None:
        entity_hex = static_witness_logic.ENTITIES_BY_NAME[entity_name]["entity_hex"]
        self.CHECK_LOCATION_TABLE[entity_hex] = static_witness_locations.get_id(entity_hex)
        self.CHECK_PANELHEX_TO_ID[entity_hex] = static_witness_locations.get_id(entity_hex)<|MERGE_RESOLUTION|>--- conflicted
+++ resolved
@@ -60,12 +60,7 @@
         self.CHECK_PANELHEX_TO_ID = dict(
             sorted(self.CHECK_PANELHEX_TO_ID.items(), key=lambda item: item[1])
         )
-<<<<<<< HEAD
-=======
 
-        event_locations = set(player_logic.USED_EVENT_NAMES_BY_HEX)
-
->>>>>>> 93617fa5
         self.EVENT_LOCATION_TABLE = {
             event_location: None
             for event_location in player_logic.EVENT_ITEM_PAIRS
