"""
Defines the rules by which locations can be accessed,
depending on the items received
"""
from typing import TYPE_CHECKING

from BaseClasses import CollectionState

from worlds.generic.Rules import CollectionRule, set_rule

from .data import static_logic as static_witness_logic
from .data.utils import WitnessRule
from .player_logic import WitnessPlayerLogic

if TYPE_CHECKING:
    from . import WitnessWorld

laser_hexes = [
    "0x028A4",
    "0x00274",
    "0x032F9",
    "0x01539",
    "0x181B3",
    "0x0C2B2",
    "0x00509",
    "0x00BF6",
    "0x014BB",
    "0x012FB",
    "0x17C65",
]


def _can_do_panel_hunt(world: "WitnessWorld") -> CollectionRule:
    required = world.panel_hunt_required_count
    player = world.player
    return lambda state: state.has("+1 Panel Hunt", player, required)


def _has_laser(laser_hex: str, world: "WitnessWorld", redirect_required: bool) -> CollectionRule:
    player = world.player
    laser_name = static_witness_logic.ENTITIES_BY_HEX[laser_hex]["checkName"]

    # Workaround for intentional naming inconsistency
    if laser_name == "Symmetry Island Laser":
        laser_name = "Symmetry Laser"

    if laser_hex == "0x012FB" and redirect_required:
<<<<<<< HEAD
        return lambda state: state.has_all([f"+1 Laser ({laser_name})", "Desert Laser Redirection"], player)
    else:
        return lambda state: state.has(f"+1 Laser ({laser_name})", player)
=======
        return lambda state: (
            _can_solve_panel(laser_hex, world, world.player, world.player_logic, world.player_locations)(state)
            and state.has("Desert Laser Redirection", player)
        )

    return _can_solve_panel(laser_hex, world, world.player, world.player_logic, world.player_locations)
>>>>>>> 93617fa5


def _has_lasers(amount: int, world: "WitnessWorld", redirect_required: bool) -> CollectionRule:
    laser_lambdas = []

    for laser_hex in laser_hexes:
        has_laser_lambda = _has_laser(laser_hex, world, redirect_required)

        laser_lambdas.append(has_laser_lambda)

    return lambda state: sum(laser_lambda(state) for laser_lambda in laser_lambdas) >= amount


<<<<<<< HEAD
=======
def _can_solve_panel(panel: str, world: "WitnessWorld", player: int, player_logic: WitnessPlayerLogic,
                     player_locations: WitnessPlayerLocations) -> CollectionRule:
    """
    Determines whether a panel can be solved
    """

    panel_obj = player_logic.REFERENCE_LOGIC.ENTITIES_BY_HEX[panel]
    entity_name = panel_obj["checkName"]

    if entity_name + " Solved" in player_locations.EVENT_LOCATION_TABLE:
        return lambda state: state.has(player_logic.EVENT_ITEM_PAIRS[entity_name + " Solved"], player)

    return make_lambda(panel, world)


>>>>>>> 93617fa5
def _can_do_expert_pp2(state: CollectionState, world: "WitnessWorld") -> bool:
    """
    For Expert PP2, you need a way to access PP2 from the front, and a separate way from the back.
    This condition is quite complicated. We'll attempt to evaluate it as lazily as possible.
    """

    player = world.player
    player_regions = world.player_regions

    front_access = (
        any(e.can_reach(state) for e in player_regions.two_way_entrance_register["Keep 2nd Pressure Plate", "Keep"])
        and state.can_reach_region("Keep", player)
    )

    # If we don't have front access, we can't do PP2.
    if not front_access:
        return False

    # Front access works. Now, we need to check for the many ways to access PP2 from the back.
    # All of those ways lead through the PP3 exit door from PP4. So we check this first.

    fourth_to_third = any(e.can_reach(state) for e in player_regions.two_way_entrance_register[
        "Keep 3rd Pressure Plate", "Keep 4th Pressure Plate"
    ])

    # If we can't get from PP4 to PP3, we can't do PP2.
    if not fourth_to_third:
        return False

    # We can go from PP4 to PP3. We now need to find a way to PP4.
    # The shadows shortcut is the simplest way.

    shadows_shortcut = (
        any(e.can_reach(state) for e in player_regions.two_way_entrance_register["Keep 4th Pressure Plate", "Shadows"])
    )

    if shadows_shortcut:
        return True

    # We don't have the Shadows shortcut. This means we need to come in through the PP4 exit door instead.

    tower_to_pp4 = any(
        e.can_reach(state) for e in player_regions.two_way_entrance_register["Keep 4th Pressure Plate", "Keep Tower"]
    )

    # If we don't have the PP4 exit door, we've run out of options.
    if not tower_to_pp4:
        return False

    # We have the PP4 exit door. If we can get to Keep Tower from behind, we can do PP2.
    # The simplest way would be the Tower Shortcut.

    tower_shortcut = any(e.can_reach(state) for e in player_regions.two_way_entrance_register["Keep", "Keep Tower"])

    if tower_shortcut:
        return True

    # We don't have the Tower shortcut. At this point, there is one possibility remaining:
    # Getting to Keep Tower through the hedge mazes. This can be done in a multitude of ways.
    # No matter what, though, we would need Hedge Maze 4 Exit to Keep Tower.

    tower_access_from_hedges = any(
        e.can_reach(state) for e in player_regions.two_way_entrance_register["Keep 4th Maze", "Keep Tower"]
    )

    if not tower_access_from_hedges:
        return False

    # We can reach Keep Tower from Hedge Maze 4. If we now have the Hedge 4 Shortcut, we are immediately good.

    hedge_4_shortcut = any(
        e.can_reach(state) for e in player_regions.two_way_entrance_register["Keep 4th Maze", "Keep"]
    )

    # If we have the hedge 4 shortcut, that works.
    if hedge_4_shortcut:
        return True

    # We don't have the hedge 4 shortcut. This means we would now need to come through Hedge Maze 3.

    hedge_3_to_4 = any(
        e.can_reach(state) for e in player_regions.two_way_entrance_register["Keep 4th Maze", "Keep 3rd Maze"]
    )

    if not hedge_3_to_4:
        return False

    # We can get to Hedge 4 from Hedge 3. If we have the Hedge 3 Shortcut, we're good.

    hedge_3_shortcut = any(
        e.can_reach(state) for e in player_regions.two_way_entrance_register["Keep 3rd Maze", "Keep"]
    )

    if hedge_3_shortcut:
        return True

    # We don't have Hedge 3 Shortcut. This means we would now need to come through Hedge Maze 2.

    hedge_2_to_3 = any(
        e.can_reach(state) for e in player_regions.two_way_entrance_register["Keep 3rd Maze", "Keep 2nd Maze"]
    )

    if not hedge_2_to_3:
        return False

    # We can get to Hedge 3 from Hedge 2. If we can get from Keep to Hedge 2, we're good.
    # This covers both Hedge 1 Exit and Hedge 2 Shortcut, because Hedge 1 is just part of the Keep region.

    return any(
        e.can_reach(state) for e in player_regions.two_way_entrance_register["Keep 2nd Maze", "Keep"]
    )


def _can_do_theater_to_tunnels(state: CollectionState, world: "WitnessWorld") -> bool:
    """
    To do Tunnels Theater Flowers EP, you need to quickly move from Theater to Tunnels.
    This condition is a little tricky. We'll attempt to evaluate it as lazily as possible.
    """

    # Checking for access to Theater is not necessary, as solvability of Tutorial Video is checked in the other half
    # of the Theater Flowers EP condition.

    player_regions = world.player_regions

    direct_access = (
        any(e.can_reach(state) for e in player_regions.two_way_entrance_register["Tunnels", "Windmill Interior"])
        and any(e.can_reach(state) for e in player_regions.two_way_entrance_register["Theater", "Windmill Interior"])
    )

    if direct_access:
        return True

    # We don't have direct access through the shortest path.
    # This means we somehow need to exit Theater to the Main Island, and then enter Tunnels from the Main Island.
    # Getting to Tunnels through Mountain -> Caves -> Tunnels is way too slow, so we only expect paths through Town.

    # We need a way from Theater to Town. This is actually guaranteed, otherwise we wouldn't be in Theater.
    # The only ways to Theater are through Town and Tunnels. We just checked the Tunnels way.
    # This might need to be changed when warps are implemented.

    # We also need a way from Town to Tunnels.

    return (
        any(e.can_reach(state) for e in player_regions.two_way_entrance_register["Tunnels", "Windmill Interior"])
        and any(e.can_reach(state) for e in player_regions.two_way_entrance_register["Town", "Windmill Interior"])
        or any(e.can_reach(state) for e in player_regions.two_way_entrance_register["Tunnels", "Town"])
    )


def _has_item(item: str, world: "WitnessWorld", player: int, player_logic: WitnessPlayerLogic) -> CollectionRule:
    assert item not in static_witness_logic.ENTITIES_BY_HEX, "Requirements can no longer contain entity hexes directly."

    if item in player_logic.REFERENCE_LOGIC.ALL_REGIONS_BY_NAME:
        region = world.get_region(item)
        return region.can_reach
    if item == "7 Lasers":
        laser_req = world.options.mountain_lasers.value
        return _has_lasers(laser_req, world, False)
    if item == "7 Lasers + Redirect":
        laser_req = world.options.mountain_lasers.value
        return _has_lasers(laser_req, world, True)
    if item == "11 Lasers":
        laser_req = world.options.challenge_lasers.value
        return _has_lasers(laser_req, world, False)
    if item == "11 Lasers + Redirect":
        laser_req = world.options.challenge_lasers.value
        return _has_lasers(laser_req, world, True)
<<<<<<< HEAD
    if item == "Entity Hunt":
        # Right now, panel hunt is the only type of entity hunt. This may need to be changed later
        return _can_do_panel_hunt(world)
=======
>>>>>>> 93617fa5
    if item == "PP2 Weirdness":
        return lambda state: _can_do_expert_pp2(state, world)
    if item == "Theater to Tunnels":
        return lambda state: _can_do_theater_to_tunnels(state, world)

    prog_item = static_witness_logic.get_parent_progressive_item(item)
    return lambda state: state.has(prog_item, player, player_logic.MULTI_AMOUNTS[item])


def _meets_item_requirements(requirements: WitnessRule, world: "WitnessWorld") -> CollectionRule:
    """
    Checks whether item and panel requirements are met for
    a panel
    """

    lambda_conversion = [
        [_has_item(item, world, world.player, world.player_logic) for item in subset]
        for subset in requirements
    ]

    return lambda state: any(
        all(condition(state) for condition in sub_requirement)
        for sub_requirement in lambda_conversion
    )


def make_lambda(entity_hex: str, world: "WitnessWorld") -> CollectionRule:
    """
    Lambdas are created in a for loop so values need to be captured
    """
    entity_req = world.player_logic.REQUIREMENTS_BY_HEX[entity_hex]

    return _meets_item_requirements(entity_req, world)


def set_rules(world: "WitnessWorld") -> None:
    """
    Sets all rules for all locations
    """

    for location in world.player_locations.CHECK_LOCATION_TABLE:
        real_location = location

        if location in world.player_locations.EVENT_LOCATION_TABLE:
            entity_hex = world.player_logic.EVENT_ITEM_PAIRS[location][1]
            real_location = static_witness_logic.ENTITIES_BY_HEX[entity_hex]["checkName"]

        associated_entity = world.player_logic.REFERENCE_LOGIC.ENTITIES_BY_NAME[real_location]
        entity_hex = associated_entity["entity_hex"]

        rule = make_lambda(entity_hex, world)

        location = world.get_location(location)

        set_rule(location, rule)

    world.multiworld.completion_condition[world.player] = lambda state: state.has("Victory", world.player)<|MERGE_RESOLUTION|>--- conflicted
+++ resolved
@@ -45,18 +45,9 @@
         laser_name = "Symmetry Laser"
 
     if laser_hex == "0x012FB" and redirect_required:
-<<<<<<< HEAD
         return lambda state: state.has_all([f"+1 Laser ({laser_name})", "Desert Laser Redirection"], player)
     else:
         return lambda state: state.has(f"+1 Laser ({laser_name})", player)
-=======
-        return lambda state: (
-            _can_solve_panel(laser_hex, world, world.player, world.player_logic, world.player_locations)(state)
-            and state.has("Desert Laser Redirection", player)
-        )
-
-    return _can_solve_panel(laser_hex, world, world.player, world.player_logic, world.player_locations)
->>>>>>> 93617fa5
 
 
 def _has_lasers(amount: int, world: "WitnessWorld", redirect_required: bool) -> CollectionRule:
@@ -70,24 +61,6 @@
     return lambda state: sum(laser_lambda(state) for laser_lambda in laser_lambdas) >= amount
 
 
-<<<<<<< HEAD
-=======
-def _can_solve_panel(panel: str, world: "WitnessWorld", player: int, player_logic: WitnessPlayerLogic,
-                     player_locations: WitnessPlayerLocations) -> CollectionRule:
-    """
-    Determines whether a panel can be solved
-    """
-
-    panel_obj = player_logic.REFERENCE_LOGIC.ENTITIES_BY_HEX[panel]
-    entity_name = panel_obj["checkName"]
-
-    if entity_name + " Solved" in player_locations.EVENT_LOCATION_TABLE:
-        return lambda state: state.has(player_logic.EVENT_ITEM_PAIRS[entity_name + " Solved"], player)
-
-    return make_lambda(panel, world)
-
-
->>>>>>> 93617fa5
 def _can_do_expert_pp2(state: CollectionState, world: "WitnessWorld") -> bool:
     """
     For Expert PP2, you need a way to access PP2 from the front, and a separate way from the back.
@@ -255,12 +228,9 @@
     if item == "11 Lasers + Redirect":
         laser_req = world.options.challenge_lasers.value
         return _has_lasers(laser_req, world, True)
-<<<<<<< HEAD
     if item == "Entity Hunt":
         # Right now, panel hunt is the only type of entity hunt. This may need to be changed later
         return _can_do_panel_hunt(world)
-=======
->>>>>>> 93617fa5
     if item == "PP2 Weirdness":
         return lambda state: _can_do_expert_pp2(state, world)
     if item == "Theater to Tunnels":
