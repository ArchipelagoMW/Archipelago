"""
Parses the WitnessLogic.txt logic file into useful data structures.
This is the heart of the randomization.

In WitnessLogic.txt we have regions defined with their connections:

Region Name (Short name) - Connected Region 1 - Connection Requirement 1 - Connected Region 2...

And then panels in that region with the hex code used in the game
previous panels that are required to turn them on, as well as the symbols they require:

0x##### (Panel Name) - Required Panels - Required Items

On __init__, the base logic is read and all panels are given Location IDs.
When the world has parsed its options, a second function is called to finalize the logic.
"""

import copy
from collections import defaultdict
from typing import TYPE_CHECKING, Dict, List, Set, Tuple, cast

from .data import static_logic as static_witness_logic
from .data.item_definition_classes import DoorItemDefinition, ItemCategory, ProgressiveItemDefinition
from .data.static_logic import StaticWitnessLogicObj
from .data.utils import (
    WitnessRule,
    define_new_region,
    get_boat,
    get_caves_except_path_to_challenge_exclusion_list,
    get_complex_additional_panels,
    get_complex_door_panels,
    get_complex_doors,
    get_disable_unrandomized_list,
    get_discard_exclusion_list,
    get_early_caves_list,
    get_early_caves_start_list,
    get_entity_hunt,
    get_ep_all_individual,
    get_ep_easy,
    get_ep_no_eclipse,
    get_ep_obelisks,
    get_laser_shuffle,
    get_obelisk_keys,
    get_simple_additional_panels,
    get_simple_doors,
    get_simple_panels,
    get_symbol_shuffle_list,
    get_vault_exclusion_list,
    logical_and_witness_rules,
    logical_or_witness_rules,
    parse_lambda,
)
from .entity_hunt import EntityHuntPicker

if TYPE_CHECKING:
    from . import WitnessWorld


class WitnessPlayerLogic:
    """WITNESS LOGIC CLASS"""

    VICTORY_LOCATION: str

    def __init__(self, world: "WitnessWorld", disabled_locations: Set[str], start_inv: Dict[str, int]) -> None:
        self.YAML_DISABLED_LOCATIONS: Set[str] = disabled_locations
        self.YAML_ADDED_ITEMS: Dict[str, int] = start_inv

        self.EVENT_PANELS_FROM_PANELS: Set[str] = set()
        self.EVENT_PANELS_FROM_REGIONS: Set[str] = set()

        self.IRRELEVANT_BUT_NOT_DISABLED_ENTITIES: Set[str] = set()

        self.ENTITIES_WITHOUT_ENSURED_SOLVABILITY: Set[str] = set()

        self.UNREACHABLE_REGIONS: Set[str] = set()

        self.THEORETICAL_BASE_ITEMS: Set[str] = set()
        self.THEORETICAL_ITEMS: Set[str] = set()
        self.BASE_PROGESSION_ITEMS_ACTUALLY_IN_THE_GAME: Set[str] = set()
        self.PROGRESSION_ITEMS_ACTUALLY_IN_THE_GAME: Set[str] = set()

        self.PARENT_ITEM_COUNT_PER_BASE_ITEM: Dict[str, int] = defaultdict(lambda: 1)
        self.PROGRESSIVE_LISTS: Dict[str, List[str]] = {}
        self.DOOR_ITEMS_BY_ID: Dict[str, List[str]] = {}
<<<<<<< HEAD
        self.FORBIDDEN_DOORS: Set[str] = set()
=======

>>>>>>> c9625e1b
        self.STARTING_INVENTORY: Set[str] = set()

        self.DIFFICULTY = world.options.puzzle_randomization

        self.REFERENCE_LOGIC: StaticWitnessLogicObj
        if self.DIFFICULTY == "sigma_normal":
            self.REFERENCE_LOGIC = static_witness_logic.sigma_normal
        elif self.DIFFICULTY == "sigma_expert":
            self.REFERENCE_LOGIC = static_witness_logic.sigma_expert
        elif self.DIFFICULTY == "umbra_variety":
            self.REFERENCE_LOGIC = static_witness_logic.umbra_variety
        elif self.DIFFICULTY == "none":
            self.REFERENCE_LOGIC = static_witness_logic.vanilla

        self.CONNECTIONS_BY_REGION_NAME_THEORETICAL: Dict[str, Set[Tuple[str, WitnessRule]]] = copy.deepcopy(
            self.REFERENCE_LOGIC.STATIC_CONNECTIONS_BY_REGION_NAME
        )
        self.CONNECTIONS_BY_REGION_NAME: Dict[str, Set[Tuple[str, WitnessRule]]] = copy.deepcopy(
            self.REFERENCE_LOGIC.STATIC_CONNECTIONS_BY_REGION_NAME
        )
        self.DEPENDENT_REQUIREMENTS_BY_HEX: Dict[str, Dict[str, WitnessRule]] = copy.deepcopy(
            self.REFERENCE_LOGIC.STATIC_DEPENDENT_REQUIREMENTS_BY_HEX
        )
        self.REQUIREMENTS_BY_HEX: Dict[str, WitnessRule] = {}

        self.EVENT_ITEM_PAIRS: Dict[str, Tuple[str, str]] = {}
        self.COMPLETELY_DISABLED_ENTITIES: Set[str] = set()
        self.DISABLE_EVERYTHING_BEHIND: Set[str] = set()
        self.EXCLUDED_ENTITIES: Set[str] = set()
        self.ADDED_CHECKS: Set[str] = set()
        self.VICTORY_LOCATION = "0x0356B"

        self.PRE_PICKED_HUNT_ENTITIES: Set[str] = set()
        self.HUNT_ENTITIES: Set[str] = set()

        self.ALWAYS_EVENT_NAMES_BY_HEX = {
            "0x00509": "+1 Laser",
            "0x012FB": "+1 Laser (Unredirected)",
            "0x09F98": "Desert Laser Redirection",
            "0xFFD03": "+1 Laser (Redirected)",
            "0x01539": "+1 Laser",
            "0x181B3": "+1 Laser",
            "0x014BB": "+1 Laser",
            "0x17C65": "+1 Laser",
            "0x032F9": "+1 Laser",
            "0x00274": "+1 Laser",
            "0x0C2B2": "+1 Laser",
            "0x00BF6": "+1 Laser",
            "0x028A4": "+1 Laser",
            "0x17C34": "Mountain Entry",
            "0xFFF00": "Bottom Floor Discard Turns On",
        }

        self.USED_EVENT_NAMES_BY_HEX: Dict[str, List[str]] = {}
        self.CONDITIONAL_EVENTS: Dict[Tuple[str, str], str] = {}

        # The basic requirements to solve each entity come from StaticWitnessLogic.
        # However, for any given world, the options (e.g. which item shuffles are enabled) affect the requirements.
        self.make_options_adjustments(world)
        self.determine_unrequired_entities(world)
        self.find_unsolvable_entities(world)

        # After we have adjusted the raw requirements, we perform a dependency reduction for the entity requirements.
        # This will make the access conditions way faster, instead of recursively checking dependent entities each time.
        self.make_dependency_reduced_checklist()

        if world.options.victory_condition == "panel_hunt":
            picker = EntityHuntPicker(self, world, self.PRE_PICKED_HUNT_ENTITIES)
            self.HUNT_ENTITIES = picker.pick_panel_hunt_panels(world.options.panel_hunt_total.value)

        # Finalize which items actually exist in the MultiWorld and which get grouped into progressive items.
        self.finalize_items()

        # Create event-item pairs for specific panels in the game.
        self.make_event_panel_lists()

    def reduce_req_within_region(self, entity_hex: str) -> WitnessRule:
        """
        Panels in this game often only turn on when other panels are solved.
        Those other panels may have different item requirements.
        It would be slow to recursively check solvability each time.
        This is why we reduce the item dependencies within the region.
        Panels outside of the same region will still be checked manually.
        """

        if self.is_disabled(entity_hex):
            return frozenset()

        entity_obj = self.REFERENCE_LOGIC.ENTITIES_BY_HEX[entity_hex]

        if entity_obj["region"] is not None and entity_obj["region"]["name"] in self.UNREACHABLE_REGIONS:
            return frozenset()

        # For the requirement of an entity, we consider two things:
        # 1. Any items this entity needs (e.g. Symbols or Door Items)
        these_items: WitnessRule = self.DEPENDENT_REQUIREMENTS_BY_HEX[entity_hex].get("items", frozenset({frozenset()}))
        # 2. Any entities that this entity depends on (e.g. one panel powering on the next panel in a set)
        these_panels: WitnessRule = self.DEPENDENT_REQUIREMENTS_BY_HEX[entity_hex]["entities"]

        # Remove any items that don't actually exist in the settings (e.g. Symbol Shuffle turned off)
        these_items = frozenset({
            subset.intersection(self.THEORETICAL_BASE_ITEMS)
            for subset in these_items
        })

        # Update the list of "items that are actually being used by any entity"
        for subset in these_items:
            self.BASE_PROGESSION_ITEMS_ACTUALLY_IN_THE_GAME.update(subset)

        # If this entity is opened by a door item that exists in the itempool, add that item to its requirements.
        # Also, remove any original power requirements this entity might have had.
        if entity_hex in self.DOOR_ITEMS_BY_ID and entity_hex not in self.FORBIDDEN_DOORS:
            # If this entity is opened by a door item that exists in the itempool, add that item to its requirements.
            door_items = frozenset({frozenset([item]) for item in self.DOOR_ITEMS_BY_ID[entity_hex]})

            for dependent_item in door_items:
                self.BASE_PROGESSION_ITEMS_ACTUALLY_IN_THE_GAME.update(dependent_item)

            these_items = logical_and_witness_rules([door_items, these_items])

            # A door entity is opened by its door item instead of previous entities powering it.
            # That means we need to ignore any dependent requirements.
            # However, there are some entities that depend on other entities because of an environmental reason.
            # Those requirements need to be preserved even in door shuffle.
            entity_dependencies_need_to_be_preserved = (
                # EPs keep all their entity dependencies
                static_witness_logic.ENTITIES_BY_HEX[entity_hex]["entityType"] == "EP"
                # 0x28A0D depends on another entity for *non-power* reasons -> This dependency needs to be preserved,
                # except in Expert, where that dependency doesn't exist, but now there *is* a power dependency.
                # In the future, it'd be wise to make a distinction between "power dependencies" and other dependencies.
                or entity_hex == "0x28A0D" and not any("0x28998" in option for option in these_panels)
                # Another dependency that is not power-based: The Symmetry Island Upper Panel latches
                or entity_hex == "0x1C349"
            )

            # If this is not one of those special cases, solving this door entity only needs its own item requirement.
            # Dependent entities from these_panels are ignored, and we just return these_items directly.
            if not entity_dependencies_need_to_be_preserved:
                return these_items

        # Now that we have item requirements and entity dependencies, it's time for the dependency reduction.

        # For each entity that this entity depends on (e.g. a panel turning on another panel),
        # Add that entities requirements to this entity.
        # If there are multiple options, consider each, and then or-chain them.
        all_options = []

        for option in these_panels:
            dependent_items_for_option: WitnessRule = frozenset({frozenset()})

            # For each entity in this option, resolve it to its actual requirement.
            for option_entity in option:
                dep_obj = self.REFERENCE_LOGIC.ENTITIES_BY_HEX.get(option_entity, {})

                if option_entity in {"7 Lasers", "11 Lasers", "7 Lasers + Redirect", "11 Lasers + Redirect",
                                     "PP2 Weirdness", "Theater to Tunnels", "Entity Hunt"}:
                    new_items = frozenset({frozenset([option_entity])})
                elif option_entity in self.DISABLE_EVERYTHING_BEHIND:
                    new_items = frozenset()
                else:
                    theoretical_new_items = self.get_entity_requirement(option_entity)

                    if not theoretical_new_items:
                        # If the dependent entity is unsolvable & it is an EP, the current entity is an Obelisk Side.
                        # In this case, we actually have to skip it because it will just become pre-solved instead.
                        if dep_obj["entityType"] == "EP":
                            continue
                        # If the dependent entity is unsolvable and is NOT an EP, this requirement option is invalid.
                        new_items = frozenset()
                    elif option_entity in self.ALWAYS_EVENT_NAMES_BY_HEX:
                        new_items = frozenset({frozenset([self.ALWAYS_EVENT_NAMES_BY_HEX[option_entity]])})
                    elif (entity_hex, option_entity) in self.CONDITIONAL_EVENTS:
                        new_items = frozenset({frozenset([self.CONDITIONAL_EVENTS[(entity_hex, option_entity)]])})
                        self.USED_EVENT_NAMES_BY_HEX[option_entity].append(
                            self.CONDITIONAL_EVENTS[(entity_hex, option_entity)]
                        )
                    else:
                        new_items = theoretical_new_items
                        if dep_obj["region"] and entity_obj["region"] != dep_obj["region"]:
                            new_items = frozenset(
                                frozenset(possibility | {dep_obj["region"]["name"]})
                                for possibility in new_items
                            )

                dependent_items_for_option = logical_and_witness_rules([dependent_items_for_option, new_items])

            # Combine the resolved dependent entity requirements with the item requirements of this entity.
            all_options.append(logical_and_witness_rules([these_items, dependent_items_for_option]))

        # or-chain all separate dependent entity options.
        return logical_or_witness_rules(all_options)

    def get_entity_requirement(self, entity_hex: str) -> WitnessRule:
        """
        Get requirement of entity by its hex code.
        These requirements are cached, with the actual function calculating them being reduce_req_within_region.
        """
        requirement = self.REQUIREMENTS_BY_HEX.get(entity_hex)

        if requirement is None:
            requirement = self.reduce_req_within_region(entity_hex)
            self.REQUIREMENTS_BY_HEX[entity_hex] = requirement

        return requirement

    def make_single_adjustment(self, adj_type: str, line: str) -> None:
        from .data import static_items as static_witness_items
        """Makes a single logic adjustment based on additional logic file"""

        if adj_type == "Items":
            line_split = line.split(" - ")
            item_name = line_split[0]

            if item_name not in static_witness_items.ITEM_DATA:
                raise RuntimeError(f'Item "{item_name}" does not exist.')

            self.THEORETICAL_ITEMS.add(item_name)
            if isinstance(static_witness_logic.ALL_ITEMS[item_name], ProgressiveItemDefinition):
                self.THEORETICAL_BASE_ITEMS.update(cast(ProgressiveItemDefinition,
                                                        static_witness_logic.ALL_ITEMS[item_name]).child_item_names)
            else:
                self.THEORETICAL_BASE_ITEMS.add(item_name)

            if static_witness_logic.ALL_ITEMS[item_name].category in [ItemCategory.DOOR, ItemCategory.LASER]:
                entity_hexes = cast(DoorItemDefinition, static_witness_logic.ALL_ITEMS[item_name]).panel_id_hexes
                for entity_hex in entity_hexes:
                    self.DOOR_ITEMS_BY_ID.setdefault(entity_hex, []).append(item_name)

            return

        if adj_type == "Remove Items":
            item_name = line

            self.THEORETICAL_ITEMS.discard(item_name)
            if isinstance(static_witness_logic.ALL_ITEMS[item_name], ProgressiveItemDefinition):
                self.THEORETICAL_BASE_ITEMS.difference_update(
                    cast(ProgressiveItemDefinition, static_witness_logic.ALL_ITEMS[item_name]).child_item_names
                )
            else:
                self.THEORETICAL_BASE_ITEMS.discard(item_name)

            if static_witness_logic.ALL_ITEMS[item_name].category in [ItemCategory.DOOR, ItemCategory.LASER]:
                entity_hexes = cast(DoorItemDefinition, static_witness_logic.ALL_ITEMS[item_name]).panel_id_hexes
                for entity_hex in entity_hexes:
                    if entity_hex in self.DOOR_ITEMS_BY_ID and item_name in self.DOOR_ITEMS_BY_ID[entity_hex]:
                        self.DOOR_ITEMS_BY_ID[entity_hex].remove(item_name)

        if adj_type == "Forbidden Doors":
            entity_hex = line[:7]
            self.FORBIDDEN_DOORS.add(entity_hex)

        if adj_type == "Starting Inventory":
            self.STARTING_INVENTORY.add(line)

        if adj_type == "Event Items":
            line_split = line.split(" - ")
            new_event_name = line_split[0]
            entity_hex = line_split[1]
            dependent_hex_set = line_split[2].split(",")

            for dependent_hex in dependent_hex_set:
                self.CONDITIONAL_EVENTS[(entity_hex, dependent_hex)] = new_event_name

            return

        if adj_type == "Requirement Changes":
            line_split = line.split(" - ")

            requirement = {
                "entities": parse_lambda(line_split[1]),
            }

            if len(line_split) > 2:
                required_items = parse_lambda(line_split[2])
                items_actually_in_the_game = [
                    item_name for item_name, item_definition in static_witness_logic.ALL_ITEMS.items()
                    if item_definition.category is ItemCategory.SYMBOL
                ]
                required_items = frozenset(
                    subset.intersection(items_actually_in_the_game)
                    for subset in required_items
                )

                requirement["items"] = required_items

            self.DEPENDENT_REQUIREMENTS_BY_HEX[line_split[0]] = requirement

            return

        if adj_type == "Disabled Locations":
            entity_hex = line[:7]

            self.COMPLETELY_DISABLED_ENTITIES.add(entity_hex)

            return

        if adj_type == "Irrelevant Locations":
            entity_hex = line[:7]

            self.IRRELEVANT_BUT_NOT_DISABLED_ENTITIES.add(entity_hex)

            return

        if adj_type == "Region Changes":
            new_region_and_options = define_new_region(line + ":")

            self.CONNECTIONS_BY_REGION_NAME_THEORETICAL[new_region_and_options[0]["name"]] = new_region_and_options[1]

            return

        if adj_type == "New Connections":
            line_split = line.split(" - ")
            source_region = line_split[0]
            target_region = line_split[1]
            panel_set_string = line_split[2]

            for connection in self.CONNECTIONS_BY_REGION_NAME_THEORETICAL[source_region]:
                if connection[0] == target_region:
                    self.CONNECTIONS_BY_REGION_NAME_THEORETICAL[source_region].remove(connection)

                    if panel_set_string == "TrueOneWay":
                        self.CONNECTIONS_BY_REGION_NAME_THEORETICAL[source_region].add(
                            (target_region, frozenset({frozenset(["TrueOneWay"])}))
                        )
                    else:
                        new_lambda = logical_or_witness_rules([connection[1], parse_lambda(panel_set_string)])
                        self.CONNECTIONS_BY_REGION_NAME_THEORETICAL[source_region].add((target_region, new_lambda))
                    break
            else:
                new_conn = (target_region, parse_lambda(panel_set_string))
                self.CONNECTIONS_BY_REGION_NAME_THEORETICAL[source_region].add(new_conn)

        if adj_type == "Added Locations":
            if "0x" in line:
                line = self.REFERENCE_LOGIC.ENTITIES_BY_HEX[line]["checkName"]
            self.ADDED_CHECKS.add(line)

    def handle_regular_postgame(self, world: "WitnessWorld") -> List[List[str]]:
        """
        In shuffle_postgame, panels that become accessible "after or at the same time as the goal" are disabled.
        This mostly involves the disabling of key panels (e.g. long box when the goal is short box).
        These will then hava a cascading effect on other entities that are locked "behind" them.
        """

        postgame_adjustments = []

        # Make some quick references to some options
        remote_doors = world.options.shuffle_doors >= 2  # "Panels" mode has no region accessibility implications.
        early_caves = world.options.early_caves
        victory = world.options.victory_condition
        mnt_lasers = world.options.mountain_lasers
        chal_lasers = world.options.challenge_lasers

        # Goal is "short box", and long box requires at least as many lasers as short box (as god intended)
        proper_shortbox_goal = victory == "mountain_box_short" and chal_lasers >= mnt_lasers

        # Goal is "long box", but short box requires at least as many lasers than long box.
        reverse_longbox_goal = victory == "mountain_box_long" and mnt_lasers >= chal_lasers

        # ||| Section 1: Proper postgame cases |||
        # When something only comes into logic after the goal, e.g. "longbox is postgame if the goal is shortbox".

        # Disable anything directly locked by the victory panel
        self.DISABLE_EVERYTHING_BEHIND.add(self.VICTORY_LOCATION)

        # If we have a long box goal, Challenge is behind the amount of lasers required to just win.
        # This is technically slightly incorrect as the Challenge Vault Box could contain a *symbol* that is required
        # to open Mountain Entry (Stars 2). However, since there is a very easy sphere 1 snipe, this is not considered.

        if victory == "mountain_box_long":
            postgame_adjustments.append(["Disabled Locations:", "0x0A332 (Challenge Timer Start)"])

        # If we have a proper short box goal, anything based on challenge lasers will never have something required.
        if proper_shortbox_goal:
            postgame_adjustments.append(["Disabled Locations:", "0xFFF00 (Mountain Box Long)"])
            postgame_adjustments.append(["Disabled Locations:", "0x0A332 (Challenge Timer Start)"])

        # In a case where long box can be activated before short box, short box is postgame.
        if reverse_longbox_goal:
            postgame_adjustments.append(["Disabled Locations:", "0x09F7F (Mountain Box Short)"])

        # ||| Section 2: "Fun" considerations |||
        # These are cases in which it was deemed "unfun" to have an "oops, all lasers" situation, especially when
        # it's for a single possible item.

        mbfd_extra_exclusions = (
            # Progressive Dots 2 behind 11 lasers in an Elevator seed with vanilla doors = :(
            victory == "elevator" and not remote_doors

            # Caves Shortcuts / Challenge Entry (Panel) on MBFD in a Challenge seed with vanilla doors = :(
            or victory == "challenge" and early_caves and not remote_doors
        )

        if mbfd_extra_exclusions:
            postgame_adjustments.append(["Disabled Locations:", "0xFFF00 (Mountain Box Long)"])

        # Another big postgame case that is missed is "Desert Laser Redirect (Panel)".
        # An 11 lasers longbox seed could technically have this item on Challenge Vault Box.
        # This case is not considered and we will act like Desert Laser Redirect (Panel) is always accessible.
        # (Which means we do no additional work, this comment just exists to document that case)

        # ||| Section 3: "Post-or-equal-game" cases |||
        # These are cases in which something comes into logic *at the same time* as your goal and thus also can't
        # possibly have a required item. These can be a bit awkward.

        # When your victory is Challenge, but you have to get to it the vanilla way, there are no required items
        # that can show up in the Caves that aren't also needed on the descent through Mountain.
        # So, we should disable all entities in the Caves and Tunnels *except* for those that are required to enter.
        if not (early_caves or remote_doors) and victory == "challenge":
            postgame_adjustments.append(get_caves_except_path_to_challenge_exclusion_list())

        return postgame_adjustments

    def handle_panelhunt_postgame(self, world: "WitnessWorld") -> List[List[str]]:
        postgame_adjustments = []

        # Make some quick references to some options
        panel_hunt_postgame = world.options.panel_hunt_postgame
        chal_lasers = world.options.challenge_lasers

        disable_mountain_lasers = (
            panel_hunt_postgame == "disable_mountain_lasers_locations"
            or panel_hunt_postgame == "disable_anything_locked_by_lasers"
        )

        disable_challenge_lasers = (
            panel_hunt_postgame == "disable_challenge_lasers_locations"
            or panel_hunt_postgame == "disable_anything_locked_by_lasers"
        )

        if disable_mountain_lasers:
            self.DISABLE_EVERYTHING_BEHIND.add("0x09F7F")  # Short box
            self.PRE_PICKED_HUNT_ENTITIES.add("0x09F7F")
            self.COMPLETELY_DISABLED_ENTITIES.add("0x3D9A9")  # Elevator Start

            # If mountain lasers are disabled, and challenge lasers > 7, the box will need to be rotated
            if chal_lasers > 7:
                postgame_adjustments.append([
                    "Requirement Changes:",
                    "0xFFF00 - 11 Lasers - True",
                ])

        if disable_challenge_lasers:
            self.DISABLE_EVERYTHING_BEHIND.add("0xFFF00")  # Long box
            self.PRE_PICKED_HUNT_ENTITIES.add("0xFFF00")
            self.COMPLETELY_DISABLED_ENTITIES.add("0x0A332")  # Challenge Timer

        return postgame_adjustments

    def make_options_adjustments(self, world: "WitnessWorld") -> None:
        """Makes logic adjustments based on options"""
        adjustment_linesets_in_order = []

        # Make condensed references to some options

        remote_doors = world.options.shuffle_doors >= 2  # "Panels" mode has no overarching region access implications.
        lasers = world.options.shuffle_lasers
        victory = world.options.victory_condition
        mnt_lasers = world.options.mountain_lasers
        chal_lasers = world.options.challenge_lasers

        # Victory Condition
        if victory == "elevator":
            self.VICTORY_LOCATION = "0x3D9A9"
        elif victory == "challenge":
            self.VICTORY_LOCATION = "0x0356B"
        elif victory == "mountain_box_short":
            self.VICTORY_LOCATION = "0x09F7F"
        elif victory == "mountain_box_long":
            self.VICTORY_LOCATION = "0xFFF00"
        elif victory == "panel_hunt":
            self.VICTORY_LOCATION = "0x03629"
            self.COMPLETELY_DISABLED_ENTITIES.add("0x3352F")

        # Exclude panels from the post-game if shuffle_postgame is false.
        if not world.options.shuffle_postgame and victory != "panel_hunt":
            adjustment_linesets_in_order += self.handle_regular_postgame(world)

        # Exclude panels from the post-game if shuffle_postgame is false.
        if victory == "panel_hunt" and world.options.panel_hunt_postgame:
            adjustment_linesets_in_order += self.handle_panelhunt_postgame(world)

        # Exclude Discards / Vaults
        if not world.options.shuffle_discarded_panels:
            # In disable_non_randomized, the discards are needed for alternate activation triggers, UNLESS both
            # (remote) doors and lasers are shuffled.
            if not world.options.disable_non_randomized_puzzles or (remote_doors and lasers):
                adjustment_linesets_in_order.append(get_discard_exclusion_list())

            if remote_doors:
                adjustment_linesets_in_order.append(["Disabled Locations:", "0x17FA2"])

        if not world.options.shuffle_vault_boxes:
            adjustment_linesets_in_order.append(get_vault_exclusion_list())
            if not victory == "challenge":
                adjustment_linesets_in_order.append(["Disabled Locations:", "0x0A332"])

        # Long box can usually only be solved by opening Mountain Entry. However, if it requires 7 lasers or less
        # (challenge_lasers <= 7), you can now solve it without opening Mountain Entry first.
        # Furthermore, if the user sets mountain_lasers > 7, the box is rotated to not require Mountain Entry either.
        if chal_lasers <= 7 or mnt_lasers > 7:
            adjustment_linesets_in_order.append([
                "Requirement Changes:",
                "0xFFF00 - 11 Lasers - True",
            ])

        if world.options.disable_non_randomized_puzzles:
            adjustment_linesets_in_order.append(get_disable_unrandomized_list())

        if world.options.shuffle_symbols:
            adjustment_linesets_in_order.append(get_symbol_shuffle_list())

        if world.options.EP_difficulty == "normal":
            adjustment_linesets_in_order.append(get_ep_easy())
        elif world.options.EP_difficulty == "tedious":
            adjustment_linesets_in_order.append(get_ep_no_eclipse())

        if world.options.door_groupings == "regional":
            if world.options.shuffle_doors == "panels":
                adjustment_linesets_in_order.append(get_simple_panels())
            elif world.options.shuffle_doors == "doors":
                adjustment_linesets_in_order.append(get_simple_doors())
            elif world.options.shuffle_doors == "mixed":
                adjustment_linesets_in_order.append(get_simple_doors())
                adjustment_linesets_in_order.append(get_simple_additional_panels())
        else:
            if world.options.shuffle_doors == "panels":
                adjustment_linesets_in_order.append(get_complex_door_panels())
                adjustment_linesets_in_order.append(get_complex_additional_panels())
            elif world.options.shuffle_doors == "doors":
                adjustment_linesets_in_order.append(get_complex_doors())
            elif world.options.shuffle_doors == "mixed":
                adjustment_linesets_in_order.append(get_complex_doors())
                adjustment_linesets_in_order.append(get_complex_additional_panels())

        if not world.options.shuffle_dog:
            adjustment_linesets_in_order.append(["Disabled Locations:", "0xFFF80 (Town Pet the Dog)"])

        if world.options.shuffle_boat:
            adjustment_linesets_in_order.append(get_boat())

        if world.options.early_caves == "starting_inventory":
            adjustment_linesets_in_order.append(get_early_caves_start_list())

        if world.options.early_caves == "add_to_pool" and not remote_doors:
            adjustment_linesets_in_order.append(get_early_caves_list())

        if "Quarry Elevator" in world.options.elevators_come_to_you:
            adjustment_linesets_in_order.append([
                "New Connections:",
                "Quarry - Quarry Elevator - TrueOneWay",
                "Outside Quarry - Quarry Elevator - TrueOneWay",
            ])
        if "Bunker Elevator" in world.options.elevators_come_to_you:
            adjustment_linesets_in_order.append([
                "New Connections:",
                "Outside Bunker - Bunker Elevator - TrueOneWay",
            ])
        if "Swamp Long Bridge" in world.options.elevators_come_to_you:
            adjustment_linesets_in_order.append([
                "New Connections:",
                "Outside Swamp - Swamp Long Bridge - TrueOneWay",
                "Swamp Near Boat - Swamp Long Bridge - TrueOneWay",
                "Requirement Changes:",
                "0x035DE - 0x17E2B - True",  # Swamp Purple Sand Bottom EP
            ])
        # if "Town Maze Rooftop Bridge" in world.options.elevators_come_to_you:
        #     adjustment_linesets_in_order.append([
        #         "New Connections:"
        #         "Town Red Rooftop - Town Maze Rooftop - TrueOneWay"

        if world.options.victory_condition == "panel_hunt":
            adjustment_linesets_in_order.append(get_entity_hunt())

        for item in self.YAML_ADDED_ITEMS:
            adjustment_linesets_in_order.append(["Items:", item])

        if lasers:
            adjustment_linesets_in_order.append(get_laser_shuffle())

        if world.options.shuffle_EPs and world.options.obelisk_keys:
            adjustment_linesets_in_order.append(get_obelisk_keys())

        if world.options.shuffle_EPs == "obelisk_sides":
            ep_gen = ((ep_hex, ep_obj) for (ep_hex, ep_obj) in self.REFERENCE_LOGIC.ENTITIES_BY_HEX.items()
                      if ep_obj["entityType"] == "EP")

            for ep_hex, ep_obj in ep_gen:
                obelisk = self.REFERENCE_LOGIC.ENTITIES_BY_HEX[self.REFERENCE_LOGIC.EP_TO_OBELISK_SIDE[ep_hex]]
                obelisk_name = obelisk["checkName"]
                ep_name = self.REFERENCE_LOGIC.ENTITIES_BY_HEX[ep_hex]["checkName"]
                self.ALWAYS_EVENT_NAMES_BY_HEX[ep_hex] = f"{obelisk_name} - {ep_name}"
        else:
            adjustment_linesets_in_order.append(["Disabled Locations:"] + get_ep_obelisks()[1:])

        if not world.options.shuffle_EPs:
            adjustment_linesets_in_order.append(["Disabled Locations:"] + get_ep_all_individual()[1:])

        for yaml_disabled_location in self.YAML_DISABLED_LOCATIONS:
            if yaml_disabled_location not in self.REFERENCE_LOGIC.ENTITIES_BY_NAME:
                continue

            loc_obj = self.REFERENCE_LOGIC.ENTITIES_BY_NAME[yaml_disabled_location]

            if loc_obj["entityType"] == "EP":
                self.COMPLETELY_DISABLED_ENTITIES.add(loc_obj["entity_hex"])

            elif loc_obj["entityType"] == "Panel":
                self.EXCLUDED_ENTITIES.add(loc_obj["entity_hex"])

        for adjustment_lineset in adjustment_linesets_in_order:
            current_adjustment_type = None

            for line in adjustment_lineset:
                if len(line) == 0:
                    continue

                if line[-1] == ":":
                    current_adjustment_type = line[:-1]
                    continue

                if current_adjustment_type is None:
                    raise ValueError(f"Adjustment lineset {adjustment_lineset} is malformed")

                self.make_single_adjustment(current_adjustment_type, line)

        for entity_id in self.COMPLETELY_DISABLED_ENTITIES | self.FORBIDDEN_DOORS:
            if entity_id in self.DOOR_ITEMS_BY_ID:
                del self.DOOR_ITEMS_BY_ID[entity_id]

    def discover_reachable_regions(self) -> Set[str]:
        """
        Some options disable panels or remove specific items.
        This can make entire regions completely unreachable, because all their incoming connections are invalid.
        This function starts from the Entry region and performs a graph search to discover all reachable regions.
        """
        reachable_regions = {"Entry"}
        new_regions_found = True

        # This for loop "floods" the region graph until no more new regions are discovered.
        # Note that connections that rely on disabled entities are considered invalid.
        # This fact may lead to unreachable regions being discovered.
        while new_regions_found:
            new_regions_found = False
            regions_to_check = reachable_regions.copy()

            # Find new regions through connections from currently reachable regions
            while regions_to_check:
                next_region = regions_to_check.pop()

                for region_exit in self.CONNECTIONS_BY_REGION_NAME[next_region]:
                    target = region_exit[0]

                    if target in reachable_regions:
                        continue

                    # There may be multiple conncetions between two regions. We should check all of them to see if
                    # any of them are valid.
                    for option in region_exit[1]:
                        # If a connection requires having access to a not-yet-reached region, do not consider it.
                        # Otherwise, this connection is valid, and the target region is reachable -> break for loop
                        if not any(req in self.CONNECTIONS_BY_REGION_NAME and req not in reachable_regions
                                   for req in option):
                            break
                    # If none of the connections were valid, this region is not reachable this way, for now.
                    else:
                        continue

                    new_regions_found = True
                    regions_to_check.add(target)
                    reachable_regions.add(target)

        return reachable_regions

    def find_unsolvable_entities(self, world: "WitnessWorld") -> None:
        """
        Settings like "shuffle_postgame: False" may disable certain panels.
        This may make panels or regions logically locked by those panels unreachable.
        We will determine these automatically and disable them as well.
        """

        all_regions = set(self.CONNECTIONS_BY_REGION_NAME_THEORETICAL)

        while True:
            # Re-make the dependency reduced entity requirements dict, which depends on currently
            self.make_dependency_reduced_checklist()

            # Check if any regions have become unreachable.
            reachable_regions = self.discover_reachable_regions()
            new_unreachable_regions = all_regions - reachable_regions - self.UNREACHABLE_REGIONS

            if new_unreachable_regions:
                self.UNREACHABLE_REGIONS.update(new_unreachable_regions)

            # Then, discover unreachable entities.
            newly_discovered_disabled_entities = set()

            # First, entities in unreachable regions are obviously themselves unreachable.
            for region in new_unreachable_regions:
                for entity in static_witness_logic.ALL_REGIONS_BY_NAME[region]["physical_entities"]:
                    # Never disable the Victory Location.
                    if entity == self.VICTORY_LOCATION:
                        continue

                    # Never disable a laser (They should still function even if you can't walk up to them).
                    if static_witness_logic.ENTITIES_BY_HEX[entity]["entityType"] == "Laser":
                        continue

                    newly_discovered_disabled_entities.add(entity)

            # Secondly, any entities that depend on disabled entities are unreachable as well.
            for entity, req in self.REQUIREMENTS_BY_HEX.items():
                # If the requirement is empty (unsolvable) and it isn't disabled already, add it to "newly disabled"
                if not req and not self.is_disabled(entity):
                    # Never disable the Victory Location.
                    if entity == self.VICTORY_LOCATION:
                        continue

                    # If we are disabling a laser, something has gone wrong.
                    if static_witness_logic.ENTITIES_BY_HEX[entity]["entityType"] == "Laser":
                        laser_name = static_witness_logic.ENTITIES_BY_HEX[entity]["checkName"]
                        raise RuntimeError(f"Somehow, {laser_name} was disabled for player {world.player_name}."
                                           f" This is not allowed to happen, please report to Violet.")

                    newly_discovered_disabled_entities.add(entity)

            # Disable the newly determined unreachable entities.
            self.COMPLETELY_DISABLED_ENTITIES.update(newly_discovered_disabled_entities)

            # If we didn't find any new unreachable regions or entities this cycle, we are done.
            # If we did, we need to do another cycle to see if even more regions or entities became unreachable.
            if not new_unreachable_regions and not newly_discovered_disabled_entities:
                return

    def reduce_connection_requirement(self, connection: Tuple[str, WitnessRule]) -> WitnessRule:
        all_possibilities = []

        # Check each traversal option individually
        for option in connection[1]:
            individual_entity_requirements: List[WitnessRule] = []
            for entity in option:
                # If a connection requires solving a disabled entity, it is not valid.
                if not self.solvability_guaranteed(entity) or entity in self.DISABLE_EVERYTHING_BEHIND:
                    individual_entity_requirements.append(frozenset())
                # If a connection requires acquiring an event, add that event to its requirements.
                elif entity not in self.REFERENCE_LOGIC.ENTITIES_BY_HEX:
                    individual_entity_requirements.append(frozenset({frozenset({entity})}))
                elif entity in self.ALWAYS_EVENT_NAMES_BY_HEX:
                    individual_entity_requirements.append(
                        frozenset({frozenset({self.ALWAYS_EVENT_NAMES_BY_HEX[entity]})})
                    )
                # If a connection requires entities, use their newly calculated independent requirements.
                else:
                    entity_req = self.get_entity_requirement(entity)

                    if self.REFERENCE_LOGIC.ENTITIES_BY_HEX[entity]["region"]:
                        region_name = self.REFERENCE_LOGIC.ENTITIES_BY_HEX[entity]["region"]["name"]
                        entity_req = logical_and_witness_rules([entity_req, frozenset({frozenset({region_name})})])

                    individual_entity_requirements.append(entity_req)

            # Merge all possible requirements into one DNF condition.
            all_possibilities.append(logical_and_witness_rules(individual_entity_requirements))

        return logical_or_witness_rules(all_possibilities)

    def make_dependency_reduced_checklist(self) -> None:
        """
        Every entity has a requirement. This requirement may involve other entities.
        Example: Solving a panel powers a cable, and that cable turns on the next panel.
        These dependencies are specified in the logic files (e.g. "WitnessLogic.txt") and may be modified by options.

        Recursively having to check the requirements of every dependent entity would be very slow, so we go through this
        recursion once and make a single, independent requirement for each entity.

        This requirement may include symbol items, door items, regions, or events.
        A requirement is saved as a two-dimensional set that represents a disjuntive normal form.
        """

        # Requirements are cached per entity. However, we might redo the whole reduction process multiple times.
        # So, we first clear this cache.
        self.REQUIREMENTS_BY_HEX = {}

        # We also clear any data structures that we might have filled in a previous dependency reduction
        self.REQUIREMENTS_BY_HEX = {}
        self.USED_EVENT_NAMES_BY_HEX = defaultdict(list)
        self.CONNECTIONS_BY_REGION_NAME = {}
        self.BASE_PROGESSION_ITEMS_ACTUALLY_IN_THE_GAME = set()

        # Make independent requirements for entities
        for entity_hex in self.DEPENDENT_REQUIREMENTS_BY_HEX.keys():
            indep_requirement = self.get_entity_requirement(entity_hex)

            self.REQUIREMENTS_BY_HEX[entity_hex] = indep_requirement

        # Make independent region connection requirements based on the entities they require
        for region, connections in self.CONNECTIONS_BY_REGION_NAME_THEORETICAL.items():
            new_connections = set()

            for connection in connections:
                overall_requirement = self.reduce_connection_requirement(connection)

                # If there is a way to use this connection, add it.
                if overall_requirement:
                    new_connections.add((connection[0], overall_requirement))

            self.CONNECTIONS_BY_REGION_NAME[region] = new_connections

    def finalize_items(self) -> None:
        """
        Finalise which items are used in the world, and handle their progressive versions.
        """
        for item in self.BASE_PROGESSION_ITEMS_ACTUALLY_IN_THE_GAME:
            if item not in self.THEORETICAL_ITEMS:
                progressive_item_name = static_witness_logic.get_parent_progressive_item(item)
                self.PROGRESSION_ITEMS_ACTUALLY_IN_THE_GAME.add(progressive_item_name)
                child_items = cast(ProgressiveItemDefinition,
                                   static_witness_logic.ALL_ITEMS[progressive_item_name]).child_item_names
                progressive_list = [child_item for child_item in child_items
                              if child_item in self.BASE_PROGESSION_ITEMS_ACTUALLY_IN_THE_GAME]
                self.PARENT_ITEM_COUNT_PER_BASE_ITEM[item] = progressive_list.index(item) + 1
                self.PROGRESSIVE_LISTS[progressive_item_name] = progressive_list
            else:
                self.PROGRESSION_ITEMS_ACTUALLY_IN_THE_GAME.add(item)

    def solvability_guaranteed(self, entity_hex: str) -> bool:
        return not (
            entity_hex in self.ENTITIES_WITHOUT_ENSURED_SOLVABILITY
            or entity_hex in self.COMPLETELY_DISABLED_ENTITIES
            or entity_hex in self.IRRELEVANT_BUT_NOT_DISABLED_ENTITIES
        )

    def is_disabled(self, entity_hex: str) -> bool:
        return (
            entity_hex in self.COMPLETELY_DISABLED_ENTITIES
            or entity_hex in self.IRRELEVANT_BUT_NOT_DISABLED_ENTITIES
        )

    def determine_unrequired_entities(self, world: "WitnessWorld") -> None:
        """Figure out which major items are actually useless in this world's options"""

        # Gather quick references to relevant options
        eps_shuffled = world.options.shuffle_EPs
        come_to_you = world.options.elevators_come_to_you
        difficulty = world.options.puzzle_randomization
        discards_shuffled = world.options.shuffle_discarded_panels
        boat_shuffled = world.options.shuffle_boat
        symbols_shuffled = world.options.shuffle_symbols
        disable_non_randomized = world.options.disable_non_randomized_puzzles
        postgame_included = world.options.shuffle_postgame
        goal = world.options.victory_condition
        doors = world.options.shuffle_doors
        shortbox_req = world.options.mountain_lasers
        longbox_req = world.options.challenge_lasers

        # Make some helper booleans so it is easier to follow what's going on
        mountain_upper_is_in_postgame = (
                goal == "mountain_box_short"
                or goal == "mountain_box_long" and longbox_req <= shortbox_req
        )
        mountain_upper_included = postgame_included or not mountain_upper_is_in_postgame
        remote_doors = doors >= 2
        door_panels = doors == "panels" or doors == "mixed"

        # It is easier to think about when these items *are* required, so we make that dict first
        # If the entity is disabled anyway, we don't need to consider that case
        is_item_required_dict = {
            "0x03750": eps_shuffled,  # Monastery Garden Entry Door
            "0x275FA": eps_shuffled,  # Boathouse Hook Control
            "0x17D02": eps_shuffled,  # Windmill Turn Control
            "0x0368A": symbols_shuffled or door_panels,  # Quarry Stoneworks Stairs Door
            "0x3865F": symbols_shuffled or door_panels or eps_shuffled,  # Quarry Boathouse 2nd Barrier
            "0x17CC4": come_to_you or eps_shuffled,  # Quarry Elevator Panel
            "0x17E2B": come_to_you and boat_shuffled or eps_shuffled,  # Swamp Long Bridge
            "0x0CF2A": False,  # Jungle Monastery Garden Shortcut
            "0x0364E": False,  # Monastery Laser Shortcut Door
            "0x03713": remote_doors,  # Monastery Laser Shortcut Panel
            "0x03313": False,  # Orchard Second Gate
            "0x337FA": remote_doors,  # Jungle Bamboo Laser Shortcut Panel
            "0x3873B": False,  # Jungle Bamboo Laser Shortcut Door
            "0x335AB": False,  # Caves Elevator Controls
            "0x335AC": False,  # Caves Elevator Controls
            "0x3369D": False,  # Caves Elevator Controls
            "0x01BEA": difficulty == "none" and eps_shuffled,  # Keep PP2
            "0x0A0C9": eps_shuffled or discards_shuffled or disable_non_randomized,  # Cargo Box Entry Door
            "0x09EEB": discards_shuffled or mountain_upper_included,  # Mountain Floor 2 Elevator Control Panel
            "0x17CAB": symbols_shuffled or not disable_non_randomized or "0x17CAB" not in self.DOOR_ITEMS_BY_ID,
            # Jungle Popup Wall Panel
        }

        # In panel hunt, all panels are game, so all panels need to be reachable (unless disabled)
        if goal == "panel_hunt":
            for entity_hex in is_item_required_dict:
                if static_witness_logic.ENTITIES_BY_HEX[entity_hex]["entityType"] == "Panel":
                    is_item_required_dict[entity_hex] = True

        # Now, return the keys of the dict entries where the result is False to get unrequired major items
        self.ENTITIES_WITHOUT_ENSURED_SOLVABILITY |= {
            item_name for item_name, is_required in is_item_required_dict.items() if not is_required
        }

    def make_event_panel_lists(self) -> None:
        """
        Makes event-item pairs for entities with associated events, unless these entities are disabled.
        """

        self.USED_EVENT_NAMES_BY_HEX[self.VICTORY_LOCATION].append("Victory")

        for event_hex, event_name in self.ALWAYS_EVENT_NAMES_BY_HEX.items():
            self.USED_EVENT_NAMES_BY_HEX[event_hex].append(event_name)

        self.USED_EVENT_NAMES_BY_HEX = {
            event_hex: event_list for event_hex, event_list in self.USED_EVENT_NAMES_BY_HEX.items()
            if self.solvability_guaranteed(event_hex)
        }

        for entity_hex, event_names in self.USED_EVENT_NAMES_BY_HEX.items():
            entity_obj = self.REFERENCE_LOGIC.ENTITIES_BY_HEX[entity_hex]
            entity_name = entity_obj["checkName"]
            entity_type = entity_obj["entityType"]

            if entity_type == "Door":
                action = " Opened"
            elif entity_type == "Laser":
                action = " Activated"
            else:
                action = " Solved"

            for i, event_name in enumerate(event_names):
                if i == 0:
                    self.EVENT_ITEM_PAIRS[entity_name + action] = (event_name, entity_hex)
                else:
                    self.EVENT_ITEM_PAIRS[entity_name + action + f" (Effect {i + 1})"] = (event_name, entity_hex)

        # Make Panel Hunt Events
        for entity_hex in self.HUNT_ENTITIES:
            entity_obj = self.REFERENCE_LOGIC.ENTITIES_BY_HEX[entity_hex]
            entity_name = entity_obj["checkName"]
            self.EVENT_ITEM_PAIRS[entity_name + " (Panel Hunt)"] = ("+1 Panel Hunt", entity_hex)

        return<|MERGE_RESOLUTION|>--- conflicted
+++ resolved
@@ -82,11 +82,8 @@
         self.PARENT_ITEM_COUNT_PER_BASE_ITEM: Dict[str, int] = defaultdict(lambda: 1)
         self.PROGRESSIVE_LISTS: Dict[str, List[str]] = {}
         self.DOOR_ITEMS_BY_ID: Dict[str, List[str]] = {}
-<<<<<<< HEAD
         self.FORBIDDEN_DOORS: Set[str] = set()
-=======
-
->>>>>>> c9625e1b
+
         self.STARTING_INVENTORY: Set[str] = set()
 
         self.DIFFICULTY = world.options.puzzle_randomization
