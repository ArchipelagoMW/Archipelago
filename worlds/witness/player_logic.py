--- conflicted
+++ resolved
@@ -446,6 +446,9 @@
             self.VICTORY_LOCATION = "0x09F7F"
         elif victory == "mountain_box_long":
             self.VICTORY_LOCATION = "0xFFF00"
+        elif victory == "panel_hunt":
+            self.VICTORY_LOCATION = "0x03629"
+            self.COMPLETELY_DISABLED_ENTITIES.add("0x3352F")
 
         # Exclude panels from the post-game if shuffle_postgame is false.
         if not world.options.shuffle_postgame and victory != "panel_hunt":
@@ -470,23 +473,6 @@
             if not victory == "challenge":
                 adjustment_linesets_in_order.append(["Disabled Locations:", "0x0A332"])
 
-<<<<<<< HEAD
-        # Victory Condition
-
-        if victory == "elevator":
-            self.VICTORY_LOCATION = "0x3D9A9"
-        elif victory == "challenge":
-            self.VICTORY_LOCATION = "0x0356B"
-        elif victory == "mountain_box_short":
-            self.VICTORY_LOCATION = "0x09F7F"
-        elif victory == "mountain_box_long":
-            self.VICTORY_LOCATION = "0xFFF00"
-        elif victory == "panel_hunt":
-            self.VICTORY_LOCATION = "0x03629"
-            self.COMPLETELY_DISABLED_ENTITIES.add("0x3352F")
-
-=======
->>>>>>> 898509e7
         # Long box can usually only be solved by opening Mountain Entry. However, if it requires 7 lasers or less
         # (challenge_lasers <= 7), you can now solve it without opening Mountain Entry first.
         # Furthermore, if the user sets mountain_lasers > 7, the box is rotated to not require Mountain Entry either.
