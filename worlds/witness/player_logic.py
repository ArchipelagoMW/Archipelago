--- conflicted
+++ resolved
@@ -86,12 +86,14 @@
         self.DIFFICULTY = world.options.puzzle_randomization
 
         self.REFERENCE_LOGIC: StaticWitnessLogicObj
-        if self.DIFFICULTY == "sigma_expert":
+        if self.DIFFICULTY == "sigma_normal":
+            self.REFERENCE_LOGIC = static_witness_logic.sigma_normal
+        elif self.DIFFICULTY == "sigma_expert":
             self.REFERENCE_LOGIC = static_witness_logic.sigma_expert
+        elif self.DIFFICULTY == "umbra_variety":
+            self.REFERENCE_LOGIC = static_witness_logic.umbra_variety
         elif self.DIFFICULTY == "none":
             self.REFERENCE_LOGIC = static_witness_logic.vanilla
-        else:
-            self.REFERENCE_LOGIC = static_witness_logic.sigma_normal
 
         self.CONNECTIONS_BY_REGION_NAME_THEORETICAL: Dict[str, Set[Tuple[str, WitnessRule]]] = copy.deepcopy(
             self.REFERENCE_LOGIC.STATIC_CONNECTIONS_BY_REGION_NAME
@@ -917,92 +919,4 @@
 
         for panel in self.USED_EVENT_NAMES_BY_HEX:
             pair = self.make_event_item_pair(panel)
-<<<<<<< HEAD
-            self.EVENT_ITEM_PAIRS[pair[0]] = pair[1]
-
-    def __init__(self, world: "WitnessWorld", disabled_locations: Set[str], start_inv: Dict[str, int]) -> None:
-        self.YAML_DISABLED_LOCATIONS = disabled_locations
-        self.YAML_ADDED_ITEMS = start_inv
-
-        self.EVENT_PANELS_FROM_PANELS = set()
-        self.EVENT_PANELS_FROM_REGIONS = set()
-
-        self.IRRELEVANT_BUT_NOT_DISABLED_ENTITIES = set()
-
-        self.ENTITIES_WITHOUT_ENSURED_SOLVABILITY = set()
-
-        self.UNREACHABLE_REGIONS = set()
-
-        self.THEORETICAL_ITEMS = set()
-        self.THEORETICAL_ITEMS_NO_MULTI = set()
-        self.MULTI_AMOUNTS = defaultdict(lambda: 1)
-        self.MULTI_LISTS = dict()
-        self.PROG_ITEMS_ACTUALLY_IN_THE_GAME_NO_MULTI = set()
-        self.PROG_ITEMS_ACTUALLY_IN_THE_GAME = set()
-        self.DOOR_ITEMS_BY_ID: Dict[str, List[str]] = {}
-        self.STARTING_INVENTORY = set()
-
-        self.DIFFICULTY = world.options.puzzle_randomization
-
-        if self.DIFFICULTY == "sigma_normal":
-            self.REFERENCE_LOGIC = static_witness_logic.sigma_normal
-        elif self.DIFFICULTY == "sigma_expert":
-            self.REFERENCE_LOGIC = static_witness_logic.sigma_expert
-        elif self.DIFFICULTY == "umbra_variety":
-            self.REFERENCE_LOGIC = static_witness_logic.umbra_variety
-        elif self.DIFFICULTY == "none":
-            self.REFERENCE_LOGIC = static_witness_logic.vanilla
-
-        self.CONNECTIONS_BY_REGION_NAME_THEORETICAL = copy.deepcopy(
-            self.REFERENCE_LOGIC.STATIC_CONNECTIONS_BY_REGION_NAME
-        )
-        self.CONNECTIONS_BY_REGION_NAME = dict()
-        self.DEPENDENT_REQUIREMENTS_BY_HEX = copy.deepcopy(self.REFERENCE_LOGIC.STATIC_DEPENDENT_REQUIREMENTS_BY_HEX)
-        self.REQUIREMENTS_BY_HEX = dict()
-
-        self.EVENT_ITEM_PAIRS = dict()
-        self.COMPLETELY_DISABLED_ENTITIES = set()
-        self.DISABLE_EVERYTHING_BEHIND = set()
-        self.PRECOMPLETED_LOCATIONS = set()
-        self.EXCLUDED_LOCATIONS = set()
-        self.ADDED_CHECKS = set()
-        self.VICTORY_LOCATION = "0x0356B"
-
-        self.ALWAYS_EVENT_NAMES_BY_HEX = {
-            "0x00509": "+1 Laser (Symmetry Laser)",
-            "0x012FB": "+1 Laser (Desert Laser)",
-            "0x09F98": "Desert Laser Redirection",
-            "0x01539": "+1 Laser (Quarry Laser)",
-            "0x181B3": "+1 Laser (Shadows Laser)",
-            "0x014BB": "+1 Laser (Keep Laser)",
-            "0x17C65": "+1 Laser (Monastery Laser)",
-            "0x032F9": "+1 Laser (Town Laser)",
-            "0x00274": "+1 Laser (Jungle Laser)",
-            "0x0C2B2": "+1 Laser (Bunker Laser)",
-            "0x00BF6": "+1 Laser (Swamp Laser)",
-            "0x028A4": "+1 Laser (Treehouse Laser)",
-            "0x17C34": "Mountain Entry",
-            "0xFFF00": "Bottom Floor Discard Turns On",
-        }
-
-        self.USED_EVENT_NAMES_BY_HEX = {}
-        self.CONDITIONAL_EVENTS = {}
-
-        # The basic requirements to solve each entity come from StaticWitnessLogic.
-        # However, for any given world, the options (e.g. which item shuffles are enabled) affect the requirements.
-        self.make_options_adjustments(world)
-        self.determine_unrequired_entities(world)
-        self.find_unsolvable_entities(world)
-
-        # After we have adjusted the raw requirements, we perform a dependency reduction for the entity requirements.
-        # This will make the access conditions way faster, instead of recursively checking dependent entities each time.
-        self.make_dependency_reduced_checklist()
-
-        # Finalize which items actually exist in the MultiWorld and which get grouped into progressive items.
-        self.finalize_items()
-
-        # Create event-item pairs for specific panels in the game.
-        self.make_event_panel_lists()
-=======
-            self.EVENT_ITEM_PAIRS[pair[0]] = pair[1]
->>>>>>> 93617fa5
+            self.EVENT_ITEM_PAIRS[pair[0]] = pair[1]