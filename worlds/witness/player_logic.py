--- conflicted
+++ resolved
@@ -103,15 +103,11 @@
 
                 if option_entity in self.ALWAYS_EVENT_NAMES_BY_HEX:
                     new_items = frozenset({frozenset([option_entity])})
-<<<<<<< HEAD
                 elif (panel_hex, option_entity) in self.CONDITIONAL_EVENTS:
                     new_items = frozenset({frozenset([option_entity])})
                     self.USED_EVENT_NAMES_BY_HEX[option_entity] = self.CONDITIONAL_EVENTS[(panel_hex, option_entity)]
-                elif option_entity in {"7 Lasers", "11 Lasers", "PP2 Weirdness", "Theater to Tunnels"}:
-=======
                 elif option_entity in {"7 Lasers", "11 Lasers", "7 Lasers + Redirect", "11 Lasers + Redirect",
                                        "PP2 Weirdness", "Theater to Tunnels"}:
->>>>>>> 4fdeec4f
                     new_items = frozenset({frozenset([option_entity])})
                 else:
                     new_items = self.reduce_req_within_region(option_entity)
