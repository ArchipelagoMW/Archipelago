--- conflicted
+++ resolved
@@ -26,7 +26,6 @@
 if TYPE_CHECKING:
     from . import WitnessWorld
 
-debug = False
 
 class WitnessPlayerLogic:
     """WITNESS LOGIC CLASS"""
@@ -108,18 +107,8 @@
             for option_entity in option:
                 dep_obj = self.REFERENCE_LOGIC.ENTITIES_BY_HEX.get(option_entity)
 
-<<<<<<< HEAD
                 if option_entity in {"7 Lasers", "11 Lasers", "7 Lasers + Redirect", "11 Lasers + Redirect",
                                      "PP2 Weirdness", "Theater to Tunnels"}:
-=======
-                if option_entity in self.ALWAYS_EVENT_NAMES_BY_HEX:
-                    new_items = frozenset({frozenset([option_entity])})
-                elif (panel_hex, option_entity) in self.CONDITIONAL_EVENTS:
-                    new_items = frozenset({frozenset([option_entity])})
-                    self.USED_EVENT_NAMES_BY_HEX[option_entity] = self.CONDITIONAL_EVENTS[(panel_hex, option_entity)]
-                elif option_entity in {"7 Lasers", "11 Lasers", "7 Lasers + Redirect", "11 Lasers + Redirect",
-                                       "PP2 Weirdness", "Theater to Tunnels"}:
->>>>>>> 2167db5a
                     new_items = frozenset({frozenset([option_entity])})
                 else:
                     theoretical_new_items = self.reduce_req_within_region(option_entity, allow_victory)
@@ -277,7 +266,6 @@
 
     @staticmethod
     def handle_postgame(world: "WitnessWorld"):
-<<<<<<< HEAD
         """
             In shuffle_postgame, panels that become accessible "after or at the same time as the goal" are disabled.
             This mostly involves the disabling of key panels (e.g. long box when the goal is short box).
@@ -288,32 +276,17 @@
 
         # Make some quick references to some options
         remote_doors = world.options.shuffle_doors >= 2  # "Panels" mode has no region accessibility implications.
-=======
-        # In shuffle_postgame, panels that become accessible "after or at the same time as the goal" are disabled.
-        # This has a lot of complicated considerations, which I'll try my best to explain.
-        postgame_adjustments = []
-
-        # Make some quick references to some options
-        doors = world.options.shuffle_doors >= 2  # "Panels" mode has no overarching region accessibility implications.
->>>>>>> 2167db5a
         early_caves = world.options.early_caves
         victory = world.options.victory_condition
         mnt_lasers = world.options.mountain_lasers
         chal_lasers = world.options.challenge_lasers
 
-<<<<<<< HEAD
-=======
-        # Goal is "short box" but short box requires more lasers than long box
-        reverse_shortbox_goal = victory == "mountain_box_short" and mnt_lasers > chal_lasers
-
->>>>>>> 2167db5a
         # Goal is "short box", and long box requires at least as many lasers as short box (as god intended)
         proper_shortbox_goal = victory == "mountain_box_short" and chal_lasers >= mnt_lasers
 
         # Goal is "long box", but short box requires at least as many lasers than long box.
         reverse_longbox_goal = victory == "mountain_box_long" and mnt_lasers >= chal_lasers
 
-<<<<<<< HEAD
         # ||| Section 1: Proper postgame cases |||
         # When something only comes into logic after the goal, e.g. "longbox is postgame if the goal is shortbox".
 
@@ -338,10 +311,10 @@
 
         mbfd_extra_exclusions = (
             # Progressive Dots 2 behind 11 lasers in an Elevator seed with vanilla doors = :(
-            victory == "elevator" and not remote_doors
-
-            # Caves Shortcuts / Challenge Entry (Panel) on MBFD in a Challenge seed with vanilla doors = :(
-            or victory == "challenge" and early_caves and not remote_doors
+                victory == "elevator" and not remote_doors
+
+                # Caves Shortcuts / Challenge Entry (Panel) on MBFD in a Challenge seed with vanilla doors = :(
+                or victory == "challenge" and early_caves and not remote_doors
         )
 
         if mbfd_extra_exclusions:
@@ -361,61 +334,6 @@
         # So, we should disable all entities in the Caves and Tunnels *except* for those that are required to enter.
         if not (early_caves or remote_doors) and victory == "challenge":
             postgame_adjustments.append(get_caves_except_path_to_challenge_exclusion_list())
-=======
-        # If goal is shortbox or "reverse longbox", you will never enter the mountain from the top before winning.
-        mountain_enterable_from_top = not (victory == "mountain_box_short" or reverse_longbox_goal)
-
-        # Caves & Challenge should never have anything if doors are vanilla - definitionally "post-game"
-        # This is technically imprecise, but it matches player expectations better.
-        if not (early_caves or doors):
-            postgame_adjustments.append(get_caves_exclusion_list())
-            postgame_adjustments.append(get_beyond_challenge_exclusion_list())
-
-            # If Challenge is the goal, some panels on the way need to be left on, as well as Challenge Vault box itself
-            if not victory == "challenge":
-                postgame_adjustments.append(get_path_to_challenge_exclusion_list())
-                postgame_adjustments.append(get_challenge_vault_box_exclusion_list())
-
-        # Challenge can only have something if the goal is not challenge or longbox itself.
-        # In case of shortbox, it'd have to be a "reverse shortbox" situation where shortbox requires *more* lasers.
-        # In that case, it'd also have to be a doors mode, but that's already covered by the previous block.
-        if not (victory == "elevator" or reverse_shortbox_goal):
-            postgame_adjustments.append(get_beyond_challenge_exclusion_list())
-            if not victory == "challenge":
-                postgame_adjustments.append(get_challenge_vault_box_exclusion_list())
-
-        # Mountain can't be reached if the goal is shortbox (or "reverse long box")
-        if not mountain_enterable_from_top:
-            postgame_adjustments.append(get_mountain_upper_exclusion_list())
-
-            # Same goes for lower mountain, but that one *can* be reached in remote doors modes.
-            if not doors:
-                postgame_adjustments.append(get_mountain_lower_exclusion_list())
-
-        # The Mountain Bottom Floor Discard is a bit complicated, so we handle it separately. ("it" == the Discard)
-        # In Elevator Goal, it is definitionally in the post-game, unless remote doors is played.
-        # In Challenge Goal, it is before the Challenge, so it is not post-game.
-        # In Short Box Goal, you can win before turning it on, UNLESS Short Box requires MORE lasers than long box.
-        # In Long Box Goal, it is always in the post-game because solving long box is what turns it on.
-        if not ((victory == "elevator" and doors) or victory == "challenge" or (reverse_shortbox_goal and doors)):
-            # We now know Bottom Floor Discard is in the post-game.
-            # This has different consequences depending on whether remote doors is being played.
-            # If doors are vanilla, Bottom Floor Discard locks a door to an area, which has to be disabled as well.
-            if doors:
-                postgame_adjustments.append(get_bottom_floor_discard_exclusion_list())
-            else:
-                postgame_adjustments.append(get_bottom_floor_discard_nondoors_exclusion_list())
-
-        # In Challenge goal + early_caves + vanilla doors, you could find something important on Bottom Floor Discard,
-        # including the Caves Shortcuts themselves if playing "early_caves: start_inventory".
-        # This is another thing that was deemed "unfun" more than fitting the actual definition of post-game.
-        if victory == "challenge" and early_caves and not doors:
-            postgame_adjustments.append(get_bottom_floor_discard_nondoors_exclusion_list())
-
-        # If we have a proper short box goal, long box will never be activated first.
-        if proper_shortbox_goal:
-            postgame_adjustments.append(["Disabled Locations:", "0xFFF00 (Mountain Box Long)"])
->>>>>>> 2167db5a
 
         return postgame_adjustments
 
@@ -425,11 +343,7 @@
 
         # Make condensed references to some options
 
-<<<<<<< HEAD
         remote_doors = world.options.shuffle_doors >= 2  # "Panels" mode has no overarching region accessibility implications.
-=======
-        doors = world.options.shuffle_doors >= 2  # "Panels" mode has no overarching region accessibility implications.
->>>>>>> 2167db5a
         lasers = world.options.shuffle_lasers
         victory = world.options.victory_condition
         mnt_lasers = world.options.mountain_lasers
@@ -452,11 +366,7 @@
         if not world.options.shuffle_vault_boxes:
             adjustment_linesets_in_order.append(get_vault_exclusion_list())
             if not victory == "challenge":
-<<<<<<< HEAD
                 adjustment_linesets_in_order.append(["Disabled Locations:", "0x0A332"])
-=======
-                adjustment_linesets_in_order.append(get_challenge_vault_box_exclusion_list())
->>>>>>> 2167db5a
 
         # Victory Condition
 
@@ -513,11 +423,7 @@
         if world.options.early_caves == "starting_inventory":
             adjustment_linesets_in_order.append(get_early_caves_start_list())
 
-<<<<<<< HEAD
         if world.options.early_caves == "add_to_pool" and not remote_doors:
-=======
-        if world.options.early_caves == "add_to_pool" and not doors:
->>>>>>> 2167db5a
             adjustment_linesets_in_order.append(get_early_caves_list())
 
         if world.options.elevators_come_to_you:
@@ -653,16 +559,6 @@
             # Disable the newly determined unreachable entities.
             self.COMPLETELY_DISABLED_ENTITIES.update(newly_discovered_disabled_entities)
 
-            if debug:
-                e_str = '"' + ', '.join(
-                    StaticWitnessLogic.ENTITIES_BY_HEX[e_hex]["checkName"] for e_hex in newly_discovered_disabled_entities
-                ) + '"'
-                reg_str = '"' + ', '.join(new_unreachable_regions) + '"'
-                if newly_discovered_disabled_entities:
-                    print(f"Locations {e_str} have been determined to be unreachable.")
-                if new_unreachable_regions:
-                    print(f"Regions {reg_str} have been determined to be unreachable.")
-
     def make_dependency_reduced_checklist(self, allow_victory: bool):
         """
         Every entity has a requirement. This requirement may involve other entities.
@@ -704,15 +600,11 @@
                 for option in connection[1]:
                     individual_entity_requirements = []
                     for entity in option:
-<<<<<<< HEAD
                         # If a connection requires solving a disabled entity, it is not valid.
                         if not self.solvability_guaranteed(entity):
                             individual_entity_requirements.append(frozenset())
                         # If a connection requires acquiring an event, add that event to its requirements.
                         elif (entity in self.ALWAYS_EVENT_NAMES_BY_HEX
-=======
-                        if (entity in self.ALWAYS_EVENT_NAMES_BY_HEX
->>>>>>> 2167db5a
                                 or entity not in self.REFERENCE_LOGIC.ENTITIES_BY_HEX):
                             individual_entity_requirements.append(frozenset({frozenset({entity})}))
                         # If a connection requires entities, use their newly calculated independent requirements.
@@ -735,72 +627,6 @@
             # If there are any connections between these two regions, add them.
             if new_connections:
                 self.CONNECTIONS_BY_REGION_NAME[region] = new_connections
-
-    def solvability_guaranteed(self, entity_hex: str):
-        """
-        Helper function for whether an entity should be considered solvable.
-        """
-        return not (
-            entity_hex in self.ENTITIES_WITHOUT_ENSURED_SOLVABILITY
-            or entity_hex in self.COMPLETELY_DISABLED_ENTITIES
-            or entity_hex in self.IRRELEVANT_BUT_NOT_DISABLED_ENTITIES
-        )
-
-    def determine_unrequired_entities(self, world: "WitnessWorld"):
-        """
-        Figure out which major items are actually useless in this world's settings.
-        """
-
-        # Gather quick references to relevant options
-        eps_shuffled = world.options.shuffle_EPs
-        come_to_you = world.options.elevators_come_to_you
-        difficulty = world.options.puzzle_randomization
-        discards_shuffled = world.options.shuffle_discarded_panels
-        boat_shuffled = world.options.shuffle_boat
-        symbols_shuffled = world.options.shuffle_symbols
-        disable_non_randomized = world.options.disable_non_randomized_puzzles
-        postgame_included = world.options.shuffle_postgame
-        goal = world.options.victory_condition
-        doors = world.options.shuffle_doors
-        shortbox_req = world.options.mountain_lasers
-        longbox_req = world.options.challenge_lasers
-
-        # Make some helper booleans so it is easier to follow what's going on
-        mountain_upper_is_in_postgame = (
-                goal == "mountain_box_short"
-                or goal == "mountain_box_long" and longbox_req <= shortbox_req
-        )
-        mountain_upper_included = postgame_included or not mountain_upper_is_in_postgame
-        remote_doors = doors >= 2
-
-        # It is easier to think about when these items *are* required, so we make that dict first
-        # If the entity is disabled anyway, we don't need to consider that case
-        is_item_required_dict = {
-            "0x03750": eps_shuffled,  # Monastery Garden Entry Door
-            "0x275FA": eps_shuffled,  # Boathouse Hook Control
-            "0x17D02": eps_shuffled,  # Windmill Turn Control
-            "0x17CC4": come_to_you or eps_shuffled,  # Quarry Elevator Panel
-            "0x17E2B": come_to_you and not boat_shuffled or eps_shuffled,  # Swamp Long Bridge
-            "0x0CF2A": False,  # Jungle Monastery Garden Shortcut
-            "0x17CAA": remote_doors,  # Jungle Monastery Garden Shortcut Panel
-            "0x0364E": False,  # Monastery Laser Shortcut Door
-            "0x03713": remote_doors,  # Monastery Laser Shortcut Panel
-            "0x03313": False,  # Orchard Second Gate
-            "0x337FA": remote_doors,  # Jungle Bamboo Laser Shortcut Panel
-            "0x3873B": False,  # Jungle Bamboo Laser Shortcut Door
-            "0x335AB": False,  # Caves Elevator Controls
-            "0x335AC": False,  # Caves Elevator Controls
-            "0x3369D": False,  # Caves Elevator Controls
-            "0x01BEA": difficulty == "none" and eps_shuffled,  # Keep PP2
-            "0x0A0C9": eps_shuffled or discards_shuffled or disable_non_randomized,  # Cargo Box Entry Door
-            "0x09EEB": discards_shuffled or mountain_upper_included,  # Mountain Floor 2 Elevator Control Panel
-            "0x17CAB": symbols_shuffled or not disable_non_randomized,  # Jungle Popup Wall Panel
-        }
-
-        # Now, return the keys of the dict entries where the result is False to get unrequired major items
-        self.ENTITIES_WITHOUT_ENSURED_SOLVABILITY |= {
-            item_name for item_name, is_required in is_item_required_dict.items() if not is_required
-        }
 
     def finalize_items(self):
         """
@@ -899,12 +725,9 @@
         return pair
 
     def make_event_panel_lists(self):
-<<<<<<< HEAD
         """
         Makes event-item pairs for entities with associated events, unless these entities are disabled.
         """
-=======
->>>>>>> 2167db5a
         self.ALWAYS_EVENT_NAMES_BY_HEX[self.VICTORY_LOCATION] = "Victory"
 
         self.USED_EVENT_NAMES_BY_HEX.update(self.ALWAYS_EVENT_NAMES_BY_HEX)
@@ -929,11 +752,8 @@
 
         self.ENTITIES_WITHOUT_ENSURED_SOLVABILITY = set()
 
-<<<<<<< HEAD
         self.UNREACHABLE_REGIONS = set()
 
-=======
->>>>>>> 2167db5a
         self.THEORETICAL_ITEMS = set()
         self.THEORETICAL_ITEMS_NO_MULTI = set()
         self.MULTI_AMOUNTS = defaultdict(lambda: 1)
@@ -957,11 +777,6 @@
         self.DEPENDENT_REQUIREMENTS_BY_HEX = copy.copy(self.REFERENCE_LOGIC.STATIC_DEPENDENT_REQUIREMENTS_BY_HEX)
         self.REQUIREMENTS_BY_HEX = dict()
 
-<<<<<<< HEAD
-=======
-        # Determining which panels need to be events is a difficult process.
-        # At the end, we will have EVENT_ITEM_PAIRS for all the necessary ones.
->>>>>>> 2167db5a
         self.EVENT_ITEM_PAIRS = dict()
         self.COMPLETELY_DISABLED_ENTITIES = set()
         self.PRECOMPLETED_LOCATIONS = set()
@@ -989,7 +804,6 @@
         self.USED_EVENT_NAMES_BY_HEX = {}
         self.CONDITIONAL_EVENTS = {}
 
-<<<<<<< HEAD
         # The basic requirements to solve each entity come from StaticWitnessLogic.
         # However, for any given world, the options (e.g. which item shuffles are enabled) affect the requirements.
         self.make_options_adjustments(world)
@@ -1004,9 +818,4 @@
         self.finalize_items()
 
         # Create event-item pairs for specific panels in the game.
-=======
-        self.make_options_adjustments(world)
-        self.determine_unrequired_entities(world)
-        self.make_dependency_reduced_checklist()
->>>>>>> 2167db5a
         self.make_event_panel_lists()