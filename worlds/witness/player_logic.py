"""
Parses the WitnessLogic.txt logic file into useful data structures.
This is the heart of the randomization.

In WitnessLogic.txt we have regions defined with their connections:

Region Name (Short name) - Connected Region 1 - Connection Requirement 1 - Connected Region 2...

And then panels in that region with the hex code used in the game
previous panels that are required to turn them on, as well as the symbols they require:

0x##### (Panel Name) - Required Panels - Required Items

On __init__, the base logic is read and all panels are given Location IDs.
When the world has parsed its options, a second function is called to finalize the logic.
"""

import copy
from collections import defaultdict
from typing import cast, TYPE_CHECKING
from logging import warning

from .static_logic import StaticWitnessLogic, DoorItemDefinition, ItemCategory, ProgressiveItemDefinition
from .utils import *

if TYPE_CHECKING:
    from . import WitnessWorld


class WitnessPlayerLogic:
    """WITNESS LOGIC CLASS"""

    @lru_cache(maxsize=None)
    def reduce_req_within_region(self, panel_hex: str, allow_victory: bool) -> FrozenSet[FrozenSet[str]]:
        """
        Panels in this game often only turn on when other panels are solved.
        Those other panels may have different item requirements.
        It would be slow to recursively check solvability each time.
        This is why we reduce the item dependencies within the region.
        Panels outside of the same region will still be checked manually.
        """

        if panel_hex in self.COMPLETELY_DISABLED_ENTITIES or panel_hex in self.IRRELEVANT_BUT_NOT_DISABLED_ENTITIES:
            return frozenset()

        if panel_hex == self.VICTORY_LOCATION and not allow_victory:
            return frozenset()

        entity_obj = self.REFERENCE_LOGIC.ENTITIES_BY_HEX[panel_hex]

        if entity_obj["region"] is not None and entity_obj["region"]["name"] in self.UNREACHABLE_REGIONS:
            return frozenset()

        these_items = frozenset({frozenset()})

        if entity_obj["id"]:
            these_items = self.DEPENDENT_REQUIREMENTS_BY_HEX[panel_hex]["items"]

        these_items = frozenset({
            subset.intersection(self.THEORETICAL_ITEMS_NO_MULTI)
            for subset in these_items
        })

        for subset in these_items:
            self.PROG_ITEMS_ACTUALLY_IN_THE_GAME_NO_MULTI.update(subset)

        these_panels = self.DEPENDENT_REQUIREMENTS_BY_HEX[panel_hex]["panels"]

        if panel_hex in self.DOOR_ITEMS_BY_ID:
            door_items = frozenset({frozenset([item]) for item in self.DOOR_ITEMS_BY_ID[panel_hex]})

            all_options: Set[FrozenSet[str]] = set()

            for dependentItem in door_items:
                self.PROG_ITEMS_ACTUALLY_IN_THE_GAME_NO_MULTI.update(dependentItem)
                for items_option in these_items:
                    all_options.add(items_option.union(dependentItem))

            # If this entity is not an EP, and it has an associated door item, ignore the original power dependencies
            if StaticWitnessLogic.ENTITIES_BY_HEX[panel_hex]["entityType"] != "EP":
                # 0x28A0D depends on another entity for *non-power* reasons -> This dependency needs to be preserved,
                # except in Expert, where that dependency doesn't exist, but now there *is* a power dependency.
                # In the future, it'd be wise to make a distinction between "power dependencies" and other dependencies.
                if panel_hex == "0x28A0D" and not any("0x28998" in option for option in these_panels):
                    these_items = all_options

                # Another dependency that is not power-based: The Symmetry Island Upper Panel latches
                elif panel_hex == "0x1C349":
                    these_items = all_options

                else:
                    return frozenset(all_options)

            else:
                these_items = all_options

        all_options = set()

        for option in these_panels:
            dependent_items_for_option = frozenset({frozenset()})

            for option_entity in option:
                dep_obj = self.REFERENCE_LOGIC.ENTITIES_BY_HEX.get(option_entity)

                if option_entity in {"7 Lasers", "11 Lasers", "7 Lasers + Redirect", "11 Lasers + Redirect",
                                     "PP2 Weirdness", "Theater to Tunnels"}:
                    new_items = frozenset({frozenset([option_entity])})
                else:
                    theoretical_new_items = self.reduce_req_within_region(option_entity, allow_victory)

                    if not theoretical_new_items:
                        # If the dependent entity is unsolvable & it is an EP, the current entity is an Obelisk Side.
                        # In this case, we actually have to skip it because it will just become pre-solved instead.
                        if dep_obj["entityType"] == "EP":
                            continue
                        # If the dependent entity is unsolvable and is NOT an EP, this requirement option is invalid.
                        new_items = frozenset()
                    elif option_entity in self.ALWAYS_EVENT_NAMES_BY_HEX:
                        new_items = frozenset({frozenset([option_entity])})
                    elif (panel_hex, option_entity) in self.CONDITIONAL_EVENTS:
                        new_items = frozenset({frozenset([option_entity])})
                        self.USED_EVENT_NAMES_BY_HEX[option_entity] = self.CONDITIONAL_EVENTS[(panel_hex, option_entity)]
                    else:
                        new_items = theoretical_new_items
                        if dep_obj["region"] and entity_obj["region"] != dep_obj["region"]:
                            new_items = frozenset(
                                frozenset(possibility | {dep_obj["region"]["name"]})
                                for possibility in new_items
                            )

                dependent_items_for_option = dnf_and([dependent_items_for_option, new_items])

            for items_option in these_items:
                for dependentItem in dependent_items_for_option:
                    all_options.add(items_option.union(dependentItem))

        return dnf_remove_redundancies(frozenset(all_options))

    def make_single_adjustment(self, adj_type: str, line: str):
        from . import StaticWitnessItems
        """Makes a single logic adjustment based on additional logic file"""

        if adj_type == "Items":
            line_split = line.split(" - ")
            item_name = line_split[0]

            if item_name not in StaticWitnessItems.item_data:
                raise RuntimeError("Item \"" + item_name + "\" does not exist.")

            self.THEORETICAL_ITEMS.add(item_name)
            if isinstance(StaticWitnessLogic.all_items[item_name], ProgressiveItemDefinition):
                self.THEORETICAL_ITEMS_NO_MULTI.update(cast(ProgressiveItemDefinition,
                                                            StaticWitnessLogic.all_items[item_name]).child_item_names)
            else:
                self.THEORETICAL_ITEMS_NO_MULTI.add(item_name)

            if StaticWitnessLogic.all_items[item_name].category in [ItemCategory.DOOR, ItemCategory.LASER]:
                panel_hexes = cast(DoorItemDefinition, StaticWitnessLogic.all_items[item_name]).panel_id_hexes
                for panel_hex in panel_hexes:
                    self.DOOR_ITEMS_BY_ID.setdefault(panel_hex, []).append(item_name)

            return

        if adj_type == "Remove Items":
            item_name = line

            self.THEORETICAL_ITEMS.discard(item_name)
            if isinstance(StaticWitnessLogic.all_items[item_name], ProgressiveItemDefinition):
                self.THEORETICAL_ITEMS_NO_MULTI.difference_update(
                    cast(ProgressiveItemDefinition, StaticWitnessLogic.all_items[item_name]).child_item_names
                )
            else:
                self.THEORETICAL_ITEMS_NO_MULTI.discard(item_name)

            if StaticWitnessLogic.all_items[item_name].category in [ItemCategory.DOOR, ItemCategory.LASER]:
                panel_hexes = cast(DoorItemDefinition, StaticWitnessLogic.all_items[item_name]).panel_id_hexes
                for panel_hex in panel_hexes:
                    if panel_hex in self.DOOR_ITEMS_BY_ID and item_name in self.DOOR_ITEMS_BY_ID[panel_hex]:
                        self.DOOR_ITEMS_BY_ID[panel_hex].remove(item_name)

        if adj_type == "Starting Inventory":
            self.STARTING_INVENTORY.add(line)

        if adj_type == "Event Items":
            line_split = line.split(" - ")
            new_event_name = line_split[0]
            entity_hex = line_split[1]
            dependent_hex_set = line_split[2].split(",")

            for dependent_hex in dependent_hex_set:
                self.CONDITIONAL_EVENTS[(entity_hex, dependent_hex)] = new_event_name

            return

        if adj_type == "Requirement Changes":
            line_split = line.split(" - ")

            requirement = {
                "panels": parse_lambda(line_split[1]),
            }

            if len(line_split) > 2:
                required_items = parse_lambda(line_split[2])
                items_actually_in_the_game = [
                    item_name for item_name, item_definition in StaticWitnessLogic.all_items.items()
                    if item_definition.category is ItemCategory.SYMBOL
                ]
                required_items = frozenset(
                    subset.intersection(items_actually_in_the_game)
                    for subset in required_items
                )

                requirement["items"] = required_items

            self.DEPENDENT_REQUIREMENTS_BY_HEX[line_split[0]] = requirement

            return

        if adj_type == "Disabled Locations":
            panel_hex = line[:7]

            self.COMPLETELY_DISABLED_ENTITIES.add(panel_hex)

            return

        if adj_type == "Irrelevant Locations":
            panel_hex = line[:7]

            self.IRRELEVANT_BUT_NOT_DISABLED_ENTITIES.add(panel_hex)

            return

        if adj_type == "Region Changes":
            new_region_and_options = define_new_region(line + ":")

            self.CONNECTIONS_BY_REGION_NAME_THEORETICAL[new_region_and_options[0]["name"]] = new_region_and_options[1]

            return

        if adj_type == "New Connections":
            line_split = line.split(" - ")
            source_region = line_split[0]
            target_region = line_split[1]
            panel_set_string = line_split[2]

            for connection in self.CONNECTIONS_BY_REGION_NAME_THEORETICAL[source_region]:
                if connection[0] == target_region:
                    self.CONNECTIONS_BY_REGION_NAME_THEORETICAL[source_region].remove(connection)

                    if panel_set_string == "TrueOneWay":
                        self.CONNECTIONS_BY_REGION_NAME_THEORETICAL[source_region].add(
                            (target_region, frozenset({frozenset(["TrueOneWay"])}))
                        )
                    else:
                        new_lambda = connection[1] | parse_lambda(panel_set_string)
                        self.CONNECTIONS_BY_REGION_NAME_THEORETICAL[source_region].add((target_region, new_lambda))
                    break
            else:
                new_conn = (target_region, parse_lambda(panel_set_string))
                self.CONNECTIONS_BY_REGION_NAME_THEORETICAL[source_region].add(new_conn)

        if adj_type == "Added Locations":
            if "0x" in line:
                line = self.REFERENCE_LOGIC.ENTITIES_BY_HEX[line]["checkName"]
            self.ADDED_CHECKS.add(line)

    @staticmethod
    def handle_postgame(world: "WitnessWorld"):
        """
            In shuffle_postgame, panels that become accessible "after or at the same time as the goal" are disabled.
            This mostly involves the disabling of key panels (e.g. long box when the goal is short box).
            These will then hava a cascading effect on other entities that are locked "behind" them.
        """

        postgame_adjustments = []

        # Make some quick references to some options
        remote_doors = world.options.shuffle_doors >= 2  # "Panels" mode has no region accessibility implications.
        early_caves = world.options.early_caves
        victory = world.options.victory_condition
        mnt_lasers = world.options.mountain_lasers
        chal_lasers = world.options.challenge_lasers

        # Goal is "short box", and long box requires at least as many lasers as short box (as god intended)
        proper_shortbox_goal = victory == "mountain_box_short" and chal_lasers >= mnt_lasers

        # Goal is "long box", but short box requires at least as many lasers than long box.
        reverse_longbox_goal = victory == "mountain_box_long" and mnt_lasers >= chal_lasers

        # ||| Section 1: Proper postgame cases |||
        # When something only comes into logic after the goal, e.g. "longbox is postgame if the goal is shortbox".

        # If we have a long box goal, Challenge is behind the amount of lasers required to just win.
        # This is technically slightly incorrect as the Challenge Vault Box could contain a *symbol* that is required
        # to open Mountain Entry (Stars 2). However, since there is a very easy sphere 1 snipe, this is not considered.
        if victory == "mountain_box_long":
            postgame_adjustments.append(["Disabled Locations:", "0x0A332 (Challenge Timer Start)"])

        # If we have a proper short box goal, anything based on challenge lasers will never have something required.
        if proper_shortbox_goal:
            postgame_adjustments.append(["Disabled Locations:", "0xFFF00 (Mountain Box Long)"])
            postgame_adjustments.append(["Disabled Locations:", "0x0A332 (Challenge Timer Start)"])

        # In a case where long box can be activated before short box, short box is postgame.
        if reverse_longbox_goal:
            postgame_adjustments.append(["Disabled Locations:", "0x09F7F (Mountain Box Short)"])

        # ||| Section 2: "Fun" considerations |||
        # These are cases in which it was deemed "unfun" to have an "oops, all lasers" situation, especially when
        # it's for a single possible item.

        mbfd_extra_exclusions = (
            # Progressive Dots 2 behind 11 lasers in an Elevator seed with vanilla doors = :(
                victory == "elevator" and not remote_doors

                # Caves Shortcuts / Challenge Entry (Panel) on MBFD in a Challenge seed with vanilla doors = :(
                or victory == "challenge" and early_caves and not remote_doors
        )

        if mbfd_extra_exclusions:
            postgame_adjustments.append(["Disabled Locations:", "0xFFF00 (Mountain Box Long)"])

        # Another big postgame case that is missed is "Desert Laser Redirect (Panel)".
        # An 11 lasers longbox seed could technically have this item on Challenge Vault Box.
        # This case is not considered and we will act like Desert Laser Redirect (Panel) is always accessible.
        # (Which means we do no additional work, this comment just exists to document that case)

        # ||| Section 3: "Post-or-equal-game" cases |||
        # These are cases in which something comes into logic *at the same time* as your goal and thus also can't
        # possibly have a required item. These can be a bit awkward.

        # When your victory is Challenge, but you have to get to it the vanilla way, there are no required items
        # that can show up in the Caves that aren't also needed on the descent through Mountain.
        # So, we should disable all entities in the Caves and Tunnels *except* for those that are required to enter.
        if not (early_caves or remote_doors) and victory == "challenge":
            postgame_adjustments.append(get_caves_except_path_to_challenge_exclusion_list())

        return postgame_adjustments

    def make_options_adjustments(self, world: "WitnessWorld"):
        """Makes logic adjustments based on options"""
        adjustment_linesets_in_order = []

        # Make condensed references to some options

        remote_doors = world.options.shuffle_doors >= 2  # "Panels" mode has no overarching region accessibility implications.
        lasers = world.options.shuffle_lasers
        victory = world.options.victory_condition
        mnt_lasers = world.options.mountain_lasers
        chal_lasers = world.options.challenge_lasers

        # Exclude panels from the post-game if shuffle_postgame is false.
        if not world.options.shuffle_postgame:
            adjustment_linesets_in_order += self.handle_postgame(world)

        # Exclude Discards / Vaults
        if not world.options.shuffle_discarded_panels:
            # In disable_non_randomized, the discards are needed for alternate activation triggers, UNLESS both
            # (remote) doors and lasers are shuffled.
            if not world.options.disable_non_randomized_puzzles or (remote_doors and lasers):
                adjustment_linesets_in_order.append(get_discard_exclusion_list())

            if remote_doors:
                adjustment_linesets_in_order.append(["Disabled Locations:", "0x17FA2"])

        if not world.options.shuffle_vault_boxes:
            adjustment_linesets_in_order.append(get_vault_exclusion_list())
            if not victory == "challenge":
                adjustment_linesets_in_order.append(["Disabled Locations:", "0x0A332"])

        # Victory Condition

        if victory == "elevator":
            self.VICTORY_LOCATION = "0x3D9A9"
        elif victory == "challenge":
            self.VICTORY_LOCATION = "0x0356B"
        elif victory == "mountain_box_short":
            self.VICTORY_LOCATION = "0x09F7F"
        elif victory == "mountain_box_long":
            self.VICTORY_LOCATION = "0xFFF00"

        # Long box can usually only be solved by opening Mountain Entry. However, if it requires 7 lasers or less
        # (challenge_lasers <= 7), you can now solve it without opening Mountain Entry first.
        # Furthermore, if the user sets mountain_lasers > 7, the box is rotated to not require Mountain Entry either.
        if chal_lasers <= 7 or mnt_lasers > 7:
            adjustment_linesets_in_order.append([
                "Requirement Changes:",
                "0xFFF00 - 11 Lasers - True",
            ])

        if world.options.disable_non_randomized_puzzles:
            adjustment_linesets_in_order.append(get_disable_unrandomized_list())

        if world.options.shuffle_symbols:
            adjustment_linesets_in_order.append(get_symbol_shuffle_list())

        if world.options.EP_difficulty == "normal":
            adjustment_linesets_in_order.append(get_ep_easy())
        elif world.options.EP_difficulty == "tedious":
            adjustment_linesets_in_order.append(get_ep_no_eclipse())

        if world.options.door_groupings == "regional":
            if world.options.shuffle_doors == "panels":
                adjustment_linesets_in_order.append(get_simple_panels())
            elif world.options.shuffle_doors == "doors":
                adjustment_linesets_in_order.append(get_simple_doors())
            elif world.options.shuffle_doors == "mixed":
                adjustment_linesets_in_order.append(get_simple_doors())
                adjustment_linesets_in_order.append(get_simple_additional_panels())
        else:
            if world.options.shuffle_doors == "panels":
                adjustment_linesets_in_order.append(get_complex_door_panels())
                adjustment_linesets_in_order.append(get_complex_additional_panels())
            elif world.options.shuffle_doors == "doors":
                adjustment_linesets_in_order.append(get_complex_doors())
            elif world.options.shuffle_doors == "mixed":
                adjustment_linesets_in_order.append(get_complex_doors())
                adjustment_linesets_in_order.append(get_complex_additional_panels())

        if world.options.shuffle_boat:
            adjustment_linesets_in_order.append(get_boat())

        if world.options.early_caves == "starting_inventory":
            adjustment_linesets_in_order.append(get_early_caves_start_list())

        if world.options.early_caves == "add_to_pool" and not remote_doors:
            adjustment_linesets_in_order.append(get_early_caves_list())

        if world.options.elevators_come_to_you:
            adjustment_linesets_in_order.append(get_elevators_come_to_you())

        for item in self.YAML_ADDED_ITEMS:
            adjustment_linesets_in_order.append(["Items:", item])

        if lasers:
            adjustment_linesets_in_order.append(get_laser_shuffle())

        if world.options.shuffle_EPs and world.options.obelisk_keys:
            adjustment_linesets_in_order.append(get_obelisk_keys())

        if world.options.shuffle_EPs == "obelisk_sides":
            ep_gen = ((ep_hex, ep_obj) for (ep_hex, ep_obj) in self.REFERENCE_LOGIC.ENTITIES_BY_HEX.items()
                      if ep_obj["entityType"] == "EP")

            for ep_hex, ep_obj in ep_gen:
                obelisk = self.REFERENCE_LOGIC.ENTITIES_BY_HEX[self.REFERENCE_LOGIC.EP_TO_OBELISK_SIDE[ep_hex]]
                obelisk_name = obelisk["checkName"]
                ep_name = self.REFERENCE_LOGIC.ENTITIES_BY_HEX[ep_hex]["checkName"]
                self.ALWAYS_EVENT_NAMES_BY_HEX[ep_hex] = f"{obelisk_name} - {ep_name}"
        else:
            adjustment_linesets_in_order.append(["Disabled Locations:"] + get_ep_obelisks()[1:])

        if not world.options.shuffle_EPs:
            adjustment_linesets_in_order.append(["Disabled Locations:"] + get_ep_all_individual()[1:])

        for yaml_disabled_location in self.YAML_DISABLED_LOCATIONS:
            if yaml_disabled_location not in self.REFERENCE_LOGIC.ENTITIES_BY_NAME:
                continue

            loc_obj = self.REFERENCE_LOGIC.ENTITIES_BY_NAME[yaml_disabled_location]

            if loc_obj["entityType"] == "EP":
                self.COMPLETELY_DISABLED_ENTITIES.add(loc_obj["entity_hex"])

            elif loc_obj["entityType"] in {"General", "Vault", "Discard"}:
                self.EXCLUDED_LOCATIONS.add(loc_obj["entity_hex"])

        for adjustment_lineset in adjustment_linesets_in_order:
            current_adjustment_type = None

            for line in adjustment_lineset:
                if len(line) == 0:
                    continue

                if line[-1] == ":":
                    current_adjustment_type = line[:-1]
                    continue

                self.make_single_adjustment(current_adjustment_type, line)

        for entity_id in self.COMPLETELY_DISABLED_ENTITIES:
            if entity_id in self.DOOR_ITEMS_BY_ID:
                del self.DOOR_ITEMS_BY_ID[entity_id]

    def find_unsolvable_entities(self, world: "WitnessWorld"):
        """
        Settings like "shuffle_postgame: False" may disable certain panels.
        This may make panels or regions logically locked by those panels unreachable.
        We will determine these automatically and disable them as well.
        """

        # if "shuffle_postgame", consider the victory location "disabled".
        postgame_included = bool(world.options.shuffle_postgame)

        dirty = True
        while dirty:
            dirty = False

            # Re-make the dependency reduced entity requirements dict, based on the current set of disabled entities.
            self.make_dependency_reduced_checklist(postgame_included)

            # First step: Find unreachable regions
            reachable_regions = {"Entry"}
            regions_dirty = True

            # This for loop "floods" the region graph until no more new regions are discovered.
            # Note that connections that rely on disabled entities are considered invalid.
            # This fact may lead to unreachable regions being discovered.
            while regions_dirty:
                regions_dirty = False
                regions_to_check = reachable_regions.copy()

                # Find new regions through connections from currently reachable regions
                while regions_to_check:
                    next_region = regions_to_check.pop()

                    for exit in self.CONNECTIONS_BY_REGION_NAME[next_region]:
                        target = exit[0]

                        if target in reachable_regions:
                            continue

                        # There may be multiple conncetions between two regions. We should check all of them to see if
                        # any of them are valid.
                        for option in exit[1]:
                            # If a connection requires having access to a not-yet-reached region, do not consider it.
                            # Otherwise, this connection is valid, and the target region is reachable -> break for loop
                            if not any(req in self.CONNECTIONS_BY_REGION_NAME and req not in reachable_regions
                                       for req in option):
                                break
                        # If none of the connections were valid, this region is not reachable this way, for now.
                        else:
                            continue

                        regions_dirty = True
                        regions_to_check.add(target)
                        reachable_regions.add(target)

            # Any regions not reached by this graph search are unreachable.
            new_unreachable_regions = set(
                self.CONNECTIONS_BY_REGION_NAME) - reachable_regions - self.UNREACHABLE_REGIONS
            if new_unreachable_regions:
                dirty = True
                self.UNREACHABLE_REGIONS.update(new_unreachable_regions)

            # Now, we get to unreachable entities
            newly_discovered_disabled_entities = set()

            # First, entities in unreachable regions are obviously themselves unreachable.
            for region in new_unreachable_regions:
                for entity in StaticWitnessLogic.ALL_REGIONS_BY_NAME[region]["panels"]:
                    if self.solvability_guaranteed(entity) and not entity == self.VICTORY_LOCATION:
                        newly_discovered_disabled_entities.add(entity)
                        dirty = True

            # Secondly, any entities that depend on disabled entities are unreachable as well.
            for entity, req in self.REQUIREMENTS_BY_HEX.items():
                if not req and self.solvability_guaranteed(entity) and not entity == self.VICTORY_LOCATION:
                    newly_discovered_disabled_entities.add(entity)
                    dirty = True

            # Disable the newly determined unreachable entities.
            self.COMPLETELY_DISABLED_ENTITIES.update(newly_discovered_disabled_entities)

    def make_dependency_reduced_checklist(self, allow_victory: bool):
        """
        Every entity has a requirement. This requirement may involve other entities.
        Example: Solving a panel powers a cable, and that cable turns on the next panel.
        These dependencies are specified in the logic files (e.g. "WitnessLogic.txt") and may be modified by settings.

        Recursively having to check the requirements of every dependent entity would be very slow, so we go through this
        recursion once and make a single, independent requirement for each entity.

        This requirement may include symbol items, door items, regions, or events.
        A requirement is saved as a two-dimensional set that represents a disjuntive normal form.
        """

        # Requirements are cached per entity. However, we might redo the whole reduction process multiple times.
        # So, we first clear this cache.
        self.reduce_req_within_region.cache_clear()

        # We also clear any data structures that we might have filled in a previous dependency reduction
        self.REQUIREMENTS_BY_HEX = dict()
        self.USED_EVENT_NAMES_BY_HEX = dict()
        self.CONNECTIONS_BY_REGION_NAME = dict()
        self.PROG_ITEMS_ACTUALLY_IN_THE_GAME_NO_MULTI = set()

        # Make independent requirements for entities
        for entity_hex in self.DEPENDENT_REQUIREMENTS_BY_HEX.keys():
            indep_requirement = self.reduce_req_within_region(entity_hex, allow_victory)

            self.REQUIREMENTS_BY_HEX[entity_hex] = indep_requirement

        # Make independent region connection requirements based on the entities they require
        for region, connections in self.CONNECTIONS_BY_REGION_NAME_THEORETICAL.items():
            self.CONNECTIONS_BY_REGION_NAME[region] = []

            new_connections = []

            for connection in connections:
                overall_requirement = frozenset()

                for option in connection[1]:
                    individual_entity_requirements = []
                    for entity in option:
                        # If a connection requires solving a disabled entity, it is not valid.
                        if not self.solvability_guaranteed(entity):
                            individual_entity_requirements.append(frozenset())
                        # If a connection requires acquiring an event, add that event to its requirements.
                        elif (entity in self.ALWAYS_EVENT_NAMES_BY_HEX
                                or entity not in self.REFERENCE_LOGIC.ENTITIES_BY_HEX):
                            individual_entity_requirements.append(frozenset({frozenset({entity})}))
                        # If a connection requires entities, use their newly calculated independent requirements.
                        else:
                            entity_req = self.reduce_req_within_region(entity, allow_victory)

                            if self.REFERENCE_LOGIC.ENTITIES_BY_HEX[entity]["region"]:
                                region_name = self.REFERENCE_LOGIC.ENTITIES_BY_HEX[entity]["region"]["name"]
                                entity_req = dnf_and([entity_req, frozenset({frozenset({region_name})})])

                            individual_entity_requirements.append(entity_req)

                    # Merge all possible requirements into one DNF condition.
                    overall_requirement |= dnf_and(individual_entity_requirements)

                # If there is a way to use this connection, add it.
                if overall_requirement:
                    new_connections.append((connection[0], overall_requirement))

            # If there are any connections between these two regions, add them.
            if new_connections:
                self.CONNECTIONS_BY_REGION_NAME[region] = new_connections

    def finalize_items(self):
        """
        Finalise which items are used in the world, and handle their progressive versions.
        """
        for item in self.PROG_ITEMS_ACTUALLY_IN_THE_GAME_NO_MULTI:
            if item not in self.THEORETICAL_ITEMS:
                progressive_item_name = StaticWitnessLogic.get_parent_progressive_item(item)
                self.PROG_ITEMS_ACTUALLY_IN_THE_GAME.add(progressive_item_name)
                child_items = cast(ProgressiveItemDefinition,
                                   StaticWitnessLogic.all_items[progressive_item_name]).child_item_names
                multi_list = [child_item for child_item in child_items
                              if child_item in self.PROG_ITEMS_ACTUALLY_IN_THE_GAME_NO_MULTI]
                self.MULTI_AMOUNTS[item] = multi_list.index(item) + 1
                self.MULTI_LISTS[progressive_item_name] = multi_list
            else:
                self.PROG_ITEMS_ACTUALLY_IN_THE_GAME.add(item)

    def solvability_guaranteed(self, entity_hex: str):
        return not (
            entity_hex in self.ENTITIES_WITHOUT_ENSURED_SOLVABILITY
            or entity_hex in self.COMPLETELY_DISABLED_ENTITIES
            or entity_hex in self.IRRELEVANT_BUT_NOT_DISABLED_ENTITIES
        )

    def determine_unrequired_entities(self, world: "WitnessWorld"):
        """Figure out which major items are actually useless in this world's settings"""

        # Gather quick references to relevant options
        eps_shuffled = world.options.shuffle_EPs
        come_to_you = world.options.elevators_come_to_you
        difficulty = world.options.puzzle_randomization
        discards_shuffled = world.options.shuffle_discarded_panels
        boat_shuffled = world.options.shuffle_boat
        symbols_shuffled = world.options.shuffle_symbols
        disable_non_randomized = world.options.disable_non_randomized_puzzles
        postgame_included = world.options.shuffle_postgame
        goal = world.options.victory_condition
        doors = world.options.shuffle_doors
        shortbox_req = world.options.mountain_lasers
        longbox_req = world.options.challenge_lasers

        # Make some helper booleans so it is easier to follow what's going on
        mountain_upper_is_in_postgame = (
                goal == "mountain_box_short"
                or goal == "mountain_box_long" and longbox_req <= shortbox_req
        )
        mountain_upper_included = postgame_included or not mountain_upper_is_in_postgame
        remote_doors = doors >= 2
        door_panels = doors == "panels" or doors == "mixed"

        # It is easier to think about when these items *are* required, so we make that dict first
        # If the entity is disabled anyway, we don't need to consider that case
        is_item_required_dict = {
            "0x03750": eps_shuffled,  # Monastery Garden Entry Door
            "0x275FA": eps_shuffled,  # Boathouse Hook Control
            "0x17D02": eps_shuffled,  # Windmill Turn Control
            "0x0368A": symbols_shuffled or door_panels,  # Quarry Stoneworks Stairs Door
            "0x3865F": symbols_shuffled or door_panels or eps_shuffled,  # Quarry Boathouse 2nd Barrier
            "0x17CC4": come_to_you or eps_shuffled,  # Quarry Elevator Panel
            "0x17E2B": come_to_you and boat_shuffled or eps_shuffled,  # Swamp Long Bridge
            "0x0CF2A": False,  # Jungle Monastery Garden Shortcut
            "0x17CAA": remote_doors,  # Jungle Monastery Garden Shortcut Panel
            "0x0364E": False,  # Monastery Laser Shortcut Door
            "0x03713": remote_doors,  # Monastery Laser Shortcut Panel
            "0x03313": False,  # Orchard Second Gate
            "0x337FA": remote_doors,  # Jungle Bamboo Laser Shortcut Panel
            "0x3873B": False,  # Jungle Bamboo Laser Shortcut Door
            "0x335AB": False,  # Caves Elevator Controls
            "0x335AC": False,  # Caves Elevator Controls
            "0x3369D": False,  # Caves Elevator Controls
            "0x01BEA": difficulty == "none" and eps_shuffled,  # Keep PP2
            "0x0A0C9": eps_shuffled or discards_shuffled or disable_non_randomized,  # Cargo Box Entry Door
            "0x09EEB": discards_shuffled or mountain_upper_included,  # Mountain Floor 2 Elevator Control Panel
            "0x09EDD": mountain_upper_included,  # Mountain Floor 2 Exit Door
            "0x17CAB": symbols_shuffled or not disable_non_randomized or "0x17CAB" not in self.DOOR_ITEMS_BY_ID,
            # Jungle Popup Wall Panel
        }

        # Now, return the keys of the dict entries where the result is False to get unrequired major items
        self.ENTITIES_WITHOUT_ENSURED_SOLVABILITY |= {
            item_name for item_name, is_required in is_item_required_dict.items() if not is_required
        }

    def make_event_item_pair(self, panel: str):
        """
        Makes a pair of an event panel and its event item
        """
        action = " Opened" if self.REFERENCE_LOGIC.ENTITIES_BY_HEX[panel]["entityType"] == "Door" else " Solved"

        name = self.REFERENCE_LOGIC.ENTITIES_BY_HEX[panel]["checkName"] + action
        if panel not in self.USED_EVENT_NAMES_BY_HEX:
            warning("Panel \"" + name + "\" does not have an associated event name.")
            self.USED_EVENT_NAMES_BY_HEX[panel] = name + " Event"
        pair = (name, self.USED_EVENT_NAMES_BY_HEX[panel])
        return pair

    def make_event_panel_lists(self):
        """
        Makes event-item pairs for entities with associated events, unless these entities are disabled.
        """
        self.ALWAYS_EVENT_NAMES_BY_HEX[self.VICTORY_LOCATION] = "Victory"

        self.USED_EVENT_NAMES_BY_HEX.update(self.ALWAYS_EVENT_NAMES_BY_HEX)

        self.USED_EVENT_NAMES_BY_HEX = {
            event_hex: event_name for event_hex, event_name in self.USED_EVENT_NAMES_BY_HEX.items()
            if self.solvability_guaranteed(event_hex)
        }

        for panel in self.USED_EVENT_NAMES_BY_HEX:
            pair = self.make_event_item_pair(panel)
            self.EVENT_ITEM_PAIRS[pair[0]] = pair[1]

    def __init__(self, world: "WitnessWorld", disabled_locations: Set[str], start_inv: Dict[str, int]):
        self.YAML_DISABLED_LOCATIONS = disabled_locations
        self.YAML_ADDED_ITEMS = start_inv

        self.EVENT_PANELS_FROM_PANELS = set()
        self.EVENT_PANELS_FROM_REGIONS = set()

        self.IRRELEVANT_BUT_NOT_DISABLED_ENTITIES = set()

        self.ENTITIES_WITHOUT_ENSURED_SOLVABILITY = set()

        self.UNREACHABLE_REGIONS = set()

        self.THEORETICAL_ITEMS = set()
        self.THEORETICAL_ITEMS_NO_MULTI = set()
        self.MULTI_AMOUNTS = defaultdict(lambda: 1)
        self.MULTI_LISTS = dict()
        self.PROG_ITEMS_ACTUALLY_IN_THE_GAME_NO_MULTI = set()
        self.PROG_ITEMS_ACTUALLY_IN_THE_GAME = set()
        self.DOOR_ITEMS_BY_ID: Dict[str, List[str]] = {}
        self.STARTING_INVENTORY = set()

        self.DIFFICULTY = world.options.puzzle_randomization

        if self.DIFFICULTY == "sigma_normal":
            self.REFERENCE_LOGIC = StaticWitnessLogic.sigma_normal
        elif self.DIFFICULTY == "sigma_expert":
            self.REFERENCE_LOGIC = StaticWitnessLogic.sigma_expert
        elif self.DIFFICULTY == "none":
            self.REFERENCE_LOGIC = StaticWitnessLogic.vanilla

<<<<<<< HEAD
        self.CONNECTIONS_BY_REGION_NAME_THEORETICAL = copy.copy(self.REFERENCE_LOGIC.STATIC_CONNECTIONS_BY_REGION_NAME)
        self.CONNECTIONS_BY_REGION_NAME = dict()
        self.DEPENDENT_REQUIREMENTS_BY_HEX = copy.copy(self.REFERENCE_LOGIC.STATIC_DEPENDENT_REQUIREMENTS_BY_HEX)
=======
        self.CONNECTIONS_BY_REGION_NAME = copy.deepcopy(self.REFERENCE_LOGIC.STATIC_CONNECTIONS_BY_REGION_NAME)
        self.DEPENDENT_REQUIREMENTS_BY_HEX = copy.deepcopy(self.REFERENCE_LOGIC.STATIC_DEPENDENT_REQUIREMENTS_BY_HEX)
>>>>>>> bb481256
        self.REQUIREMENTS_BY_HEX = dict()

        self.EVENT_ITEM_PAIRS = dict()
        self.COMPLETELY_DISABLED_ENTITIES = set()
        self.PRECOMPLETED_LOCATIONS = set()
        self.EXCLUDED_LOCATIONS = set()
        self.ADDED_CHECKS = set()
        self.VICTORY_LOCATION = "0x0356B"

        self.ALWAYS_EVENT_NAMES_BY_HEX = {
            "0x00509": "+1 Laser (Symmetry Laser)",
            "0x012FB": "+1 Laser (Desert Laser)",
            "0x09F98": "Desert Laser Redirection",
            "0x01539": "+1 Laser (Quarry Laser)",
            "0x181B3": "+1 Laser (Shadows Laser)",
            "0x014BB": "+1 Laser (Keep Laser)",
            "0x17C65": "+1 Laser (Monastery Laser)",
            "0x032F9": "+1 Laser (Town Laser)",
            "0x00274": "+1 Laser (Jungle Laser)",
            "0x0C2B2": "+1 Laser (Bunker Laser)",
            "0x00BF6": "+1 Laser (Swamp Laser)",
            "0x028A4": "+1 Laser (Treehouse Laser)",
            "0x17C34": "Mountain Entry",
            "0xFFF00": "Bottom Floor Discard Turns On",
        }

        self.USED_EVENT_NAMES_BY_HEX = {}
        self.CONDITIONAL_EVENTS = {}

        # The basic requirements to solve each entity come from StaticWitnessLogic.
        # However, for any given world, the options (e.g. which item shuffles are enabled) affect the requirements.
        self.make_options_adjustments(world)
        self.determine_unrequired_entities(world)
        self.find_unsolvable_entities(world)

        # After we have adjusted the raw requirements, we perform a dependency reduction for the entity requirements.
        # This will make the access conditions way faster, instead of recursively checking dependent entities each time.
        self.make_dependency_reduced_checklist(True)

        # Finalize which items actually exist in the MultiWorld and which get grouped into progressive items.
        self.finalize_items()

        # Create event-item pairs for specific panels in the game.
        self.make_event_panel_lists()<|MERGE_RESOLUTION|>--- conflicted
+++ resolved
@@ -775,14 +775,9 @@
         elif self.DIFFICULTY == "none":
             self.REFERENCE_LOGIC = StaticWitnessLogic.vanilla
 
-<<<<<<< HEAD
-        self.CONNECTIONS_BY_REGION_NAME_THEORETICAL = copy.copy(self.REFERENCE_LOGIC.STATIC_CONNECTIONS_BY_REGION_NAME)
+        self.CONNECTIONS_BY_REGION_NAME_THEORETICAL = copy.deepcopy(self.REFERENCE_LOGIC.STATIC_CONNECTIONS_BY_REGION_NAME)
         self.CONNECTIONS_BY_REGION_NAME = dict()
         self.DEPENDENT_REQUIREMENTS_BY_HEX = copy.copy(self.REFERENCE_LOGIC.STATIC_DEPENDENT_REQUIREMENTS_BY_HEX)
-=======
-        self.CONNECTIONS_BY_REGION_NAME = copy.deepcopy(self.REFERENCE_LOGIC.STATIC_CONNECTIONS_BY_REGION_NAME)
-        self.DEPENDENT_REQUIREMENTS_BY_HEX = copy.deepcopy(self.REFERENCE_LOGIC.STATIC_DEPENDENT_REQUIREMENTS_BY_HEX)
->>>>>>> bb481256
         self.REQUIREMENTS_BY_HEX = dict()
 
         self.EVENT_ITEM_PAIRS = dict()
