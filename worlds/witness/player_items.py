"""
Defines progression, junk and event items for The Witness
"""
import copy
from typing import TYPE_CHECKING, Dict, List, Set, cast

from BaseClasses import Item, ItemClassification, MultiWorld

from .data import static_items as static_witness_items
from .data.item_definition_classes import (
    DoorItemDefinition,
    ItemCategory,
    ItemData,
    ItemDefinition,
    ProgressiveItemDefinition,
    WeightedItemDefinition,
)
from .data.utils import build_weighted_int_list, cast_not_none
from .locations import WitnessPlayerLocations
from .player_logic import WitnessPlayerLogic

if TYPE_CHECKING:
    from . import WitnessWorld

NUM_ENERGY_UPGRADES = 4


class WitnessItem(Item):
    """
    Item from the game The Witness
    """
    game: str = "The Witness"


class WitnessPlayerItems:
    """
    Class that defines Items for a single world
    """

    def __init__(self, world: "WitnessWorld", player_logic: WitnessPlayerLogic,
                 player_locations: WitnessPlayerLocations) -> None:
        """Adds event items after logic changes due to options"""

        self._world: WitnessWorld = world
        self._multiworld: MultiWorld = world.multiworld
        self._player_id: int = world.player
        self._logic: WitnessPlayerLogic = player_logic
        self._locations: WitnessPlayerLocations = player_locations

        self.replacement_items = {}
        # Make item aliases for "Sparse Dots" and "Simple Stars" if necessary
        if "Full Dots" in world.options.second_stage_symbols_act_independently:
            self.replacement_items["Dots"] = "Sparse Dots"
        if "Stars + Same Colored Symbol" in world.options.second_stage_symbols_act_independently:
            self.replacement_items["Stars"] = "Simple Stars"

        assert all(
            static_witness_items.ALL_ITEM_ALIASES.get(value, None) == key
            for key, value in self.replacement_items.items()
        ), "A replacement item was used without setting up the alias in static_witness_logic.ALL_ITEM_ALIASES"

        self.all_progressive_item_lists = copy.deepcopy(self._logic.THEORETICAL_PROGRESSIVE_LISTS)
        self.progressive_item_lists_in_use = copy.deepcopy(self._logic.FINALIZED_PROGRESSIVE_LISTS)

        # Duplicate the static item data, then make any player-specific adjustments to classification.
        self.item_data: Dict[str, ItemData] = copy.deepcopy(static_witness_items.ITEM_DATA)

        # Remove all progression items that aren't actually in the game.
        self.item_data = {
            self.replacement_items.get(name, name): data for (name, data) in self.item_data.items()
            if ItemClassification.progression not in data.classification
            or name in player_logic.PROGRESSION_ITEMS_ACTUALLY_IN_THE_GAME
        }

        # Downgrade door items
        for item_name, item_data in self.item_data.items():
            if not isinstance(item_data.definition, DoorItemDefinition):
                continue

            if all(not self._logic.solvability_guaranteed(e_hex) for e_hex in item_data.definition.panel_id_hexes):
                item_data.classification = ItemClassification.useful

        # Build the mandatory item list.
        self._mandatory_items: Dict[str, int] = {}

        # Add progression items to the mandatory item list.
        progression_dict = {
            name: data for (name, data) in self.item_data.items()
            if ItemClassification.progression in data.classification
        }
        for item_name, item_data in progression_dict.items():
            if isinstance(item_data.definition, ProgressiveItemDefinition):
                num_progression = len(self.progressive_item_lists_in_use[item_name])
                self._mandatory_items[item_name] = num_progression
            else:
                self._mandatory_items[item_name] = 1

        # Add setting-specific useful items to the mandatory item list.
        for item_name, item_data in {name: data for (name, data) in self.item_data.items()
                                     if data.classification == ItemClassification.useful}.items():
            if item_name in static_witness_items._special_usefuls:
                continue

            if item_name == "Energy Capacity":
                self._mandatory_items[item_name] = NUM_ENERGY_UPGRADES
            elif isinstance(item_data.classification, ProgressiveItemDefinition):
                self._mandatory_items[item_name] = len(item_data.mappings)
            else:
                self._mandatory_items[item_name] = 1

        # Add event items to the item definition list for later lookup.
        for event_location in self._locations.EVENT_LOCATION_TABLE:
            location_name = player_logic.EVENT_ITEM_PAIRS[event_location][0]
            self.item_data[location_name] = ItemData(None, ItemDefinition(0, ItemCategory.EVENT),
                                                     ItemClassification.progression, False)

    def get_mandatory_items(self) -> Dict[str, int]:
        """
        Returns the list of items that must be in the pool for the game to successfully generate.
        """
        return self._mandatory_items.copy()

    def get_filler_items(self, quantity: int) -> Dict[str, int]:
        """
        Generates a list of filler items of the given length.
        """
        if quantity <= 0:
            return {}

        output: Dict[str, int] = {}
        remaining_quantity = quantity

        # Add joke items.
        output.update({name: 1 for (name, data) in self.item_data.items()
                       if data.definition.category is ItemCategory.JOKE})
        remaining_quantity -= len(output)

        # Read trap configuration data.
        trap_weight = self._world.options.trap_percentage / 100
        trap_items = self._world.options.trap_weights.value

        if not sum(trap_items.values()):
            trap_weight = 0

        # Add filler items to the list.
        filler_weight = 1 - trap_weight

        filler_items: Dict[str, float]
        filler_items = {name: data.definition.weight if isinstance(data.definition, WeightedItemDefinition) else 1
                        for (name, data) in self.item_data.items() if data.definition.category is ItemCategory.FILLER}
        filler_items = {name: base_weight * filler_weight / sum(filler_items.values())
                        for name, base_weight in filler_items.items() if base_weight > 0}

        # Add trap items.
        if trap_weight > 0:
            filler_items.update({name: base_weight * trap_weight / sum(trap_items.values())
                                 for name, base_weight in trap_items.items() if base_weight > 0})

        # Get the actual number of each item by scaling the float weight values to match the target quantity.
        int_weights: List[int] = build_weighted_int_list(filler_items.values(), remaining_quantity)
        output.update(zip(filler_items.keys(), int_weights))

        return output

    def get_early_items(self) -> List[str]:
        """
        Returns items that are ideal for placing on extremely early checks, like the tutorial gate.
        """
        output: Set[str] = set()
        if self._world.options.shuffle_symbols:
            discards_on = self._world.options.shuffle_discarded_panels
            mode = self._world.options.puzzle_randomization.current_key

            output = static_witness_items.ALWAYS_GOOD_SYMBOL_ITEMS | static_witness_items.MODE_SPECIFIC_GOOD_ITEMS[mode]
            if discards_on:
                output |= static_witness_items.MODE_SPECIFIC_GOOD_DISCARD_ITEMS[mode]

        # Remove items that are mentioned in any plando options. (Hopefully, in the future, plando will get resolved
        #   before create_items so that we'll be able to check placed items instead of just removing all items mentioned
        #   regardless of whether or not they actually wind up being manually placed.
        for plando_setting in self._multiworld.plando_items[self._player_id]:
            if plando_setting.get("from_pool", True):
                for item_setting_key in [key for key in ["item", "items"] if key in plando_setting]:
                    if isinstance(plando_setting[item_setting_key], str):
                        output -= {plando_setting[item_setting_key]}
                    elif isinstance(plando_setting[item_setting_key], dict):
                        output -= {item for item, weight in plando_setting[item_setting_key].items() if weight}
                    else:
                        # Assume this is some other kind of iterable.
                        for inner_item in plando_setting[item_setting_key]:
                            if isinstance(inner_item, str):
                                output -= {inner_item}
                            elif isinstance(inner_item, dict):
                                output -= {item for item, weight in inner_item.items() if weight}

        # Sort the output for consistency across versions if the implementation changes but the logic does not.
        return sorted(output)

    def get_door_ids_in_pool(self) -> List[int]:
        """
        Returns the total set of all door IDs that are controlled by items in the pool.
        """
        output: List[int] = []
        for item_name, item_data in dict(self.item_data.items()).items():
            if not isinstance(item_data.definition, DoorItemDefinition):
                continue
            output += [int(hex_string, 16) for hex_string in item_data.definition.panel_id_hexes]

        return output

    def get_symbol_ids_not_in_pool(self) -> List[int]:
        """
        Returns the item IDs of symbol items that were defined in the configuration file but are not in the pool.
        """
        return [
            # data.ap_code is guaranteed for a symbol definition
            cast_not_none(data.ap_code) for name, data in static_witness_items.ITEM_DATA.items()
            if name not in self.item_data.keys() and data.definition.category is ItemCategory.SYMBOL
        ]

<<<<<<< HEAD
    def get_progressive_item_ids(self) -> Dict[int, List[int]]:
        """
        Returns a dict from progressive item IDs to the list of IDs of the base item that they unlock, in order.
        """
        # int() is used here to cast for mypy, but also to crash if one of these items' IDs is None
        return {
            cast(int, static_witness_items.ITEM_DATA[progressive_item].ap_code): [
                cast(int, static_witness_items.ITEM_DATA[base_item].ap_code) for base_item in corresponding_base_items
            ]
            for progressive_item, corresponding_base_items in self.all_progressive_item_lists.items()
        }
=======
    def get_progressive_item_ids_in_pool(self) -> Dict[int, List[int]]:
        output: Dict[int, List[int]] = {}
        for item_name, quantity in dict(self._mandatory_items.items()).items():
            item = self.item_data[item_name]
            if isinstance(item.definition, ProgressiveItemDefinition):
                # Note: we need to reference the static table here rather than the player-specific one because the child
                # items were removed from the pool when we pruned out all progression items not in the options.
                output[cast_not_none(item.ap_code)] = [cast_not_none(static_witness_items.ITEM_DATA[child_item].ap_code)
                                                       for child_item in item.definition.child_item_names]
        return output

>>>>>>> ede59ef5
<|MERGE_RESOLUTION|>--- conflicted
+++ resolved
@@ -218,28 +218,13 @@
             if name not in self.item_data.keys() and data.definition.category is ItemCategory.SYMBOL
         ]
 
-<<<<<<< HEAD
     def get_progressive_item_ids(self) -> Dict[int, List[int]]:
         """
         Returns a dict from progressive item IDs to the list of IDs of the base item that they unlock, in order.
         """
-        # int() is used here to cast for mypy, but also to crash if one of these items' IDs is None
         return {
-            cast(int, static_witness_items.ITEM_DATA[progressive_item].ap_code): [
-                cast(int, static_witness_items.ITEM_DATA[base_item].ap_code) for base_item in corresponding_base_items
+            cast_not_none(static_witness_items.ITEM_DATA[progressive_item].ap_code): [
+                cast_not_none(static_witness_items.ITEM_DATA[base_item].ap_code) for base_item in corresponding_base_items
             ]
             for progressive_item, corresponding_base_items in self.all_progressive_item_lists.items()
-        }
-=======
-    def get_progressive_item_ids_in_pool(self) -> Dict[int, List[int]]:
-        output: Dict[int, List[int]] = {}
-        for item_name, quantity in dict(self._mandatory_items.items()).items():
-            item = self.item_data[item_name]
-            if isinstance(item.definition, ProgressiveItemDefinition):
-                # Note: we need to reference the static table here rather than the player-specific one because the child
-                # items were removed from the pool when we pruned out all progression items not in the options.
-                output[cast_not_none(item.ap_code)] = [cast_not_none(static_witness_items.ITEM_DATA[child_item].ap_code)
-                                                       for child_item in item.definition.child_item_names]
-        return output
-
->>>>>>> ede59ef5
+        }