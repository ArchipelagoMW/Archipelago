--- conflicted
+++ resolved
@@ -225,23 +225,13 @@
 Door - 0x0C316 (Elevator Room Entry) - 0x18076
 159034 - 0x337F8 (Flood Room EP) - 0x1C2DF - True
 
-<<<<<<< HEAD
 Desert Elevator Room (Desert) - Desert Behind Elevator - 0x01317:
-158111 - 0x17C31 (Final Transparent) - True - True
-158113 - 0x012D7 (Final Hexagonal) - 0x17C31 & 0x0A015 - True
-158114 - 0x0A015 (Final Hexagonal Control) - 0x17C31 - True
-158115 - 0x0A15C (Final Bent 1) - True - True
-158116 - 0x09FFF (Final Bent 2) - 0x0A15C - True
-158117 - 0x0A15F (Final Bent 3) - 0x09FFF - True
-=======
-Desert Elevator Room (Desert) - Desert Lowest Level Inbetween Shortcuts - 0x01317:
 158111 - 0x17C31 (Elevator Room Transparent) - True - True
 158113 - 0x012D7 (Elevator Room Hexagonal) - 0x17C31 & 0x0A015 - True
 158114 - 0x0A015 (Elevator Room Hexagonal Control) - 0x17C31 - True
 158115 - 0x0A15C (Elevator Room Bent 1) - True - True
 158116 - 0x09FFF (Elevator Room Bent 2) - 0x0A15C - True
 158117 - 0x0A15F (Elevator Room Bent 3) - 0x09FFF - True
->>>>>>> 602c2966
 159035 - 0x037BB (Elevator EP) - 0x01317 - True
 Door - 0x01317 (Elevator) - 0x03608
 
