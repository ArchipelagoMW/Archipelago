from collections import deque, Counter
from contextlib import redirect_stdout
import functools
import settings
import threading
import typing
<<<<<<< HEAD
from typing import Any, Dict, List, Set, Tuple, Optional, cast
=======
from typing import Any, Dict, List, Set, Tuple, Optional
>>>>>>> d28dce69
import os
import logging

from BaseClasses import ItemClassification, LocationProgressType, \
    MultiWorld, Item, CollectionState, Entrance, Tutorial

from .gen_data import GenData
from .logic import cs_to_zz_locs
from .region import ZillionLocation, ZillionRegion
from .options import ZillionOptions, validate
<<<<<<< HEAD
from .id_maps import item_name_to_id as _item_name_to_id, \
=======
from .id_maps import ZillionSlotInfo, get_slot_info, item_name_to_id as _item_name_to_id, \
>>>>>>> d28dce69
    loc_name_to_id as _loc_name_to_id, make_id_to_others, \
    zz_reg_name_to_reg_name, base_id
from .item import ZillionItem
from .patch import ZillionPatch

from zilliandomizer.randomizer import Randomizer as ZzRandomizer
from zilliandomizer.system import System
from zilliandomizer.logic_components.items import RESCUE, items as zz_items, Item as ZzItem
from zilliandomizer.logic_components.locations import Location as ZzLocation, Req
from zilliandomizer.options import Chars

from worlds.AutoWorld import World, WebWorld


class ZillionSettings(settings.Group):
    class RomFile(settings.UserFilePath):
        """File name of the Zillion US rom"""
        description = "Zillion US ROM File"
        copy_to = "Zillion (UE) [!].sms"
        assert ZillionPatch.hash
        md5s = [ZillionPatch.hash]

    class RomStart(str):
        """
        Set this to false to never autostart a rom (such as after patching)
        True for operating system default program
        Alternatively, a path to a program to open the .sfc file with
        RetroArch doesn't make it easy to launch a game from the command line.
        You have to know the path to the emulator core library on the user's computer.
        """

    rom_file: RomFile = RomFile(RomFile.copy_to)
    rom_start: typing.Union[RomStart, bool] = RomStart("retroarch")


class ZillionWebWorld(WebWorld):
    theme = "stone"
    tutorials = [Tutorial(
        "Multiworld Setup Guide",
        "A guide to playing Zillion randomizer.",
        "English",
        "setup_en.md",
        "setup/en",
        ["beauxq"]
    )]


class ZillionWorld(World):
    """
    Zillion is a metroidvania style game released in 1987 for the 8-bit Sega Master System.

    It's based on the anime Zillion (赤い光弾ジリオン, Akai Koudan Zillion).
    """
    game = "Zillion"
    web = ZillionWebWorld()

    options_dataclass = ZillionOptions
    options: ZillionOptions  # type: ignore

    settings: typing.ClassVar[ZillionSettings]  # type: ignore
    # these type: ignore are because of this issue: https://github.com/python/typing/discussions/1486

    topology_present = True  # indicate if world type has any meaningful layout/pathing

    # map names to their IDs
    item_name_to_id = _item_name_to_id
    location_name_to_id = _loc_name_to_id

    # increment this every time something in your world's names/id mappings changes.
    # While this is set to 0 in *any* AutoWorld, the entire DataPackage is considered in testing mode and will be
    # retrieved by clients on every connection.
    data_version = 1

    logger: logging.Logger

    class LogStreamInterface:
        logger: logging.Logger
        buffer: List[str]

        def __init__(self, logger: logging.Logger) -> None:
            self.logger = logger
            self.buffer = []

        def write(self, msg: str) -> None:
            if msg.endswith('\n'):
                self.buffer.append(msg[:-1])
                self.logger.debug("".join(self.buffer))
                self.buffer = []
            else:
                self.buffer.append(msg)

        def flush(self) -> None:
            pass

    lsi: LogStreamInterface

    id_to_zz_item: Optional[Dict[int, ZzItem]] = None
    zz_system: System
    _item_counts: "Counter[str]" = Counter()
    """
    These are the items counts that will be in the game,
    which might be different from the item counts the player asked for in options
    (if the player asked for something invalid).
    """
    my_locations: List[ZillionLocation] = []
    """ This is kind of a cache to avoid iterating through all the multiworld locations in logic. """
    slot_data_ready: threading.Event
    """ This event is set in `generate_output` when the data is ready for `fill_slot_data` """

    def __init__(self, world: MultiWorld, player: int):
        super().__init__(world, player)
        self.logger = logging.getLogger("Zillion")
        self.lsi = ZillionWorld.LogStreamInterface(self.logger)
        self.zz_system = System()
        self.slot_data_ready = threading.Event()

    def _make_item_maps(self, start_char: Chars) -> None:
        _id_to_name, _id_to_zz_id, id_to_zz_item = make_id_to_others(start_char)
        self.id_to_zz_item = id_to_zz_item

    def generate_early(self) -> None:
        if not hasattr(self.multiworld, "zillion_logic_cache"):
            setattr(self.multiworld, "zillion_logic_cache", {})

        zz_op, item_counts = validate(self.options)

        if zz_op.early_scope:
            self.multiworld.early_items[self.player]["Scope"] = 1

        self._item_counts = item_counts

        with redirect_stdout(self.lsi):  # type: ignore
            self.zz_system.make_randomizer(zz_op)

            self.zz_system.seed(self.multiworld.seed)
            self.zz_system.make_map()

        # just in case the options changed anything (I don't think they do)
        assert self.zz_system.randomizer, "init failed"
        for zz_name in self.zz_system.randomizer.locations:
            if zz_name != 'main':
                assert self.zz_system.randomizer.loc_name_2_pretty[zz_name] in self.location_name_to_id, \
                    f"{self.zz_system.randomizer.loc_name_2_pretty[zz_name]} not in location map"

        self._make_item_maps(zz_op.start_char)

    def create_regions(self) -> None:
        assert self.zz_system.randomizer, "generate_early hasn't been called"
        assert self.id_to_zz_item, "generate_early hasn't been called"
        p = self.player
        w = self.multiworld
        self.my_locations = []

        self.zz_system.randomizer.place_canister_gun_reqs()
        # low probability that place_canister_gun_reqs() results in empty 1st sphere
        # testing code to force low probability event:
        # for zz_room_name in ["r01c2", "r02c0", "r02c7", "r03c5"]:
        #     for zz_loc in self.zz_system.randomizer.regions[zz_room_name].locations:
        #         zz_loc.req.gun = 2
        if len(self.zz_system.randomizer.get_locations(Req(gun=1, jump=1))) == 0:
            self.logger.info("Zillion avoided rare empty 1st sphere.")
            for zz_loc in self.zz_system.randomizer.regions["r03c5"].locations:
                zz_loc.req.gun = 1
            assert len(self.zz_system.randomizer.get_locations(Req(gun=1, jump=1))) != 0

        start = self.zz_system.randomizer.regions['start']

        all: Dict[str, ZillionRegion] = {}
        for here_zz_name, zz_r in self.zz_system.randomizer.regions.items():
            here_name = "Menu" if here_zz_name == "start" else zz_reg_name_to_reg_name(here_zz_name)
            all[here_name] = ZillionRegion(zz_r, here_name, here_name, p, w)
            self.multiworld.regions.append(all[here_name])

        limited_skill = Req(gun=3, jump=3, skill=self.zz_system.randomizer.options.skill, hp=940, red=1, floppy=126)
        queue = deque([start])
        done: Set[str] = set()
        while len(queue):
            zz_here = queue.popleft()
            here_name = "Menu" if zz_here.name == "start" else zz_reg_name_to_reg_name(zz_here.name)
            if here_name in done:
                continue
            here = all[here_name]

            for zz_loc in zz_here.locations:
                # if local gun reqs didn't place "keyword" item
                if not zz_loc.item:

                    def access_rule_wrapped(zz_loc_local: ZzLocation,
                                            p: int,
                                            zz_r: ZzRandomizer,
                                            id_to_zz_item: Dict[int, ZzItem],
                                            cs: CollectionState) -> bool:
                        accessible = cs_to_zz_locs(cs, p, zz_r, id_to_zz_item)
                        return zz_loc_local in accessible

                    access_rule = functools.partial(access_rule_wrapped,
                                                    zz_loc, self.player, self.zz_system.randomizer, self.id_to_zz_item)

                    loc_name = self.zz_system.randomizer.loc_name_2_pretty[zz_loc.name]
                    loc = ZillionLocation(zz_loc, self.player, loc_name, here)
                    loc.access_rule = access_rule
                    if not (limited_skill >= zz_loc.req):
                        loc.progress_type = LocationProgressType.EXCLUDED
                        self.options.exclude_locations.value.add(loc.name)
                    here.locations.append(loc)
                    self.my_locations.append(loc)

            for zz_dest in zz_here.connections.keys():
                dest_name = "Menu" if zz_dest.name == 'start' else zz_reg_name_to_reg_name(zz_dest.name)
                dest = all[dest_name]
                exit = Entrance(p, f"{here_name} to {dest_name}", here)
                here.exits.append(exit)
                exit.connect(dest)

                queue.append(zz_dest)
            done.add(here.name)

    def create_items(self) -> None:
        if not self.id_to_zz_item:
            self._make_item_maps("JJ")
            self.logger.warning("warning: called `create_items` without calling `generate_early` first")
        assert self.id_to_zz_item, "failed to get item maps"

        # in zilliandomizer, the Randomizer class puts empties in the item pool to fill space,
        # but here in AP, empties are in the options from options.validate
        item_counts = self._item_counts
        self.logger.debug(item_counts)

        for item_name, item_id in self.item_name_to_id.items():
            zz_item = self.id_to_zz_item[item_id]
            if item_id >= (4 + base_id):  # normal item
                if item_name in item_counts:
                    count = item_counts[item_name]
                    self.logger.debug(f"Zillion Items: {item_name}  {count}")
                    self.multiworld.itempool += [self.create_item(item_name) for _ in range(count)]
            elif item_id < (3 + base_id) and zz_item.code == RESCUE:
                # One of the 3 rescues will not be in the pool and its zz_item will be 'empty'.
                self.logger.debug(f"Zillion Items: {item_name}  1")
                self.multiworld.itempool.append(self.create_item(item_name))

    def set_rules(self) -> None:
        # logic for this game is in create_regions
        pass

    def generate_basic(self) -> None:
        assert self.zz_system.randomizer, "generate_early hasn't been called"
        # main location name is an alias
        main_loc_name = self.zz_system.randomizer.loc_name_2_pretty[self.zz_system.randomizer.locations['main'].name]

        self.multiworld.get_location(main_loc_name, self.player)\
            .place_locked_item(self.create_item("Win"))
        self.multiworld.completion_condition[self.player] = \
            lambda state: state.has("Win", self.player)

    @staticmethod
    def stage_generate_basic(multiworld: MultiWorld, *args: Any) -> None:
        # item link pools are about to be created in main
        # JJ can't be an item link unless all the players share the same start_char
        # (The reason for this is that the JJ ZillionItem will have a different ZzItem depending
        #  on whether the start char is Apple or Champ, and the logic depends on that ZzItem.)
        for group in multiworld.groups.values():
            # TODO: remove asserts on group when we can specify which members of TypedDict are optional
            assert "game" in group
            if group["game"] == "Zillion":
                assert "item_pool" in group
                item_pool = group["item_pool"]
                to_stay: Chars = "JJ"
                if "JJ" in item_pool:
                    assert "players" in group
                    group_players = group["players"]
                    players_start_chars: List[Tuple[int, Chars]] = []
                    for player in group_players:
                        z_world = multiworld.worlds[player]
                        assert isinstance(z_world, ZillionWorld)
                        players_start_chars.append((player, z_world.options.start_char.get_char()))
                    start_char_counts = Counter(sc for _, sc in players_start_chars)
                    # majority rules
                    if start_char_counts["Apple"] > start_char_counts["Champ"]:
                        to_stay = "Apple"
                    elif start_char_counts["Champ"] > start_char_counts["Apple"]:
                        to_stay = "Champ"
                    else:  # equal
                        choices: Tuple[Chars, ...] = ("Apple", "Champ")
                        to_stay = multiworld.random.choice(choices)

                    for p, sc in players_start_chars:
                        if sc != to_stay:
                            group_players.remove(p)
                assert "world" in group
                group_world = group["world"]
                assert isinstance(group_world, ZillionWorld)
                group_world._make_item_maps(to_stay)

    def post_fill(self) -> None:
        """Optional Method that is called after regular fill. Can be used to do adjustments before output generation.
        This happens before progression balancing,  so the items may not be in their final locations yet."""

        self.zz_system.post_fill()

    def finalize_item_locations(self) -> GenData:
        """
        sync zilliandomizer item locations with AP item locations

        return the data needed to generate output
        """

        assert self.zz_system.randomizer, "generate_early hasn't been called"

        # debug_zz_loc_ids: Dict[str, int] = {}
        empty = zz_items[4]
        multi_item = empty  # a different patcher method differentiates empty from ap multi item
        multi_items: Dict[str, Tuple[str, str]] = {}  # zz_loc_name to (item_name, player_name)
        for z_loc in self.multiworld.get_locations(self.player):
            assert isinstance(z_loc, ZillionLocation)
            # debug_zz_loc_ids[z_loc.zz_loc.name] = id(z_loc.zz_loc)
            if z_loc.item is None:
                self.logger.warn("generate_output location has no item - is that ok?")
                z_loc.zz_loc.item = empty
            elif z_loc.item.player == self.player:
                z_item = z_loc.item
                assert isinstance(z_item, ZillionItem)
                z_loc.zz_loc.item = z_item.zz_item
            else:  # another player's item
                # print(f"put multi item in {z_loc.zz_loc.name}")
                z_loc.zz_loc.item = multi_item
                multi_items[z_loc.zz_loc.name] = (
                    z_loc.item.name,
                    self.multiworld.get_player_name(z_loc.item.player)
                )
        # debug_zz_loc_ids.sort()
        # for name, id_ in debug_zz_loc_ids.items():
        #     print(id_)
        # print("size:", len(debug_zz_loc_ids))

        # debug_loc_to_id: Dict[str, int] = {}
        # regions = self.zz_randomizer.regions
        # for region in regions.values():
        #     for loc in region.locations:
        #         if loc.name not in self.zz_randomizer.locations:
        #             print(f"region {region.name} had location {loc.name} not in locations")
        #         debug_loc_to_id[loc.name] = id(loc)

        # verify that every location got an item
        for zz_loc in self.zz_system.randomizer.locations.values():
            assert zz_loc.item, (
                f"location {self.zz_system.randomizer.loc_name_2_pretty[zz_loc.name]} "
                f"in world {self.player} didn't get an item"
            )

        game_id = self.multiworld.player_name[self.player].encode() + b'\x00' + self.multiworld.seed_name[-6:].encode()

        return GenData(multi_items, self.zz_system.get_game(), game_id)

    def generate_output(self, output_directory: str) -> None:
        """This method gets called from a threadpool, do not use multiworld.random here.
        If you need any last-second randomization, use self.random instead."""
        try:
            gen_data = self.finalize_item_locations()
        except BaseException:
            raise
        finally:
            self.slot_data_ready.set()

        out_file_base = self.multiworld.get_out_file_name_base(self.player)

        patch_file_name = os.path.join(output_directory, f"{out_file_base}{ZillionPatch.patch_file_ending}")
        patch = ZillionPatch(patch_file_name,
                             player=self.player,
                             player_name=self.multiworld.player_name[self.player],
                             gen_data_str=gen_data.to_json())
        patch.write()

        self.logger.debug(f"Zillion player {self.player} finished generate_output")

    def fill_slot_data(self) -> ZillionSlotInfo:  # json of WebHostLib.models.Slot
        """Fill in the `slot_data` field in the `Connected` network package.
        This is a way the generator can give custom data to the client.
        The client will receive this as JSON in the `Connected` response."""

        # TODO: share a TypedDict data structure with client

        # TODO: tell client which canisters are keywords
        # so it can open and get those when restoring doors

        self.slot_data_ready.wait()
        assert self.zz_system.randomizer, "didn't get randomizer from generate_early"
        game = self.zz_system.get_game()
        return get_slot_info(game.regions, game.char_order[0], game.loc_name_2_pretty)

    # def modify_multidata(self, multidata: Dict[str, Any]) -> None:
    #     """For deeper modification of server multidata."""
    #     # not modifying multidata, just want to call this at the end of the generation process
    #     cache = getattr(self.multiworld, "zillion_logic_cache")
    #     import sys
    #     print(sys.getsizeof(cache))

    # end of ordered Main.py calls

    def create_item(self, name: str) -> Item:
        """Create an item for this world type and player.
        Warning: this may be called with self.multiworld = None, for example by MultiServer"""
        item_id = _item_name_to_id[name]

        if not self.id_to_zz_item:
            self._make_item_maps("JJ")
            self.logger.warning("warning: called `create_item` without calling `generate_early` first")
        assert self.id_to_zz_item, "failed to get item maps"

        classification = ItemClassification.filler
        zz_item = self.id_to_zz_item[item_id]
        if zz_item.required:
            classification = ItemClassification.progression
            if not zz_item.is_progression:
                classification = ItemClassification.progression_skip_balancing

        z_item = ZillionItem(name, classification, item_id, self.player, zz_item)
        return z_item

    def get_filler_item_name(self) -> str:
        """Called when the item pool needs to be filled with additional items to match location count."""
        return "Empty"<|MERGE_RESOLUTION|>--- conflicted
+++ resolved
@@ -4,11 +4,7 @@
 import settings
 import threading
 import typing
-<<<<<<< HEAD
-from typing import Any, Dict, List, Set, Tuple, Optional, cast
-=======
 from typing import Any, Dict, List, Set, Tuple, Optional
->>>>>>> d28dce69
 import os
 import logging
 
@@ -19,11 +15,7 @@
 from .logic import cs_to_zz_locs
 from .region import ZillionLocation, ZillionRegion
 from .options import ZillionOptions, validate
-<<<<<<< HEAD
-from .id_maps import item_name_to_id as _item_name_to_id, \
-=======
 from .id_maps import ZillionSlotInfo, get_slot_info, item_name_to_id as _item_name_to_id, \
->>>>>>> d28dce69
     loc_name_to_id as _loc_name_to_id, make_id_to_others, \
     zz_reg_name_to_reg_name, base_id
 from .item import ZillionItem
