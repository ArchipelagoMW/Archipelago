--- conflicted
+++ resolved
@@ -515,12 +515,7 @@
     await ctx.shutdown()
 
 
-<<<<<<< HEAD
-def launchermain() -> None:
-    colorama.init()
-=======
 def launch() -> None:
     colorama.just_fix_windows_console()
->>>>>>> 53ff5c97
     asyncio.run(main())
     colorama.deinit()