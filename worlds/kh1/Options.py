--- conflicted
+++ resolved
@@ -178,11 +178,7 @@
 
 class PuppyValue(Range):
     """
-<<<<<<< HEAD
     Determines how many dalmatian puppies are given when a puppy item is found.
-=======
-    Determines how many dalmation puppies are given when a puppy item is found.
->>>>>>> 431be6de
     """
     display_name = "Puppy Value"
     default = 3
@@ -497,11 +493,7 @@
     """
     Determines if items can be placed on locations in your own world in such a way that will force them to be remote items.
     Off: When your items are placed in your world, they can only be placed in locations that they can be acquired without server connection (stats on levels, items in chests, etc).
-<<<<<<< HEAD
-    Allow: When your items are placed in your world, items that normally can't be placed in a location in-game are simply made remote (stats in chests, abilities on static events, etc).
-=======
     Allow: When your items are placed in your world, items that normally can't be placed in a location in-game are simply made remote (abilities on static events, etc).
->>>>>>> 431be6de
     Full: All items are remote.  Use this when doing something like a co-op seed.
     """
     display_name = "Remote Items"
@@ -520,11 +512,7 @@
     range_start = 0
     range_end = 33
 
-<<<<<<< HEAD
-class ShortenGoMode(Toggle):
-=======
 class ShortenGoMode(DefaultOnToggle):
->>>>>>> 431be6de
     """
     If on, the player warps to the final cutscene after defeating Ansem 1 > Darkside > Ansem 2, skipping World of Chaos.
     """
@@ -606,15 +594,9 @@
     """
     display_name = "Consistent Finishers"
 
-<<<<<<< HEAD
-class EarlySkip(Toggle):
-    """
-    If on, allows skipping cutscenes without waiting for them.
-=======
 class EarlySkip(DefaultOnToggle):
     """
     If on, allows skipping cutscenes immediately that normally take time to be able to skip.
->>>>>>> 431be6de
     """
     display_name = "Early Skip"
 
@@ -624,11 +606,7 @@
     """
     display_name = "Fast Camera"
 
-<<<<<<< HEAD
-class FasterAnimations(Toggle):
-=======
 class FasterAnimations(DefaultOnToggle):
->>>>>>> 431be6de
     """
     If on, speeds up animations during which you can't play.
     """
@@ -640,21 +618,13 @@
     """
     display_name = "Unlock 0 Volume"
 
-<<<<<<< HEAD
-class Unskippable(Toggle):
-=======
 class Unskippable(DefaultOnToggle):
->>>>>>> 431be6de
     """
     If on, makes unskippable cutscenes skippable.
     """
     display_name = "Unskippable"
 
-<<<<<<< HEAD
-class AutoSave(Toggle):
-=======
 class AutoSave(DefaultOnToggle):
->>>>>>> 431be6de
     """
     If on, enables auto saving.
     Press L1+L2+R1+R2+D-Pad Left to instantly load continue state.
@@ -712,11 +682,7 @@
     """
     If Randomize AP Costs is set to Randomize or Distribute, this defined the min AP cost an ability can have.
     """
-<<<<<<< HEAD
-    display_name = "Max AP Cost"
-=======
     display_name = "Min AP Cost"
->>>>>>> 431be6de
     default = 0
     range_start = 0
     range_end = 2
@@ -747,11 +713,6 @@
     default = 16
     range_start = 0
     range_end = 20
-<<<<<<< HEAD
-    """
-    display_name = "Starting Tools"
-=======
->>>>>>> 431be6de
 
 @dataclass
 class KH1Options(PerGameCommonOptions):
@@ -913,10 +874,7 @@
         ShortenGoMode,
         OneHP,
         FourByThree,
-<<<<<<< HEAD
-=======
         AutoAttack,
->>>>>>> 431be6de
         BeepHack,
         ConsistentFinishers,
         EarlySkip,
