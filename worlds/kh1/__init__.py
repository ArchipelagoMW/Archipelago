--- conflicted
+++ resolved
@@ -11,17 +11,11 @@
 from .Regions import create_regions
 from .Rules import set_rules
 from .Presets import kh1_option_presets
-<<<<<<< HEAD
-from .GenerateJSON import generate_json
-from .Data import VANILLA_KEYBLADE_STATS, VANILLA_PUPPY_LOCATIONS, CHAR_TO_KH, VANILLA_ABILITY_AP_COSTS
-from worlds.LauncherComponents import Component, components, Type, launch_subprocess
-=======
 from worlds.LauncherComponents import Component, components, Type, launch as launch_component, icon_paths
 from .GenerateJSON import generate_json
 from .Data import VANILLA_KEYBLADE_STATS, VANILLA_PUPPY_LOCATIONS, CHAR_TO_KH, VANILLA_ABILITY_AP_COSTS
 from worlds.LauncherComponents import Component, components, Type, launch_subprocess
 
->>>>>>> 431be6de
 
 
 VANILLA_KEYBLADE_STATS = [
@@ -298,11 +292,7 @@
             self.get_location("Hollow Bastion Entrance Hall Emblem Piece (Statue)").place_locked_item(self.create_item("Emblem Piece (Statue)"))
             self.get_location("Hollow Bastion Entrance Hall Emblem Piece (Fountain)").place_locked_item(self.create_item("Emblem Piece (Fountain)"))
             self.get_location("Hollow Bastion Entrance Hall Emblem Piece (Chest)").place_locked_item(self.create_item("Emblem Piece (Chest)"))
-<<<<<<< HEAD
-        if self.options.randomize_postcards.current_key not in ["all"]:
-=======
         if self.options.randomize_postcards != "all":
->>>>>>> 431be6de
             self.get_location("Traverse Town Item Shop Postcard").place_locked_item(self.create_item("Postcard"))
             self.get_location("Traverse Town 1st District Safe Postcard").place_locked_item(self.create_item("Postcard"))
             self.get_location("Traverse Town Gizmo Shop Postcard 1").place_locked_item(self.create_item("Postcard"))
@@ -326,11 +316,6 @@
 
     def fill_slot_data(self) -> dict:
         slot_data = {
-<<<<<<< HEAD
-                    "logic_difficulty": str(self.options.logic_difficulty),
-=======
-                    "advanced_logic": bool(self.options.advanced_logic),
->>>>>>> 431be6de
                     "atlantica": bool(self.options.atlantica),
                     "auto_attack": bool(self.options.auto_attack),
                     "auto_save": bool(self.options.auto_save),
@@ -359,6 +344,7 @@
                     "jungle_slider": bool(self.options.jungle_slider),
                     "keyblades_unlock_chests": bool(self.options.keyblades_unlock_chests),
                     "level_checks": int(self.options.level_checks.value),
+                    "logic_difficulty": str(self.options.logic_difficulty),
                     "materials_in_pool": int(self.options.materials_in_pool.value),
                     "max_ap_cost": int(self.options.max_ap_cost.value),
                     "min_ap_cost": int(self.options.min_ap_cost.value),
@@ -406,12 +392,9 @@
     def create_regions(self):
         create_regions(self)
     
-<<<<<<< HEAD
-=======
     def connect_entrances(self):
         connect_entrances(self)
     
->>>>>>> 431be6de
     def generate_output(self, output_directory: str):
         """
         Generates the json file for use with mod generator.
@@ -425,7 +408,6 @@
         initial_lucky_emblem_settings = [self.options.required_lucky_emblems_eotw.value, self.options.required_lucky_emblems_door.value, self.options.lucky_emblems_in_pool.value]
         self.change_numbers_of_lucky_emblems_to_consider()
         new_lucky_emblem_settings = [self.options.required_lucky_emblems_eotw.value, self.options.required_lucky_emblems_door.value, self.options.lucky_emblems_in_pool.value]
-<<<<<<< HEAD
         for i in range(3):
             if initial_lucky_emblem_settings[i] != new_lucky_emblem_settings[i]:
                 logging.info(f"{self.player_name}'s value {initial_lucky_emblem_settings[i]} for \"{value_names[i]}\" was invalid\n"
@@ -436,18 +418,6 @@
         self.change_numbers_of_materials_to_consider()
         new_materials_settings = [self.options.day_2_materials.value, self.options.homecoming_materials.value, self.options.materials_in_pool.value]
         for i in range(3):
-=======
-        for i in range(3):
-            if initial_lucky_emblem_settings[i] != new_lucky_emblem_settings[i]:
-                logging.info(f"{self.player_name}'s value {initial_lucky_emblem_settings[i]} for \"{value_names[i]}\" was invalid\n"
-                             f"Setting \"{value_names[i]}\" value to {new_lucky_emblem_settings[i]}")
-        
-        value_names = ["Day 2 Materials", "Homecoming Materials", "Materials in Pool"]
-        initial_materials_settings = [self.options.day_2_materials.value, self.options.homecoming_materials.value, self.options.materials_in_pool.value]
-        self.change_numbers_of_materials_to_consider()
-        new_materials_settings = [self.options.day_2_materials.value, self.options.homecoming_materials.value, self.options.materials_in_pool.value]
-        for i in range(3):
->>>>>>> 431be6de
             if initial_materials_settings[i] != new_materials_settings[i]:
                 logging.info(f"{self.player_name}'s value {initial_materials_settings[i]} for \"{value_names[i]}\" was invalid\n"
                              f"Setting \"{value_names[i]}\" value to {new_materials_settings[i]}")
