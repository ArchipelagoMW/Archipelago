import logging
from typing import List

from BaseClasses import Tutorial
from worlds.AutoWorld import WebWorld, World
from .Items import KH1Item, KH1ItemData, event_item_table, get_items_by_category, item_table, item_name_groups
from .Locations import KH1Location, location_table, get_locations_by_category, location_name_groups
from .Options import KH1Options, kh1_option_groups
from .Regions import connect_entrances, create_regions
from .Rules import set_rules
from .Presets import kh1_option_presets
<<<<<<< HEAD
from worlds.LauncherComponents import Component, components, Type, launch


def launch_client():
    from .Client import main
    launch(main, name="KH1 Client")
=======
from worlds.LauncherComponents import Component, components, Type, launch as launch_component


def launch_client():
    from .Client import launch
    launch_component(launch, name="KH1 Client")
>>>>>>> 53ff5c97

components.append(Component(display_name="KH1 Client", func=launch_client, component_type=Type.CLIENT))


class KH1Web(WebWorld):
    theme = "ocean"
    tutorials = [Tutorial(
            "Multiworld Setup Guide",
            "A guide to setting up the Kingdom Hearts Randomizer software on your computer."
            "This guide covers single-player, multiworld, and related software.",
            "English",
            "kh1_en.md",
            "kh1/en",
            ["Gicu"]
    )]
    option_groups = kh1_option_groups
    options_presets = kh1_option_presets


class KH1World(World):
    """
    Kingdom Hearts is an action RPG following Sora on his journey 
    through many worlds to find Riku and Kairi.
    """
    game = "Kingdom Hearts"
    options_dataclass = KH1Options
    options: KH1Options
    topology_present = True
    web = KH1Web()

    item_name_to_id = {name: data.code for name, data in item_table.items()}
    location_name_to_id = {name: data.code for name, data in location_table.items()}
    item_name_groups = item_name_groups
    location_name_groups = location_name_groups
    fillers = {}
    fillers.update(get_items_by_category("Item"))
    fillers.update(get_items_by_category("Camping"))
    fillers.update(get_items_by_category("Stat Ups"))

    def create_items(self):
        self.place_predetermined_items()
        # Handle starting worlds
        starting_worlds = []
        if self.options.starting_worlds > 0:
            possible_starting_worlds = ["Wonderland", "Olympus Coliseum", "Deep Jungle", "Agrabah", "Monstro", "Halloween Town", "Neverland", "Hollow Bastion"]
            if self.options.atlantica:
                possible_starting_worlds.append("Atlantica")
            if self.options.end_of_the_world_unlock == "item":
                possible_starting_worlds.append("End of the World")
            starting_worlds = self.random.sample(possible_starting_worlds, min(self.options.starting_worlds.value, len(possible_starting_worlds)))
            for starting_world in starting_worlds:
                self.multiworld.push_precollected(self.create_item(starting_world))
        
        item_pool: List[KH1Item] = []
        possible_level_up_item_pool = []
        level_up_item_pool = []
        
        # Calculate Level Up Items
        # Fill pool with mandatory items
        for _ in range(self.options.item_slot_increase):
            level_up_item_pool.append("Item Slot Increase")
        for _ in range(self.options.accessory_slot_increase):
            level_up_item_pool.append("Accessory Slot Increase")

        # Create other pool
        for _ in range(self.options.strength_increase):
            possible_level_up_item_pool.append("Strength Increase")
        for _ in range(self.options.defense_increase):
            possible_level_up_item_pool.append("Defense Increase")
        for _ in range(self.options.hp_increase):
            possible_level_up_item_pool.append("Max HP Increase")
        for _ in range(self.options.mp_increase):
            possible_level_up_item_pool.append("Max MP Increase")
        for _ in range(self.options.ap_increase):
            possible_level_up_item_pool.append("Max AP Increase")

        # Fill remaining pool with items from other pool
        self.random.shuffle(possible_level_up_item_pool)
        level_up_item_pool = level_up_item_pool + possible_level_up_item_pool[:(100 - len(level_up_item_pool))]

        level_up_locations = list(get_locations_by_category("Levels").keys())
        self.random.shuffle(level_up_item_pool)
        current_level_for_placing_stats = self.options.force_stats_on_levels.value
        while len(level_up_item_pool) > 0 and current_level_for_placing_stats <= self.options.level_checks:
            self.get_location(level_up_locations[current_level_for_placing_stats - 1]).place_locked_item(self.create_item(level_up_item_pool.pop()))
            current_level_for_placing_stats += 1
        
        # Calculate prefilled locations and items
        prefilled_items = []
        if self.options.vanilla_emblem_pieces:
            prefilled_items = prefilled_items + ["Emblem Piece (Flame)", "Emblem Piece (Chest)", "Emblem Piece (Fountain)", "Emblem Piece (Statue)"]
        
        total_locations = len(self.multiworld.get_unfilled_locations(self.player))
        
        non_filler_item_categories = ["Key", "Magic", "Worlds", "Trinities", "Cups", "Summons", "Abilities", "Shared Abilities", "Keyblades", "Accessory", "Weapons", "Puppies"]
        if self.options.hundred_acre_wood:
            non_filler_item_categories.append("Torn Pages")
        for name, data in item_table.items():
            quantity = data.max_quantity
            if data.category not in non_filler_item_categories:
                continue
            if name in starting_worlds:
                continue
            if data.category == "Puppies":
                if self.options.puppies == "triplets" and "-" in name:
                    item_pool += [self.create_item(name) for _ in range(quantity)]
                if self.options.puppies == "individual" and "Puppy" in name:
                    item_pool += [self.create_item(name) for _ in range(0, quantity)]
                if self.options.puppies == "full" and name == "All Puppies":
                    item_pool += [self.create_item(name) for _ in range(0, quantity)]
            elif name == "Atlantica":
                if self.options.atlantica:
                    item_pool += [self.create_item(name) for _ in range(0, quantity)]
            elif name == "Mermaid Kick":
                if self.options.atlantica:
                    if self.options.extra_shared_abilities:
                        item_pool += [self.create_item(name) for _ in range(0, 2)]
                    else:
                        item_pool += [self.create_item(name) for _ in range(0, quantity)]
            elif name == "Crystal Trident":
                if self.options.atlantica:
                    item_pool += [self.create_item(name) for _ in range(0, quantity)]
            elif name == "High Jump":
                if self.options.extra_shared_abilities:
                    item_pool += [self.create_item(name) for _ in range(0, 3)]
                else:
                    item_pool += [self.create_item(name) for _ in range(0, quantity)]
            elif name == "Progressive Glide":
                if self.options.extra_shared_abilities:
                    item_pool += [self.create_item(name) for _ in range(0, 4)]
                else:
                    item_pool += [self.create_item(name) for _ in range(0, quantity)]
            elif name == "End of the World":
                if self.options.end_of_the_world_unlock.current_key == "item":
                    item_pool += [self.create_item(name) for _ in range(0, quantity)]
            elif name == "EXP Zero":
                if self.options.exp_zero_in_pool:
                    item_pool += [self.create_item(name) for _ in range(0, quantity)]
            elif name not in prefilled_items:
                item_pool += [self.create_item(name) for _ in range(0, quantity)]
        
        for i in range(self.determine_reports_in_pool()):
            item_pool += [self.create_item("Ansem's Report " + str(i+1))]
        
        while len(item_pool) < total_locations and len(level_up_item_pool) > 0:
            item_pool += [self.create_item(level_up_item_pool.pop())]
        
        # Fill any empty locations with filler items.
        while len(item_pool) < total_locations:
            item_pool.append(self.create_item(self.get_filler_item_name()))
        
        self.multiworld.itempool += item_pool

    def place_predetermined_items(self) -> None:
        goal_dict = {
            "sephiroth":       "Olympus Coliseum Defeat Sephiroth Ansem's Report 12",
            "unknown":         "Hollow Bastion Defeat Unknown Ansem's Report 13",
            "postcards":       "Traverse Town Mail Postcard 10 Event",
            "final_ansem":     "Final Ansem",
            "puppies":         "Traverse Town Piano Room Return 99 Puppies Reward 2",
            "final_rest":      "End of the World Final Rest Chest"
        }
        self.get_location(goal_dict[self.options.goal.current_key]).place_locked_item(self.create_item("Victory"))
        if self.options.vanilla_emblem_pieces:
            self.get_location("Hollow Bastion Entrance Hall Emblem Piece (Flame)").place_locked_item(self.create_item("Emblem Piece (Flame)"))
            self.get_location("Hollow Bastion Entrance Hall Emblem Piece (Statue)").place_locked_item(self.create_item("Emblem Piece (Statue)"))
            self.get_location("Hollow Bastion Entrance Hall Emblem Piece (Fountain)").place_locked_item(self.create_item("Emblem Piece (Fountain)"))
            self.get_location("Hollow Bastion Entrance Hall Emblem Piece (Chest)").place_locked_item(self.create_item("Emblem Piece (Chest)"))

    def get_filler_item_name(self) -> str:
        weights = [data.weight for data in self.fillers.values()]
        return self.random.choices([filler for filler in self.fillers.keys()], weights)[0]

    def fill_slot_data(self) -> dict:
        slot_data = {"xpmult": int(self.options.exp_multiplier)/16,
                    "required_reports_eotw": self.determine_reports_required_to_open_end_of_the_world(),
                    "required_reports_door": self.determine_reports_required_to_open_final_rest_door(),
                    "door": self.options.final_rest_door.current_key,
                    "seed": self.multiworld.seed_name,
                    "advanced_logic": bool(self.options.advanced_logic),
                    "hundred_acre_wood": bool(self.options.hundred_acre_wood),
                    "atlantica": bool(self.options.atlantica),
                    "goal": str(self.options.goal.current_key)}
        if self.options.randomize_keyblade_stats:
            min_str_bonus = min(self.options.keyblade_min_str.value, self.options.keyblade_max_str.value)
            max_str_bonus = max(self.options.keyblade_min_str.value, self.options.keyblade_max_str.value)
            self.options.keyblade_min_str.value = min_str_bonus
            self.options.keyblade_max_str.value = max_str_bonus
            min_mp_bonus = min(self.options.keyblade_min_mp.value, self.options.keyblade_max_mp.value)
            max_mp_bonus = max(self.options.keyblade_min_mp.value, self.options.keyblade_max_mp.value)
            self.options.keyblade_min_mp.value = min_mp_bonus
            self.options.keyblade_max_mp.value = max_mp_bonus
            slot_data["keyblade_stats"] = ""
            for i in range(22):
                if i < 4 and self.options.bad_starting_weapons:
                    slot_data["keyblade_stats"] = slot_data["keyblade_stats"] + "1,0,"
                else:
                    str_bonus = int(self.random.randint(min_str_bonus, max_str_bonus))
                    mp_bonus = int(self.random.randint(min_mp_bonus, max_mp_bonus))
                    slot_data["keyblade_stats"] = slot_data["keyblade_stats"] + str(str_bonus) + "," + str(mp_bonus) + ","
            slot_data["keyblade_stats"] = slot_data["keyblade_stats"][:-1]
        if self.options.donald_death_link:
            slot_data["donalddl"] = ""
        if self.options.goofy_death_link:
            slot_data["goofydl"] = ""
        if self.options.keyblades_unlock_chests:
            slot_data["chestslocked"] = ""
        else:
            slot_data["chestsunlocked"] = ""
        if self.options.interact_in_battle:
            slot_data["interactinbattle"] = ""
        return slot_data
    
    def create_item(self, name: str) -> KH1Item:
        data = item_table[name]
        return KH1Item(name, data.classification, data.code, self.player)

    def create_event(self, name: str) -> KH1Item:
        data = event_item_table[name]
        return KH1Item(name, data.classification, data.code, self.player)

    def set_rules(self):
        set_rules(self)

    def create_regions(self):
        create_regions(self.multiworld, self.player, self.options)

    def connect_entrances(self):
        connect_entrances(self.multiworld, self.player)
    
    def generate_early(self):
        value_names = ["Reports to Open End of the World", "Reports to Open Final Rest Door", "Reports in Pool"]
        initial_report_settings = [self.options.required_reports_eotw.value, self.options.required_reports_door.value, self.options.reports_in_pool.value]
        self.change_numbers_of_reports_to_consider()
        new_report_settings = [self.options.required_reports_eotw.value, self.options.required_reports_door.value, self.options.reports_in_pool.value]
        for i in range(3):
            if initial_report_settings[i] != new_report_settings[i]:
                logging.info(f"{self.player_name}'s value {initial_report_settings[i]} for \"{value_names[i]}\" was invalid\n"
                             f"Setting \"{value_names[i]}\" value to {new_report_settings[i]}")
    
    def change_numbers_of_reports_to_consider(self) -> None:
        if self.options.end_of_the_world_unlock == "reports" and self.options.final_rest_door == "reports":
            self.options.required_reports_eotw.value, self.options.required_reports_door.value, self.options.reports_in_pool.value = sorted(
                [self.options.required_reports_eotw.value, self.options.required_reports_door.value, self.options.reports_in_pool.value])

        elif self.options.end_of_the_world_unlock == "reports":
            self.options.required_reports_eotw.value, self.options.reports_in_pool.value = sorted(
                [self.options.required_reports_eotw.value, self.options.reports_in_pool.value])

        elif self.options.final_rest_door == "reports":
            self.options.required_reports_door.value, self.options.reports_in_pool.value = sorted(
                [self.options.required_reports_door.value, self.options.reports_in_pool.value])

    def determine_reports_in_pool(self) -> int:
        if self.options.end_of_the_world_unlock == "reports" or self.options.final_rest_door == "reports":
            return self.options.reports_in_pool.value
        return 0
    
    def determine_reports_required_to_open_end_of_the_world(self) -> int:
        if self.options.end_of_the_world_unlock == "reports":
            return self.options.required_reports_eotw.value
        return 14
    
    def determine_reports_required_to_open_final_rest_door(self) -> int:
        if self.options.final_rest_door == "reports":
            return self.options.required_reports_door.value
        return 14     <|MERGE_RESOLUTION|>--- conflicted
+++ resolved
@@ -9,21 +9,12 @@
 from .Regions import connect_entrances, create_regions
 from .Rules import set_rules
 from .Presets import kh1_option_presets
-<<<<<<< HEAD
-from worlds.LauncherComponents import Component, components, Type, launch
+from worlds.LauncherComponents import Component, components, Type, launch as launch_component
 
 
 def launch_client():
     from .Client import main
-    launch(main, name="KH1 Client")
-=======
-from worlds.LauncherComponents import Component, components, Type, launch as launch_component
-
-
-def launch_client():
-    from .Client import launch
-    launch_component(launch, name="KH1 Client")
->>>>>>> 53ff5c97
+    launch_component(main, name="KH1 Client")
 
 components.append(Component(display_name="KH1 Client", func=launch_client, component_type=Type.CLIENT))
 
@@ -253,7 +244,7 @@
 
     def connect_entrances(self):
         connect_entrances(self.multiworld, self.player)
-    
+
     def generate_early(self):
         value_names = ["Reports to Open End of the World", "Reports to Open Final Rest Door", "Reports in Pool"]
         initial_report_settings = [self.options.required_reports_eotw.value, self.options.required_reports_door.value, self.options.reports_in_pool.value]
