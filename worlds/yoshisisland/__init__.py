--- conflicted
+++ resolved
@@ -272,11 +272,7 @@
         if not item.advancement:
             return item
 
-<<<<<<< HEAD
-        if name == "Car Morph" and not self.options.stage_logic:
-=======
-        if name == 'Car Morph' and self.options.stage_logic.value != 0:
->>>>>>> 5b9bc112
+        if name == "Car Morph" and self.options.stage_logic != StageLogic.option_strict:
             item.classification = ItemClassification.useful
 
         secret_lens_visibility_check = (
