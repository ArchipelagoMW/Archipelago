<<<<<<< HEAD
from typing import Any, Dict

from BaseClasses import Entrance, Item, ItemClassification, Location, Region, RegionType, Tutorial
=======
import random
from typing import Dict, Any
from BaseClasses import Region, Entrance, Location, Item, Tutorial, ItemClassification
>>>>>>> 4068ba2f
from worlds.generic.Rules import set_rule
from . import Exits, Items, Locations, Options, Rules
from ..AutoWorld import WebWorld, World


class Hylics2Web(WebWorld):
    theme = "ocean"
    tutorials = [Tutorial(
        "Multiworld Setup Guide",
        "A guide to settings up the Hylics 2 randomizer connected to an Archipelago Multiworld",
        "English",
        "setup_en.md",
        "setup/en",
        ["TRPG"]
    )]


class Hylics2World(World):
    """
    Hylics 2 is a surreal and unusual RPG, with a bizarre yet unique visual style. Play as Wayne,
    travel the world, and gather your allies to defeat the nefarious Gibby in his Hylemxylem!
    """
    game: str = "Hylics 2"
    web = Hylics2Web()

    all_items = {**Items.item_table, **Items.gesture_item_table, **Items.party_item_table,
        **Items.medallion_item_table}
    all_locations = {**Locations.location_table, **Locations.tv_location_table, **Locations.party_location_table,
        **Locations.medallion_location_table}

    item_name_to_id = {data["name"]: item_id for item_id, data in all_items.items()}
    location_name_to_id = {data["name"]: loc_id for loc_id, data in all_locations.items()}
    option_definitions = Options.hylics2_options

    topology_present: bool = True

    data_version = 1

    start_location = "Waynehouse"


    def set_rules(self):
        Rules.set_rules(self)


    def create_item(self, name: str) -> "Hylics2Item":
        item_id: int = self.item_name_to_id[name]

        return Hylics2Item(name, self.all_items[item_id]["classification"], item_id, player=self.player)


    def add_item(self, name: str, classification: ItemClassification, code: int) -> "Item":
        return Hylics2Item(name, classification, code, self.player)


    def create_event(self, event: str):
        return Hylics2Item(event, ItemClassification.progression_skip_balancing, None, self.player)


    # set random starting location if option is enabled
    def generate_early(self):
        if self.multiworld.random_start[self.player]:
            i = self.multiworld.random.randint(0, 3)
            if i == 0:
                self.start_location = "Waynehouse"
            elif i == 1:
                self.start_location = "Viewax's Edifice"
            elif i == 2:
                self.start_location = "TV Island"
            elif i == 3:
                self.start_location = "Shield Facility"

    def generate_basic(self):
        # create item pool
        pool = []

        # add regular items
        for i, data in Items.item_table.items():
            if data["count"] > 0:
                for j in range(data["count"]):
                    pool.append(self.add_item(data["name"], data["classification"], i))

        # add party members if option is enabled
        if self.multiworld.party_shuffle[self.player]:
            for i, data in Items.party_item_table.items():
                pool.append(self.add_item(data["name"], data["classification"], i))

        # handle gesture shuffle options
        if self.multiworld.gesture_shuffle[self.player] == 2: # vanilla locations
            gestures = Items.gesture_item_table
            self.multiworld.get_location("Waynehouse: TV", self.player)\
                .place_locked_item(self.add_item(gestures[200678]["name"], gestures[200678]["classification"], 200678))
            self.multiworld.get_location("Afterlife: TV", self.player)\
                .place_locked_item(self.add_item(gestures[200683]["name"], gestures[200683]["classification"], 200683))
            self.multiworld.get_location("New Muldul: TV", self.player)\
                .place_locked_item(self.add_item(gestures[200679]["name"], gestures[200679]["classification"], 200679))
            self.multiworld.get_location("Viewax's Edifice: TV", self.player)\
                .place_locked_item(self.add_item(gestures[200680]["name"], gestures[200680]["classification"], 200680))
            self.multiworld.get_location("TV Island: TV", self.player)\
                .place_locked_item(self.add_item(gestures[200681]["name"], gestures[200681]["classification"], 200681))
            self.multiworld.get_location("Juice Ranch: TV", self.player)\
                .place_locked_item(self.add_item(gestures[200682]["name"], gestures[200682]["classification"], 200682))
            self.multiworld.get_location("Foglast: TV", self.player)\
                .place_locked_item(self.add_item(gestures[200684]["name"], gestures[200684]["classification"], 200684))
            self.multiworld.get_location("Drill Castle: TV", self.player)\
                .place_locked_item(self.add_item(gestures[200688]["name"], gestures[200688]["classification"], 200688))
            self.multiworld.get_location("Sage Airship: TV", self.player)\
                .place_locked_item(self.add_item(gestures[200685]["name"], gestures[200685]["classification"], 200685))

        elif self.multiworld.gesture_shuffle[self.player] == 1: # TVs only
            gestures = list(Items.gesture_item_table.items())
            tvs = list(Locations.tv_location_table.items())

            # if Extra Items in Logic is enabled place CHARGE UP first and make sure it doesn't get
            # placed at Sage Airship: TV
            if self.multiworld.extra_items_in_logic[self.player]:
                tv = self.multiworld.random.choice(tvs)
                gest = gestures.index((200681, Items.gesture_item_table[200681]))
                while tv[1]["name"] == "Sage Airship: TV":
                    tv = self.multiworld.random.choice(tvs)
                self.multiworld.get_location(tv[1]["name"], self.player)\
                    .place_locked_item(self.add_item(gestures[gest][1]["name"], gestures[gest][1]["classification"],
                    gestures[gest]))
                gestures.remove(gestures[gest])
                tvs.remove(tv)

            for i in range(len(gestures)):
                gest = self.multiworld.random.choice(gestures)
                tv = self.multiworld.random.choice(tvs)
                self.multiworld.get_location(tv[1]["name"], self.player)\
                    .place_locked_item(self.add_item(gest[1]["name"], gest[1]["classification"], gest[1]))
                gestures.remove(gest)
                tvs.remove(tv)

        else: # add gestures to pool like normal
            for i, data in Items.gesture_item_table.items():
                pool.append(self.add_item(data["name"], data["classification"], i))

        # add '10 Bones' items if medallion shuffle is enabled
        if self.multiworld.medallion_shuffle[self.player]:
            for i, data in Items.medallion_item_table.items():
                for j in range(data["count"]):
                    pool.append(self.add_item(data["name"], data["classification"], i))

        # add to world's pool
        self.multiworld.itempool += pool


    def fill_slot_data(self) -> Dict[str, Any]:
        slot_data: Dict[str, Any] = {
            "party_shuffle": self.multiworld.party_shuffle[self.player].value,
            "medallion_shuffle": self.multiworld.medallion_shuffle[self.player].value,
            "random_start" : self.multiworld.random_start[self.player].value,
            "start_location" : self.start_location,
            "death_link": self.multiworld.death_link[self.player].value
        }
        return slot_data


    def create_regions(self) -> None:

        region_table: Dict[int, Region] = {
            0: Region("Menu", self.player, self.multiworld),
            1: Region("Afterlife", self.player, self.multiworld),
            2: Region("Waynehouse", self.player, self.multiworld),
            3: Region("World", self.player, self.multiworld),
            4: Region("New Muldul", self.player, self.multiworld),
            5: Region("New Muldul Vault", self.player, self.multiworld),
            6: Region("Viewax", self.player, self.multiworld, "Viewax's Edifice"),
            7: Region("Airship", self.player, self.multiworld),
            8: Region("Arcade Island", self.player, self.multiworld),
            9: Region("TV Island", self.player, self.multiworld),
            10: Region("Juice Ranch", self.player, self.multiworld),
            11: Region("Shield Facility", self.player, self.multiworld),
            12: Region("Worm Pod", self.player, self.multiworld),
            13: Region("Foglast", self.player, self.multiworld),
            14: Region("Drill Castle", self.player, self.multiworld),
            15: Region("Sage Labyrinth", self.player, self.multiworld),
            16: Region("Sage Airship", self.player, self.multiworld),
            17: Region("Hylemxylem", self.player, self.multiworld)
        }

        # create regions from table
        for i, reg in region_table.items():
            self.multiworld.regions.append(reg)
            # get all exits per region
            for j, exits in Exits.region_exit_table.items():
                if j == i:
                    for k in exits:
                        # create entrance and connect it to parent and destination regions
                        ent = Entrance(self.player, k, reg)
                        reg.exits.append(ent)
                        if k == "New Game" and self.multiworld.random_start[self.player]:
                            if self.start_location == "Waynehouse":
                                ent.connect(region_table[2])
                            elif self.start_location == "Viewax's Edifice":
                                ent.connect(region_table[6])
                            elif self.start_location == "TV Island":
                                ent.connect(region_table[9])
                            elif self.start_location == "Shield Facility":
                                ent.connect(region_table[11])
                        else:
                            for name, num in Exits.exit_lookup_table.items():
                                if k == name:
                                    ent.connect(region_table[num])

        # add regular locations
        for i, data in Locations.location_table.items():
            region_table[data["region"]].locations\
                .append(Hylics2Location(self.player, data["name"], i, region_table[data["region"]]))
        for i, data in Locations.tv_location_table.items():
            region_table[data["region"]].locations\
                .append(Hylics2Location(self.player, data["name"], i, region_table[data["region"]]))

        # add party member locations if option is enabled
        if self.multiworld.party_shuffle[self.player]:
            for i, data in Locations.party_location_table.items():
                region_table[data["region"]].locations\
                    .append(Hylics2Location(self.player, data["name"], i, region_table[data["region"]]))

        # add medallion locations if option is enabled
        if self.multiworld.medallion_shuffle[self.player]:
            for i, data in Locations.medallion_location_table.items():
                region_table[data["region"]].locations\
                    .append(Hylics2Location(self.player, data["name"], i, region_table[data["region"]]))

        # create location for beating the game and place Victory event there
        loc = Location(self.player, "Defeat Gibby", None, self.multiworld.get_region("Hylemxylem", self.player))
        loc.place_locked_item(self.create_event("Victory"))
        set_rule(loc, lambda state: state._hylics2_has_upper_chamber_key(self.player)
            and state._hylics2_has_vessel_room_key(self.player))
        self.multiworld.get_region("Hylemxylem", self.player).locations.append(loc)
        self.multiworld.completion_condition[self.player] = lambda state: state.has("Victory", self.player)


class Hylics2Location(Location):
    game: str = "Hylics 2"


class Hylics2Item(Item):
    game: str = "Hylics 2"<|MERGE_RESOLUTION|>--- conflicted
+++ resolved
@@ -1,12 +1,6 @@
-<<<<<<< HEAD
-from typing import Any, Dict
-
-from BaseClasses import Entrance, Item, ItemClassification, Location, Region, RegionType, Tutorial
-=======
 import random
 from typing import Dict, Any
 from BaseClasses import Region, Entrance, Location, Item, Tutorial, ItemClassification
->>>>>>> 4068ba2f
 from worlds.generic.Rules import set_rule
 from . import Exits, Items, Locations, Options, Rules
 from ..AutoWorld import WebWorld, World
