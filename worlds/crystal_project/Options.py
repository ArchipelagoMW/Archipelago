--- conflicted
+++ resolved
@@ -90,14 +90,7 @@
     """
     display_name = "Kill Bosses Mode"
 
-<<<<<<< HEAD
-class Shopsanity(Toggle):
-    """
     When enabled, all shop inventories will be replaced with checks. Be prepared, adventurer.
-    """
-    display_name = "Shopsanity"
-=======
->>>>>>> 9ee6df9a
 
 class IncludedRegions(Choice):
     """
