--- conflicted
+++ resolved
@@ -65,30 +65,7 @@
     """
     display_name = "Randomize starting Jobs"
 
-<<<<<<< HEAD
 class KillBossesMode(DefaultOnToggle):
-=======
-class NewWorldStoneJobQuantity(Range):
-    """If your goal is Astley, this is where you select how many jobs you need to find before being sent the new world stone (NOTE: the starting jobs do not count towards this number)."""
-    display_name = "Job count that locks the new world stone"
-    range_start = 1
-    range_end = 18
-    default = 18
-
-class EasyLeveling(Toggle):
-    """
-    When enabled, characters will not recieve reduced exp for being dead nor for being a higher level than the fought enemy.
-    """
-    display_name = "Easy Leveling"
-
-class RandomizeMusic(Toggle):
-    """
-    When enabled, music will be randomized upon connecting to the AP World.
-    """
-    display_name = "Randomize Music"
-
-class StartWithTreasureFinder(DefaultOnToggle):
->>>>>>> 9f390fc1
     """
     When enabled, defeating a boss will provide checks.
     """
@@ -119,7 +96,7 @@
     default = 3
 
 """Progression Options"""
-class EasyLeveling(DefaultOnToggle):
+class EasyLeveling(Toggle):
     """
     When enabled, characters will not receive reduced exp for being dead or for being a higher level than the fought enemy.
     """
@@ -177,7 +154,7 @@
     display_name = "Include Scholar Abilities in the item pool"
 
 """Bonus Fun"""
-class RandomizeMusic(DefaultOnToggle):
+class RandomizeMusic(Toggle):
     """
     When enabled, music will be randomized upon connecting to the AP World.
     """
