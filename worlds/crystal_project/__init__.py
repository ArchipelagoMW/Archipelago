import logging
from .constants.mounts import *
from .constants.jobs import *
from .constants.keys import *
from .constants.key_items import *
from .constants.maps import *
from .constants.ap_regions import *
from .constants.display_regions import *
from .constants.teleport_stones import *
from .constants.item_groups import *
from .constants.region_passes import *
from .items import item_table, optional_scholar_abilities, get_random_starting_jobs, filler_items, \
    get_item_names_per_category, progressive_equipment, non_progressive_equipment, get_starting_jobs, \
    set_jobs_at_default_locations, default_starting_job_list, key_rings, dungeon_keys, singleton_keys, \
    display_region_name_to_pass_dict
from .locations import get_locations, get_bosses, get_shops, get_region_completions, LocationData
from .presets import crystal_project_options_presets
from .regions import init_areas, ap_region_to_display_region_dictionary, display_region_subregions_dictionary
from .options import CrystalProjectOptions, IncludedRegions, create_option_groups
from .rules import CrystalProjectLogic
from .mod_helper import ModLocationData, get_modded_items, get_modded_locations, \
    get_modded_shopsanity_locations, get_modded_bosses, build_condition_rule, update_item_classification, ModIncrementedIdData, get_mod_info, get_removed_locations
from typing import List, Set, Dict, Any
from worlds.AutoWorld import World, WebWorld
from BaseClasses import Item, Tutorial, MultiWorld, CollectionState

class CrystalProjectWeb(WebWorld):
    theme = "jungle"
    bug_report_page = "https://github.com/Emerassi/CrystalProjectAPWorld/issues"
    setup_en = Tutorial(
        "Mod Setup and Use Guide",
        "A guide to setting up the Crystal Project Archipelago Mod.",
        "English",
        "setup_en.md",
        "setup/en",
        ["dragons but also rabbits"]
    )

    tutorials = [setup_en]
    option_groups = create_option_groups()
    options_presets = crystal_project_options_presets

class CrystalProjectWorld(World):
    """Crystal Project is a mix of old school job based jRPG mixed with a ton of 3D platforming and exploration."""
    apworld_version = "0.9.0"
    game = "Crystal Project"
    options_dataclass = CrystalProjectOptions
    options: CrystalProjectOptions
    topology_present = True  # show path to required location checks in spoiler

    item_name_to_id = {item: item_table[item].code for item in item_table}
    location_name_to_id = {location.name: location.code for location in get_locations(-1, options)}
    boss_name_to_id = {boss.name: boss.code for boss in get_bosses(-1, options)}
    shop_name_to_id = {shop.name: shop.code for shop in get_shops(-1, options)}
    region_completion_name_to_id = {region_completion.name: region_completion.code for region_completion in get_region_completions(-1, options)}
    location_name_to_id.update(boss_name_to_id)
    location_name_to_id.update(shop_name_to_id)
    location_name_to_id.update(region_completion_name_to_id)
    item_name_groups = get_item_names_per_category()
    base_game_jobs: set[str] = item_name_groups[JOB].copy()

    mod_info = get_mod_info()
    modded_items = get_modded_items(mod_info)

    for modded_item in modded_items:
        if modded_item.name in item_name_to_id and item_name_to_id[modded_item.name] != modded_item.code:
            raise Exception(f"A modded item({modded_item.name}) with id {modded_item.code} tried to change the code of item_name_to_id and it can never change!")
        item_name_to_id[modded_item.name] = modded_item.code
        if 'Job' in modded_item.name:
            item_name_groups.setdefault(JOB, set()).add(modded_item.name)
        else:
            item_name_groups.setdefault(MOD, set()).add(modded_item.name)

    modded_locations = get_modded_locations(mod_info)

    for modded_location in modded_locations:
        location_name_to_id[modded_location.name] = modded_location.code

    modded_shops = get_modded_shopsanity_locations(mod_info)

    for modded_shop in modded_shops:
        location_name_to_id[modded_shop.name] = modded_shop.code

    modded_bosses = get_modded_bosses(mod_info)

    for modded_boss in modded_bosses:
        location_name_to_id[modded_boss.name] = modded_boss.code

    removed_locations = get_removed_locations(mod_info)

    web = CrystalProjectWeb()

    # This is how we tell the Universal Tracker we want to use re_gen_passthrough
    @staticmethod
    def interpret_slot_data(slot_data: Dict[str, Any]) -> Dict[str, Any]:
        return slot_data

    # and this is how we tell Universal Tracker we don't need the yaml
    ut_can_gen_without_yaml = True

    def __init__(self, multiworld: "MultiWorld", player: int):
        super().__init__(multiworld, player)
        self.starter_ap_region: str = ""
        self.starting_jobs: List[str] = []
        self.included_regions: List[str] = []
        self.statically_placed_jobs: int = 0
        self.starting_progressive_levels: int = 1

    def generate_early(self):
        # implement .yaml-less Universal Tracker support
        if hasattr(self.multiworld, "generation_is_fake"):
            if hasattr(self.multiworld, "re_gen_passthrough"):
                if "Crystal Project" in self.multiworld.re_gen_passthrough:
                    slot_data = self.multiworld.re_gen_passthrough["Crystal Project"]
                    self.options.goal.value = slot_data["goal"]
                    self.options.clamshellGoalQuantity.value = slot_data["clamshellGoalQuantity"]
                    self.options.extraClamshellsInPool.value = slot_data["extraClamshellsInPool"]
                    self.options.newWorldStoneJobQuantity.value = slot_data["jobGoalAmount"]
                    self.options.jobRando.value = slot_data["jobRando"]
                    self.starting_jobs = slot_data["startingJobsForUT"]
                    self.options.startingJobQuantity.value = slot_data["startingJobQuantity"]
                    self.options.killBossesMode.value = slot_data["killBossesMode"]
                    self.options.shopsanity.value = slot_data["shopsanity"]
                    self.options.regionsanity.value = slot_data["regionsanity"]
                    self.options.includedRegions.value = slot_data["includedRegionsOption"]
                    self.options.progressiveMountMode.value = slot_data["progressiveMountMode"]
                    self.options.levelGating.value = slot_data["levelGating"]
                    self.options.levelComparedToEnemies.value = slot_data["levelComparedToEnemies"]
                    self.options.progressiveLevelSize.value = slot_data["progressiveLevelSize"]
                    self.options.maxLevel.value = slot_data["maxLevel"]
                    self.options.keyMode.value = slot_data["keyMode"]
                    self.options.obscureRoutes.value = slot_data["obscureRoutes"]
                    self.options.includeSummonAbilities.value = slot_data["includeSummonAbilities"]
                    self.options.includeScholarAbilities.value = slot_data["includeScholarAbilities"]
                    self.options.useMods.value = slot_data["useMods"]
                    # self.modded_locations = slot_data["moddedLocationsForUT"]
                    # self.modded_shops = slot_data["moddedShopsForUT"]
                    self.starter_ap_region = slot_data["starter_region"]

        self.multiworld.push_precollected(self.create_item(HOME_POINT_STONE))

        # Checks if starting jobs is empty and if so fills it.  If this is UT re-gen it won't be empty
        if not self.starting_jobs:
            self.starting_jobs = get_starting_jobs(self)
        for job in self.starting_jobs:
            self.multiworld.push_precollected(self.create_item(job))

        if self.options.startWithTreasureFinder.value:
            self.multiworld.push_precollected(self.create_item(TREASURE_FINDER))

        if self.options.startWithMaps.value == self.options.startWithMaps.option_true:
            for map_name in self.item_name_groups[MAP]:
                self.multiworld.push_precollected(self.create_item(map_name))

        if not self.options.levelGating.value == self.options.levelGating.option_none:
            #3 is Spawning Meadows' level
            starting_level_so_you_can_do_anything = 3 + self.options.levelComparedToEnemies.value
            if starting_level_so_you_can_do_anything < 3:
                starting_level_so_you_can_do_anything = 3
            elif starting_level_so_you_can_do_anything > self.options.maxLevel.value:
                starting_level_so_you_can_do_anything = self.options.maxLevel.value
            # Players start with at least 1 Progressive Level, but we add more if their Level Compared to Enemies setting is positive
            self.starting_progressive_levels = ((starting_level_so_you_can_do_anything - 1) // self.options.progressiveLevelSize.value) + 1
            for _ in range(self.starting_progressive_levels):
                self.multiworld.push_precollected(self.create_item(PROGRESSIVE_LEVEL))

    def create_regions(self) -> None:
        locations = get_locations(self.player, self.options)

        if self.options.killBossesMode.value == self.options.killBossesMode.option_true:
            bosses = get_bosses(self.player, self.options)
            locations.extend(bosses)

        if self.options.shopsanity.value != self.options.shopsanity.option_disabled:
            shops = get_shops(self.player, self.options)
            locations.extend(shops)

        if self.options.regionsanity.value != self.options.shopsanity.option_disabled:
            region_completions = get_region_completions(self.player, self.options)
            locations.extend(region_completions)

        if self.options.useMods:
            for modded_location in self.modded_locations:
                location = LocationData(modded_location.display_region,
                                        modded_location.name,
                                        modded_location.code,
                                        build_condition_rule(modded_location.region, modded_location.rule_condition, self))
                locations.append(location)

        if self.options.useMods and self.options.shopsanity.value != self.options.shopsanity.option_disabled:
            for shop in self.modded_shops:
                location = LocationData(shop.display_region,
                                        shop.name,
                                        shop.code,
                                        build_condition_rule(modded_location.region, shop.rule_condition, self))
                locations.append(location)

        if self.options.useMods and self.options.killBossesMode.value == self.options.killBossesMode.option_true:
            for modded_location in self.modded_bosses:
                location = LocationData(modded_location.display_region,
                                        modded_location.name,
                                        modded_location.code,
                                        build_condition_rule(modded_location.region, modded_location.rule_condition, self))
                locations.append(location)

        if self.options.useMods:
            for removed_location in self.removed_locations:
                for location in locations:
                    if location.name == removed_location.name:
                        locations.remove(location)

        init_areas(self, locations, self.options)

        if self.options.jobRando.value == self.options.jobRando.option_none:
            jobs_earnable = set_jobs_at_default_locations(self)
        else:
            jobs_earnable = len(self.item_name_groups[JOB]) - len(self.starting_jobs)

        if (self.options.goal.value == self.options.goal.option_astley or self.options.goal.value == self.options.goal.option_true_astley) and self.options.newWorldStoneJobQuantity.value > jobs_earnable:
            message = "For player {2}: newWorldStoneJobQuantity was set to {0} but your options only had {1} jobs in pool. Reduced newWorldStoneJobQuantity to {1}."
            logging.getLogger().info(message.format(self.options.newWorldStoneJobQuantity.value, jobs_earnable, self.player_name))
            self.options.newWorldStoneJobQuantity.value = jobs_earnable

        # pick one display region to give a starting pass to and then save that later
        if self.options.regionsanity.value == self.options.regionsanity.option_true:
            starting_passes_list: List[str] = []
            #checking the start inventory for region passes and using the first one to set the starter region, if any
            for item_name in self.options.start_inventory.keys():
                if item_name in self.item_name_groups[PASS]:
                    starting_passes_list.append(item_name)
            for item_name in self.options.start_inventory_from_pool.keys():
                if item_name in self.item_name_groups[PASS]:
                    starting_passes_list.append(item_name)
            if len(starting_passes_list) > 0:
                for display_region_name in display_region_name_to_pass_dict:
                    if display_region_name_to_pass_dict[display_region_name] == starting_passes_list[0]:
                        # The first subregion (AP Region) in a display region will be the starter region if a player puts that display region's pass in their starting inventory
                        self.starter_ap_region = display_region_subregions_dictionary[display_region_name][0]
                        break

            # If this is UT re-gen the value isn't empty and we skip trying to pick a starter_region since we already have one
            if self.starter_ap_region == "":
                initially_reachable_regions = []
                # Generate a collection state that is a copy of the current state but also has all the passes so we can
                # check what regions we can access without just getting told none because we have no passes
                all_passes_state: CollectionState = CollectionState(self.multiworld)
                self.origin_region_name = SPAWNING_MEADOWS
                for region_pass in self.item_name_groups[PASS]:
                    all_passes_state.collect(self.create_item(region_pass), prevent_sweep=True)
                for ap_region in self.get_regions():
                    #This checks what AP Regions are accessible to the player
                    if ap_region.can_reach(all_passes_state) and ap_region.name != MENU_AP_REGION and ap_region.name != MODDED_ZONE_AP_REGION:
                        if len(ap_region.locations) > 3:
                            initially_reachable_regions.append(ap_region)
                self.starter_ap_region = self.random.choice(initially_reachable_regions).name
            # logging.getLogger().info("Starting region is " + self.starter_region)
            self.origin_region_name = self.starter_ap_region
            #only push if player doesn't already have the pass from their starting inventory
            if len(starting_passes_list) == 0:
<<<<<<< HEAD
                #Converts the AP Region that was picked as the starting region to the Display Region containing that AP Region
                self.multiworld.push_precollected(self.create_item(display_region_name_to_pass_dict[ap_region_to_display_region_dictionary[self.starter_ap_region]]))
            self.multiworld.get_region(self.starter_ap_region, self.player).add_exits([MENU_AP_REGION])
=======
                self.multiworld.push_precollected(self.create_item(region_name_to_pass_dict[self.starter_region]))
>>>>>>> 1f517ad3

    def create_item(self, name: str) -> Item:
        if name in item_table:
            data = item_table[name]
            return Item(name, data.classification, data.code, self.player)
        else:
            matches = [item for (index, item) in enumerate(self.modded_items) if item.name == name]
            return Item(matches[0].name, matches[0].classification, matches[0].code, self.player)

    def create_items(self) -> None:
        pool = self.get_item_pool(self.get_excluded_items())

        self.multiworld.itempool += pool

    NON_CLAM_GOAL_CLAMSHELLS_GOAL = 2
    NON_CLAM_GOAL_CLAMSHELLS_TOTAL = 3

    def get_goal_clamshells(self) -> int:
        goal_clamshell_quantity = self.NON_CLAM_GOAL_CLAMSHELLS_GOAL
        if self.options.goal.value == self.options.goal.option_clamshells:
            goal_clamshell_quantity = self.options.clamshellGoalQuantity.value
        return goal_clamshell_quantity

    def get_extra_clamshells(self) -> int:
        extra_clamshells = self.NON_CLAM_GOAL_CLAMSHELLS_TOTAL
        if self.options.goal.value == self.options.goal.option_clamshells:
            extra_clamshells = self.options.extraClamshellsInPool.value
        return extra_clamshells

    def get_total_clamshells(self, max_clamshells: int) -> int:
        total_clamshell_quantity = self.NON_CLAM_GOAL_CLAMSHELLS_TOTAL
        if self.options.goal.value == self.options.goal.option_clamshells:
            total_clamshell_quantity = self.options.clamshellGoalQuantity.value + self.options.extraClamshellsInPool.value
            # If the player's options ask to put more clamshells in the pool than there is room, reduce their options proportionally so they fit
            if total_clamshell_quantity > max_clamshells:
                percent_goal_clamshells = self.options.clamshellGoalQuantity.value / total_clamshell_quantity
                self.options.clamshellGoalQuantity.value = int(percent_goal_clamshells * max_clamshells)
                if self.options.clamshellGoalQuantity.value < 2:
                    self.options.clamshellGoalQuantity.value = 2
                self.options.extraClamshellsInPool.value = int(max_clamshells - self.options.clamshellGoalQuantity.value)
                if self.options.extraClamshellsInPool.value < 0:
                    self.options.extraClamshellsInPool.value = 0

                # Log the change to player settings
                message = ("For player {2}: total_clamshells was {0} but there was only room for {1} clamshells in the pool. "
                           "Reduced clamshellGoalQuantity to {3} and extraClamshellsInPool to {4}.")
                logging.getLogger().info(message.format(total_clamshell_quantity, max_clamshells, self.player_name,
                                                self.options.clamshellGoalQuantity.value, self.options.extraClamshellsInPool.value))

                total_clamshell_quantity = self.options.clamshellGoalQuantity.value + self.options.extraClamshellsInPool.value
        return total_clamshell_quantity

    def get_total_progressive_levels(self, max_progressive_levels: int) -> int:
        if max_progressive_levels < 1:
            max_progressive_levels = 1
        # this formula is how we can do ceiling division in Python
        progressive_levels = -(self.options.maxLevel.value // -self.options.progressiveLevelSize.value)
        #don't forget to -1
        if progressive_levels > max_progressive_levels:
            potential_progressive_level_size = -(self.options.maxLevel.value // -max_progressive_levels)
            potential_max_level = self.options.maxLevel.value

            if potential_progressive_level_size > self.options.progressiveLevelSize.range_end:
                potential_progressive_level_size = self.options.progressiveLevelSize.range_end
                potential_max_level = max_progressive_levels * potential_progressive_level_size

            if self.options.maxLevel.value > potential_max_level:
                raise Exception(f"For player {self.player_name}: yaml settings were too restrictive. Needed at least {-(self.options.maxLevel.value // -potential_progressive_level_size)} Progressive Levels, but only room for {max_progressive_levels} Progressive Levels in the pool. "
                                f"This is usually caused by mods that add more items than locations. Change settings and regenerate.")
            else:
                message = (f"For player {self.player_name}: yaml settings were too restrictive. Only room for {max_progressive_levels} Progressive Levels in the pool. "
                           f"Increased progressive_level_size to {potential_progressive_level_size}.")
                logging.getLogger().info(message)

                self.options.progressiveLevelSize.value = potential_progressive_level_size

        progressive_levels = -(self.options.maxLevel.value // -self.options.progressiveLevelSize.value)
        return progressive_levels

    #making randomized scholar ability pool
    def get_optional_scholar_abilities(self, count: int):
        return self.random.sample(optional_scholar_abilities, count)

    def get_filler_item_name(self) -> str:
        trap_chance: int = self.options.trapLikelihood.value

        if trap_chance > 0 and self.random.random() < (trap_chance / 100):
             return self.random.choice(list(self.item_name_groups[TRAP]))
        else:
            return self.random.choice(filler_items)

    def get_excluded_items(self) -> Set[str]:
        excluded_items: Set[str] = set()
        excluded_items.add(HOME_POINT_STONE)

        for job in self.starting_jobs:
            excluded_items.add(job)

        if self.options.progressiveMountMode.value == self.options.progressiveMountMode.option_true:
            for mount in self.item_name_groups[MOUNT]:
               if mount != PROGRESSIVE_MOUNT:
                   excluded_items.add(mount)
        else:
            excluded_items.add(PROGRESSIVE_MOUNT)

        if self.options.levelGating.value == self.options.levelGating.option_none:
            excluded_items.add(PROGRESSIVE_LEVEL)

        if self.options.startWithTreasureFinder.value == self.options.startWithTreasureFinder.option_true:
            excluded_items.add(TREASURE_FINDER)

        if self.options.startWithMaps.value == self.options.startWithMaps.option_true:
            for map_name in self.item_name_groups[MAP]:
                excluded_items.add(map_name)

        if self.options.goal.value == self.options.goal.option_astley:
            excluded_items.add(NEW_WORLD_STONE)

        if self.options.goal.value == self.options.goal.option_true_astley:
            excluded_items.add(NEW_WORLD_STONE)
            excluded_items.add(OLD_WORLD_STONE)

        if self.options.includeSummonAbilities.value == self.options.includeSummonAbilities.option_false:
            for summon in self.item_name_groups[SUMMON]:
                excluded_items.add(summon)

        if self.options.includeScholarAbilities.value == self.options.includeScholarAbilities.option_false:
            for scholar_ability in self.item_name_groups[SCHOLAR_ABILITY]:
                excluded_items.add(scholar_ability)

        #Progressive Equipment Mode
        if self.options.progressiveEquipmentMode.value == self.options.progressiveEquipmentMode.option_false:
            for progressive_equipment_piece in progressive_equipment:
                excluded_items.add(progressive_equipment_piece)
        else:
            for equipment_piece in non_progressive_equipment:
                excluded_items.add(equipment_piece)

        #For non-keyring modes
        if (self.options.keyMode.value != self.options.keyMode.option_key_ring and
            self.options.keyMode.value != self.options.keyMode.option_key_ring_skelefree):
            for keyring in key_rings:
                excluded_items.add(keyring)

        #For non-vanilla key modes
        if (self.options.keyMode.value != self.options.keyMode.option_vanilla and
            self.options.keyMode.value != self.options.keyMode.option_vanilla_skelefree):
            for key in dungeon_keys:
                excluded_items.add(key)

        #For skeleton key mode
        if self.options.keyMode.value == self.options.keyMode.option_skeleton:
            for key in singleton_keys:
                excluded_items.add(key)

        if (self.options.keyMode.value == self.options.keyMode.option_vanilla_skelefree or 
            self.options.keyMode.value == self.options.keyMode.option_key_ring_skelefree):
            excluded_items.add(SKELETON_KEY)

        if self.options.jobRando.value == self.options.jobRando.option_none:
            excluded_items.add(FENCER_JOB)
            excluded_items.add(SHAMAN_JOB)
            excluded_items.add(SCHOLAR_JOB)
            excluded_items.add(AEGIS_JOB)
            excluded_items.add(HUNTER_JOB)
            excluded_items.add(CHEMIST_JOB)
            excluded_items.add(REAPER_JOB)
            excluded_items.add(NINJA_JOB)
            excluded_items.add(NOMAD_JOB)
            excluded_items.add(DERVISH_JOB)
            excluded_items.add(BEATSMITH_JOB)
            excluded_items.add(SAMURAI_JOB)
            excluded_items.add(ASSASSIN_JOB)
            excluded_items.add(VALKYRIE_JOB)
            # Summoner job needs to be available if kill bosses mode is on.
            #   If job rando is off and regions are beginner or advanced, then the summoner crystal would be missing.  Do not exclude in this context.
            if not (self.options.includedRegions.value == self.options.includedRegions.option_beginner or
                    self.options.includedRegions.value == self.options.includedRegions.option_advanced and
                    self.options.killBossesMode.value == self.options.killBossesMode.option_true):
                excluded_items.add(SUMMONER_JOB)
            excluded_items.add(BEASTMASTER_JOB)
            excluded_items.add(WEAVER_JOB)
            excluded_items.add(MIMIC_JOB)

        #regionsanity items
        if self.options.regionsanity.value == self.options.regionsanity.option_false:
            for region_pass in self.item_name_groups[PASS]:
                excluded_items.add(region_pass)
        else:
            excluded_items.add(display_region_name_to_pass_dict[self.starter_ap_region])

        return excluded_items

    def get_item_pool(self, excluded_items: Set[str]) -> List[Item]:
        pool: List[Item] = []

        for name, data in item_table.items():
            if name not in excluded_items:
                #Check region type and add the region-type amounts; then check Shopsanity and add the shop amounts
                amount:int = int(data.beginnerAmount or 0)
                if self.options.shopsanity.value != self.options.shopsanity.option_disabled:
                    amount = amount + int(data.beginnerShops or 0)
                if self.options.includedRegions == self.options.includedRegions.option_advanced:
                    amount = amount + int(data.advancedAmount or 0)
                    if self.options.shopsanity.value != self.options.shopsanity.option_disabled:
                        amount = amount + int(data.advancedShops or 0)
                elif self.options.includedRegions == self.options.includedRegions.option_expert:
                    amount = amount + int(data.advancedAmount or 0) + int(data.expertAmount or 0)
                    if self.options.shopsanity.value != self.options.shopsanity.option_disabled:
                        amount = amount + int(data.expertShops or 0)
                elif self.options.includedRegions == self.options.includedRegions.option_all:
                    amount = amount + int(data.advancedAmount or 0) + int(data.expertAmount or 0) + int(data.endGameAmount or 0)
                    #atm there are no end-game specific shopsanity items
                    if self.options.shopsanity.value != self.options.shopsanity.option_disabled:
                        amount = amount + int(data.endGameShops or 0)

                # Make sure new world pass is included if regionsanity is on and its required for the goal
                if (self.options.regionsanity.value == self.options.regionsanity.option_true and
                        (self.options.goal.value == self.options.goal.option_astley or self.options.goal.value == self.options.goal.option_true_astley) and
                        name == THE_NEW_WORLD_PASS):
                    amount = 1
                # Same goes for old world pass
                elif (self.options.regionsanity.value == self.options.regionsanity.option_true and
                        self.options.goal.value == self.options.goal.option_true_astley and
                        name == THE_OLD_WORLD_PASS):
                    amount = 1
                # adds Astley goal required item if it doesn't already exist (aka the map!)
                if self.options.goal.value == self.options.goal.option_astley and name == THE_NEW_WORLD_MAP:
                    amount = amount + int(data.advancedAmount or 0) + int(data.expertAmount or 0) + int(data.endGameAmount or 0)
                # adds true Astley goal required items if they don't already exist (including maps!)
                if self.options.goal.value == self.options.goal.option_true_astley and (name == STEM_WARD or name == DEITY_EYE or name == THE_OLD_WORLD_MAP or name == THE_NEW_WORLD_MAP):
                    amount = amount + int(data.advancedAmount or 0) + int(data.expertAmount or 0) + int(data.endGameAmount or 0)

                for _ in range(amount):
                    item = self.set_classifications(name)
                    pool.append(item)

        #7 spells randomly chosen from the entire pool (they have Reverse Polarity as default to merc Gran)
        if self.options.includedRegions == self.options.includedRegions.option_beginner:
            for scholar_ability in self.get_optional_scholar_abilities(7):
                item = self.create_item(scholar_ability)
                pool.append(item)

        if self.options.useMods:
            combined_locations: List[ModLocationData] = self.modded_locations
            combined_locations.extend(self.modded_shops)

            for modded_item in self.modded_items:
                update_item_classification(modded_item, [location.rule_condition for location in combined_locations], self)
                item = self.create_item(modded_item.name)
                pool.append(item)

        if not self.options.levelGating.value == self.options.levelGating.option_none:
            #guarantee space for 2 clamshells, one on the following line and one because you start with 1 progressive level already
            max_progressive_levels: int = len(self.multiworld.get_unfilled_locations(self.player)) - len(pool) - 1
            #players start with one or more, depending on their Level Compared to Enemies setting
            for _ in range (self.get_total_progressive_levels(max_progressive_levels) - self.starting_progressive_levels):
                item = self.set_classifications(PROGRESSIVE_LEVEL)
                pool.append(item)

        max_clamshells: int = len(self.multiworld.get_unfilled_locations(self.player)) - len(pool)
        for _ in range(self.get_total_clamshells(max_clamshells)):
            item = self.set_classifications(CLAMSHELL)
            pool.append(item)

        for _ in range(len(self.multiworld.get_unfilled_locations(self.player)) - len(pool)):
            item = self.create_item(self.get_filler_item_name())
            pool.append(item)

        return pool

    def set_classifications(self, name: str) -> Item:
        data = item_table[name]
        item = Item(name, data.classification, data.code, self.player)

        return item

    def set_rules(self) -> None:
        logic = CrystalProjectLogic(self.player, self.options)
        win_condition_item: str
        if self.options.goal == self.options.goal.option_astley:
            win_condition_item = NEW_WORLD_STONE # todo should this still be here if we auto-hand you the stone?
            self.multiworld.completion_condition[self.player] = lambda state: logic.has_jobs(state, self.options.newWorldStoneJobQuantity.value)
            self.included_regions.append(THE_NEW_WORLD_DISPLAY_NAME)
        elif self.options.goal == self.options.goal.option_true_astley:
            win_condition_item = OLD_WORLD_STONE
            self.multiworld.completion_condition[self.player] = lambda state: logic.has_jobs(state, self.options.newWorldStoneJobQuantity.value) and logic.old_world_requirements(state)
            self.included_regions.append(THE_OLD_WORLD_DISPLAY_NAME)
        elif self.options.goal == self.options.goal.option_clamshells:
            win_condition_item = CLAMSHELL
            self.multiworld.completion_condition[self.player] = lambda state: state.has(win_condition_item, self.player, self.options.clamshellGoalQuantity.value)

    def get_job_id_list(self) -> List[int]:
        job_ids: List[int] = []
        for job in self.starting_jobs:
            job_ids.append(self.item_name_to_id[job])

        return job_ids

    # This is data that needs to be readable from within the modded version of the game.
    # Example job rando makes the crystals behave differently, so the game needs to know about it.
    def fill_slot_data(self) -> Dict[str, Any]:
        mod_info = []
        slot_data_locations = []
        slot_data_removed_locations = []
        if self.options.useMods:
            for mod in self.mod_info:
                mod_info.append({ "Id": mod.mod_id, "Name": mod.mod_name, "LoadOrder": mod.load_order })

            for modded_location in self.modded_locations:
                slot_data_locations.append({"Id": modded_location.offsetless_code,
                                            "DisplayRegion": modded_location.display_region,
                                            "Name": modded_location.name,
                                            "Coordinates": modded_location.coordinates,
                                            "biomeId": modded_location.biomeId,
                                            "Rule": None })
            if self.options.shopsanity != self.options.shopsanity.option_disabled:
                for shop in self.modded_shops:
                    slot_data_locations.append({ "Id": shop.offsetless_code,
                                                 "DisplayRegion": shop.display_region,
                                                 "Name": shop.name,
                                                 "Coordinates": shop.coordinates,
                                                 "BiomeId": shop.biomeId,
                                                 "Rule": None })

            if self.options.killBossesMode == self.options.killBossesMode.option_true:
                for boss in self.modded_bosses:
                    slot_data_locations.append({ "Id": boss.offsetless_code,
                                                 "DisplayRegion": boss.display_region,
                                                 "Name": boss.name,
                                                 "Coordinates": boss.coordinates,
                                                 "BiomeId": boss.biomeId,
                                                 "Rule": None })

            for location in self.removed_locations:
                slot_data_removed_locations.append({"Id": location.offsetless_code,
                                            "DisplayRegion": location.display_region,
                                            "Name": location.name,
                                            "Coordinates": location.coordinates,
                                            "biomeId": location.biomeId,
                                            "Rule": None})

        # look into replacing this big chonky return block with self.options.as_dict() and then just adding the extras to the dict after
        return {
            "apworld_version": self.apworld_version,
            "goal": self.options.goal.value,
            "clamshellGoalQuantity": self.get_goal_clamshells(),
            "extraClamshellsInPool": self.get_extra_clamshells(),
            "jobGoalAmount": self.options.newWorldStoneJobQuantity.value,
            "jobRando": self.options.jobRando.value,
            "startingJobsForUT": self.starting_jobs,
            "startingJobQuantity": self.options.startingJobQuantity.value,
            "randomizeStartingJobs": bool(self.options.jobRando.value == self.options.jobRando.option_full),
            "startingJobs": self.get_job_id_list(),
            "killBossesMode" : bool(self.options.killBossesMode.value),
            "shopsanity": self.options.shopsanity.value,
            "regionsanity": bool(self.options.regionsanity.value),
            "includedRegions": self.included_regions,
            "includedRegionsOption": self.options.includedRegions.value,
            "progressiveMountMode": self.options.progressiveMountMode.value,
            "levelGating": self.options.levelGating.value,
            "levelComparedToEnemies": self.options.levelComparedToEnemies.value,
            "progressiveLevelSize": self.options.progressiveLevelSize.value,
            "maxLevel": self.options.maxLevel.value,
            "keyMode": self.options.keyMode.value,
            "obscureRoutes": bool(self.options.obscureRoutes.value),
            "auto_spend_lp": bool(self.options.auto_spend_lp.value),
            "auto_equip_passives": bool(self.options.auto_equip_passives.value),
            "easyLeveling": bool(self.options.easyLeveling.value),
            "startWithMaps": bool(self.options.startWithMaps.value),
            "includeSummonAbilities": self.options.includeSummonAbilities.value,
            "includeScholarAbilities": self.options.includeScholarAbilities.value,
            "item_info_mode": self.options.item_info_mode.value,
            "randomizeMusic": bool(self.options.randomizeMusic.value),
            "useMods": self.options.useMods.value,
            "modInfo": mod_info,
            "moddedLocations": slot_data_locations,
            "removedLocations": slot_data_removed_locations,
            # "moddedLocationsForUT": self.modded_locations,
            # "moddedShopsForUT": self.modded_shops,
            "starter_region": self.starter_ap_region, # stored for UT re-gen
        }<|MERGE_RESOLUTION|>--- conflicted
+++ resolved
@@ -257,13 +257,8 @@
             self.origin_region_name = self.starter_ap_region
             #only push if player doesn't already have the pass from their starting inventory
             if len(starting_passes_list) == 0:
-<<<<<<< HEAD
                 #Converts the AP Region that was picked as the starting region to the Display Region containing that AP Region
                 self.multiworld.push_precollected(self.create_item(display_region_name_to_pass_dict[ap_region_to_display_region_dictionary[self.starter_ap_region]]))
-            self.multiworld.get_region(self.starter_ap_region, self.player).add_exits([MENU_AP_REGION])
-=======
-                self.multiworld.push_precollected(self.create_item(region_name_to_pass_dict[self.starter_region]))
->>>>>>> 1f517ad3
 
     def create_item(self, name: str) -> Item:
         if name in item_table:
