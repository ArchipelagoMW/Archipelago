import logging
from .constants.mounts import *
from .constants.jobs import *
from .constants.keys import *
from .constants.key_items import *
from .constants.maps import *
from .constants.ap_regions import *
from .constants.display_regions import *
from .constants.teleport_stones import *
from .constants.item_groups import *
from .constants.region_passes import *
from .items import item_table, optional_scholar_abilities, get_random_starting_jobs, filler_items, \
    get_item_names_per_category, progressive_equipment, non_progressive_equipment, get_starting_jobs, \
    set_jobs_at_default_locations, default_starting_job_list, key_rings, dungeon_keys, singleton_keys, \
<<<<<<< HEAD
    display_region_name_to_pass_dict, home_point_item_index_offset
from .home_points import get_home_points
from .locations import get_locations, get_bosses, get_shops, get_region_completions, LocationData, home_point_location_index_offset
=======
    display_region_name_to_pass_dict
from .locations import get_treasure_and_npc_locations, get_boss_locations, get_shop_locations, get_region_completion_locations, LocationData, get_location_names_per_category, \
    get_location_name_to_id, get_crystal_locations
>>>>>>> f881279d
from .presets import crystal_project_options_presets
from .regions import init_ap_region_to_display_region_dictionary, init_areas, ap_region_to_display_region_dictionary, display_region_subregions_dictionary
from .options import CrystalProjectOptions, IncludedRegions, create_option_groups
from .rules import CrystalProjectLogic
from .mod_helper import ModLocationData, get_modded_items, get_modded_locations, \
    get_modded_shopsanity_locations, get_modded_bosses, build_condition_rule, update_item_classification, ModIncrementedIdData, get_mod_info, get_removed_locations
from typing import List, Set, Dict, Any
from worlds.AutoWorld import World, WebWorld
from BaseClasses import Item, Tutorial, MultiWorld, CollectionState, ItemClassification

class CrystalProjectWeb(WebWorld):
    theme = "jungle"
    bug_report_page = "https://github.com/Emerassi/CrystalProjectAPWorld/issues"
    setup_en = Tutorial(
        "Mod Setup and Use Guide",
        "A guide to setting up the Crystal Project Archipelago Mod.",
        "English",
        "setup_en.md",
        "setup/en",
        ["dragons but also rabbits"]
    )

    tutorials = [setup_en]
    option_groups = create_option_groups()
    options_presets = crystal_project_options_presets

class CrystalProjectWorld(World):
    """Crystal Project is a mix of old school job based jRPG mixed with a ton of 3D platforming and exploration."""
    game = "Crystal Project"
    options_dataclass = CrystalProjectOptions
    options: CrystalProjectOptions
    topology_present = True  # show path to required location checks in spoiler

    item_name_to_id = {item: item_table[item].code for item in item_table}
<<<<<<< HEAD
    location_name_to_id = {location.name: location.code for location in get_locations(-1, options)}
    boss_name_to_id = {boss.name: boss.code for boss in get_bosses(-1, options)}
    shop_name_to_id = {shop.name: shop.code for shop in get_shops(-1, options)}
    region_completion_name_to_id = {region_completion.name: region_completion.code for region_completion in get_region_completions(-1, options)}

    location_name_to_id.update(boss_name_to_id)
    location_name_to_id.update(shop_name_to_id)
    location_name_to_id.update(region_completion_name_to_id)

=======
    location_name_to_id = get_location_name_to_id()
>>>>>>> f881279d
    item_name_groups = get_item_names_per_category()
    location_name_groups = get_location_names_per_category()
    base_game_jobs: set[str] = item_name_groups[JOB].copy()

    mod_info = get_mod_info()
    modded_items = get_modded_items(mod_info)
    home_points = get_home_points(-1, options)

    for modded_item in modded_items:
        if modded_item.name in item_name_to_id and item_name_to_id[modded_item.name] != modded_item.code:
            raise Exception(f"A modded item({modded_item.name}) with id {modded_item.code} tried to change the code of item_name_to_id and it can never change!")
        item_name_to_id[modded_item.name] = modded_item.code
        if 'Job' in modded_item.name:
            item_name_groups.setdefault(JOB, set()).add(modded_item.name)
        else:
            item_name_groups.setdefault(MOD, set()).add(modded_item.name)

    for home_point in home_points:
        item_name_to_id[home_point.name] = (home_point.code + home_point_item_index_offset)
        item_name_groups.setdefault(HOME_POINT, set()).add(home_point.name)
        location_name_to_id[home_point.name] = (home_point.code + home_point_location_index_offset)

    modded_locations = get_modded_locations(mod_info)

    for modded_location in modded_locations:
        location_name_to_id[modded_location.name] = modded_location.code

    modded_shops = get_modded_shopsanity_locations(mod_info)

    for modded_shop in modded_shops:
        location_name_to_id[modded_shop.name] = modded_shop.code

    modded_bosses = get_modded_bosses(mod_info)

    for modded_boss in modded_bosses:
        location_name_to_id[modded_boss.name] = modded_boss.code

    removed_locations = get_removed_locations(mod_info)

    web = CrystalProjectWeb()

    # This is how we tell the Universal Tracker we want to use re_gen_passthrough
    @staticmethod
    def interpret_slot_data(slot_data: Dict[str, Any]) -> Dict[str, Any]:
        return slot_data

    # and this is how we tell Universal Tracker we don't need the yaml
    ut_can_gen_without_yaml = True

    def __init__(self, multiworld: "MultiWorld", player: int):
        super().__init__(multiworld, player)
        self.starter_ap_region: str = ""
        self.starting_jobs: List[str] = []
        self.included_regions: List[str] = []
        self.statically_placed_jobs: int = 0
        self.starting_progressive_levels: int = 1

    def generate_early(self):
        # implement .yaml-less Universal Tracker support
        if hasattr(self.multiworld, "generation_is_fake"):
            if hasattr(self.multiworld, "re_gen_passthrough"):
                if "Crystal Project" in self.multiworld.re_gen_passthrough:
                    slot_data = self.multiworld.re_gen_passthrough["Crystal Project"]
                    self.options.goal.value = slot_data["goal"]
                    self.options.clamshell_goal_quantity.value = slot_data["clamshellGoalQuantity"]
                    self.options.extra_clamshells_in_pool.value = slot_data["extraClamshellsInPool"]
                    self.options.new_world_stone_job_quantity.value = slot_data["jobGoalAmount"]
                    self.options.job_rando.value = slot_data["jobRando"]
                    self.starting_jobs = slot_data["startingJobsForUT"]
                    self.options.starting_job_quantity.value = slot_data["startingJobQuantity"]
                    self.options.kill_bosses_mode.value = slot_data["killBossesMode"]
                    self.options.shopsanity.value = slot_data["shopsanity"]
                    self.options.regionsanity.value = slot_data["regionsanity"]
                    self.options.included_regions.value = slot_data["includedRegionsOption"]
                    self.options.progressive_mount_mode.value = slot_data["progressiveMountMode"]
                    self.options.level_gating.value = slot_data["levelGating"]
                    self.options.level_compared_to_enemies.value = slot_data["levelComparedToEnemies"]
                    self.options.progressive_level_size.value = slot_data["progressiveLevelSize"]
                    self.options.max_level.value = slot_data["maxLevel"]
                    self.options.key_mode.value = slot_data["keyMode"]
                    self.options.obscure_routes.value = slot_data["obscureRoutes"]
                    self.options.include_summon_abilities.value = slot_data["includeSummonAbilities"]
                    self.options.include_scholar_abilities.value = slot_data["includeScholarAbilities"]
                    self.options.use_mods.value = slot_data["useMods"]
                    # self.modded_locations = slot_data["moddedLocationsForUT"]
                    # self.modded_shops = slot_data["moddedShopsForUT"]
                    self.starter_ap_region = slot_data["starterRegion"]
        
        if self.options.prioritize_crystals.value == self.options.prioritize_crystals.option_true:
            self.options.priority_locations.value = self.options.priority_locations.value.union(get_location_names_per_category()["Crystals"])

        self.multiworld.push_precollected(self.create_item(HOME_POINT_STONE))
        self.multiworld.push_precollected(self.create_item(ARCHIPELAGO_STONE))

        # Checks if starting jobs is empty and if so fills it.  If this is UT re-gen it won't be empty
        if not self.starting_jobs:
            self.starting_jobs = get_starting_jobs(self)
        for job in self.starting_jobs:
            self.multiworld.push_precollected(self.create_item(job))

        if self.options.start_with_treasure_finder.value:
            self.multiworld.push_precollected(self.create_item(TREASURE_FINDER))

        if self.options.start_with_maps.value == self.options.start_with_maps.option_true:
            for map_name in self.item_name_groups[MAP]:
                self.multiworld.push_precollected(self.create_item(map_name))

        if not self.options.level_gating.value == self.options.level_gating.option_none:
            #3 is Spawning Meadows' level
            starting_level_so_you_can_do_anything = 3 + self.options.level_compared_to_enemies.value
            if starting_level_so_you_can_do_anything < 3:
                starting_level_so_you_can_do_anything = 3
            elif starting_level_so_you_can_do_anything > self.options.max_level.value:
                starting_level_so_you_can_do_anything = self.options.max_level.value
            # Players start with at least 1 Progressive Level, but we add more if their Level Compared to Enemies setting is positive
            self.starting_progressive_levels = ((starting_level_so_you_can_do_anything - 1) // self.options.progressive_level_size.value) + 1
            for _ in range(self.starting_progressive_levels):
                self.multiworld.push_precollected(self.create_item(PROGRESSIVE_LEVEL))

    def create_regions(self) -> None:
        init_ap_region_to_display_region_dictionary()

        locations = get_treasure_and_npc_locations(self.player, self.options)
        locations.extend(get_crystal_locations(self.player, self.options))

        if self.options.kill_bosses_mode.value == self.options.kill_bosses_mode.option_true:
            bosses = get_boss_locations(self.player, self.options)
            locations.extend(bosses)

        if self.options.shopsanity.value != self.options.shopsanity.option_disabled:
            shops = get_shop_locations(self.player, self.options)
            locations.extend(shops)

        if self.options.use_mods.value == self.options.use_mods.option_true:
            for modded_location in self.modded_locations:
                location = LocationData(display_region_subregions_dictionary[modded_location.display_region][0],
                                        modded_location.name,
                                        modded_location.code,
                                        build_condition_rule(modded_location.display_region, modded_location.rule_condition, self))
                locations.append(location)

        if self.options.use_mods.value == self.options.use_mods.option_true and self.options.shopsanity.value != self.options.shopsanity.option_disabled:
            for shop in self.modded_shops:
                location = LocationData(display_region_subregions_dictionary[shop.display_region][0],
                                        shop.name,
                                        shop.code,
                                        build_condition_rule(shop.display_region, shop.rule_condition, self))
                locations.append(location)

        if self.options.use_mods.value == self.options.use_mods.option_true and self.options.kill_bosses_mode.value == self.options.kill_bosses_mode.option_true:
            for modded_location in self.modded_bosses:
                location = LocationData(display_region_subregions_dictionary[modded_location.display_region][0],
                                        modded_location.name,
                                        modded_location.code,
                                        build_condition_rule(modded_location.display_region, modded_location.rule_condition, self))
                locations.append(location)

        if self.options.use_mods.value == self.options.use_mods.option_true:
            for removed_location in self.removed_locations:
                for location in locations:
                    if location.name == removed_location.name:
                        locations.remove(location)

        if self.options.home_point_hustle.value == self.options.home_point_hustle.option_true:
            home_points = get_home_points(self.player, self.options)

            for home_point in home_points:
                home_point_location = LocationData(home_point.ap_region, home_point.name, (home_point.code + home_point_location_index_offset), home_point.rule)
                locations.append(home_point_location)

        #Regionsanity completion locations need to be added after all other locations so they can be removed if the region is empty (e.g. Neptune Shrine w/o Shopsanity)
        if self.options.regionsanity.value != self.options.regionsanity.option_disabled:
            region_completions = get_region_completion_locations(self.player, self.options)
            for completion in region_completions:
                display_region_empty = True
                for location in locations:
                    if ap_region_to_display_region_dictionary[completion.ap_region] == ap_region_to_display_region_dictionary[location.ap_region]:
                        display_region_empty = False
                        break
                if display_region_empty:
                    region_completions.remove(completion)
            locations.extend(region_completions)

        init_areas(self, locations, self.options)

        if self.options.job_rando.value == self.options.job_rando.option_none:
            jobs_earnable = set_jobs_at_default_locations(self)
        else:
            jobs_earnable = len(self.item_name_groups[JOB]) - len(self.starting_jobs)

        if (self.options.goal.value == self.options.goal.option_astley or self.options.goal.value == self.options.goal.option_true_astley) and self.options.new_world_stone_job_quantity.value > jobs_earnable:
            message = "For player {2}: newWorldStoneJobQuantity was set to {0} but your options only had {1} jobs in pool. Reduced newWorldStoneJobQuantity to {1}."
            logging.getLogger().info(message.format(self.options.new_world_stone_job_quantity.value, jobs_earnable, self.player_name))
            self.options.new_world_stone_job_quantity.value = jobs_earnable

        # pick one display region to give a starting pass to and then save that later
        if self.options.regionsanity.value != self.options.regionsanity.option_disabled:
            starting_passes_list: List[str] = []
            #checking the start inventory for region passes and using the first one to set the starter region, if any
            for item_name in self.options.start_inventory.keys():
                if item_name in self.item_name_groups[PASS]:
                    starting_passes_list.append(item_name)
            for item_name in self.options.start_inventory_from_pool.keys():
                if item_name in self.item_name_groups[PASS]:
                    starting_passes_list.append(item_name)
            if len(starting_passes_list) > 0:
                for display_region_name in display_region_name_to_pass_dict:
                    if display_region_name_to_pass_dict[display_region_name] == starting_passes_list[0]:
                        # The first subregion (AP Region) in a display region will be the starter region if a player puts that display region's pass in their starting inventory
                        self.starter_ap_region = display_region_subregions_dictionary[display_region_name][0]
                        break

            # If this is UT re-gen the value isn't empty and we skip trying to pick a starter_region since we already have one
            if self.starter_ap_region == "":
                initially_reachable_regions = []
                # Generate a collection state that is a copy of the current state but also has all the passes so we can
                # check what regions we can access without just getting told none because we have no passes
                all_passes_state: CollectionState = CollectionState(self.multiworld)
                self.origin_region_name = SPAWNING_MEADOWS_AP_REGION
                for region_pass in self.item_name_groups[PASS]:
                    all_passes_state.collect(self.create_item(region_pass), prevent_sweep=True)
                for ap_region in self.get_regions():
                    #This checks what AP Regions are accessible to the player
                    if ap_region.can_reach(all_passes_state) and ap_region.name != MENU_AP_REGION and ap_region.name != MODDED_ZONE_AP_REGION:
                        if len(ap_region.locations) > 2:
                            initially_reachable_regions.append(ap_region)
                self.starter_ap_region = self.random.choice(initially_reachable_regions).name
                #Until we have a teleport location in every single apregion, for now we take specifically the first apregion in the display regions subregion list
                self.starter_ap_region = display_region_subregions_dictionary[ap_region_to_display_region_dictionary[self.starter_ap_region]][0]
            #logging.getLogger().info("Starting region is " + self.starter_ap_region)
            self.origin_region_name = self.starter_ap_region
            #only push if player doesn't already have the pass from their starting inventory
            if len(starting_passes_list) == 0:
                #Converts the AP Region that was picked as the starting region to the Display Region containing that AP Region
                self.multiworld.push_precollected(self.create_item(display_region_name_to_pass_dict[ap_region_to_display_region_dictionary[self.starter_ap_region]]))

    def create_item(self, name: str) -> Item:
        if name in item_table:
            data = item_table[name]
            return Item(name, data.classification, data.code, self.player)
        else:
            matches_mod = [item for (index, item) in enumerate(self.modded_items) if item.name == name]
            matches_home_point = [item for (index, item) in enumerate(self.home_points) if item.name == name]

            if len(matches_mod) > 0:
                return Item(matches_mod[0].name, matches_mod[0].classification, matches_mod[0].code, self.player)
            else:
                return Item(matches_home_point[0].name, ItemClassification.progression, (matches_home_point[0].code + home_point_item_index_offset), self.player)

    def create_items(self) -> None:
        pool = self.get_item_pool(self.get_excluded_items())

        self.multiworld.itempool += pool

    NON_CLAM_GOAL_CLAMSHELLS_GOAL = 2
    NON_CLAM_GOAL_CLAMSHELLS_TOTAL = 3

    def get_goal_clamshells(self) -> int:
        goal_clamshell_quantity = self.NON_CLAM_GOAL_CLAMSHELLS_GOAL
        if self.options.goal.value == self.options.goal.option_clamshells:
            goal_clamshell_quantity = self.options.clamshell_goal_quantity.value
        return goal_clamshell_quantity

    def get_extra_clamshells(self) -> int:
        extra_clamshells = self.NON_CLAM_GOAL_CLAMSHELLS_TOTAL
        if self.options.goal.value == self.options.goal.option_clamshells:
            extra_clamshells = self.options.extra_clamshells_in_pool.value
        return extra_clamshells

    def get_total_clamshells(self, max_clamshells: int) -> int:
        total_clamshell_quantity = self.NON_CLAM_GOAL_CLAMSHELLS_TOTAL
        if self.options.goal.value == self.options.goal.option_clamshells:
            total_clamshell_quantity = self.options.clamshell_goal_quantity.value + self.options.extra_clamshells_in_pool.value
            # If the player's options ask to put more clamshells in the pool than there is room, reduce their options proportionally so they fit
            if total_clamshell_quantity > max_clamshells:
                percent_goal_clamshells = self.options.clamshell_goal_quantity.value / total_clamshell_quantity
                self.options.clamshell_goal_quantity.value = int(percent_goal_clamshells * max_clamshells)
                if self.options.clamshell_goal_quantity.value < 2:
                    self.options.clamshell_goal_quantity.value = 2
                self.options.extra_clamshells_in_pool.value = int(max_clamshells - self.options.clamshell_goal_quantity.value)
                if self.options.extra_clamshells_in_pool.value < 0:
                    self.options.extra_clamshells_in_pool.value = 0

                # Log the change to player settings
                message = ("For player {2}: total_clamshells was {0} but there was only room for {1} clamshells in the pool. "
                           "Reduced clamshellGoalQuantity to {3} and extraClamshellsInPool to {4}.")
                logging.getLogger().info(message.format(total_clamshell_quantity, max_clamshells, self.player_name,
                                                        self.options.clamshell_goal_quantity.value, self.options.extra_clamshells_in_pool.value))

                total_clamshell_quantity = self.options.clamshell_goal_quantity.value + self.options.extra_clamshells_in_pool.value
        return total_clamshell_quantity

    def get_total_progressive_levels(self, max_progressive_levels: int) -> int:
        if max_progressive_levels < 1:
            max_progressive_levels = 1
        # this formula is how we can do ceiling division in Python
        progressive_levels = -(self.options.max_level.value // -self.options.progressive_level_size.value)
        #don't forget to -1
        if progressive_levels > max_progressive_levels:
            potential_progressive_level_size = -(self.options.max_level.value // -max_progressive_levels)
            potential_max_level = self.options.max_level.value

            if potential_progressive_level_size > self.options.progressive_level_size.range_end:
                potential_progressive_level_size = self.options.progressive_level_size.range_end
                potential_max_level = max_progressive_levels * potential_progressive_level_size

            if self.options.max_level.value > potential_max_level:
                raise Exception(f"For player {self.player_name}: yaml settings were too restrictive. Needed at least {-(self.options.max_level.value // -potential_progressive_level_size)} Progressive Levels, but only room for {max_progressive_levels} Progressive Levels in the pool. "
                                f"This is usually caused by mods that add more items than locations. Change settings and regenerate.")
            else:
                message = (f"For player {self.player_name}: yaml settings were too restrictive. Only room for {max_progressive_levels} Progressive Levels in the pool. "
                           f"Increased progressive_level_size to {potential_progressive_level_size}.")
                logging.getLogger().info(message)

                self.options.progressive_level_size.value = potential_progressive_level_size

        progressive_levels = -(self.options.max_level.value // -self.options.progressive_level_size.value)
        return progressive_levels

    #making randomized scholar ability pool
    def get_optional_scholar_abilities(self, count: int):
        return self.random.sample(optional_scholar_abilities, count)

    def get_filler_item_name(self) -> str:
        trap_chance: int = self.options.trap_likelihood.value

        if trap_chance > 0 and self.random.random() < (trap_chance / 100):
             return self.random.choice(list(self.item_name_groups[TRAP]))
        else:
            return self.random.choice(filler_items)

    def get_excluded_items(self) -> Set[str]:
        excluded_items: Set[str] = set()
        excluded_items.add(HOME_POINT_STONE)
        excluded_items.add(ARCHIPELAGO_STONE)

        for job in self.starting_jobs:
            excluded_items.add(job)

        if self.options.progressive_mount_mode.value == self.options.progressive_mount_mode.option_true:
            for mount in self.item_name_groups[MOUNT]:
               if mount != PROGRESSIVE_MOUNT:
                   excluded_items.add(mount)
        else:
            excluded_items.add(PROGRESSIVE_MOUNT)

        if self.options.level_gating.value == self.options.level_gating.option_none:
            excluded_items.add(PROGRESSIVE_LEVEL)

        if self.options.start_with_treasure_finder.value == self.options.start_with_treasure_finder.option_true:
            excluded_items.add(TREASURE_FINDER)

        if self.options.start_with_maps.value == self.options.start_with_maps.option_true:
            for map_name in self.item_name_groups[MAP]:
                excluded_items.add(map_name)

        if self.options.goal.value == self.options.goal.option_astley:
            excluded_items.add(NEW_WORLD_STONE)

        if self.options.goal.value == self.options.goal.option_true_astley:
            excluded_items.add(NEW_WORLD_STONE)
            excluded_items.add(OLD_WORLD_STONE)

        if self.options.include_summon_abilities.value == self.options.include_summon_abilities.option_false:
            for summon in self.item_name_groups[SUMMON]:
                excluded_items.add(summon)

        if self.options.include_scholar_abilities.value == self.options.include_scholar_abilities.option_false:
            for scholar_ability in self.item_name_groups[SCHOLAR_ABILITY]:
                excluded_items.add(scholar_ability)

        #Progressive Equipment Mode
        if self.options.progressive_equipment_mode.value == self.options.progressive_equipment_mode.option_false:
            for progressive_equipment_piece in progressive_equipment:
                excluded_items.add(progressive_equipment_piece)
        else:
            for equipment_piece in non_progressive_equipment:
                excluded_items.add(equipment_piece)

        #For non-keyring modes
        if (self.options.key_mode.value != self.options.key_mode.option_key_ring and
            self.options.key_mode.value != self.options.key_mode.option_key_ring_skelefree):
            for keyring in key_rings:
                excluded_items.add(keyring)

        #For non-vanilla key modes
        if (self.options.key_mode.value != self.options.key_mode.option_vanilla and
            self.options.key_mode.value != self.options.key_mode.option_vanilla_skelefree):
            for key in dungeon_keys:
                excluded_items.add(key)

        #For skeleton key mode
        if self.options.key_mode.value == self.options.key_mode.option_skeleton:
            for key in singleton_keys:
                excluded_items.add(key)

        if (self.options.key_mode.value == self.options.key_mode.option_vanilla_skelefree or
            self.options.key_mode.value == self.options.key_mode.option_key_ring_skelefree):
            excluded_items.add(SKELETON_KEY)

        if self.options.job_rando.value == self.options.job_rando.option_none:
            excluded_items.add(FENCER_JOB)
            excluded_items.add(SHAMAN_JOB)
            excluded_items.add(SCHOLAR_JOB)
            excluded_items.add(AEGIS_JOB)
            excluded_items.add(HUNTER_JOB)
            excluded_items.add(CHEMIST_JOB)
            excluded_items.add(REAPER_JOB)
            excluded_items.add(NINJA_JOB)
            excluded_items.add(NOMAD_JOB)
            excluded_items.add(DERVISH_JOB)
            excluded_items.add(BEATSMITH_JOB)
            excluded_items.add(SAMURAI_JOB)
            excluded_items.add(ASSASSIN_JOB)
            excluded_items.add(VALKYRIE_JOB)
            # Summoner job needs to be available if kill bosses mode is on.
            #   If job rando is off and regions are beginner or advanced, then the summoner crystal would be missing.  Do not exclude in this context.
            if not (self.options.included_regions.value == self.options.included_regions.option_beginner or
                    self.options.included_regions.value == self.options.included_regions.option_advanced and
                    self.options.kill_bosses_mode.value == self.options.kill_bosses_mode.option_true):
                excluded_items.add(SUMMONER_JOB)
            excluded_items.add(BEASTMASTER_JOB)
            excluded_items.add(WEAVER_JOB)
            excluded_items.add(MIMIC_JOB)

        #regionsanity items
        if self.options.regionsanity.value == self.options.regionsanity.option_disabled:
            for region_pass in self.item_name_groups[PASS]:
                excluded_items.add(region_pass)
        else:
            excluded_items.add(display_region_name_to_pass_dict[ap_region_to_display_region_dictionary[self.starter_ap_region]])

        return excluded_items

    def get_item_pool(self, excluded_items: Set[str]) -> List[Item]:
        pool: List[Item] = []

        for name, data in item_table.items():
            if name not in excluded_items:
                #Check region type and add the region-type amounts; then check Shopsanity and add the shop amounts
                amount:int = int(data.beginnerAmount or 0)
                if self.options.shopsanity.value != self.options.shopsanity.option_disabled:
                    amount = amount + int(data.beginnerShops or 0)
                if self.options.included_regions == self.options.included_regions.option_advanced:
                    amount = amount + int(data.advancedAmount or 0)
                    if self.options.shopsanity.value != self.options.shopsanity.option_disabled:
                        amount = amount + int(data.advancedShops or 0)
                elif self.options.included_regions == self.options.included_regions.option_expert:
                    amount = amount + int(data.advancedAmount or 0) + int(data.expertAmount or 0)
                    if self.options.shopsanity.value != self.options.shopsanity.option_disabled:
                        amount = amount + int(data.expertShops or 0)
                elif self.options.included_regions == self.options.included_regions.option_all:
                    amount = amount + int(data.advancedAmount or 0) + int(data.expertAmount or 0) + int(data.endGameAmount or 0)
                    #atm there are no end-game specific shopsanity items
                    if self.options.shopsanity.value != self.options.shopsanity.option_disabled:
                        amount = amount + int(data.endGameShops or 0)

                # Make sure new world pass is included if regionsanity is on and its required for the goal
                if (self.options.regionsanity.value != self.options.regionsanity.option_disabled and
                        (self.options.goal.value == self.options.goal.option_astley or self.options.goal.value == self.options.goal.option_true_astley) and
                        name == THE_NEW_WORLD_PASS):
                    amount = int(data.beginnerAmount or 0) + int(data.advancedAmount or 0) + int(data.expertAmount or 0) + int(data.endGameAmount or 0)
                # Same goes for old world pass
                elif (self.options.regionsanity.value != self.options.regionsanity.option_disabled and
                        self.options.goal.value == self.options.goal.option_true_astley and
                        name == THE_OLD_WORLD_PASS):
                    amount = int(data.beginnerAmount or 0) + int(data.advancedAmount or 0) + int(data.expertAmount or 0) + int(data.endGameAmount or 0)
                # adds Astley goal required item if it doesn't already exist (aka the map!)
                if self.options.goal.value == self.options.goal.option_astley and name == THE_NEW_WORLD_MAP:
                    amount = int(data.beginnerAmount or 0) + int(data.advancedAmount or 0) + int(data.expertAmount or 0) + int(data.endGameAmount or 0)
                # adds true Astley goal required items if they don't already exist (including maps!)
                if self.options.goal.value == self.options.goal.option_true_astley and (name == STEM_WARD or name == DEITY_EYE or name == THE_OLD_WORLD_MAP or name == THE_NEW_WORLD_MAP):
                    amount = int(data.beginnerAmount or 0) + int(data.advancedAmount or 0) + int(data.expertAmount or 0) + int(data.endGameAmount or 0)

                for _ in range(amount):
                    item = self.set_classifications(name)
                    pool.append(item)

        #7 spells randomly chosen from the entire pool (they have Reverse Polarity as default to merc Gran)
        if self.options.included_regions == self.options.included_regions.option_beginner:
            for scholar_ability in self.get_optional_scholar_abilities(7):
                item = self.create_item(scholar_ability)
                pool.append(item)

        if self.options.use_mods:
            combined_locations: List[ModLocationData] = self.modded_locations
            combined_locations.extend(self.modded_shops)

            for modded_item in self.modded_items:
                update_item_classification(modded_item, [location.rule_condition for location in combined_locations], self)
                item = self.create_item(modded_item.name)
                pool.append(item)

        if not self.options.level_gating.value == self.options.level_gating.option_none:
            #guarantee space for 2 clamshells, one on the following line and one because you start with 1 progressive level already
            max_progressive_levels: int = len(self.multiworld.get_unfilled_locations(self.player)) - len(pool) - 1
            #players start with one or more, depending on their Level Compared to Enemies setting
            for _ in range (self.get_total_progressive_levels(max_progressive_levels) - self.starting_progressive_levels):
                item = self.set_classifications(PROGRESSIVE_LEVEL)
                pool.append(item)

        max_clamshells: int = len(self.multiworld.get_unfilled_locations(self.player)) - len(pool)
        for _ in range(self.get_total_clamshells(max_clamshells)):
            item = self.set_classifications(CLAMSHELL)
            pool.append(item)

        if self.options.home_point_hustle:
            for home_point in self.home_points:
                item = self.create_item(home_point.name)
                pool.append(item)

        for _ in range(len(self.multiworld.get_unfilled_locations(self.player)) - len(pool)):
            item = self.create_item(self.get_filler_item_name())
            pool.append(item)

        return pool

    def set_classifications(self, name: str) -> Item:
        data = item_table[name]
        item = Item(name, data.classification, data.code, self.player)

        return item

    def set_rules(self) -> None:
        logic = CrystalProjectLogic(self.player, self.options)
        win_condition_item: str
        if self.options.goal == self.options.goal.option_astley:
            win_condition_item = NEW_WORLD_STONE # todo should this still be here if we auto-hand you the stone?
            self.multiworld.completion_condition[self.player] = lambda state: logic.has_jobs(state, self.options.new_world_stone_job_quantity.value)
            self.included_regions.append(THE_NEW_WORLD_DISPLAY_NAME)
        elif self.options.goal == self.options.goal.option_true_astley:
            win_condition_item = OLD_WORLD_STONE
            self.multiworld.completion_condition[self.player] = lambda state: logic.has_jobs(state, self.options.new_world_stone_job_quantity.value) and logic.old_world_requirements(state)
            self.included_regions.append(THE_OLD_WORLD_DISPLAY_NAME)
        elif self.options.goal == self.options.goal.option_clamshells:
            win_condition_item = CLAMSHELL
            self.multiworld.completion_condition[self.player] = lambda state: state.has(win_condition_item, self.player, self.options.clamshell_goal_quantity.value)

    def get_job_id_list(self) -> List[int]:
        job_ids: List[int] = []
        for job in self.starting_jobs:
            job_ids.append(self.item_name_to_id[job])

        return job_ids

    # This is data that needs to be readable from within the modded version of the game.
    # Example job rando makes the crystals behave differently, so the game needs to know about it.
    def fill_slot_data(self) -> Dict[str, Any]:
        mod_info = []
        slot_data_locations = []
        slot_data_removed_locations = []
        if self.options.use_mods:
            for mod in self.mod_info:
                mod_info.append({ "Id": mod.mod_id, "Name": mod.mod_name, "LoadOrder": mod.load_order })

            for modded_location in self.modded_locations:
                slot_data_locations.append({"Id": modded_location.offsetless_code,
                                            "APRegion": display_region_subregions_dictionary[modded_location.display_region][0],
                                            "Name": modded_location.name,
                                            "Coordinates": modded_location.coordinates,
                                            "biomeId": modded_location.biomeId,
                                            "Rule": None })
            if self.options.shopsanity != self.options.shopsanity.option_disabled:
                for shop in self.modded_shops:
                    slot_data_locations.append({ "Id": shop.offsetless_code,
                                                 "APRegion": display_region_subregions_dictionary[shop.display_region][0],
                                                 "Name": shop.name,
                                                 "Coordinates": shop.coordinates,
                                                 "BiomeId": shop.biomeId,
                                                 "Rule": None })

            if self.options.kill_bosses_mode == self.options.kill_bosses_mode.option_true:
                for boss in self.modded_bosses:
                    slot_data_locations.append({ "Id": boss.offsetless_code,
                                                 "APRegion": display_region_subregions_dictionary[boss.display_region][0],
                                                 "Name": boss.name,
                                                 "Coordinates": boss.coordinates,
                                                 "BiomeId": boss.biomeId,
                                                 "Rule": None })

            for location in self.removed_locations:
                slot_data_removed_locations.append({"Id": location.code,
                                            "APRegion": location.ap_region})

        # look into replacing this big chonky return block with self.options.as_dict() and then just adding the extras to the dict after
        return {
            "apworldVersion": self.world_version.as_simple_string(),
            "goal": self.options.goal.value,
            "clamshellGoalQuantity": self.get_goal_clamshells(),
            "extraClamshellsInPool": self.get_extra_clamshells(),
            "jobGoalAmount": self.options.new_world_stone_job_quantity.value,
            "jobRando": self.options.job_rando.value,
            "startingJobsForUT": self.starting_jobs,
            "startingJobQuantity": self.options.starting_job_quantity.value,
            "randomizeStartingJobs": bool(self.options.job_rando.value == self.options.job_rando.option_full),
            "startingJobs": self.get_job_id_list(),
            "killBossesMode" : bool(self.options.kill_bosses_mode.value),
            "shopsanity": self.options.shopsanity.value,
            "regionsanity": self.options.regionsanity.value,
            "includedRegions": self.included_regions,
            "includedRegionsOption": self.options.included_regions.value,
            "progressiveMountMode": self.options.progressive_mount_mode.value,
            "levelGating": self.options.level_gating.value,
            "levelComparedToEnemies": self.options.level_compared_to_enemies.value,
            "progressiveLevelSize": self.options.progressive_level_size.value,
            "maxLevel": self.options.max_level.value,
            "keyMode": self.options.key_mode.value,
            "obscureRoutes": bool(self.options.obscure_routes.value),
            "autoSpendLP": bool(self.options.auto_spend_lp.value),
            "autoEquipPassives": bool(self.options.auto_equip_passives.value),
            "easyLeveling": bool(self.options.easy_leveling.value),
            "startWithMaps": bool(self.options.start_with_maps.value),
            "includeSummonAbilities": self.options.include_summon_abilities.value,
            "includeScholarAbilities": self.options.include_scholar_abilities.value,
            "itemInfoMode": self.options.item_info_mode.value,
            "randomizeMusic": bool(self.options.randomize_music.value),
            "useMods": self.options.use_mods.value,
            "modInfo": mod_info,
            "moddedLocations": slot_data_locations,
            "removedLocations": slot_data_removed_locations,
            # "moddedLocationsForUT": self.modded_locations,
            # "moddedShopsForUT": self.modded_shops,
            "starterRegion": self.starter_ap_region, # stored for UT re-gen
            "prefillMap": bool(self.options.fill_full_map.value),
            "disableSparks": bool(self.options.disable_sparks.value),
            "homePointHustle": bool(self.options.home_point_hustle.value),
        }<|MERGE_RESOLUTION|>--- conflicted
+++ resolved
@@ -12,15 +12,10 @@
 from .items import item_table, optional_scholar_abilities, get_random_starting_jobs, filler_items, \
     get_item_names_per_category, progressive_equipment, non_progressive_equipment, get_starting_jobs, \
     set_jobs_at_default_locations, default_starting_job_list, key_rings, dungeon_keys, singleton_keys, \
-<<<<<<< HEAD
     display_region_name_to_pass_dict, home_point_item_index_offset
 from .home_points import get_home_points
-from .locations import get_locations, get_bosses, get_shops, get_region_completions, LocationData, home_point_location_index_offset
-=======
-    display_region_name_to_pass_dict
-from .locations import get_treasure_and_npc_locations, get_boss_locations, get_shop_locations, get_region_completion_locations, LocationData, get_location_names_per_category, \
-    get_location_name_to_id, get_crystal_locations
->>>>>>> f881279d
+from .locations import get_locations, get_bosses, get_shops, get_region_completions, LocationData, get_location_names_per_category, \ 
+    home_point_location_index_offset, get_location_name_to_id, get_crystal_locations
 from .presets import crystal_project_options_presets
 from .regions import init_ap_region_to_display_region_dictionary, init_areas, ap_region_to_display_region_dictionary, display_region_subregions_dictionary
 from .options import CrystalProjectOptions, IncludedRegions, create_option_groups
@@ -55,19 +50,9 @@
     topology_present = True  # show path to required location checks in spoiler
 
     item_name_to_id = {item: item_table[item].code for item in item_table}
-<<<<<<< HEAD
-    location_name_to_id = {location.name: location.code for location in get_locations(-1, options)}
-    boss_name_to_id = {boss.name: boss.code for boss in get_bosses(-1, options)}
-    shop_name_to_id = {shop.name: shop.code for shop in get_shops(-1, options)}
-    region_completion_name_to_id = {region_completion.name: region_completion.code for region_completion in get_region_completions(-1, options)}
-
-    location_name_to_id.update(boss_name_to_id)
-    location_name_to_id.update(shop_name_to_id)
-    location_name_to_id.update(region_completion_name_to_id)
-
-=======
     location_name_to_id = get_location_name_to_id()
->>>>>>> f881279d
+
+
     item_name_groups = get_item_names_per_category()
     location_name_groups = get_location_names_per_category()
     base_game_jobs: set[str] = item_name_groups[JOB].copy()
