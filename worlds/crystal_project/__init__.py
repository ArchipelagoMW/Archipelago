--- conflicted
+++ resolved
@@ -52,11 +52,7 @@
     location_name_to_id.update(boss_name_to_id)
     location_name_to_id.update(shop_name_to_id)
     item_name_groups = get_item_names_per_category()
-<<<<<<< HEAD
-    modded_items = mod_helper.get_modded_items(-1)
-=======
-    modded_items = get_modded_items(-1, options)
->>>>>>> 3b6eb86d
+    modded_items = get_modded_items(-1)
 
     for modded_item in modded_items:
         item_name_to_id[modded_item.name] = modded_item.code
@@ -110,25 +106,16 @@
             locations.extend(shops)
 
         if self.options.useMods:
-<<<<<<< HEAD
-            modded_locations = mod_helper.get_modded_locations(self.player, self, self.options)
+            modded_locations = get_modded_locations(self.player, self, self.options)
             for modded_location in modded_locations:
                 location = LocationData(modded_location.region, modded_location.name, modded_location.code, modded_location.rule)
                 locations.append(location)
 
         if self.options.useMods and self.options.shopsanity.value != self.options.shopsanity.option_disabled:
-            modded_shops = mod_helper.get_modded_shopsanity_locations(self.player, self, self.options)
+            modded_shops = get_modded_shopsanity_locations(self.player, self, self.options)
             for shop in modded_shops:
                 location = LocationData(shop.region, shop.name, shop.code, shop.rule)
                 locations.append(location)
-=======
-            modded_locations = get_modded_locations(self.player, self, self.options)
-            locations.extend(modded_locations)
-
-        if self.options.useMods and self.options.shopsanity.value != self.options.shopsanity.option_disabled:
-            modded_shops = get_modded_shopsanity_locations(self.player, self, self.options)
-            locations.extend(modded_shops)
->>>>>>> 3b6eb86d
 
         init_areas(self, locations, self.options)
 
@@ -376,11 +363,7 @@
             pool.append(item)
 
         if self.options.useMods:
-<<<<<<< HEAD
-            modded_items = mod_helper.get_modded_items(self.player)
-=======
-            modded_items = get_modded_items(self.player, self.options)
->>>>>>> 3b6eb86d
+            modded_items = get_modded_items(self.player)
 
             for modded_item in modded_items:
                 pool.append(modded_item)
@@ -423,18 +406,13 @@
     # Example job rando makes the crystals behave differently, so the game needs to know about it.
     def fill_slot_data(self) -> Dict[str, Any]:
         mod_guids = None
-<<<<<<< HEAD
         slot_data_locations = []
         if options.UseMods:
-            mod_guids = mod_helper.get_mod_guids()
+            mod_guids = get_mod_guids()
             for modded_location in self.modded_locations:
                 slot_data_locations.append({"Id": modded_location.offsetless_code, "Region": modded_location.region, "Name": modded_location.name, "Coordinates": modded_location.coordinates, "biomeId": modded_location.biomeId, "Rule": None })
             for shop in self.modded_shops:
                 slot_data_locations.append({ "Id": shop.offsetless_code, "Region": shop.region, "Name": shop.name, "Coordinates": shop.coordinates, "BiomeId": shop.biomeId, "Rule": None })
-=======
-        if self.options.useMods:
-            mod_guids = get_mod_guids()
->>>>>>> 3b6eb86d
 
         # look into replacing this big chonky return block with self.options.as_dict() and then just adding the extras to the dict after
 
