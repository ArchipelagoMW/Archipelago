--- conflicted
+++ resolved
@@ -59,11 +59,8 @@
 
     mod_info = get_mod_info()
     modded_items = get_modded_items(mod_info)
-<<<<<<< HEAD
     home_points = get_home_points(-1, options)
-=======
     modded_job_count: int = 0
->>>>>>> b5c74d32
 
     for modded_item in modded_items:
         if modded_item.name in item_name_to_id and item_name_to_id[modded_item.name] != modded_item.code:
