--- conflicted
+++ resolved
@@ -72,17 +72,11 @@
         LocationData(SARA_SARA_BEACH_EAST_AP_REGION, "Ibek's Cave", 2005, lambda state: logic.has_vertical_movement(state)),
         LocationData(SARA_SARA_BEACH_WEST_AP_REGION, "Beach Bird's Nest", 2709, lambda state: logic.has_vertical_movement(state)),
 
-<<<<<<< HEAD
         LocationData(BEAURIOR_VOLCANO_AP_REGION, "Beaurior Rock", 1792),
-        LocationData(BEAURIOR_VOLCANO_AP_REGION, "Beaurior Volcano Peak", 3037, lambda state: logic.has_key(state, SMALL_KEY, 4) and logic.has_key(state, BEAURIOR_BOSS_KEY)),
+        #TODO: put volcano peak in separate ap region instead of included in Beaurior Rock (also items nearby, not just homepoint stone)
+        LocationData(BEAURIOR_ROCK_AP_REGION, "Beaurior Volcano Peak", 3037, lambda state: logic.has_key(state, SMALL_KEY, 4) and logic.has_key(state, BEAURIOR_BOSS_KEY)),
 
         LocationData(BEAURIOR_ROCK_AP_REGION, "Boss Room", 822, lambda state: logic.has_key(state, SMALL_KEY, 4)),
-=======
-        LocationData(BEAURIOR_VOLCANO, "Beaurior Rock", 1792),
-
-        LocationData(BEAURIOR_ROCK, "Beaurior Volcano Peak", 3037, lambda state: logic.has_key(state, SMALL_KEY, 4) and logic.has_key(state, BEAURIOR_BOSS_KEY)),
-        LocationData(BEAURIOR_ROCK, "Boss Room", 822, lambda state: logic.has_key(state, SMALL_KEY, 4)),
->>>>>>> 1f517ad3
 
         LocationData(ANCIENT_RESERVOIR_AP_REGION, "Ancient Reservoir Entrance", 1124),
         LocationData(ANCIENT_RESERVOIR_AP_REGION, "Main Reservoir Chamber", 1660),
