from typing import List, Dict, Tuple, Callable, Optional, Union, Iterable, TYPE_CHECKING
from BaseClasses import Region, Location, CollectionState
from .options import CrystalProjectOptions
from .locations import LocationData
from .items import display_region_name_to_pass_dict
from .rules import CrystalProjectLogic
from .constants.keys import *
from .constants.key_items import *
from .constants.ap_regions import *
from .constants.display_regions import *
from .constants.teleport_stones import *
from .constants.region_passes import *

if TYPE_CHECKING:
    from . import CrystalProjectWorld

ap_region_to_display_region_dictionary: Dict[str, str] = {}

display_region_subregions_dictionary: Dict[str, List[str]] = {
    #Beginner
    MENU_DISPLAY_NAME: MENU_DISPLAY_SUBREGIONS,
    SPAWNING_MEADOWS_DISPLAY_NAME: SPAWNING_MEADOWS_DISPLAY_SUBREGIONS,
    DELENDE_DISPLAY_NAME: DELENDE_DISPLAY_SUBREGIONS,
    SOILED_DEN_DISPLAY_NAME: SOILED_DEN_DISPLAY_SUBREGIONS,
    THE_PALE_GROTTO_DISPLAY_NAME: THE_PALE_GROTTO_DISPLAY_SUBREGIONS,
    SEASIDE_CLIFFS_DISPLAY_NAME: SEASIDE_CLIFFS_DISPLAY_SUBREGIONS,
    DRAFT_SHAFT_CONDUIT_DISPLAY_NAME: DRAFT_SHAFT_CONDUIT_DISPLAY_SUBREGIONS,
    MERCURY_SHRINE_DISPLAY_NAME: MERCURY_SHRINE_DISPLAY_SUBREGIONS,
    YAMAGAWA_MA_DISPLAY_NAME: YAMAGAWA_MA_DISPLAY_SUBREGIONS,
    PROVING_MEADOWS_DISPLAY_NAME: PROVING_MEADOWS_DISPLAY_SUBREGIONS,
    SKUMPARADISE_DISPLAY_NAME: SKUMPARADISE_DISPLAY_SUBREGIONS,
    #Advanced
    CAPITAL_SEQUOIA_DISPLAY_NAME: CAPITAL_SEQUOIA_DISPLAY_SUBREGIONS,
    JOJO_SEWERS_DISPLAY_NAME: JOJO_SEWERS_DISPLAY_SUBREGIONS,
    BOOMER_SOCIETY_DISPLAY_NAME: BOOMER_SOCIETY_DISPLAY_SUBREGIONS,
    ROLLING_QUINTAR_FIELDS_DISPLAY_NAME: ROLLING_QUINTAR_FIELDS_DISPLAY_SUBREGIONS,
    QUINTAR_NEST_DISPLAY_NAME: QUINTAR_NEST_DISPLAY_SUBREGIONS,
    QUINTAR_SANCTUM_DISPLAY_NAME: QUINTAR_SANCTUM_DISPLAY_SUBREGIONS,
    CAPITAL_JAIL_DISPLAY_NAME: CAPITAL_JAIL_DISPLAY_SUBREGIONS,
    CAPITAL_PIPELINE_DISPLAY_NAME: CAPITAL_PIPELINE_DISPLAY_SUBREGIONS,
    COBBLESTONE_CRAG_DISPLAY_NAME: COBBLESTONE_CRAG_DISPLAY_SUBREGIONS,
    OKIMOTO_NS_DISPLAY_NAME: OKIMOTO_NS_DISPLAY_SUBREGIONS,
    GREENSHIRE_REPRISE_DISPLAY_NAME: GREENSHIRE_REPRISE_DISPLAY_SUBREGIONS,
    SALMON_PASS_DISPLAY_NAME: SALMON_PASS_DISPLAY_SUBREGIONS,
    SALMON_RIVER_DISPLAY_NAME: SALMON_RIVER_DISPLAY_SUBREGIONS,
    SHOUDU_WATERFRONT_DISPLAY_NAME: SHOUDU_WATERFRONT_DISPLAY_SUBREGIONS,
    POKO_POKO_DESERT_DISPLAY_NAME: POKO_POKO_DESERT_DISPLAY_SUBREGIONS,
    SARA_SARA_BAZAAR_DISPLAY_NAME: SARA_SARA_BAZAAR_DISPLAY_SUBREGIONS,
    SARA_SARA_BEACH_EAST_DISPLAY_NAME: SARA_SARA_BEACH_EAST_DISPLAY_SUBREGIONS,
    SARA_SARA_BEACH_WEST_DISPLAY_NAME: SARA_SARA_BEACH_WEST_DISPLAY_SUBREGIONS,
    ANCIENT_RESERVOIR_DISPLAY_NAME: ANCIENT_RESERVOIR_DISPLAY_SUBREGIONS,
    SALMON_BAY_DISPLAY_NAME: SALMON_BAY_DISPLAY_SUBREGIONS,
    #Expert
    THE_OPEN_SEA_DISPLAY_NAME: THE_OPEN_SEA_DISPLAY_SUBREGIONS,
    SHOUDU_PROVINCE_DISPLAY_NAME: SHOUDU_PROVINCE_DISPLAY_SUBREGIONS,
    THE_UNDERCITY_DISPLAY_NAME: THE_UNDERCITY_DISPLAY_SUBREGIONS,
    GANYMEDE_SHRINE_DISPLAY_NAME: GANYMEDE_SHRINE_DISPLAY_SUBREGIONS,
    BEAURIOR_VOLCANO_DISPLAY_NAME: BEAURIOR_VOLCANO_DISPLAY_SUBREGIONS,
    BEAURIOR_ROCK_DISPLAY_NAME: BEAURIOR_ROCK_DISPLAY_SUBREGIONS,
    LAKE_DELENDE_DISPLAY_NAME: LAKE_DELENDE_DISPLAY_SUBREGIONS,
    QUINTAR_RESERVE_DISPLAY_NAME: QUINTAR_RESERVE_DISPLAY_SUBREGIONS,
    DIONE_SHRINE_DISPLAY_NAME: DIONE_SHRINE_DISPLAY_SUBREGIONS,
    QUINTAR_MAUSOLEUM_DISPLAY_NAME: QUINTAR_MAUSOLEUM_DISPLAY_SUBREGIONS,
    EASTERN_CHASM_DISPLAY_NAME: EASTERN_CHASM_DISPLAY_SUBREGIONS,
    TALL_TALL_HEIGHTS_DISPLAY_NAME: TALL_TALL_HEIGHTS_DISPLAY_SUBREGIONS,
    NORTHERN_CAVE_DISPLAY_NAME: NORTHERN_CAVE_DISPLAY_SUBREGIONS,
    LANDS_END_DISPLAY_NAME: LANDS_END_DISPLAY_SUBREGIONS,
    SLIP_GLIDE_RIDE_DISPLAY_NAME: SLIP_GLIDE_RIDE_DISPLAY_SUBREGIONS,
    SEQUOIA_ATHENAEUM_DISPLAY_NAME: SEQUOIA_ATHENAEUM_DISPLAY_SUBREGIONS,
    NORTHERN_STRETCH_DISPLAY_NAME: NORTHERN_STRETCH_DISPLAY_SUBREGIONS,
    CASTLE_RAMPARTS_DISPLAY_NAME: CASTLE_RAMPARTS_DISPLAY_SUBREGIONS,
    THE_CHALICE_OF_TAR_DISPLAY_NAME: THE_CHALICE_OF_TAR_DISPLAY_SUBREGIONS,
    FLYERS_CRAG_DISPLAY_NAME: FLYERS_CRAG_DISPLAY_SUBREGIONS,
    JIDAMBA_TANGLE_DISPLAY_NAME: JIDAMBA_TANGLE_DISPLAY_SUBREGIONS,
    JIDAMBA_EACLANEYA_DISPLAY_NAME: JIDAMBA_EACLANEYA_DISPLAY_SUBREGIONS,
    THE_DEEP_SEA_DISPLAY_NAME: THE_DEEP_SEA_DISPLAY_SUBREGIONS,
    NEPTUNE_SHRINE_DISPLAY_NAME: NEPTUNE_SHRINE_DISPLAY_SUBREGIONS,
    JADE_CAVERN_DISPLAY_NAME: JADE_CAVERN_DISPLAY_SUBREGIONS,
    CONTINENTAL_TRAM_DISPLAY_NAME: CONTINENTAL_TRAM_DISPLAY_SUBREGIONS,
    #End Game
    ANCIENT_LABYRINTH_DISPLAY_NAME: ANCIENT_LABYRINTH_DISPLAY_SUBREGIONS,
    THE_SEQUOIA_DISPLAY_NAME: THE_SEQUOIA_DISPLAY_SUBREGIONS,
    THE_DEPTHS_DISPLAY_NAME: THE_DEPTHS_DISPLAY_SUBREGIONS,
    CASTLE_SEQUOIA_DISPLAY_NAME: CASTLE_SEQUOIA_DISPLAY_SUBREGIONS,
    THE_OLD_WORLD_DISPLAY_NAME: THE_OLD_WORLD_DISPLAY_SUBREGIONS,
    THE_NEW_WORLD_DISPLAY_NAME: THE_NEW_WORLD_DISPLAY_SUBREGIONS,
    MODDED_ZONE_DISPLAY_NAME: MODDED_ZONE_DISPLAY_SUBREGIONS,
}

display_region_levels_dictionary: Dict[str, Tuple[int, int]] = {
    #Beginner
    MENU_DISPLAY_NAME: (0, 0),
    SPAWNING_MEADOWS_DISPLAY_NAME: (3, 3),
    DELENDE_DISPLAY_NAME: (5, 10),
    SOILED_DEN_DISPLAY_NAME: (7, 7),
    THE_PALE_GROTTO_DISPLAY_NAME: (7, 10),
    SEASIDE_CLIFFS_DISPLAY_NAME: (10, 15),
    DRAFT_SHAFT_CONDUIT_DISPLAY_NAME: (12, 12),
    MERCURY_SHRINE_DISPLAY_NAME: (0, 0),
    YAMAGAWA_MA_DISPLAY_NAME: (15, 15),
    PROVING_MEADOWS_DISPLAY_NAME: (0, 0),
    SKUMPARADISE_DISPLAY_NAME: (15, 17),
    #Advanced
    CAPITAL_SEQUOIA_DISPLAY_NAME: (0, 0),
    JOJO_SEWERS_DISPLAY_NAME: (20, 22),
    BOOMER_SOCIETY_DISPLAY_NAME: (0, 0),
    ROLLING_QUINTAR_FIELDS_DISPLAY_NAME: (18, 21),
    QUINTAR_NEST_DISPLAY_NAME: (18, 22),
    QUINTAR_SANCTUM_DISPLAY_NAME: (21, 21),
    CAPITAL_JAIL_DISPLAY_NAME: (24, 27),
    CAPITAL_PIPELINE_DISPLAY_NAME: (50, 50),
    COBBLESTONE_CRAG_DISPLAY_NAME: (0, 0),
    OKIMOTO_NS_DISPLAY_NAME: (27, 31),
    GREENSHIRE_REPRISE_DISPLAY_NAME: (33, 33),
    SALMON_PASS_DISPLAY_NAME: (0, 0),
    SALMON_RIVER_DISPLAY_NAME: (26, 29),
    SHOUDU_WATERFRONT_DISPLAY_NAME: (0, 0),
    POKO_POKO_DESERT_DISPLAY_NAME: (30, 32),
    SARA_SARA_BAZAAR_DISPLAY_NAME: (0, 0),
    SARA_SARA_BEACH_EAST_DISPLAY_NAME: (30, 30),
    SARA_SARA_BEACH_WEST_DISPLAY_NAME: (38, 40),
    ANCIENT_RESERVOIR_DISPLAY_NAME: (33, 35),
    #IBEK_CAVE_AP_REGION: (35, 35),
    SALMON_BAY_DISPLAY_NAME: (0, 0),
    #Expert
    THE_OPEN_SEA_DISPLAY_NAME: (54, 56),
    SHOUDU_PROVINCE_DISPLAY_NAME: (36, 37),
    THE_UNDERCITY_DISPLAY_NAME: (37, 39),
    GANYMEDE_SHRINE_DISPLAY_NAME: (0, 0),
    BEAURIOR_VOLCANO_DISPLAY_NAME: (37, 37),
    BEAURIOR_ROCK_DISPLAY_NAME: (38, 40),
    LAKE_DELENDE_DISPLAY_NAME: (40, 40),
    QUINTAR_RESERVE_DISPLAY_NAME: (0, 0),
    DIONE_SHRINE_DISPLAY_NAME: (0, 0),
    QUINTAR_MAUSOLEUM_DISPLAY_NAME: (54, 56),
    EASTERN_CHASM_DISPLAY_NAME: (0, 0),
    TALL_TALL_HEIGHTS_DISPLAY_NAME: (41, 45),
    NORTHERN_CAVE_DISPLAY_NAME: (43, 44),
    LANDS_END_DISPLAY_NAME: (44, 47),
    SLIP_GLIDE_RIDE_DISPLAY_NAME: (46, 48),
    SEQUOIA_ATHENAEUM_DISPLAY_NAME: (0, 0),
    NORTHERN_STRETCH_DISPLAY_NAME: (0, 0),
    CASTLE_RAMPARTS_DISPLAY_NAME: (50, 50),
    THE_CHALICE_OF_TAR_DISPLAY_NAME: (60, 60),
    FLYERS_CRAG_DISPLAY_NAME: (0, 0),
    JIDAMBA_TANGLE_DISPLAY_NAME: (50, 54),
    JIDAMBA_EACLANEYA_DISPLAY_NAME: (54, 57),
    THE_DEEP_SEA_DISPLAY_NAME: (58, 64),
    NEPTUNE_SHRINE_DISPLAY_NAME: (0, 0),
    JADE_CAVERN_DISPLAY_NAME: (57, 57),
    CONTINENTAL_TRAM_DISPLAY_NAME: (0, 0),
    #End Game
    ANCIENT_LABYRINTH_DISPLAY_NAME: (62, 66),
    THE_SEQUOIA_DISPLAY_NAME: (60, 63),
    THE_DEPTHS_DISPLAY_NAME: (63, 65),
    CASTLE_SEQUOIA_DISPLAY_NAME: (56, 59),
    THE_OLD_WORLD_DISPLAY_NAME: (0, 0),
    THE_NEW_WORLD_DISPLAY_NAME: (60, 60),
    MODDED_ZONE_DISPLAY_NAME: (30, 30),
}

rules_on_display_regions: Dict[str, Callable[[CollectionState], bool]] = {}

class CrystalProjectLocation(Location):
    game: str = "CrystalProject"

    def __init__(self, player: int, name: str = " ", address = None, parent=None):
        super().__init__(player, name, address, parent)

def init_areas(world: "CrystalProjectWorld", locations: List[LocationData], options: CrystalProjectOptions) -> None:
    multiworld = world.multiworld
    player = world.player
    logic = CrystalProjectLogic(player, options)

<<<<<<< HEAD
    for display_region in display_region_subregions_dictionary:
        for ap_region in display_region_subregions_dictionary[display_region]:
            ap_region_to_display_region_dictionary[ap_region] = display_region
=======
    for region in region_levels_dictionary:
        if world.options.regionsanity.value == world.options.regionsanity.option_true and region != MODDED_ZONE and region != MENU:
            rules_on_regions[region] = lambda state, lambda_region = region: (logic.is_area_in_level_range(state, region_levels_dictionary[lambda_region][0])
                                                                            and state.has(region_name_to_pass_dict[lambda_region], player))
>>>>>>> 1f517ad3

    rules_on_display_regions[MODDED_ZONE_AP_REGION] = lambda state: True

    for display_region in display_region_levels_dictionary:
        if world.options.regionsanity.value == world.options.regionsanity.option_true and display_region != MODDED_ZONE_AP_REGION:
            rules_on_display_regions[display_region] = lambda state, lambda_region = display_region: (logic.is_area_in_level_range(state, display_region_levels_dictionary[lambda_region][0])
                                                                                                      and state.has(display_region_name_to_pass_dict[lambda_region], player))

            rules_on_display_regions[MODDED_ZONE_AP_REGION] = combine_callables(rules_on_display_regions[MODDED_ZONE_AP_REGION], rules_on_display_regions[display_region])
        else:
            rules_on_display_regions[display_region] = lambda state, lambda_region = display_region: (logic.is_area_in_level_range(state, display_region_levels_dictionary[lambda_region][0]))

    locations_per_region = get_locations_per_ap_region(locations)

    excluded = False

    beginner_regions = [
        create_display_region(world, player, locations_per_region, MENU_DISPLAY_NAME, excluded),
        create_display_region(world, player, locations_per_region, SPAWNING_MEADOWS_DISPLAY_NAME, excluded),
        create_display_region(world, player, locations_per_region, DELENDE_DISPLAY_NAME, excluded),
        # bumped up mercury shrine because region order influences shop price NOTE TO DRAGONS, DO NOT MOVE WITHOUT REASON!!
        create_display_region(world, player, locations_per_region, MERCURY_SHRINE_DISPLAY_NAME, excluded),
        create_display_region(world, player, locations_per_region, SOILED_DEN_DISPLAY_NAME, excluded),
        create_display_region(world, player, locations_per_region, THE_PALE_GROTTO_DISPLAY_NAME, excluded),
        create_display_region(world, player, locations_per_region, SEASIDE_CLIFFS_DISPLAY_NAME, excluded),
        create_display_region(world, player, locations_per_region, DRAFT_SHAFT_CONDUIT_DISPLAY_NAME, excluded),
        create_display_region(world, player, locations_per_region, YAMAGAWA_MA_DISPLAY_NAME, excluded),
        create_display_region(world, player, locations_per_region, PROVING_MEADOWS_DISPLAY_NAME, excluded),
        create_display_region(world, player, locations_per_region, SKUMPARADISE_DISPLAY_NAME, excluded),
    ]

    if (options.includedRegions == options.includedRegions.option_advanced or
        options.includedRegions == options.includedRegions.option_expert or
        options.includedRegions == options.includedRegions.option_all):
        excluded = False
    else:
        excluded = True

    advanced_regions = [
        create_display_region(world, player, locations_per_region, CAPITAL_SEQUOIA_DISPLAY_NAME, excluded),
        create_display_region(world, player, locations_per_region, JOJO_SEWERS_DISPLAY_NAME, excluded),
        create_display_region(world, player, locations_per_region, BOOMER_SOCIETY_DISPLAY_NAME, excluded),
        create_display_region(world, player, locations_per_region, ROLLING_QUINTAR_FIELDS_DISPLAY_NAME, excluded),
        create_display_region(world, player, locations_per_region, QUINTAR_NEST_DISPLAY_NAME, excluded),
        create_display_region(world, player, locations_per_region, QUINTAR_SANCTUM_DISPLAY_NAME, excluded),
        create_display_region(world, player, locations_per_region, CAPITAL_JAIL_DISPLAY_NAME, excluded),
        create_display_region(world, player, locations_per_region, CAPITAL_PIPELINE_DISPLAY_NAME, excluded),
        create_display_region(world, player, locations_per_region, COBBLESTONE_CRAG_DISPLAY_NAME, excluded),
        create_display_region(world, player, locations_per_region, OKIMOTO_NS_DISPLAY_NAME, excluded),
        create_display_region(world, player, locations_per_region, GREENSHIRE_REPRISE_DISPLAY_NAME, excluded),
        create_display_region(world, player, locations_per_region, SALMON_PASS_DISPLAY_NAME, excluded),
        create_display_region(world, player, locations_per_region, SALMON_RIVER_DISPLAY_NAME, excluded),
        create_display_region(world, player, locations_per_region, SHOUDU_WATERFRONT_DISPLAY_NAME, excluded), #moved from Expert to Advanced
        create_display_region(world, player, locations_per_region, POKO_POKO_DESERT_DISPLAY_NAME, excluded),
        create_display_region(world, player, locations_per_region, SARA_SARA_BAZAAR_DISPLAY_NAME, excluded),
        create_display_region(world, player, locations_per_region, SARA_SARA_BEACH_EAST_DISPLAY_NAME, excluded),
        create_display_region(world, player, locations_per_region, SARA_SARA_BEACH_WEST_DISPLAY_NAME, excluded),
        create_display_region(world, player, locations_per_region, ANCIENT_RESERVOIR_DISPLAY_NAME, excluded),
        #create_display_region(world, player, locations_per_region, IBEK_CAVE_DISPLAY_NAME, excluded),
        create_display_region(world, player, locations_per_region, SALMON_BAY_DISPLAY_NAME, excluded),
    ]

    if (options.includedRegions == options.includedRegions.option_expert or
        options.includedRegions == options.includedRegions.option_all):
        excluded = False
    else:
        excluded = True

    expert_regions = [
        create_display_region(world, player, locations_per_region, THE_OPEN_SEA_DISPLAY_NAME, excluded),
        create_display_region(world, player, locations_per_region, SHOUDU_PROVINCE_DISPLAY_NAME, excluded),
        create_display_region(world, player, locations_per_region, THE_UNDERCITY_DISPLAY_NAME, excluded),
        create_display_region(world, player, locations_per_region, GANYMEDE_SHRINE_DISPLAY_NAME, excluded),
        create_display_region(world, player, locations_per_region, BEAURIOR_VOLCANO_DISPLAY_NAME, excluded),
        create_display_region(world, player, locations_per_region, BEAURIOR_ROCK_DISPLAY_NAME, excluded),
        create_display_region(world, player, locations_per_region, LAKE_DELENDE_DISPLAY_NAME, excluded),
        create_display_region(world, player, locations_per_region, QUINTAR_RESERVE_DISPLAY_NAME, excluded),
        create_display_region(world, player, locations_per_region, DIONE_SHRINE_DISPLAY_NAME, excluded),
        create_display_region(world, player, locations_per_region, QUINTAR_MAUSOLEUM_DISPLAY_NAME, excluded),
        create_display_region(world, player, locations_per_region, EASTERN_CHASM_DISPLAY_NAME, excluded),
        create_display_region(world, player, locations_per_region, TALL_TALL_HEIGHTS_DISPLAY_NAME, excluded),
        create_display_region(world, player, locations_per_region, NORTHERN_CAVE_DISPLAY_NAME, excluded),
        create_display_region(world, player, locations_per_region, LANDS_END_DISPLAY_NAME, excluded),
        create_display_region(world, player, locations_per_region, SLIP_GLIDE_RIDE_DISPLAY_NAME, excluded),
        create_display_region(world, player, locations_per_region, SEQUOIA_ATHENAEUM_DISPLAY_NAME, excluded),
        create_display_region(world, player, locations_per_region, NORTHERN_STRETCH_DISPLAY_NAME, excluded),
        create_display_region(world, player, locations_per_region, CASTLE_RAMPARTS_DISPLAY_NAME, excluded),
        create_display_region(world, player, locations_per_region, THE_CHALICE_OF_TAR_DISPLAY_NAME, excluded),
        create_display_region(world, player, locations_per_region, FLYERS_CRAG_DISPLAY_NAME, excluded),
        create_display_region(world, player, locations_per_region, JIDAMBA_TANGLE_DISPLAY_NAME, excluded),
        create_display_region(world, player, locations_per_region, JIDAMBA_EACLANEYA_DISPLAY_NAME, excluded),
        create_display_region(world, player, locations_per_region, THE_DEEP_SEA_DISPLAY_NAME, excluded),
        create_display_region(world, player, locations_per_region, NEPTUNE_SHRINE_DISPLAY_NAME, excluded),
        create_display_region(world, player, locations_per_region, JADE_CAVERN_DISPLAY_NAME, excluded),
        create_display_region(world, player, locations_per_region, CONTINENTAL_TRAM_DISPLAY_NAME, excluded),
    ]

    if options.includedRegions == options.includedRegions.option_all:
        excluded = False
    else:
        excluded = True
     
    end_game_regions = [
        create_display_region(world, player, locations_per_region, ANCIENT_LABYRINTH_DISPLAY_NAME, excluded),
        create_display_region(world, player, locations_per_region, THE_SEQUOIA_DISPLAY_NAME, excluded),
        create_display_region(world, player, locations_per_region, THE_DEPTHS_DISPLAY_NAME, excluded),
        create_display_region(world, player, locations_per_region, CASTLE_SEQUOIA_DISPLAY_NAME, excluded),
        create_display_region(world, player, locations_per_region, THE_OLD_WORLD_DISPLAY_NAME, excluded),
        create_display_region(world, player, locations_per_region, THE_NEW_WORLD_DISPLAY_NAME, excluded),
    ]

    if options.useMods:
        excluded = False
    else:
        excluded = True

    modded_regions = [
        create_display_region(world, player, locations_per_region, MODDED_ZONE_DISPLAY_NAME, excluded),
    ]

    for beginner_display_region_subregions in beginner_regions:
        multiworld.regions += beginner_display_region_subregions
    for advanced_display_region_subregions in advanced_regions:
        multiworld.regions += advanced_display_region_subregions
    for expert_display_region_subregions in expert_regions:
        multiworld.regions += expert_display_region_subregions
    for end_game_display_region_subregions in end_game_regions:
        multiworld.regions += end_game_display_region_subregions
    for modded_display_region_subregions in modded_regions:
        multiworld.regions += modded_display_region_subregions

    connect_menu_region(world, options)

<<<<<<< HEAD
    fancy_add_exits(world, SPAWNING_MEADOWS_AP_REGION, [DELENDE_AP_REGION, MERCURY_SHRINE_AP_REGION, POKO_POKO_DESERT_AP_REGION, CONTINENTAL_TRAM_AP_REGION, BEAURIOR_VOLCANO_AP_REGION, YAMAGAWA_MA_AP_REGION],
                    {CONTINENTAL_TRAM_AP_REGION: lambda state: logic.has_swimming(state) and options.obscureRoutes.value == options.obscureRoutes.option_true,
                     MERCURY_SHRINE_AP_REGION: lambda state: logic.has_vertical_movement(state),
                     POKO_POKO_DESERT_AP_REGION: lambda state: logic.has_vertical_movement(state) or options.obscureRoutes.value == options.obscureRoutes.option_true,
                     BEAURIOR_VOLCANO_AP_REGION: lambda state: logic.has_vertical_movement(state),
                     YAMAGAWA_MA_AP_REGION: lambda state: logic.has_swimming(state) or logic.has_vertical_movement(state)})
    fancy_add_exits(world, DELENDE_AP_REGION, [SPAWNING_MEADOWS_AP_REGION, SOILED_DEN_AP_REGION, THE_PALE_GROTTO_AP_REGION, YAMAGAWA_MA_AP_REGION, SEASIDE_CLIFFS_AP_REGION, MERCURY_SHRINE_AP_REGION, JADE_CAVERN_AP_REGION, ANCIENT_RESERVOIR_AP_REGION, GREENSHIRE_REPRISE_AP_REGION, SALMON_PASS_AP_REGION, PROVING_MEADOWS_AP_REGION, LAKE_DELENDE_AP_REGION],
                    {JADE_CAVERN_AP_REGION: lambda state: logic.has_golden_quintar(state),
                     ANCIENT_RESERVOIR_AP_REGION: lambda state: logic.has_swimming(state),
                     SALMON_PASS_AP_REGION: lambda state: logic.has_swimming(state),
                     GREENSHIRE_REPRISE_AP_REGION: lambda state: logic.has_swimming(state) or options.obscureRoutes.value == options.obscureRoutes.option_true,
                     PROVING_MEADOWS_AP_REGION: lambda state: logic.has_horizontal_movement(state) or logic.has_vertical_movement(state),
                     LAKE_DELENDE_AP_REGION: lambda state: logic.has_vertical_movement(state) or options.obscureRoutes.value == options.obscureRoutes.option_true})
    fancy_add_exits(world, MERCURY_SHRINE_AP_REGION, [DELENDE_AP_REGION, SEASIDE_CLIFFS_AP_REGION, BEAURIOR_VOLCANO_AP_REGION],
                    {BEAURIOR_VOLCANO_AP_REGION: lambda state: logic.has_vertical_movement(state)})
    fancy_add_exits(world, SOILED_DEN_AP_REGION, [JADE_CAVERN_AP_REGION, DELENDE_AP_REGION, THE_PALE_GROTTO_AP_REGION, DRAFT_SHAFT_CONDUIT_AP_REGION],
                    {JADE_CAVERN_AP_REGION: lambda state: logic.has_golden_quintar(state),
                     THE_PALE_GROTTO_AP_REGION: lambda state: logic.has_swimming(state),
                     DRAFT_SHAFT_CONDUIT_AP_REGION: lambda state: logic.has_swimming(state)})
    fancy_add_exits(world, THE_PALE_GROTTO_AP_REGION, [DELENDE_AP_REGION, SOILED_DEN_AP_REGION, PROVING_MEADOWS_AP_REGION, JOJO_SEWERS_AP_REGION, TALL_TALL_HEIGHTS_AP_REGION, SALMON_PASS_AP_REGION],
                    {SOILED_DEN_AP_REGION: lambda state: logic.has_swimming(state),
                     JOJO_SEWERS_AP_REGION: lambda state: logic.has_swimming(state),
                     TALL_TALL_HEIGHTS_AP_REGION: lambda state: logic.has_swimming(state),
                     SALMON_PASS_AP_REGION: lambda state: logic.has_swimming(state)})
    fancy_add_exits(world, SEASIDE_CLIFFS_AP_REGION, [DELENDE_AP_REGION, DRAFT_SHAFT_CONDUIT_AP_REGION, THE_OPEN_SEA_AP_REGION, MERCURY_SHRINE_AP_REGION, BEAURIOR_VOLCANO_AP_REGION],
                    {BEAURIOR_VOLCANO_AP_REGION: lambda state: logic.has_vertical_movement(state),
                     THE_OPEN_SEA_AP_REGION: lambda state: logic.has_swimming(state),
                     MERCURY_SHRINE_AP_REGION: lambda state: logic.has_vertical_movement(state)})
    fancy_add_exits(world, DRAFT_SHAFT_CONDUIT_AP_REGION, [SEASIDE_CLIFFS_AP_REGION, SOILED_DEN_AP_REGION],
                    {SOILED_DEN_AP_REGION: lambda state: logic.has_swimming(state)})
    fancy_add_exits(world, YAMAGAWA_MA_AP_REGION, [SPAWNING_MEADOWS_AP_REGION, DELENDE_AP_REGION, LAKE_DELENDE_AP_REGION],
                    {LAKE_DELENDE_AP_REGION: lambda state: logic.has_vertical_movement(state) or options.obscureRoutes.value == options.obscureRoutes.option_true})
    fancy_add_exits(world, PROVING_MEADOWS_AP_REGION, [DELENDE_AP_REGION, THE_PALE_GROTTO_AP_REGION, SKUMPARADISE_AP_REGION, THE_OPEN_SEA_AP_REGION],
                    {SKUMPARADISE_AP_REGION: lambda state: logic.has_jobs(state, 3),
                     THE_OPEN_SEA_AP_REGION: lambda state: logic.has_swimming(state)})
    fancy_add_exits(world, SKUMPARADISE_AP_REGION, [PROVING_MEADOWS_AP_REGION, CAPITAL_SEQUOIA_AP_REGION],
                    {PROVING_MEADOWS_AP_REGION: lambda state: logic.has_jobs(state, 3)})
    fancy_add_exits(world, CAPITAL_SEQUOIA_AP_REGION, [JOJO_SEWERS_AP_REGION, ROLLING_QUINTAR_FIELDS_AP_REGION, COBBLESTONE_CRAG_AP_REGION, GREENSHIRE_REPRISE_AP_REGION, CASTLE_SEQUOIA_AP_REGION, SKUMPARADISE_AP_REGION],
                    # why rental and horizontal both listed?
                    {COBBLESTONE_CRAG_AP_REGION: lambda state: logic.has_key(state, COURTYARD_KEY) or logic.has_rental_quintar(state, ROLLING_QUINTAR_FIELDS_DISPLAY_NAME) or logic.has_horizontal_movement(state),
                     GREENSHIRE_REPRISE_AP_REGION: lambda state: logic.has_jobs(state, 5),
                     #note for eme: technically possible to get into the first dungeon with quintar instead of glide, but it's hard lol; come from Quintar Sanctum save point and go west up mountain and fall down through grate (that part's easy) then the quintar jump to the lamp is hard
                     CASTLE_SEQUOIA_AP_REGION: lambda state: logic.has_vertical_movement(state) or logic.has_glide(state)})
    fancy_add_exits(world, JOJO_SEWERS_AP_REGION, [CAPITAL_SEQUOIA_AP_REGION, BOOMER_SOCIETY_AP_REGION, THE_PALE_GROTTO_AP_REGION, CAPITAL_JAIL_AP_REGION, QUINTAR_NEST_AP_REGION],
                    {BOOMER_SOCIETY_AP_REGION: lambda state: state.has(JOJO_SEWERS_PASS, player) or logic.options.regionsanity.value == logic.options.regionsanity.option_false or logic.has_swimming(state),
                     CAPITAL_JAIL_AP_REGION: lambda state: logic.has_rental_quintar(state, ROLLING_QUINTAR_FIELDS_DISPLAY_NAME) or logic.has_swimming(state),
                     THE_PALE_GROTTO_AP_REGION: lambda state: logic.has_swimming(state),
                     QUINTAR_NEST_AP_REGION: lambda state: (logic.has_rental_quintar(state, ROLLING_QUINTAR_FIELDS_DISPLAY_NAME) or logic.has_swimming(state))})
    fancy_add_exits(world, BOOMER_SOCIETY_AP_REGION, [JOJO_SEWERS_AP_REGION, GREENSHIRE_REPRISE_AP_REGION])
    fancy_add_exits(world, ROLLING_QUINTAR_FIELDS_AP_REGION, [CAPITAL_SEQUOIA_AP_REGION, QUINTAR_NEST_AP_REGION, QUINTAR_SANCTUM_AP_REGION, QUINTAR_RESERVE_AP_REGION],
                    {QUINTAR_SANCTUM_AP_REGION: lambda state: (logic.has_rental_quintar(state, ROLLING_QUINTAR_FIELDS_DISPLAY_NAME) or logic.has_vertical_movement(state)),
                     QUINTAR_RESERVE_AP_REGION: lambda state: logic.has_vertical_movement(state)})
    fancy_add_exits(world, QUINTAR_NEST_AP_REGION, [QUINTAR_SANCTUM_AP_REGION, COBBLESTONE_CRAG_AP_REGION, JOJO_SEWERS_AP_REGION],
                    {QUINTAR_SANCTUM_AP_REGION: lambda state: logic.has_swimming(state)})
    fancy_add_exits(world, QUINTAR_SANCTUM_AP_REGION, [ROLLING_QUINTAR_FIELDS_AP_REGION, QUINTAR_NEST_AP_REGION, QUINTAR_MAUSOLEUM_AP_REGION],
                    {QUINTAR_MAUSOLEUM_AP_REGION: lambda state: logic.has_swimming(state),
                     QUINTAR_NEST_AP_REGION: lambda state: logic.has_swimming(state)})
    fancy_add_exits(world, CAPITAL_JAIL_AP_REGION, [JOJO_SEWERS_AP_REGION, CAPITAL_PIPELINE_AP_REGION],
                    {CAPITAL_PIPELINE_AP_REGION: lambda state: logic.has_key(state, SOUTH_WING_KEY) and logic.has_key(state, CELL_KEY, 6)})
    fancy_add_exits(world, CAPITAL_PIPELINE_AP_REGION, [CAPITAL_JAIL_AP_REGION, JIDAMBA_TANGLE_AP_REGION, CONTINENTAL_TRAM_AP_REGION],
                    {JIDAMBA_TANGLE_AP_REGION: lambda state: logic.has_vertical_movement(state),
                     CONTINENTAL_TRAM_AP_REGION: lambda state: logic.has_vertical_movement(state)})
    fancy_add_exits(world, COBBLESTONE_CRAG_AP_REGION, [CAPITAL_SEQUOIA_AP_REGION, THE_OPEN_SEA_AP_REGION, SHOUDU_WATERFRONT_AP_REGION, OKIMOTO_NS_AP_REGION],
                    {SHOUDU_WATERFRONT_AP_REGION: lambda state: logic.has_horizontal_movement(state),
                     OKIMOTO_NS_AP_REGION: lambda state: logic.has_horizontal_movement(state),
                     THE_OPEN_SEA_AP_REGION: lambda state: logic.has_swimming(state)})
    fancy_add_exits(world, OKIMOTO_NS_AP_REGION, [COBBLESTONE_CRAG_AP_REGION, THE_OPEN_SEA_AP_REGION, FLYERS_CRAG_AP_REGION],
                    {THE_OPEN_SEA_AP_REGION: lambda state: logic.has_swimming(state),
                     FLYERS_CRAG_AP_REGION: lambda state: (logic.has_glide(state) and logic.has_vertical_movement(state)) or logic.has_swimming(state)})
    fancy_add_exits(world, GREENSHIRE_REPRISE_AP_REGION, [CAPITAL_SEQUOIA_AP_REGION, SALMON_PASS_AP_REGION, TALL_TALL_HEIGHTS_AP_REGION],
                    # if we add hard logic, it is possible to jump from the rolling quintar fields onto the cap seq walls from the southeast and manage to bypass the guard and thus the job requirement
                    {SALMON_PASS_AP_REGION: lambda state: (logic.has_rental_quintar(state, ROLLING_QUINTAR_FIELDS_DISPLAY_NAME) and logic.has_jobs(state, 5)) or logic.has_vertical_movement(state),
                     TALL_TALL_HEIGHTS_AP_REGION: lambda state: logic.has_vertical_movement(state)})
    fancy_add_exits(world, SALMON_PASS_AP_REGION, [GREENSHIRE_REPRISE_AP_REGION, SALMON_RIVER_AP_REGION, DELENDE_AP_REGION],
                    {GREENSHIRE_REPRISE_AP_REGION: lambda state: (logic.has_horizontal_movement(state) or logic.has_swimming(state)),
                     SALMON_RIVER_AP_REGION: lambda state: logic.has_horizontal_movement(state) or logic.has_swimming(state),
                     DELENDE_AP_REGION: lambda state: logic.has_swimming(state)})
    fancy_add_exits(world, SALMON_RIVER_AP_REGION, [SALMON_PASS_AP_REGION, SALMON_BAY_AP_REGION, TALL_TALL_HEIGHTS_AP_REGION],
                    {SALMON_BAY_AP_REGION: lambda state: (logic.has_vertical_movement(state) and logic.has_glide(state)) or logic.has_swimming(state),
                     TALL_TALL_HEIGHTS_AP_REGION: lambda state: logic.has_vertical_movement(state)})
    fancy_add_exits(world, POKO_POKO_DESERT_AP_REGION, [SARA_SARA_BAZAAR_AP_REGION, ANCIENT_RESERVOIR_AP_REGION, LAKE_DELENDE_AP_REGION, SALMON_BAY_AP_REGION, ANCIENT_LABYRINTH_AP_REGION],
                    {ANCIENT_RESERVOIR_AP_REGION: lambda state: logic.has_key(state, PYRAMID_KEY),
                     LAKE_DELENDE_AP_REGION: lambda state: logic.has_vertical_movement(state),
                     SALMON_BAY_AP_REGION: lambda state: logic.has_horizontal_movement(state) and logic.has_vertical_movement(state),
                     ANCIENT_LABYRINTH_AP_REGION: lambda state: (state.has(ANCIENT_TABLET_A, player) or options.obscureRoutes.value == options.obscureRoutes.option_true) and logic.has_vertical_movement(state) and logic.has_glide(state)})
    fancy_add_exits(world, SARA_SARA_BAZAAR_AP_REGION, [POKO_POKO_DESERT_AP_REGION, SARA_SARA_BEACH_EAST_AP_REGION, SARA_SARA_BEACH_WEST_AP_REGION, SHOUDU_PROVINCE_AP_REGION, THE_OPEN_SEA_AP_REGION, CONTINENTAL_TRAM_AP_REGION],
                    {SARA_SARA_BEACH_WEST_AP_REGION: lambda state: logic.has_rental_quintar(state, SARA_SARA_BAZAAR_DISPLAY_NAME),
                     SHOUDU_PROVINCE_AP_REGION: lambda state: state.has(FERRY_PASS, player),
                     THE_OPEN_SEA_AP_REGION: lambda state: logic.has_swimming(state),
                     CONTINENTAL_TRAM_AP_REGION: lambda state: logic.has_swimming(state) or logic.has_key(state, TRAM_KEY)})
    fancy_add_exits(world, SARA_SARA_BEACH_EAST_AP_REGION, [SARA_SARA_BAZAAR_AP_REGION, THE_OPEN_SEA_AP_REGION, IBEK_CAVE_AP_REGION, BEAURIOR_VOLCANO_AP_REGION],
                    {IBEK_CAVE_AP_REGION: lambda state: logic.has_vertical_movement(state),
                     THE_OPEN_SEA_AP_REGION: lambda state: logic.has_swimming(state),
                     BEAURIOR_VOLCANO_AP_REGION: lambda state: logic.has_vertical_movement(state)})
    fancy_add_exits(world, SARA_SARA_BEACH_WEST_AP_REGION, [POKO_POKO_DESERT_AP_REGION, SARA_SARA_BAZAAR_AP_REGION, THE_OPEN_SEA_AP_REGION],
                    {POKO_POKO_DESERT_AP_REGION: lambda state: logic.has_vertical_movement(state),
                     SARA_SARA_BAZAAR_AP_REGION: lambda state: logic.has_horizontal_movement(state),
                     THE_OPEN_SEA_AP_REGION: lambda state: logic.has_swimming(state)})
    fancy_add_exits(world, ANCIENT_RESERVOIR_AP_REGION, [POKO_POKO_DESERT_AP_REGION, IBEK_CAVE_AP_REGION, DELENDE_AP_REGION],
                    {DELENDE_AP_REGION: lambda state: logic.has_swimming(state),
                     IBEK_CAVE_AP_REGION: lambda state: logic.has_vertical_movement(state)})
    fancy_add_exits(world, IBEK_CAVE_AP_REGION, [SARA_SARA_BEACH_EAST_AP_REGION],
                    {SARA_SARA_BEACH_EAST_AP_REGION: lambda state: logic.has_vertical_movement(state)})
    fancy_add_exits(world, SALMON_BAY_AP_REGION, [THE_OPEN_SEA_AP_REGION, SALMON_RIVER_AP_REGION],
                    {THE_OPEN_SEA_AP_REGION: lambda state: logic.has_swimming(state),
                     SALMON_RIVER_AP_REGION: lambda state: logic.has_swimming(state)})
    fancy_add_exits(world, THE_OPEN_SEA_AP_REGION, [SEASIDE_CLIFFS_AP_REGION, PROVING_MEADOWS_AP_REGION, OKIMOTO_NS_AP_REGION, SHOUDU_WATERFRONT_AP_REGION, SARA_SARA_BAZAAR_AP_REGION, SARA_SARA_BEACH_EAST_AP_REGION, SARA_SARA_BEACH_WEST_AP_REGION, SALMON_BAY_AP_REGION, SHOUDU_PROVINCE_AP_REGION, THE_UNDERCITY_AP_REGION, JIDAMBA_TANGLE_AP_REGION, THE_DEEP_SEA_AP_REGION],
                    {SEASIDE_CLIFFS_AP_REGION: lambda state: logic.has_swimming(state),
                     PROVING_MEADOWS_AP_REGION: lambda state: logic.has_swimming(state),
                     OKIMOTO_NS_AP_REGION: lambda state: logic.has_swimming(state),
                     SHOUDU_WATERFRONT_AP_REGION: lambda state: logic.has_swimming(state),
                     THE_UNDERCITY_AP_REGION: lambda state: logic.has_swimming(state),
                     SARA_SARA_BAZAAR_AP_REGION: lambda state: logic.has_swimming(state),
                     SARA_SARA_BEACH_EAST_AP_REGION: lambda state: logic.has_swimming(state),
                     SARA_SARA_BEACH_WEST_AP_REGION: lambda state: logic.has_swimming(state),
                     SALMON_BAY_AP_REGION: lambda state: logic.has_swimming(state),
                     SHOUDU_PROVINCE_AP_REGION: lambda state: logic.has_swimming(state),
                     JIDAMBA_TANGLE_AP_REGION: lambda state: logic.has_swimming(state),
                     THE_DEEP_SEA_AP_REGION: lambda state: logic.has_swimming(state)})
    fancy_add_exits(world, SHOUDU_WATERFRONT_AP_REGION, [THE_OPEN_SEA_AP_REGION, SHOUDU_PROVINCE_AP_REGION, COBBLESTONE_CRAG_AP_REGION],
                    {THE_OPEN_SEA_AP_REGION: lambda state: logic.has_swimming(state),
                     SHOUDU_PROVINCE_AP_REGION: lambda state: logic.has_vertical_movement(state),
                     COBBLESTONE_CRAG_AP_REGION: lambda state: logic.has_horizontal_movement(state)})
    fancy_add_exits(world, SHOUDU_PROVINCE_AP_REGION, [SARA_SARA_BAZAAR_AP_REGION, SHOUDU_WATERFRONT_AP_REGION, GANYMEDE_SHRINE_AP_REGION, THE_UNDERCITY_AP_REGION, QUINTAR_RESERVE_AP_REGION],
                    {SARA_SARA_BAZAAR_AP_REGION: lambda state: state.has(FERRY_PASS, player),
                     GANYMEDE_SHRINE_AP_REGION: lambda state: logic.has_vertical_movement(state),
                     QUINTAR_RESERVE_AP_REGION: lambda state: logic.has_vertical_movement(state) and state.has(ELEVATOR_PART, player, 10)})
    fancy_add_exits(world, THE_UNDERCITY_AP_REGION, [SHOUDU_PROVINCE_AP_REGION, THE_OPEN_SEA_AP_REGION],
                    {THE_OPEN_SEA_AP_REGION: lambda state: logic.has_swimming(state)})
    fancy_add_exits(world, GANYMEDE_SHRINE_AP_REGION, [SHOUDU_PROVINCE_AP_REGION])
    fancy_add_exits(world, BEAURIOR_VOLCANO_AP_REGION, [SARA_SARA_BEACH_EAST_AP_REGION, BEAURIOR_ROCK_AP_REGION, THE_OPEN_SEA_AP_REGION],
                    {BEAURIOR_ROCK_AP_REGION: lambda state: logic.has_vertical_movement(state),
                     THE_OPEN_SEA_AP_REGION: lambda state: logic.has_swimming(state)})
    fancy_add_exits(world, BEAURIOR_ROCK_AP_REGION, [BEAURIOR_VOLCANO_AP_REGION])
    fancy_add_exits(world, LAKE_DELENDE_AP_REGION, [POKO_POKO_DESERT_AP_REGION, DELENDE_AP_REGION],
                    {POKO_POKO_DESERT_AP_REGION: lambda state: logic.has_vertical_movement(state),
                     DELENDE_AP_REGION: lambda state: logic.has_vertical_movement(state)})
    fancy_add_exits(world, QUINTAR_RESERVE_AP_REGION, [SHOUDU_PROVINCE_AP_REGION, DIONE_SHRINE_AP_REGION, QUINTAR_MAUSOLEUM_AP_REGION],
                    {QUINTAR_MAUSOLEUM_AP_REGION: lambda state: logic.has_swimming(state)})
    fancy_add_exits(world, DIONE_SHRINE_AP_REGION, [QUINTAR_RESERVE_AP_REGION, EASTERN_CHASM_AP_REGION, JIDAMBA_TANGLE_AP_REGION, THE_CHALICE_OF_TAR_AP_REGION],
                    {JIDAMBA_TANGLE_AP_REGION: lambda state: logic.has_glide(state),
                     THE_CHALICE_OF_TAR_AP_REGION: lambda state: logic.has_glide(state) and state.has(DIONE_STONE, player),
                     EASTERN_CHASM_AP_REGION: lambda state: logic.has_glide(state) and logic.has_vertical_movement(state)})
    fancy_add_exits(world, QUINTAR_MAUSOLEUM_AP_REGION, [QUINTAR_RESERVE_AP_REGION, QUINTAR_SANCTUM_AP_REGION],
                    {QUINTAR_RESERVE_AP_REGION: lambda state: logic.has_swimming(state),
                     QUINTAR_SANCTUM_AP_REGION: lambda state: logic.has_swimming(state)})
    fancy_add_exits(world, EASTERN_CHASM_AP_REGION, [QUINTAR_RESERVE_AP_REGION, THE_OPEN_SEA_AP_REGION],
                    {QUINTAR_RESERVE_AP_REGION: lambda state: logic.has_glide(state),
                     THE_OPEN_SEA_AP_REGION: lambda state: logic.has_swimming(state)})
    fancy_add_exits(world, TALL_TALL_HEIGHTS_AP_REGION, [SALMON_RIVER_AP_REGION, GREENSHIRE_REPRISE_AP_REGION, LANDS_END_AP_REGION, SEQUOIA_ATHENAEUM_AP_REGION, NORTHERN_STRETCH_AP_REGION, CASTLE_RAMPARTS_AP_REGION, THE_CHALICE_OF_TAR_AP_REGION, THE_PALE_GROTTO_AP_REGION, NORTHERN_CAVE_AP_REGION],
                    {LANDS_END_AP_REGION: lambda state: logic.has_vertical_movement(state),
                     SEQUOIA_ATHENAEUM_AP_REGION: lambda state: state.has(VERMILLION_BOOK, player) and state.has(VIRIDIAN_BOOK, player) and state.has(CERULEAN_BOOK, player),
                     NORTHERN_STRETCH_AP_REGION: lambda state: logic.has_glide(state),
                     CASTLE_RAMPARTS_AP_REGION: lambda state: logic.has_vertical_movement(state),
                     THE_PALE_GROTTO_AP_REGION: lambda state: logic.has_swimming(state),
                     THE_CHALICE_OF_TAR_AP_REGION: lambda state: logic.has_glide(state) and logic.has_vertical_movement(state)})
    fancy_add_exits(world, NORTHERN_CAVE_AP_REGION, [TALL_TALL_HEIGHTS_AP_REGION, SLIP_GLIDE_RIDE_AP_REGION],
                    {SLIP_GLIDE_RIDE_AP_REGION: lambda state: logic.has_glide(state) and logic.has_vertical_movement(state),
                     TALL_TALL_HEIGHTS_AP_REGION: lambda state: logic.has_vertical_movement(state)})
    fancy_add_exits(world, LANDS_END_AP_REGION, [TALL_TALL_HEIGHTS_AP_REGION, JIDAMBA_TANGLE_AP_REGION],
                    {JIDAMBA_TANGLE_AP_REGION: lambda state: logic.has_glide(state),
                     TALL_TALL_HEIGHTS_AP_REGION: lambda state: logic.has_vertical_movement(state)})
    fancy_add_exits(world, SLIP_GLIDE_RIDE_AP_REGION, [TALL_TALL_HEIGHTS_AP_REGION, NORTHERN_CAVE_AP_REGION],
                    {NORTHERN_CAVE_AP_REGION: lambda state: logic.has_glide(state),
                     TALL_TALL_HEIGHTS_AP_REGION: lambda state: logic.has_vertical_movement(state) and logic.has_glide(state)})
    fancy_add_exits(world, SEQUOIA_ATHENAEUM_AP_REGION, [TALL_TALL_HEIGHTS_AP_REGION],
                    {TALL_TALL_HEIGHTS_AP_REGION: lambda state: logic.has_vertical_movement(state)})
    fancy_add_exits(world, NORTHERN_STRETCH_AP_REGION, [TALL_TALL_HEIGHTS_AP_REGION, THE_OPEN_SEA_AP_REGION],
                    {THE_OPEN_SEA_AP_REGION: lambda state: logic.has_swimming(state),
                     TALL_TALL_HEIGHTS_AP_REGION: lambda state: logic.has_vertical_movement(state)})
    fancy_add_exits(world, CASTLE_RAMPARTS_AP_REGION, [TALL_TALL_HEIGHTS_AP_REGION, CASTLE_SEQUOIA_AP_REGION],
                    {TALL_TALL_HEIGHTS_AP_REGION: lambda state: logic.has_vertical_movement(state),
                     CASTLE_SEQUOIA_AP_REGION: lambda state: logic.has_vertical_movement(state) and logic.has_glide(state)})
    fancy_add_exits(world, THE_CHALICE_OF_TAR_AP_REGION, [TALL_TALL_HEIGHTS_AP_REGION, QUINTAR_RESERVE_AP_REGION],
                    {TALL_TALL_HEIGHTS_AP_REGION: lambda state: logic.has_glide(state),
                     QUINTAR_RESERVE_AP_REGION: lambda state: logic.has_glide(state)})
    fancy_add_exits(world, FLYERS_CRAG_AP_REGION, [OKIMOTO_NS_AP_REGION, JIDAMBA_TANGLE_AP_REGION],
                    {JIDAMBA_TANGLE_AP_REGION: lambda state: logic.has_glide(state)})
    fancy_add_exits(world, JIDAMBA_TANGLE_AP_REGION, [THE_OPEN_SEA_AP_REGION, JIDAMBA_EACLANEYA_AP_REGION],
                    {JIDAMBA_EACLANEYA_AP_REGION: lambda state: (logic.has_glide(state) or logic.has_swimming(state)) and logic.has_jidamba_keys(state),
                     THE_OPEN_SEA_AP_REGION: lambda state: logic.has_swimming(state)})
    fancy_add_exits(world, JIDAMBA_EACLANEYA_AP_REGION, [JIDAMBA_TANGLE_AP_REGION, THE_OPEN_SEA_AP_REGION],
                    {THE_OPEN_SEA_AP_REGION: lambda state: logic.has_swimming(state)})
    fancy_add_exits(world, THE_DEEP_SEA_AP_REGION, [THE_OPEN_SEA_AP_REGION, NEPTUNE_SHRINE_AP_REGION, THE_DEPTHS_AP_REGION, THE_SEQUOIA_AP_REGION],
                    {THE_OPEN_SEA_AP_REGION: lambda state: logic.has_swimming(state),
                     NEPTUNE_SHRINE_AP_REGION: lambda state: logic.has_swimming(state),
                     THE_DEPTHS_AP_REGION: lambda state: logic.has_swimming(state),
                     THE_SEQUOIA_AP_REGION: lambda state: logic.has_golden_quintar(state)})
    fancy_add_exits(world, NEPTUNE_SHRINE_AP_REGION, [THE_DEEP_SEA_AP_REGION],
                    {THE_DEEP_SEA_AP_REGION: lambda state: logic.has_swimming(state)})
    fancy_add_exits(world, JADE_CAVERN_AP_REGION, [SOILED_DEN_AP_REGION, DELENDE_AP_REGION],
                    {SOILED_DEN_AP_REGION: lambda state: logic.has_swimming(state),
                     DELENDE_AP_REGION: lambda state: logic.has_swimming(state)})
    fancy_add_exits(world, CONTINENTAL_TRAM_AP_REGION, [CAPITAL_PIPELINE_AP_REGION, SARA_SARA_BAZAAR_AP_REGION],
                    {SARA_SARA_BAZAAR_AP_REGION: lambda state: logic.has_swimming(state) or state.has(TRAM_KEY, player)})
    fancy_add_exits(world, ANCIENT_LABYRINTH_AP_REGION, [POKO_POKO_DESERT_AP_REGION])
    fancy_add_exits(world, THE_SEQUOIA_AP_REGION, [THE_DEEP_SEA_AP_REGION])
    fancy_add_exits(world, THE_DEPTHS_AP_REGION, [THE_DEEP_SEA_AP_REGION])
    fancy_add_exits(world, CASTLE_SEQUOIA_AP_REGION, [CAPITAL_SEQUOIA_AP_REGION])
=======
    fancy_add_exits(world, SPAWNING_MEADOWS, [DELENDE, MERCURY_SHRINE, POKO_POKO_DESERT, CONTINENTAL_TRAM, BEAURIOR_VOLCANO, YAMAGAWA_MA],
                    {CONTINENTAL_TRAM: lambda state: logic.has_swimming(state) and options.obscureRoutes.value == options.obscureRoutes.option_true,
                    MERCURY_SHRINE: lambda state: logic.has_vertical_movement(state),
                    POKO_POKO_DESERT: lambda state: logic.has_vertical_movement(state) or options.obscureRoutes.value == options.obscureRoutes.option_true,
                    BEAURIOR_VOLCANO: lambda state: logic.has_vertical_movement(state),
                    YAMAGAWA_MA: lambda state: logic.has_swimming(state) or logic.has_vertical_movement(state)})
    fancy_add_exits(world, DELENDE, [SPAWNING_MEADOWS, SOILED_DEN, THE_PALE_GROTTO, YAMAGAWA_MA, SEASIDE_CLIFFS, MERCURY_SHRINE, JADE_CAVERN, ANCIENT_RESERVOIR, GREENSHIRE_REPRISE, SALMON_PASS, PROVING_MEADOWS, LAKE_DELENDE],
                    {JADE_CAVERN: lambda state: logic.has_golden_quintar(state),
                    ANCIENT_RESERVOIR: lambda state: logic.has_swimming(state),
                    SALMON_PASS: lambda state: logic.has_swimming(state),
                    GREENSHIRE_REPRISE: lambda state: logic.has_swimming(state) or options.obscureRoutes.value == options.obscureRoutes.option_true,
                    PROVING_MEADOWS: lambda state: logic.has_horizontal_movement(state) or logic.has_vertical_movement(state),
                    LAKE_DELENDE: lambda state: logic.has_vertical_movement(state) or options.obscureRoutes.value == options.obscureRoutes.option_true})
    fancy_add_exits(world, MERCURY_SHRINE, [DELENDE, SEASIDE_CLIFFS, BEAURIOR_VOLCANO],
                    {BEAURIOR_VOLCANO: lambda state: logic.has_vertical_movement(state)})
    fancy_add_exits(world, SOILED_DEN, [JADE_CAVERN, DELENDE, THE_PALE_GROTTO, DRAFT_SHAFT_CONDUIT],
                    {JADE_CAVERN: lambda state: logic.has_golden_quintar(state),
                    THE_PALE_GROTTO: lambda state: logic.has_swimming(state),
                    DRAFT_SHAFT_CONDUIT: lambda state: logic.has_swimming(state)})
    fancy_add_exits(world, THE_PALE_GROTTO, [DELENDE, SOILED_DEN, PROVING_MEADOWS, JOJO_SEWERS, TALL_TALL_HEIGHTS, SALMON_PASS],
                    {SOILED_DEN: lambda state: logic.has_swimming(state),
                    JOJO_SEWERS: lambda state: logic.has_swimming(state),
                    TALL_TALL_HEIGHTS: lambda state: logic.has_swimming(state),
                    SALMON_PASS: lambda state: logic.has_swimming(state)})
    fancy_add_exits(world, SEASIDE_CLIFFS, [DELENDE, DRAFT_SHAFT_CONDUIT, THE_OPEN_SEA, MERCURY_SHRINE, BEAURIOR_VOLCANO],
                    {BEAURIOR_VOLCANO: lambda state: logic.has_vertical_movement(state),
                    THE_OPEN_SEA: lambda state: logic.has_swimming(state),
                    MERCURY_SHRINE: lambda state: logic.has_vertical_movement(state)})
    fancy_add_exits(world, DRAFT_SHAFT_CONDUIT, [SEASIDE_CLIFFS, SOILED_DEN],
                    {SOILED_DEN: lambda state: logic.has_swimming(state)})
    fancy_add_exits(world, YAMAGAWA_MA, [SPAWNING_MEADOWS, DELENDE, LAKE_DELENDE],
                    {LAKE_DELENDE: lambda state: logic.has_vertical_movement(state) or options.obscureRoutes.value == options.obscureRoutes.option_true})
    fancy_add_exits(world, PROVING_MEADOWS, [DELENDE, THE_PALE_GROTTO, SKUMPARADISE, THE_OPEN_SEA],
                    {SKUMPARADISE: lambda state: logic.has_jobs(state, 3),
                    THE_OPEN_SEA: lambda state: logic.has_swimming(state)})
    fancy_add_exits(world, SKUMPARADISE, [PROVING_MEADOWS, CAPITAL_SEQUOIA],
                    {PROVING_MEADOWS: lambda state: logic.has_jobs(state, 3)})
    fancy_add_exits(world, CAPITAL_SEQUOIA, [JOJO_SEWERS, BOOMER_SOCIETY, ROLLING_QUINTAR_FIELDS, COBBLESTONE_CRAG, GREENSHIRE_REPRISE, CASTLE_SEQUOIA, SKUMPARADISE],
                    # why rental and horizontal both listed?
                    {BOOMER_SOCIETY: lambda state: logic.has_vertical_movement(state) or logic.has_glide(state),
                    COBBLESTONE_CRAG: lambda state: logic.has_key(state, COURTYARD_KEY) or logic.has_rental_quintar(state, ROLLING_QUINTAR_FIELDS) or logic.has_horizontal_movement(state),
                    GREENSHIRE_REPRISE: lambda state: logic.has_jobs(state, 5),
                    #note for eme: technically possible to get into the first dungeon with quintar instead of glide, but it's hard lol; come from Quintar Sanctum save point and go west up mountain and fall down through grate (that part's easy) then the quintar jump to the lamp is hard
                    CASTLE_SEQUOIA: lambda state: logic.has_vertical_movement(state) or logic.has_glide(state)})
    fancy_add_exits(world, JOJO_SEWERS, [CAPITAL_SEQUOIA, BOOMER_SOCIETY, THE_PALE_GROTTO, CAPITAL_JAIL, QUINTAR_NEST],
                    {BOOMER_SOCIETY: lambda state: state.has(JOJO_SEWERS_PASS, player) or logic.options.regionsanity.value == logic.options.regionsanity.option_false or logic.has_swimming(state),
                    CAPITAL_JAIL: lambda state: logic.has_rental_quintar(state, ROLLING_QUINTAR_FIELDS) or logic.has_swimming(state),
                    THE_PALE_GROTTO: lambda state: logic.has_swimming(state),
                    QUINTAR_NEST: lambda state: (logic.has_rental_quintar(state, ROLLING_QUINTAR_FIELDS) or logic.has_swimming(state))})
    fancy_add_exits(world, BOOMER_SOCIETY, [CAPITAL_SEQUOIA, JOJO_SEWERS, GREENSHIRE_REPRISE])
    fancy_add_exits(world, ROLLING_QUINTAR_FIELDS, [CAPITAL_SEQUOIA, QUINTAR_NEST, QUINTAR_SANCTUM, QUINTAR_RESERVE],
                    {QUINTAR_SANCTUM: lambda state: (logic.has_rental_quintar(state, ROLLING_QUINTAR_FIELDS) or logic.has_vertical_movement(state)),
                    QUINTAR_RESERVE: lambda state: logic.has_vertical_movement(state)})
    fancy_add_exits(world, QUINTAR_NEST, [QUINTAR_SANCTUM, COBBLESTONE_CRAG, JOJO_SEWERS],
                    {QUINTAR_SANCTUM: lambda state: logic.has_swimming(state)})
    fancy_add_exits(world, QUINTAR_SANCTUM, [ROLLING_QUINTAR_FIELDS, QUINTAR_NEST, QUINTAR_MAUSOLEUM],
                    {QUINTAR_MAUSOLEUM: lambda state: logic.has_swimming(state),
                    QUINTAR_NEST: lambda state: logic.has_swimming(state)})
    fancy_add_exits(world, CAPITAL_JAIL, [JOJO_SEWERS, CAPITAL_PIPELINE],
                    {CAPITAL_PIPELINE: lambda state: logic.has_key(state, SOUTH_WING_KEY) and logic.has_key(state, CELL_KEY, 6)})
    fancy_add_exits(world, CAPITAL_PIPELINE, [CAPITAL_JAIL, JIDAMBA_TANGLE, CONTINENTAL_TRAM],
                    {JIDAMBA_TANGLE: lambda state: logic.has_vertical_movement(state),
                    CONTINENTAL_TRAM: lambda state: logic.has_vertical_movement(state)})
    fancy_add_exits(world, COBBLESTONE_CRAG, [CAPITAL_SEQUOIA, THE_OPEN_SEA, SHOUDU_WATERFRONT, OKIMOTO_NS],
                    {SHOUDU_WATERFRONT: lambda state: logic.has_horizontal_movement(state),
                    OKIMOTO_NS: lambda state: logic.has_horizontal_movement(state),
                    THE_OPEN_SEA: lambda state: logic.has_swimming(state)})
    fancy_add_exits(world, OKIMOTO_NS, [COBBLESTONE_CRAG, THE_OPEN_SEA, FLYERS_CRAG],
                    {THE_OPEN_SEA: lambda state: logic.has_swimming(state),
                    FLYERS_CRAG: lambda state: (logic.has_glide(state) and logic.has_vertical_movement(state)) or logic.has_swimming(state)})
    fancy_add_exits(world, GREENSHIRE_REPRISE, [CAPITAL_SEQUOIA, SALMON_PASS, TALL_TALL_HEIGHTS],
                    # if we add hard logic, it is possible to jump from the rolling quintar fields onto the cap seq walls from the southeast and manage to bypass the guard and thus the job requirement
                    {SALMON_PASS: lambda state: (logic.has_rental_quintar(state, ROLLING_QUINTAR_FIELDS) and logic.has_jobs(state, 5)) or logic.has_vertical_movement(state),
                    TALL_TALL_HEIGHTS: lambda state: logic.has_vertical_movement(state)})
    fancy_add_exits(world, SALMON_PASS, [GREENSHIRE_REPRISE, SALMON_RIVER, DELENDE],
                    {GREENSHIRE_REPRISE: lambda state: (logic.has_horizontal_movement(state) or logic.has_swimming(state)),
                    SALMON_RIVER: lambda state: logic.has_horizontal_movement(state) or logic.has_swimming(state),
                    DELENDE: lambda state: logic.has_swimming(state)})
    fancy_add_exits(world, SALMON_RIVER, [SALMON_PASS, SALMON_BAY, TALL_TALL_HEIGHTS],
                    {SALMON_BAY: lambda state: (logic.has_vertical_movement(state) and logic.has_glide(state)) or logic.has_swimming(state),
                    TALL_TALL_HEIGHTS: lambda state: logic.has_vertical_movement(state)})
    fancy_add_exits(world, POKO_POKO_DESERT, [SARA_SARA_BAZAAR, ANCIENT_RESERVOIR, LAKE_DELENDE, SALMON_BAY, ANCIENT_LABYRINTH],
                    {ANCIENT_RESERVOIR: lambda state: logic.has_key(state, PYRAMID_KEY),
                    LAKE_DELENDE: lambda state: logic.has_vertical_movement(state),
                    SALMON_BAY: lambda state: logic.has_horizontal_movement(state) and logic.has_vertical_movement(state),
                    ANCIENT_LABYRINTH: lambda state: (state.has(ANCIENT_TABLET_A, player) or options.obscureRoutes.value == options.obscureRoutes.option_true) and logic.has_vertical_movement(state) and logic.has_glide(state)})
    fancy_add_exits(world, SARA_SARA_BAZAAR, [POKO_POKO_DESERT, SARA_SARA_BEACH_EAST, SARA_SARA_BEACH_WEST, SHOUDU_PROVINCE, THE_OPEN_SEA, CONTINENTAL_TRAM],
                    {SARA_SARA_BEACH_WEST: lambda state: logic.has_rental_quintar(state, SARA_SARA_BAZAAR),
                    SHOUDU_PROVINCE: lambda state: state.has(FERRY_PASS, player),
                    THE_OPEN_SEA: lambda state: logic.has_swimming(state),
                    CONTINENTAL_TRAM: lambda state: logic.has_swimming(state) or logic.has_key(state, TRAM_KEY)})
    fancy_add_exits(world, SARA_SARA_BEACH_EAST, [SARA_SARA_BAZAAR, THE_OPEN_SEA, IBEK_CAVE, BEAURIOR_VOLCANO],
                    {IBEK_CAVE: lambda state: logic.has_vertical_movement(state),
                    THE_OPEN_SEA: lambda state: logic.has_swimming(state),
                    BEAURIOR_VOLCANO: lambda state: logic.has_vertical_movement(state)})
    fancy_add_exits(world, SARA_SARA_BEACH_WEST, [POKO_POKO_DESERT, SARA_SARA_BAZAAR, THE_OPEN_SEA],
                    {POKO_POKO_DESERT: lambda state: logic.has_vertical_movement(state),
                    SARA_SARA_BAZAAR: lambda state: logic.has_horizontal_movement(state),
                    THE_OPEN_SEA: lambda state: logic.has_swimming(state)})
    fancy_add_exits(world, ANCIENT_RESERVOIR, [POKO_POKO_DESERT, IBEK_CAVE, DELENDE],
                    {DELENDE: lambda state: logic.has_swimming(state),
                    IBEK_CAVE: lambda state: logic.has_vertical_movement(state)})
    fancy_add_exits(world, IBEK_CAVE, [SARA_SARA_BEACH_EAST],
                    {SARA_SARA_BEACH_EAST: lambda state: logic.has_vertical_movement(state)})
    fancy_add_exits(world, SALMON_BAY, [THE_OPEN_SEA, SALMON_RIVER],
                    {THE_OPEN_SEA: lambda state: logic.has_swimming(state),
                    SALMON_RIVER: lambda state: logic.has_swimming(state)})
    fancy_add_exits(world, THE_OPEN_SEA, [SEASIDE_CLIFFS, PROVING_MEADOWS, OKIMOTO_NS, SHOUDU_WATERFRONT, SARA_SARA_BAZAAR, SARA_SARA_BEACH_EAST, SARA_SARA_BEACH_WEST, SALMON_BAY, SHOUDU_PROVINCE, THE_UNDERCITY, JIDAMBA_TANGLE, THE_DEEP_SEA],
                    {SEASIDE_CLIFFS: lambda state: logic.has_swimming(state),
                    PROVING_MEADOWS: lambda state: logic.has_swimming(state),
                    OKIMOTO_NS: lambda state: logic.has_swimming(state),
                    SHOUDU_WATERFRONT: lambda state: logic.has_swimming(state),
                    THE_UNDERCITY: lambda state: logic.has_swimming(state),
                    SARA_SARA_BAZAAR: lambda state: logic.has_swimming(state),
                    SARA_SARA_BEACH_EAST: lambda state: logic.has_swimming(state),
                    SARA_SARA_BEACH_WEST: lambda state: logic.has_swimming(state),
                    SALMON_BAY: lambda state: logic.has_swimming(state),
                    SHOUDU_PROVINCE: lambda state: logic.has_swimming(state),
                    JIDAMBA_TANGLE: lambda state: logic.has_swimming(state),
                    THE_DEEP_SEA: lambda state: logic.has_swimming(state)})
    fancy_add_exits(world, SHOUDU_WATERFRONT, [THE_OPEN_SEA, SHOUDU_PROVINCE, COBBLESTONE_CRAG],
                    {THE_OPEN_SEA: lambda state: logic.has_swimming(state),
                    SHOUDU_PROVINCE: lambda state: logic.has_vertical_movement(state),
                    COBBLESTONE_CRAG: lambda state: logic.has_horizontal_movement(state)})
    fancy_add_exits(world, SHOUDU_PROVINCE, [SARA_SARA_BAZAAR, SHOUDU_WATERFRONT, GANYMEDE_SHRINE, THE_UNDERCITY, QUINTAR_RESERVE],
                    {SARA_SARA_BAZAAR: lambda state: state.has(FERRY_PASS, player),
                    GANYMEDE_SHRINE: lambda state: logic.has_vertical_movement(state),
                    QUINTAR_RESERVE: lambda state: logic.has_vertical_movement(state) and state.has(ELEVATOR_PART, player, 10)})
    fancy_add_exits(world, THE_UNDERCITY, [SHOUDU_PROVINCE, THE_OPEN_SEA],
                    {THE_OPEN_SEA: lambda state: logic.has_swimming(state)})
    fancy_add_exits(world, GANYMEDE_SHRINE, [SHOUDU_PROVINCE])
    fancy_add_exits(world, BEAURIOR_VOLCANO, [SARA_SARA_BEACH_EAST, BEAURIOR_ROCK, THE_OPEN_SEA],
                    {BEAURIOR_ROCK: lambda state: logic.has_vertical_movement(state),
                    THE_OPEN_SEA: lambda state: logic.has_swimming(state)})
    fancy_add_exits(world, BEAURIOR_ROCK, [BEAURIOR_VOLCANO])
    fancy_add_exits(world, LAKE_DELENDE, [POKO_POKO_DESERT, DELENDE],
                    {POKO_POKO_DESERT: lambda state: logic.has_vertical_movement(state),
                    DELENDE: lambda state: logic.has_vertical_movement(state)})
    fancy_add_exits(world, QUINTAR_RESERVE, [SHOUDU_PROVINCE, DIONE_SHRINE, QUINTAR_MAUSOLEUM],
                    {QUINTAR_MAUSOLEUM: lambda state: logic.has_swimming(state)})
    fancy_add_exits(world, DIONE_SHRINE, [QUINTAR_RESERVE, EASTERN_CHASM, JIDAMBA_TANGLE, THE_CHALICE_OF_TAR],
                    {JIDAMBA_TANGLE: lambda state: logic.has_glide(state),
                    THE_CHALICE_OF_TAR: lambda state: logic.has_glide(state) and state.has(DIONE_STONE, player),
                    EASTERN_CHASM: lambda state: logic.has_glide(state) and logic.has_vertical_movement(state)})
    fancy_add_exits(world, QUINTAR_MAUSOLEUM, [QUINTAR_RESERVE, QUINTAR_SANCTUM],
                    {QUINTAR_RESERVE: lambda state: logic.has_swimming(state),
                    QUINTAR_SANCTUM: lambda state: logic.has_swimming(state)})
    fancy_add_exits(world, EASTERN_CHASM, [QUINTAR_RESERVE, THE_OPEN_SEA],
                    {QUINTAR_RESERVE: lambda state: logic.has_glide(state),
                    THE_OPEN_SEA: lambda state: logic.has_swimming(state)})
    fancy_add_exits(world, TALL_TALL_HEIGHTS, [SALMON_RIVER, GREENSHIRE_REPRISE, LANDS_END, SEQUOIA_ATHENAEUM, NORTHERN_STRETCH, CASTLE_RAMPARTS, THE_CHALICE_OF_TAR, THE_PALE_GROTTO, NORTHERN_CAVE],
                    {LANDS_END: lambda state: logic.has_vertical_movement(state),
                    SEQUOIA_ATHENAEUM: lambda state: state.has(VERMILLION_BOOK, player) and state.has(VIRIDIAN_BOOK, player) and state.has(CERULEAN_BOOK, player),
                    NORTHERN_STRETCH: lambda state: logic.has_glide(state) and logic.has_vertical_movement(state),
                    CASTLE_RAMPARTS: lambda state: logic.has_vertical_movement(state),
                    THE_PALE_GROTTO: lambda state: logic.has_swimming(state),
                    THE_CHALICE_OF_TAR: lambda state: logic.has_glide(state) and logic.has_vertical_movement(state)})
    fancy_add_exits(world, NORTHERN_CAVE, [TALL_TALL_HEIGHTS, SLIP_GLIDE_RIDE],
                    {SLIP_GLIDE_RIDE: lambda state: logic.has_glide(state) and logic.has_vertical_movement(state),
                    TALL_TALL_HEIGHTS: lambda state: logic.has_vertical_movement(state)})
    fancy_add_exits(world, LANDS_END, [TALL_TALL_HEIGHTS, JIDAMBA_TANGLE],
                    {JIDAMBA_TANGLE: lambda state: logic.has_glide(state),
                    TALL_TALL_HEIGHTS: lambda state: logic.has_vertical_movement(state)})
    fancy_add_exits(world, SLIP_GLIDE_RIDE, [TALL_TALL_HEIGHTS, NORTHERN_CAVE],
                    {NORTHERN_CAVE: lambda state: logic.has_glide(state),
                    TALL_TALL_HEIGHTS: lambda state: logic.has_vertical_movement(state) and logic.has_glide(state)})
    fancy_add_exits(world, SEQUOIA_ATHENAEUM, [TALL_TALL_HEIGHTS],
                    {TALL_TALL_HEIGHTS: lambda state: logic.has_vertical_movement(state)})
    fancy_add_exits(world, NORTHERN_STRETCH, [TALL_TALL_HEIGHTS, THE_OPEN_SEA],
                    {THE_OPEN_SEA: lambda state: logic.has_swimming(state),
                    TALL_TALL_HEIGHTS: lambda state: logic.has_vertical_movement(state)})
    fancy_add_exits(world, CASTLE_RAMPARTS, [TALL_TALL_HEIGHTS, CASTLE_SEQUOIA],
                    {TALL_TALL_HEIGHTS: lambda state: logic.has_vertical_movement(state),
                     CASTLE_SEQUOIA: lambda state: logic.has_vertical_movement(state) and logic.has_glide(state)})
    fancy_add_exits(world, THE_CHALICE_OF_TAR, [TALL_TALL_HEIGHTS, QUINTAR_RESERVE],
                    {TALL_TALL_HEIGHTS: lambda state: logic.has_glide(state),
                    QUINTAR_RESERVE: lambda state: logic.has_glide(state)})
    fancy_add_exits(world, FLYERS_CRAG, [OKIMOTO_NS, JIDAMBA_TANGLE],
                    {JIDAMBA_TANGLE: lambda state: logic.has_glide(state)})
    fancy_add_exits(world, JIDAMBA_TANGLE, [THE_OPEN_SEA, JIDAMBA_EACLANEYA],
                    {JIDAMBA_EACLANEYA: lambda state: (logic.has_glide(state) or logic.has_swimming(state)) and logic.has_jidamba_keys(state),
                    THE_OPEN_SEA: lambda state: logic.has_swimming(state)})
    fancy_add_exits(world, JIDAMBA_EACLANEYA, [JIDAMBA_TANGLE, THE_OPEN_SEA],
                    {THE_OPEN_SEA: lambda state: logic.has_swimming(state)})
    fancy_add_exits(world, THE_DEEP_SEA, [THE_OPEN_SEA, NEPTUNE_SHRINE, THE_DEPTHS, THE_SEQUOIA],
                    {THE_OPEN_SEA: lambda state: logic.has_swimming(state),
                    NEPTUNE_SHRINE: lambda state: logic.has_swimming(state),
                    THE_DEPTHS: lambda state: logic.has_swimming(state),
                    THE_SEQUOIA: lambda state: logic.has_golden_quintar(state)})
    fancy_add_exits(world, NEPTUNE_SHRINE, [THE_DEEP_SEA],
                    {THE_DEEP_SEA: lambda state: logic.has_swimming(state)})
    fancy_add_exits(world, JADE_CAVERN, [SOILED_DEN, DELENDE],
                    {SOILED_DEN: lambda state: logic.has_swimming(state),
                    DELENDE: lambda state: logic.has_swimming(state)})
    fancy_add_exits(world, CONTINENTAL_TRAM, [CAPITAL_PIPELINE, SARA_SARA_BAZAAR],
                    {SARA_SARA_BAZAAR: lambda state: logic.has_swimming(state) or state.has(TRAM_KEY, player)})
    fancy_add_exits(world, ANCIENT_LABYRINTH, [POKO_POKO_DESERT])
    fancy_add_exits(world, THE_SEQUOIA, [THE_DEEP_SEA])
    fancy_add_exits(world, THE_DEPTHS, [THE_DEEP_SEA])
    fancy_add_exits(world, CASTLE_SEQUOIA, [CAPITAL_SEQUOIA])
>>>>>>> 1f517ad3
    # regions without connections don't get parsed by Jsonifier
    fancy_add_exits(world, THE_NEW_WORLD_AP_REGION, [MENU_AP_REGION])
    fancy_add_exits(world, THE_OLD_WORLD_AP_REGION, [MENU_AP_REGION])
    fancy_add_exits(world, MODDED_ZONE_AP_REGION, [MENU_AP_REGION])

def get_locations_per_ap_region(locations: List[LocationData]) -> Dict[str, List[LocationData]]:
    per_region: Dict[str, List[LocationData]] = {}

    for location in locations:
        per_region.setdefault(location.ap_region, []).append(location)

    return per_region

def create_ap_region(world: "CrystalProjectWorld", player: int, locations_per_region: Dict[str, List[LocationData]], name: str, excluded: bool) -> Tuple[Region, Location | None]:
    """
    Creates an AP Region and returns it, as well as the Location used for region completion
    """
    logic = CrystalProjectLogic(player, world.options)
    region = Region(name, player, world.multiworld)

    region_completion: Location | None = None

    #if the region isn't part of the multiworld, we still make the region so that all the exits still work,
        #but we also don't fill it with locations
    if not excluded:
        world.included_regions.append(region.name)
        if name in locations_per_region:
            for location_data in locations_per_region[name]:
                location = create_location(player, location_data, region)
                region.locations.append(location)
                if location_data.regionsanity:
                    region_completion = location

    # This is for making sure players can earn money for required shop checks in shopsanity + regionsanity
    if world.options.regionsanity.value == world.options.regionsanity.option_true and world.options.shopsanity.value != world.options.shopsanity.option_disabled:
        for location in region.locations:
            if "Shop -" in location.name:
                location.access_rule = combine_callables(location.access_rule, lambda state: logic.can_earn_money(state, region.name))

    return region, region_completion

def create_display_region(world: "CrystalProjectWorld", player: int, locations_per_region: Dict[str, List[LocationData]], display_region_name: str, excluded: bool) -> List[Region]:
    ap_regions: List[Region] = []
    ap_region_names = display_region_subregions_dictionary[display_region_name]

    region_completion_location = None
    for ap_region_name in ap_region_names:
        ap_region, region_completion_location_temp = create_ap_region(world, player, locations_per_region, ap_region_name, excluded)
        ap_regions.append(ap_region)
        if region_completion_location_temp is not None:
            if region_completion_location is not None:
                raise Exception(f"Two region completion locations exist inside {display_region_name}")
            region_completion_location = region_completion_location_temp

    #need to add the rule for every other location in the ap region, as well as every location in other ap regions, as well as a can_reach rule on other ap regions in this display region
    # This is for the region completion location
    if world.options.regionsanity.value == world.options.regionsanity.option_true and region_completion_location is not None:
        for ap_region_name in display_region_subregions_dictionary[display_region_name]:
            ap_region = Region(ap_region_name, player, world.multiworld)
            region_completion_location.access_rule = combine_callables(region_completion_location.access_rule, lambda state, lambda_region_name = ap_region_name: state.can_reach(lambda_region_name, player=player))
            for location in ap_region.locations:
                if location != region_completion_location:
                    region_completion_location.access_rule = combine_callables(region_completion_location.access_rule, location.access_rule)

    return ap_regions

def create_location(player: int, location_data: LocationData, region: Region) -> Location:
    location = CrystalProjectLocation(player, location_data.name, location_data.code, region)

    if location_data.rule:
        location.access_rule = location_data.rule

    return location

def combine_callables(callable1: Callable[[CollectionState], bool], callable2: Callable[[CollectionState], bool]) -> Callable[[CollectionState], bool]:
    return lambda state, a=callable1, b=callable2: a(state) and b(state)

def fancy_add_exits(self, region: str, exits: List[str],
                    rules: Dict[str, Callable[[CollectionState], bool]] | None = None):
    if rules is not None:
        for region_rule in rules:
            if not region_rule in exits:
                raise Exception(f"A rule was defined for the entrance {region} -> {region_rule} but {region_rule} isn't in the list of exits from {region}")

    for destination_ap_region in exits:
        destination_display_region = ap_region_to_display_region_dictionary[destination_ap_region]
        if rules is None:
            rules = {}
        if destination_ap_region in rules:
            rules[destination_ap_region] = combine_callables(rules[destination_ap_region], rules_on_display_regions[destination_display_region])
        else:
<<<<<<< HEAD
            rules[destination_ap_region] = rules_on_display_regions[destination_display_region]
=======
            rules[region_exit] = rules_on_regions[region_exit]

    # all regions except Menu have an exit to menu
    if region != MENU:
        exits.append(MENU)

>>>>>>> 1f517ad3
    self.multiworld.get_region(region, self.player).add_exits(exits, rules)

def connect_menu_region(world: "CrystalProjectWorld", options: CrystalProjectOptions) -> None:
    logic = CrystalProjectLogic(world.player, options)

<<<<<<< HEAD
    fancy_add_exits(world, MENU_AP_REGION, [SPAWNING_MEADOWS_AP_REGION, CAPITAL_SEQUOIA_AP_REGION, MERCURY_SHRINE_AP_REGION, SALMON_RIVER_AP_REGION, POKO_POKO_DESERT_AP_REGION, GANYMEDE_SHRINE_AP_REGION, DIONE_SHRINE_AP_REGION, TALL_TALL_HEIGHTS_AP_REGION, LANDS_END_AP_REGION, JIDAMBA_TANGLE_AP_REGION, NEPTUNE_SHRINE_AP_REGION, THE_OLD_WORLD_AP_REGION, THE_NEW_WORLD_AP_REGION, MODDED_ZONE_AP_REGION],
                    {CAPITAL_SEQUOIA_AP_REGION: lambda state: state.has(GAEA_STONE, world.player),
                     MERCURY_SHRINE_AP_REGION: lambda state: state.has(MERCURY_STONE, world.player),
                     SALMON_RIVER_AP_REGION: lambda state: state.has(POSEIDON_STONE, world.player),
                     POKO_POKO_DESERT_AP_REGION: lambda state: state.has(MARS_STONE, world.player),
                     GANYMEDE_SHRINE_AP_REGION: lambda state: state.has(GANYMEDE_STONE, world.player),
                     DIONE_SHRINE_AP_REGION: lambda state: state.has(DIONE_STONE, world.player),
                     TALL_TALL_HEIGHTS_AP_REGION: lambda state: state.has(TRITON_STONE, world.player),
                     LANDS_END_AP_REGION: lambda state: state.has(CALLISTO_STONE, world.player),
                     JIDAMBA_TANGLE_AP_REGION: lambda state: state.has(EUROPA_STONE, world.player),
                     NEPTUNE_SHRINE_AP_REGION: lambda state: state.has(NEPTUNE_STONE, world.player),
                     THE_OLD_WORLD_AP_REGION: lambda state: logic.old_world_requirements(state),
                     THE_NEW_WORLD_AP_REGION: lambda state: logic.new_world_requirements(state)})
=======
    fancy_add_exits(world, MENU, [SPAWNING_MEADOWS, CAPITAL_SEQUOIA, MERCURY_SHRINE, SALMON_RIVER, POKO_POKO_DESERT, GANYMEDE_SHRINE, DIONE_SHRINE, TALL_TALL_HEIGHTS, LANDS_END, JIDAMBA_TANGLE, NEPTUNE_SHRINE, THE_OLD_WORLD, THE_NEW_WORLD, MODDED_ZONE],
                    # If regionsanity is enabled it will set its own origin region, if it isn't we should connect menu to spawning meadows
                    {SPAWNING_MEADOWS: lambda state: options.regionsanity.value == options.regionsanity.option_false,
                    CAPITAL_SEQUOIA: lambda state: state.has(GAEA_STONE, world.player),
                    MERCURY_SHRINE: lambda state: state.has(MERCURY_STONE, world.player),
                    SALMON_RIVER: lambda state: state.has(POSEIDON_STONE, world.player),
                    POKO_POKO_DESERT: lambda state: state.has(MARS_STONE, world.player),
                    GANYMEDE_SHRINE: lambda state: state.has(GANYMEDE_STONE, world.player),
                    DIONE_SHRINE: lambda state: state.has(DIONE_STONE, world.player),
                    TALL_TALL_HEIGHTS: lambda state: state.has(TRITON_STONE, world.player),
                    LANDS_END: lambda state: state.has(CALLISTO_STONE, world.player),
                    JIDAMBA_TANGLE: lambda state: state.has(EUROPA_STONE, world.player),
                    NEPTUNE_SHRINE: lambda state: state.has(NEPTUNE_STONE, world.player),
                    THE_OLD_WORLD: lambda state: logic.old_world_requirements(state),
                    THE_NEW_WORLD: lambda state: logic.new_world_requirements(state)})
>>>>>>> 1f517ad3
<|MERGE_RESOLUTION|>--- conflicted
+++ resolved
@@ -1,5 +1,6 @@
 from typing import List, Dict, Tuple, Callable, Optional, Union, Iterable, TYPE_CHECKING
 from BaseClasses import Region, Location, CollectionState
+from worlds.crystal_project.constants.ap_regions import CAPITAL_SEQUOIA_AP_REGION, SPAWNING_MEADOWS_AP_REGION
 from .options import CrystalProjectOptions
 from .locations import LocationData
 from .items import display_region_name_to_pass_dict
@@ -172,16 +173,9 @@
     player = world.player
     logic = CrystalProjectLogic(player, options)
 
-<<<<<<< HEAD
     for display_region in display_region_subregions_dictionary:
         for ap_region in display_region_subregions_dictionary[display_region]:
             ap_region_to_display_region_dictionary[ap_region] = display_region
-=======
-    for region in region_levels_dictionary:
-        if world.options.regionsanity.value == world.options.regionsanity.option_true and region != MODDED_ZONE and region != MENU:
-            rules_on_regions[region] = lambda state, lambda_region = region: (logic.is_area_in_level_range(state, region_levels_dictionary[lambda_region][0])
-                                                                            and state.has(region_name_to_pass_dict[lambda_region], player))
->>>>>>> 1f517ad3
 
     rules_on_display_regions[MODDED_ZONE_AP_REGION] = lambda state: True
 
@@ -315,7 +309,6 @@
 
     connect_menu_region(world, options)
 
-<<<<<<< HEAD
     fancy_add_exits(world, SPAWNING_MEADOWS_AP_REGION, [DELENDE_AP_REGION, MERCURY_SHRINE_AP_REGION, POKO_POKO_DESERT_AP_REGION, CONTINENTAL_TRAM_AP_REGION, BEAURIOR_VOLCANO_AP_REGION, YAMAGAWA_MA_AP_REGION],
                     {CONTINENTAL_TRAM_AP_REGION: lambda state: logic.has_swimming(state) and options.obscureRoutes.value == options.obscureRoutes.option_true,
                      MERCURY_SHRINE_AP_REGION: lambda state: logic.has_vertical_movement(state),
@@ -353,9 +346,10 @@
                      THE_OPEN_SEA_AP_REGION: lambda state: logic.has_swimming(state)})
     fancy_add_exits(world, SKUMPARADISE_AP_REGION, [PROVING_MEADOWS_AP_REGION, CAPITAL_SEQUOIA_AP_REGION],
                     {PROVING_MEADOWS_AP_REGION: lambda state: logic.has_jobs(state, 3)})
-    fancy_add_exits(world, CAPITAL_SEQUOIA_AP_REGION, [JOJO_SEWERS_AP_REGION, ROLLING_QUINTAR_FIELDS_AP_REGION, COBBLESTONE_CRAG_AP_REGION, GREENSHIRE_REPRISE_AP_REGION, CASTLE_SEQUOIA_AP_REGION, SKUMPARADISE_AP_REGION],
+    fancy_add_exits(world, CAPITAL_SEQUOIA_AP_REGION, [JOJO_SEWERS_AP_REGION, BOOMER_SOCIETY_AP_REGION, ROLLING_QUINTAR_FIELDS_AP_REGION, COBBLESTONE_CRAG_AP_REGION, GREENSHIRE_REPRISE_AP_REGION, CASTLE_SEQUOIA_AP_REGION, SKUMPARADISE_AP_REGION],
                     # why rental and horizontal both listed?
-                    {COBBLESTONE_CRAG_AP_REGION: lambda state: logic.has_key(state, COURTYARD_KEY) or logic.has_rental_quintar(state, ROLLING_QUINTAR_FIELDS_DISPLAY_NAME) or logic.has_horizontal_movement(state),
+                    {BOOMER_SOCIETY_AP_REGION: lambda state: logic.has_vertical_movement(state) or logic.has_glide(state),
+                     COBBLESTONE_CRAG_AP_REGION: lambda state: logic.has_key(state, COURTYARD_KEY) or logic.has_rental_quintar(state, ROLLING_QUINTAR_FIELDS_DISPLAY_NAME) or logic.has_horizontal_movement(state),
                      GREENSHIRE_REPRISE_AP_REGION: lambda state: logic.has_jobs(state, 5),
                      #note for eme: technically possible to get into the first dungeon with quintar instead of glide, but it's hard lol; come from Quintar Sanctum save point and go west up mountain and fall down through grate (that part's easy) then the quintar jump to the lamp is hard
                      CASTLE_SEQUOIA_AP_REGION: lambda state: logic.has_vertical_movement(state) or logic.has_glide(state)})
@@ -364,7 +358,7 @@
                      CAPITAL_JAIL_AP_REGION: lambda state: logic.has_rental_quintar(state, ROLLING_QUINTAR_FIELDS_DISPLAY_NAME) or logic.has_swimming(state),
                      THE_PALE_GROTTO_AP_REGION: lambda state: logic.has_swimming(state),
                      QUINTAR_NEST_AP_REGION: lambda state: (logic.has_rental_quintar(state, ROLLING_QUINTAR_FIELDS_DISPLAY_NAME) or logic.has_swimming(state))})
-    fancy_add_exits(world, BOOMER_SOCIETY_AP_REGION, [JOJO_SEWERS_AP_REGION, GREENSHIRE_REPRISE_AP_REGION])
+    fancy_add_exits(world, BOOMER_SOCIETY_AP_REGION, [CAPITAL_SEQUOIA_AP_REGION, JOJO_SEWERS_AP_REGION, GREENSHIRE_REPRISE_AP_REGION])
     fancy_add_exits(world, ROLLING_QUINTAR_FIELDS_AP_REGION, [CAPITAL_SEQUOIA_AP_REGION, QUINTAR_NEST_AP_REGION, QUINTAR_SANCTUM_AP_REGION, QUINTAR_RESERVE_AP_REGION],
                     {QUINTAR_SANCTUM_AP_REGION: lambda state: (logic.has_rental_quintar(state, ROLLING_QUINTAR_FIELDS_DISPLAY_NAME) or logic.has_vertical_movement(state)),
                      QUINTAR_RESERVE_AP_REGION: lambda state: logic.has_vertical_movement(state)})
@@ -515,208 +509,6 @@
     fancy_add_exits(world, THE_SEQUOIA_AP_REGION, [THE_DEEP_SEA_AP_REGION])
     fancy_add_exits(world, THE_DEPTHS_AP_REGION, [THE_DEEP_SEA_AP_REGION])
     fancy_add_exits(world, CASTLE_SEQUOIA_AP_REGION, [CAPITAL_SEQUOIA_AP_REGION])
-=======
-    fancy_add_exits(world, SPAWNING_MEADOWS, [DELENDE, MERCURY_SHRINE, POKO_POKO_DESERT, CONTINENTAL_TRAM, BEAURIOR_VOLCANO, YAMAGAWA_MA],
-                    {CONTINENTAL_TRAM: lambda state: logic.has_swimming(state) and options.obscureRoutes.value == options.obscureRoutes.option_true,
-                    MERCURY_SHRINE: lambda state: logic.has_vertical_movement(state),
-                    POKO_POKO_DESERT: lambda state: logic.has_vertical_movement(state) or options.obscureRoutes.value == options.obscureRoutes.option_true,
-                    BEAURIOR_VOLCANO: lambda state: logic.has_vertical_movement(state),
-                    YAMAGAWA_MA: lambda state: logic.has_swimming(state) or logic.has_vertical_movement(state)})
-    fancy_add_exits(world, DELENDE, [SPAWNING_MEADOWS, SOILED_DEN, THE_PALE_GROTTO, YAMAGAWA_MA, SEASIDE_CLIFFS, MERCURY_SHRINE, JADE_CAVERN, ANCIENT_RESERVOIR, GREENSHIRE_REPRISE, SALMON_PASS, PROVING_MEADOWS, LAKE_DELENDE],
-                    {JADE_CAVERN: lambda state: logic.has_golden_quintar(state),
-                    ANCIENT_RESERVOIR: lambda state: logic.has_swimming(state),
-                    SALMON_PASS: lambda state: logic.has_swimming(state),
-                    GREENSHIRE_REPRISE: lambda state: logic.has_swimming(state) or options.obscureRoutes.value == options.obscureRoutes.option_true,
-                    PROVING_MEADOWS: lambda state: logic.has_horizontal_movement(state) or logic.has_vertical_movement(state),
-                    LAKE_DELENDE: lambda state: logic.has_vertical_movement(state) or options.obscureRoutes.value == options.obscureRoutes.option_true})
-    fancy_add_exits(world, MERCURY_SHRINE, [DELENDE, SEASIDE_CLIFFS, BEAURIOR_VOLCANO],
-                    {BEAURIOR_VOLCANO: lambda state: logic.has_vertical_movement(state)})
-    fancy_add_exits(world, SOILED_DEN, [JADE_CAVERN, DELENDE, THE_PALE_GROTTO, DRAFT_SHAFT_CONDUIT],
-                    {JADE_CAVERN: lambda state: logic.has_golden_quintar(state),
-                    THE_PALE_GROTTO: lambda state: logic.has_swimming(state),
-                    DRAFT_SHAFT_CONDUIT: lambda state: logic.has_swimming(state)})
-    fancy_add_exits(world, THE_PALE_GROTTO, [DELENDE, SOILED_DEN, PROVING_MEADOWS, JOJO_SEWERS, TALL_TALL_HEIGHTS, SALMON_PASS],
-                    {SOILED_DEN: lambda state: logic.has_swimming(state),
-                    JOJO_SEWERS: lambda state: logic.has_swimming(state),
-                    TALL_TALL_HEIGHTS: lambda state: logic.has_swimming(state),
-                    SALMON_PASS: lambda state: logic.has_swimming(state)})
-    fancy_add_exits(world, SEASIDE_CLIFFS, [DELENDE, DRAFT_SHAFT_CONDUIT, THE_OPEN_SEA, MERCURY_SHRINE, BEAURIOR_VOLCANO],
-                    {BEAURIOR_VOLCANO: lambda state: logic.has_vertical_movement(state),
-                    THE_OPEN_SEA: lambda state: logic.has_swimming(state),
-                    MERCURY_SHRINE: lambda state: logic.has_vertical_movement(state)})
-    fancy_add_exits(world, DRAFT_SHAFT_CONDUIT, [SEASIDE_CLIFFS, SOILED_DEN],
-                    {SOILED_DEN: lambda state: logic.has_swimming(state)})
-    fancy_add_exits(world, YAMAGAWA_MA, [SPAWNING_MEADOWS, DELENDE, LAKE_DELENDE],
-                    {LAKE_DELENDE: lambda state: logic.has_vertical_movement(state) or options.obscureRoutes.value == options.obscureRoutes.option_true})
-    fancy_add_exits(world, PROVING_MEADOWS, [DELENDE, THE_PALE_GROTTO, SKUMPARADISE, THE_OPEN_SEA],
-                    {SKUMPARADISE: lambda state: logic.has_jobs(state, 3),
-                    THE_OPEN_SEA: lambda state: logic.has_swimming(state)})
-    fancy_add_exits(world, SKUMPARADISE, [PROVING_MEADOWS, CAPITAL_SEQUOIA],
-                    {PROVING_MEADOWS: lambda state: logic.has_jobs(state, 3)})
-    fancy_add_exits(world, CAPITAL_SEQUOIA, [JOJO_SEWERS, BOOMER_SOCIETY, ROLLING_QUINTAR_FIELDS, COBBLESTONE_CRAG, GREENSHIRE_REPRISE, CASTLE_SEQUOIA, SKUMPARADISE],
-                    # why rental and horizontal both listed?
-                    {BOOMER_SOCIETY: lambda state: logic.has_vertical_movement(state) or logic.has_glide(state),
-                    COBBLESTONE_CRAG: lambda state: logic.has_key(state, COURTYARD_KEY) or logic.has_rental_quintar(state, ROLLING_QUINTAR_FIELDS) or logic.has_horizontal_movement(state),
-                    GREENSHIRE_REPRISE: lambda state: logic.has_jobs(state, 5),
-                    #note for eme: technically possible to get into the first dungeon with quintar instead of glide, but it's hard lol; come from Quintar Sanctum save point and go west up mountain and fall down through grate (that part's easy) then the quintar jump to the lamp is hard
-                    CASTLE_SEQUOIA: lambda state: logic.has_vertical_movement(state) or logic.has_glide(state)})
-    fancy_add_exits(world, JOJO_SEWERS, [CAPITAL_SEQUOIA, BOOMER_SOCIETY, THE_PALE_GROTTO, CAPITAL_JAIL, QUINTAR_NEST],
-                    {BOOMER_SOCIETY: lambda state: state.has(JOJO_SEWERS_PASS, player) or logic.options.regionsanity.value == logic.options.regionsanity.option_false or logic.has_swimming(state),
-                    CAPITAL_JAIL: lambda state: logic.has_rental_quintar(state, ROLLING_QUINTAR_FIELDS) or logic.has_swimming(state),
-                    THE_PALE_GROTTO: lambda state: logic.has_swimming(state),
-                    QUINTAR_NEST: lambda state: (logic.has_rental_quintar(state, ROLLING_QUINTAR_FIELDS) or logic.has_swimming(state))})
-    fancy_add_exits(world, BOOMER_SOCIETY, [CAPITAL_SEQUOIA, JOJO_SEWERS, GREENSHIRE_REPRISE])
-    fancy_add_exits(world, ROLLING_QUINTAR_FIELDS, [CAPITAL_SEQUOIA, QUINTAR_NEST, QUINTAR_SANCTUM, QUINTAR_RESERVE],
-                    {QUINTAR_SANCTUM: lambda state: (logic.has_rental_quintar(state, ROLLING_QUINTAR_FIELDS) or logic.has_vertical_movement(state)),
-                    QUINTAR_RESERVE: lambda state: logic.has_vertical_movement(state)})
-    fancy_add_exits(world, QUINTAR_NEST, [QUINTAR_SANCTUM, COBBLESTONE_CRAG, JOJO_SEWERS],
-                    {QUINTAR_SANCTUM: lambda state: logic.has_swimming(state)})
-    fancy_add_exits(world, QUINTAR_SANCTUM, [ROLLING_QUINTAR_FIELDS, QUINTAR_NEST, QUINTAR_MAUSOLEUM],
-                    {QUINTAR_MAUSOLEUM: lambda state: logic.has_swimming(state),
-                    QUINTAR_NEST: lambda state: logic.has_swimming(state)})
-    fancy_add_exits(world, CAPITAL_JAIL, [JOJO_SEWERS, CAPITAL_PIPELINE],
-                    {CAPITAL_PIPELINE: lambda state: logic.has_key(state, SOUTH_WING_KEY) and logic.has_key(state, CELL_KEY, 6)})
-    fancy_add_exits(world, CAPITAL_PIPELINE, [CAPITAL_JAIL, JIDAMBA_TANGLE, CONTINENTAL_TRAM],
-                    {JIDAMBA_TANGLE: lambda state: logic.has_vertical_movement(state),
-                    CONTINENTAL_TRAM: lambda state: logic.has_vertical_movement(state)})
-    fancy_add_exits(world, COBBLESTONE_CRAG, [CAPITAL_SEQUOIA, THE_OPEN_SEA, SHOUDU_WATERFRONT, OKIMOTO_NS],
-                    {SHOUDU_WATERFRONT: lambda state: logic.has_horizontal_movement(state),
-                    OKIMOTO_NS: lambda state: logic.has_horizontal_movement(state),
-                    THE_OPEN_SEA: lambda state: logic.has_swimming(state)})
-    fancy_add_exits(world, OKIMOTO_NS, [COBBLESTONE_CRAG, THE_OPEN_SEA, FLYERS_CRAG],
-                    {THE_OPEN_SEA: lambda state: logic.has_swimming(state),
-                    FLYERS_CRAG: lambda state: (logic.has_glide(state) and logic.has_vertical_movement(state)) or logic.has_swimming(state)})
-    fancy_add_exits(world, GREENSHIRE_REPRISE, [CAPITAL_SEQUOIA, SALMON_PASS, TALL_TALL_HEIGHTS],
-                    # if we add hard logic, it is possible to jump from the rolling quintar fields onto the cap seq walls from the southeast and manage to bypass the guard and thus the job requirement
-                    {SALMON_PASS: lambda state: (logic.has_rental_quintar(state, ROLLING_QUINTAR_FIELDS) and logic.has_jobs(state, 5)) or logic.has_vertical_movement(state),
-                    TALL_TALL_HEIGHTS: lambda state: logic.has_vertical_movement(state)})
-    fancy_add_exits(world, SALMON_PASS, [GREENSHIRE_REPRISE, SALMON_RIVER, DELENDE],
-                    {GREENSHIRE_REPRISE: lambda state: (logic.has_horizontal_movement(state) or logic.has_swimming(state)),
-                    SALMON_RIVER: lambda state: logic.has_horizontal_movement(state) or logic.has_swimming(state),
-                    DELENDE: lambda state: logic.has_swimming(state)})
-    fancy_add_exits(world, SALMON_RIVER, [SALMON_PASS, SALMON_BAY, TALL_TALL_HEIGHTS],
-                    {SALMON_BAY: lambda state: (logic.has_vertical_movement(state) and logic.has_glide(state)) or logic.has_swimming(state),
-                    TALL_TALL_HEIGHTS: lambda state: logic.has_vertical_movement(state)})
-    fancy_add_exits(world, POKO_POKO_DESERT, [SARA_SARA_BAZAAR, ANCIENT_RESERVOIR, LAKE_DELENDE, SALMON_BAY, ANCIENT_LABYRINTH],
-                    {ANCIENT_RESERVOIR: lambda state: logic.has_key(state, PYRAMID_KEY),
-                    LAKE_DELENDE: lambda state: logic.has_vertical_movement(state),
-                    SALMON_BAY: lambda state: logic.has_horizontal_movement(state) and logic.has_vertical_movement(state),
-                    ANCIENT_LABYRINTH: lambda state: (state.has(ANCIENT_TABLET_A, player) or options.obscureRoutes.value == options.obscureRoutes.option_true) and logic.has_vertical_movement(state) and logic.has_glide(state)})
-    fancy_add_exits(world, SARA_SARA_BAZAAR, [POKO_POKO_DESERT, SARA_SARA_BEACH_EAST, SARA_SARA_BEACH_WEST, SHOUDU_PROVINCE, THE_OPEN_SEA, CONTINENTAL_TRAM],
-                    {SARA_SARA_BEACH_WEST: lambda state: logic.has_rental_quintar(state, SARA_SARA_BAZAAR),
-                    SHOUDU_PROVINCE: lambda state: state.has(FERRY_PASS, player),
-                    THE_OPEN_SEA: lambda state: logic.has_swimming(state),
-                    CONTINENTAL_TRAM: lambda state: logic.has_swimming(state) or logic.has_key(state, TRAM_KEY)})
-    fancy_add_exits(world, SARA_SARA_BEACH_EAST, [SARA_SARA_BAZAAR, THE_OPEN_SEA, IBEK_CAVE, BEAURIOR_VOLCANO],
-                    {IBEK_CAVE: lambda state: logic.has_vertical_movement(state),
-                    THE_OPEN_SEA: lambda state: logic.has_swimming(state),
-                    BEAURIOR_VOLCANO: lambda state: logic.has_vertical_movement(state)})
-    fancy_add_exits(world, SARA_SARA_BEACH_WEST, [POKO_POKO_DESERT, SARA_SARA_BAZAAR, THE_OPEN_SEA],
-                    {POKO_POKO_DESERT: lambda state: logic.has_vertical_movement(state),
-                    SARA_SARA_BAZAAR: lambda state: logic.has_horizontal_movement(state),
-                    THE_OPEN_SEA: lambda state: logic.has_swimming(state)})
-    fancy_add_exits(world, ANCIENT_RESERVOIR, [POKO_POKO_DESERT, IBEK_CAVE, DELENDE],
-                    {DELENDE: lambda state: logic.has_swimming(state),
-                    IBEK_CAVE: lambda state: logic.has_vertical_movement(state)})
-    fancy_add_exits(world, IBEK_CAVE, [SARA_SARA_BEACH_EAST],
-                    {SARA_SARA_BEACH_EAST: lambda state: logic.has_vertical_movement(state)})
-    fancy_add_exits(world, SALMON_BAY, [THE_OPEN_SEA, SALMON_RIVER],
-                    {THE_OPEN_SEA: lambda state: logic.has_swimming(state),
-                    SALMON_RIVER: lambda state: logic.has_swimming(state)})
-    fancy_add_exits(world, THE_OPEN_SEA, [SEASIDE_CLIFFS, PROVING_MEADOWS, OKIMOTO_NS, SHOUDU_WATERFRONT, SARA_SARA_BAZAAR, SARA_SARA_BEACH_EAST, SARA_SARA_BEACH_WEST, SALMON_BAY, SHOUDU_PROVINCE, THE_UNDERCITY, JIDAMBA_TANGLE, THE_DEEP_SEA],
-                    {SEASIDE_CLIFFS: lambda state: logic.has_swimming(state),
-                    PROVING_MEADOWS: lambda state: logic.has_swimming(state),
-                    OKIMOTO_NS: lambda state: logic.has_swimming(state),
-                    SHOUDU_WATERFRONT: lambda state: logic.has_swimming(state),
-                    THE_UNDERCITY: lambda state: logic.has_swimming(state),
-                    SARA_SARA_BAZAAR: lambda state: logic.has_swimming(state),
-                    SARA_SARA_BEACH_EAST: lambda state: logic.has_swimming(state),
-                    SARA_SARA_BEACH_WEST: lambda state: logic.has_swimming(state),
-                    SALMON_BAY: lambda state: logic.has_swimming(state),
-                    SHOUDU_PROVINCE: lambda state: logic.has_swimming(state),
-                    JIDAMBA_TANGLE: lambda state: logic.has_swimming(state),
-                    THE_DEEP_SEA: lambda state: logic.has_swimming(state)})
-    fancy_add_exits(world, SHOUDU_WATERFRONT, [THE_OPEN_SEA, SHOUDU_PROVINCE, COBBLESTONE_CRAG],
-                    {THE_OPEN_SEA: lambda state: logic.has_swimming(state),
-                    SHOUDU_PROVINCE: lambda state: logic.has_vertical_movement(state),
-                    COBBLESTONE_CRAG: lambda state: logic.has_horizontal_movement(state)})
-    fancy_add_exits(world, SHOUDU_PROVINCE, [SARA_SARA_BAZAAR, SHOUDU_WATERFRONT, GANYMEDE_SHRINE, THE_UNDERCITY, QUINTAR_RESERVE],
-                    {SARA_SARA_BAZAAR: lambda state: state.has(FERRY_PASS, player),
-                    GANYMEDE_SHRINE: lambda state: logic.has_vertical_movement(state),
-                    QUINTAR_RESERVE: lambda state: logic.has_vertical_movement(state) and state.has(ELEVATOR_PART, player, 10)})
-    fancy_add_exits(world, THE_UNDERCITY, [SHOUDU_PROVINCE, THE_OPEN_SEA],
-                    {THE_OPEN_SEA: lambda state: logic.has_swimming(state)})
-    fancy_add_exits(world, GANYMEDE_SHRINE, [SHOUDU_PROVINCE])
-    fancy_add_exits(world, BEAURIOR_VOLCANO, [SARA_SARA_BEACH_EAST, BEAURIOR_ROCK, THE_OPEN_SEA],
-                    {BEAURIOR_ROCK: lambda state: logic.has_vertical_movement(state),
-                    THE_OPEN_SEA: lambda state: logic.has_swimming(state)})
-    fancy_add_exits(world, BEAURIOR_ROCK, [BEAURIOR_VOLCANO])
-    fancy_add_exits(world, LAKE_DELENDE, [POKO_POKO_DESERT, DELENDE],
-                    {POKO_POKO_DESERT: lambda state: logic.has_vertical_movement(state),
-                    DELENDE: lambda state: logic.has_vertical_movement(state)})
-    fancy_add_exits(world, QUINTAR_RESERVE, [SHOUDU_PROVINCE, DIONE_SHRINE, QUINTAR_MAUSOLEUM],
-                    {QUINTAR_MAUSOLEUM: lambda state: logic.has_swimming(state)})
-    fancy_add_exits(world, DIONE_SHRINE, [QUINTAR_RESERVE, EASTERN_CHASM, JIDAMBA_TANGLE, THE_CHALICE_OF_TAR],
-                    {JIDAMBA_TANGLE: lambda state: logic.has_glide(state),
-                    THE_CHALICE_OF_TAR: lambda state: logic.has_glide(state) and state.has(DIONE_STONE, player),
-                    EASTERN_CHASM: lambda state: logic.has_glide(state) and logic.has_vertical_movement(state)})
-    fancy_add_exits(world, QUINTAR_MAUSOLEUM, [QUINTAR_RESERVE, QUINTAR_SANCTUM],
-                    {QUINTAR_RESERVE: lambda state: logic.has_swimming(state),
-                    QUINTAR_SANCTUM: lambda state: logic.has_swimming(state)})
-    fancy_add_exits(world, EASTERN_CHASM, [QUINTAR_RESERVE, THE_OPEN_SEA],
-                    {QUINTAR_RESERVE: lambda state: logic.has_glide(state),
-                    THE_OPEN_SEA: lambda state: logic.has_swimming(state)})
-    fancy_add_exits(world, TALL_TALL_HEIGHTS, [SALMON_RIVER, GREENSHIRE_REPRISE, LANDS_END, SEQUOIA_ATHENAEUM, NORTHERN_STRETCH, CASTLE_RAMPARTS, THE_CHALICE_OF_TAR, THE_PALE_GROTTO, NORTHERN_CAVE],
-                    {LANDS_END: lambda state: logic.has_vertical_movement(state),
-                    SEQUOIA_ATHENAEUM: lambda state: state.has(VERMILLION_BOOK, player) and state.has(VIRIDIAN_BOOK, player) and state.has(CERULEAN_BOOK, player),
-                    NORTHERN_STRETCH: lambda state: logic.has_glide(state) and logic.has_vertical_movement(state),
-                    CASTLE_RAMPARTS: lambda state: logic.has_vertical_movement(state),
-                    THE_PALE_GROTTO: lambda state: logic.has_swimming(state),
-                    THE_CHALICE_OF_TAR: lambda state: logic.has_glide(state) and logic.has_vertical_movement(state)})
-    fancy_add_exits(world, NORTHERN_CAVE, [TALL_TALL_HEIGHTS, SLIP_GLIDE_RIDE],
-                    {SLIP_GLIDE_RIDE: lambda state: logic.has_glide(state) and logic.has_vertical_movement(state),
-                    TALL_TALL_HEIGHTS: lambda state: logic.has_vertical_movement(state)})
-    fancy_add_exits(world, LANDS_END, [TALL_TALL_HEIGHTS, JIDAMBA_TANGLE],
-                    {JIDAMBA_TANGLE: lambda state: logic.has_glide(state),
-                    TALL_TALL_HEIGHTS: lambda state: logic.has_vertical_movement(state)})
-    fancy_add_exits(world, SLIP_GLIDE_RIDE, [TALL_TALL_HEIGHTS, NORTHERN_CAVE],
-                    {NORTHERN_CAVE: lambda state: logic.has_glide(state),
-                    TALL_TALL_HEIGHTS: lambda state: logic.has_vertical_movement(state) and logic.has_glide(state)})
-    fancy_add_exits(world, SEQUOIA_ATHENAEUM, [TALL_TALL_HEIGHTS],
-                    {TALL_TALL_HEIGHTS: lambda state: logic.has_vertical_movement(state)})
-    fancy_add_exits(world, NORTHERN_STRETCH, [TALL_TALL_HEIGHTS, THE_OPEN_SEA],
-                    {THE_OPEN_SEA: lambda state: logic.has_swimming(state),
-                    TALL_TALL_HEIGHTS: lambda state: logic.has_vertical_movement(state)})
-    fancy_add_exits(world, CASTLE_RAMPARTS, [TALL_TALL_HEIGHTS, CASTLE_SEQUOIA],
-                    {TALL_TALL_HEIGHTS: lambda state: logic.has_vertical_movement(state),
-                     CASTLE_SEQUOIA: lambda state: logic.has_vertical_movement(state) and logic.has_glide(state)})
-    fancy_add_exits(world, THE_CHALICE_OF_TAR, [TALL_TALL_HEIGHTS, QUINTAR_RESERVE],
-                    {TALL_TALL_HEIGHTS: lambda state: logic.has_glide(state),
-                    QUINTAR_RESERVE: lambda state: logic.has_glide(state)})
-    fancy_add_exits(world, FLYERS_CRAG, [OKIMOTO_NS, JIDAMBA_TANGLE],
-                    {JIDAMBA_TANGLE: lambda state: logic.has_glide(state)})
-    fancy_add_exits(world, JIDAMBA_TANGLE, [THE_OPEN_SEA, JIDAMBA_EACLANEYA],
-                    {JIDAMBA_EACLANEYA: lambda state: (logic.has_glide(state) or logic.has_swimming(state)) and logic.has_jidamba_keys(state),
-                    THE_OPEN_SEA: lambda state: logic.has_swimming(state)})
-    fancy_add_exits(world, JIDAMBA_EACLANEYA, [JIDAMBA_TANGLE, THE_OPEN_SEA],
-                    {THE_OPEN_SEA: lambda state: logic.has_swimming(state)})
-    fancy_add_exits(world, THE_DEEP_SEA, [THE_OPEN_SEA, NEPTUNE_SHRINE, THE_DEPTHS, THE_SEQUOIA],
-                    {THE_OPEN_SEA: lambda state: logic.has_swimming(state),
-                    NEPTUNE_SHRINE: lambda state: logic.has_swimming(state),
-                    THE_DEPTHS: lambda state: logic.has_swimming(state),
-                    THE_SEQUOIA: lambda state: logic.has_golden_quintar(state)})
-    fancy_add_exits(world, NEPTUNE_SHRINE, [THE_DEEP_SEA],
-                    {THE_DEEP_SEA: lambda state: logic.has_swimming(state)})
-    fancy_add_exits(world, JADE_CAVERN, [SOILED_DEN, DELENDE],
-                    {SOILED_DEN: lambda state: logic.has_swimming(state),
-                    DELENDE: lambda state: logic.has_swimming(state)})
-    fancy_add_exits(world, CONTINENTAL_TRAM, [CAPITAL_PIPELINE, SARA_SARA_BAZAAR],
-                    {SARA_SARA_BAZAAR: lambda state: logic.has_swimming(state) or state.has(TRAM_KEY, player)})
-    fancy_add_exits(world, ANCIENT_LABYRINTH, [POKO_POKO_DESERT])
-    fancy_add_exits(world, THE_SEQUOIA, [THE_DEEP_SEA])
-    fancy_add_exits(world, THE_DEPTHS, [THE_DEEP_SEA])
-    fancy_add_exits(world, CASTLE_SEQUOIA, [CAPITAL_SEQUOIA])
->>>>>>> 1f517ad3
     # regions without connections don't get parsed by Jsonifier
     fancy_add_exits(world, THE_NEW_WORLD_AP_REGION, [MENU_AP_REGION])
     fancy_add_exits(world, THE_OLD_WORLD_AP_REGION, [MENU_AP_REGION])
@@ -808,24 +600,20 @@
         if destination_ap_region in rules:
             rules[destination_ap_region] = combine_callables(rules[destination_ap_region], rules_on_display_regions[destination_display_region])
         else:
-<<<<<<< HEAD
             rules[destination_ap_region] = rules_on_display_regions[destination_display_region]
-=======
-            rules[region_exit] = rules_on_regions[region_exit]
 
     # all regions except Menu have an exit to menu
     if region != MENU:
         exits.append(MENU)
 
->>>>>>> 1f517ad3
     self.multiworld.get_region(region, self.player).add_exits(exits, rules)
 
 def connect_menu_region(world: "CrystalProjectWorld", options: CrystalProjectOptions) -> None:
     logic = CrystalProjectLogic(world.player, options)
 
-<<<<<<< HEAD
     fancy_add_exits(world, MENU_AP_REGION, [SPAWNING_MEADOWS_AP_REGION, CAPITAL_SEQUOIA_AP_REGION, MERCURY_SHRINE_AP_REGION, SALMON_RIVER_AP_REGION, POKO_POKO_DESERT_AP_REGION, GANYMEDE_SHRINE_AP_REGION, DIONE_SHRINE_AP_REGION, TALL_TALL_HEIGHTS_AP_REGION, LANDS_END_AP_REGION, JIDAMBA_TANGLE_AP_REGION, NEPTUNE_SHRINE_AP_REGION, THE_OLD_WORLD_AP_REGION, THE_NEW_WORLD_AP_REGION, MODDED_ZONE_AP_REGION],
-                    {CAPITAL_SEQUOIA_AP_REGION: lambda state: state.has(GAEA_STONE, world.player),
+                    # If regionsanity is enabled it will set its own origin region, if it isn't we should connect menu to spawning meadows
+                    {SPAWNING_MEADOWS_AP_REGION: lambda state: options.regionsanity.value == options.regionsanity.option_false,CAPITAL_SEQUOIA_AP_REGION: lambda state: state.has(GAEA_STONE, world.player),
                      MERCURY_SHRINE_AP_REGION: lambda state: state.has(MERCURY_STONE, world.player),
                      SALMON_RIVER_AP_REGION: lambda state: state.has(POSEIDON_STONE, world.player),
                      POKO_POKO_DESERT_AP_REGION: lambda state: state.has(MARS_STONE, world.player),
@@ -836,21 +624,4 @@
                      JIDAMBA_TANGLE_AP_REGION: lambda state: state.has(EUROPA_STONE, world.player),
                      NEPTUNE_SHRINE_AP_REGION: lambda state: state.has(NEPTUNE_STONE, world.player),
                      THE_OLD_WORLD_AP_REGION: lambda state: logic.old_world_requirements(state),
-                     THE_NEW_WORLD_AP_REGION: lambda state: logic.new_world_requirements(state)})
-=======
-    fancy_add_exits(world, MENU, [SPAWNING_MEADOWS, CAPITAL_SEQUOIA, MERCURY_SHRINE, SALMON_RIVER, POKO_POKO_DESERT, GANYMEDE_SHRINE, DIONE_SHRINE, TALL_TALL_HEIGHTS, LANDS_END, JIDAMBA_TANGLE, NEPTUNE_SHRINE, THE_OLD_WORLD, THE_NEW_WORLD, MODDED_ZONE],
-                    # If regionsanity is enabled it will set its own origin region, if it isn't we should connect menu to spawning meadows
-                    {SPAWNING_MEADOWS: lambda state: options.regionsanity.value == options.regionsanity.option_false,
-                    CAPITAL_SEQUOIA: lambda state: state.has(GAEA_STONE, world.player),
-                    MERCURY_SHRINE: lambda state: state.has(MERCURY_STONE, world.player),
-                    SALMON_RIVER: lambda state: state.has(POSEIDON_STONE, world.player),
-                    POKO_POKO_DESERT: lambda state: state.has(MARS_STONE, world.player),
-                    GANYMEDE_SHRINE: lambda state: state.has(GANYMEDE_STONE, world.player),
-                    DIONE_SHRINE: lambda state: state.has(DIONE_STONE, world.player),
-                    TALL_TALL_HEIGHTS: lambda state: state.has(TRITON_STONE, world.player),
-                    LANDS_END: lambda state: state.has(CALLISTO_STONE, world.player),
-                    JIDAMBA_TANGLE: lambda state: state.has(EUROPA_STONE, world.player),
-                    NEPTUNE_SHRINE: lambda state: state.has(NEPTUNE_STONE, world.player),
-                    THE_OLD_WORLD: lambda state: logic.old_world_requirements(state),
-                    THE_NEW_WORLD: lambda state: logic.new_world_requirements(state)})
->>>>>>> 1f517ad3
+                     THE_NEW_WORLD_AP_REGION: lambda state: logic.new_world_requirements(state)})