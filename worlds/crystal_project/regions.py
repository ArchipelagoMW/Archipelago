--- conflicted
+++ resolved
@@ -928,8 +928,7 @@
 def connect_menu_region(world: "CrystalProjectWorld", options: CrystalProjectOptions) -> None:
     logic = CrystalProjectLogic(world.player, options)
 
-<<<<<<< HEAD
-    fancy_add_exits(world, MENU_AP_REGION, [SPAWNING_MEADOWS_AP_REGION, DELENDE_PLAINS_AP_REGION, DELENDE_HIGH_BRIDGES_AP_REGION, DELENDE_PEAK_AP_REGION, MERCURY_SHRINE_AP_REGION, THE_PALE_GROTTO_AP_REGION, SEASIDE_CLIFFS_AP_REGION, YAMAGAWA_MA_AP_REGION, PROVING_MEADOWS_AP_REGION, SKUMPARADISE_AP_REGION, CAPITAL_SEQUOIA_AP_REGION, CAPITAL_JAIL_AP_REGION, ROLLING_QUINTAR_FIELDS_AP_REGION, QUINTAR_SANCTUM_AP_REGION, BOOMER_SOCIETY_AP_REGION, OKIMOTO_NS_AP_REGION, SALMON_PASS_EAST_AP_REGION, SALMON_RIVER_AP_REGION, CASTLE_SEQUOIA_AP_REGION, TOWER_OF_ZOT_AP_REGION, POKO_POKO_DESERT_AP_REGION, SARA_SARA_BAZAAR_AP_REGION, SARA_SARA_BEACH_EAST_AP_REGION, SARA_SARA_BEACH_WEST_AP_REGION, BEAURIOR_VOLCANO_AP_REGION, BEAURIOR_ROCK_AP_REGION, ANCIENT_RESERVOIR_AP_REGION, SHOUDU_PROVINCE_AP_REGION, GANYMEDE_SHRINE_AP_REGION, THE_UNDERCITY_AP_REGION, PIPELINE_NORTH_AP_REGION, PIPELINE_SOUTH_AP_REGION, SEQUOIA_ATHENAEUM_ENTRANCE_AP_REGION, LOWER_ICE_LAKES_AP_REGION, SOUVENIR_SHOP_AP_REGION, SLIP_GLIDE_RIDE_EXIT_AP_REGION, UPPER_ICE_LAKES_AP_REGION, TALL_TALL_SAVE_POINT_AP_REGION, PEAK_RAMPARTS_AP_REGION, SLIP_GLIDE_RIDE_ENTRANCE_AP_REGION, LANDS_END_AP_REGION, QUINTAR_RESERVE_AP_REGION, EUROPA_SHRINE_AP_REGION, JIDAMBA_EACLANEYA_AP_REGION, LABYRINTH_CORE_AP_REGION, DIONE_SHRINE_AP_REGION, DIONE_ROOF_AP_REGION, THE_SEQUOIA_AP_REGION, THE_CHALICE_OF_TAR_AP_REGION, THE_OPEN_SEA_AP_REGION, CONTINENTAL_TRAM_AP_REGION, POSEIDON_SHRINE_ROOF_AP_REGION, NEPTUNE_SHRINE_AP_REGION, THE_OLD_WORLD_AP_REGION, THE_NEW_WORLD_AP_REGION, MODDED_ZONE_AP_REGION],
+    fancy_add_exits(world, MENU_AP_REGION, [SPAWNING_MEADOWS_AP_REGION, DELENDE_PLAINS_AP_REGION, DELENDE_HIGH_BRIDGES_AP_REGION, DELENDE_PEAK_AP_REGION, MERCURY_SHRINE_AP_REGION, THE_PALE_GROTTO_AP_REGION, SEASIDE_CLIFFS_AP_REGION, YAMAGAWA_MA_AP_REGION, PROVING_MEADOWS_AP_REGION, SKUMPARADISE_AP_REGION, CAPITAL_SEQUOIA_AP_REGION, CAPITAL_JAIL_AP_REGION, ROLLING_QUINTAR_FIELDS_AP_REGION, QUINTAR_SANCTUM_AP_REGION, BOOMER_SOCIETY_AP_REGION, OKIMOTO_NS_AP_REGION, SALMON_PASS_EAST_AP_REGION, SALMON_RIVER_AP_REGION, CASTLE_SEQUOIA_AP_REGION, TOWER_OF_ZOT_AP_REGION, POKO_POKO_DESERT_AP_REGION, SARA_SARA_BAZAAR_AP_REGION, SARA_SARA_BEACH_EAST_AP_REGION, SARA_SARA_BEACH_WEST_AP_REGION, BEAURIOR_VOLCANO_AP_REGION, BEAURIOR_ROCK_AP_REGION, ANCIENT_RESERVOIR_AP_REGION, SHOUDU_PROVINCE_AP_REGION, GANYMEDE_SHRINE_AP_REGION, THE_UNDERCITY_AP_REGION, PIPELINE_NORTH_AP_REGION, PIPELINE_SOUTH_AP_REGION, SEQUOIA_ATHENAEUM_ENTRANCE_AP_REGION, LOWER_ICE_LAKES_AP_REGION, SOUVENIR_SHOP_AP_REGION, SLIP_GLIDE_RIDE_EXIT_AP_REGION, UPPER_ICE_LAKES_AP_REGION, TALL_TALL_SAVE_POINT_AP_REGION, PEAK_RAMPARTS_AP_REGION, SLIP_GLIDE_RIDE_ENTRANCE_AP_REGION, LANDS_END_AP_REGION, OWL_TREE_AP_REGION, QUINTAR_RESERVE_AP_REGION, EUROPA_SHRINE_AP_REGION, JIDAMBA_EACLANEYA_AP_REGION, LABYRINTH_CORE_AP_REGION, DIONE_SHRINE_AP_REGION, DIONE_ROOF_AP_REGION, THE_SEQUOIA_AP_REGION, THE_CHALICE_OF_TAR_AP_REGION, THE_OPEN_SEA_AP_REGION, CONTINENTAL_TRAM_AP_REGION, POSEIDON_SHRINE_ROOF_AP_REGION, NEPTUNE_SHRINE_AP_REGION, THE_OLD_WORLD_AP_REGION, THE_NEW_WORLD_AP_REGION, MODDED_ZONE_AP_REGION],
                     {SPAWNING_MEADOWS_AP_REGION: lambda state: (options.regionsanity.value == options.regionsanity.option_disabled or state.has("HomePoint - AP Spawn Point", world.player) or state.has("HomePoint - Old Nan's Watering Hole", world.player)),
                      DELENDE_PLAINS_AP_REGION: lambda state: (state.has("HomePoint - The Pale Grotto Entrance", world.player) or state.has("HomePoint - Soiled Den", world.player) or state.has("HomePoint - Fish Hatchery", world.player)),
                      DELENDE_HIGH_BRIDGES_AP_REGION: lambda state: (state.has("HomePoint - Cabin On The Cliff", world.player) or state.has("HomePoint - Delende Falls", world.player)),
@@ -949,14 +948,6 @@
                      SALMON_PASS_EAST_AP_REGION: lambda state: state.has("HomePoint - Salmon Pass Entrance", world.player),
                      SALMON_RIVER_AP_REGION: lambda state: state.has("HomePoint - Salmon Shack", world.player),
                      CASTLE_SEQUOIA_AP_REGION: lambda state: state.has("HomePoint - Castle Sequoia Foyer", world.player),
-=======
-    fancy_add_exits(world, MENU_AP_REGION, [SPAWNING_MEADOWS_AP_REGION, CAPITAL_SEQUOIA_AP_REGION, MERCURY_SHRINE_AP_REGION, POSEIDON_SHRINE_ROOF_AP_REGION, POKO_POKO_DESERT_AP_REGION, GANYMEDE_SHRINE_AP_REGION, DIONE_ROOF_AP_REGION, UPPER_ICE_LAKES_AP_REGION, OWL_TREE_AP_REGION, EUROPA_SHRINE_AP_REGION, NEPTUNE_SHRINE_AP_REGION, THE_OLD_WORLD_AP_REGION, THE_NEW_WORLD_AP_REGION, MODDED_ZONE_AP_REGION],
-                    # If regionsanity is enabled it will set its own origin region, if it isn't we should connect menu to spawning meadows
-                    {SPAWNING_MEADOWS_AP_REGION: lambda state: options.regionsanity.value == options.regionsanity.option_disabled,
-                     CAPITAL_SEQUOIA_AP_REGION: lambda state: state.has(GAEA_STONE, world.player),
-                     MERCURY_SHRINE_AP_REGION: lambda state: state.has(MERCURY_STONE, world.player),
-                     POSEIDON_SHRINE_ROOF_AP_REGION: lambda state: state.has(POSEIDON_STONE, world.player),
->>>>>>> b5c74d32
                      POKO_POKO_DESERT_AP_REGION: lambda state: state.has(MARS_STONE, world.player),
                      TOWER_OF_ZOT_AP_REGION: lambda state: state.has("HomePoint - Labyrinth Encampment", world.player),
                      SARA_SARA_BAZAAR_AP_REGION: lambda state: (state.has("HomePoint - Sara Sara Bazaar Port", world.player) or state.has("HomePoint - Poko Poko West Gate", world.player) or state.has("HomePoint - Poko Poko East Gate", world.player)),
@@ -978,14 +969,14 @@
                      TALL_TALL_SAVE_POINT_AP_REGION: lambda state: state.has("HomePoint - Tall, Tall Heights", world.player),
                      PEAK_RAMPARTS_AP_REGION: lambda state: (state.has("HomePoint - East Ramparts", world.player) or state.has("HomePoint - West Ramparts", world.player)),
                      SLIP_GLIDE_RIDE_ENTRANCE_AP_REGION: lambda state: state.has("HomePoint - Slip Glide Ride Entrance", world.player),
-                     LANDS_END_AP_REGION: lambda state: (state.has(CALLISTO_STONE, world.player) or state.has("HomePoint - Summit Shrine", world.player)),
+                     LANDS_END_AP_REGION: lambda state: state.has("HomePoint - Summit Shrine", world.player),
+                     OWL_TREE_AP_REGION: lambda state: (state.has(CALLISTO_STONE, world.player) or state.has("HomePoint - Summit Shrine", world.player)),
                      QUINTAR_RESERVE_AP_REGION: lambda state: state.has("HomePoint - Dione Shrine", world.player),
                      EUROPA_SHRINE_AP_REGION: lambda state: (state.has(EUROPA_STONE, world.player) or state.has("HomePoint - Europa Shrine", world.player)),
                      JIDAMBA_EACLANEYA_AP_REGION: lambda state: (state.has("HomePoint - Eaclaneya Entrance", world.player) or state.has("HomePoint - Salmon Room", world.player)),
                      LABYRINTH_CORE_AP_REGION: lambda state: state.has("HomePoint - Ancient Labyrinth Core", world.player),
                      DIONE_SHRINE_AP_REGION: lambda state: state.has("HomePoint - Flyer's Lookout", world.player),
                      DIONE_ROOF_AP_REGION: lambda state: state.has(DIONE_STONE, world.player),
-<<<<<<< HEAD
                      THE_SEQUOIA_AP_REGION: lambda state: state.has("HomePoint - Top Of The Sequoia", world.player),
                      THE_CHALICE_OF_TAR_AP_REGION: lambda state: state.has("HomePoint - The Chalice of Tar", world.player),
                      THE_OPEN_SEA_AP_REGION: lambda state: state.has("HomePoint - Sailor's Raft", world.player),
@@ -994,12 +985,4 @@
                      NEPTUNE_SHRINE_AP_REGION: lambda state: (state.has(NEPTUNE_STONE, world.player) or state.has("HomePoint - Neptune Shrine", world.player)),
                      THE_OLD_WORLD_AP_REGION: lambda state: logic.old_world_requirements(state),
                      THE_NEW_WORLD_AP_REGION: lambda state: (logic.new_world_requirements(state) or state.has("HomePoint - Astley's Shrine", world.player) or state.has("HomePoint - Astley's Keep", world.player) or state.has("HomePoint - Discipline Hollow", world.player))})
-=======
-                     UPPER_ICE_LAKES_AP_REGION: lambda state: state.has(TRITON_STONE, world.player),
-                     OWL_TREE_AP_REGION: lambda state: state.has(CALLISTO_STONE, world.player),
-                     EUROPA_SHRINE_AP_REGION: lambda state: state.has(EUROPA_STONE, world.player),
-                     NEPTUNE_SHRINE_AP_REGION: lambda state: state.has(NEPTUNE_STONE, world.player),
-                     THE_OLD_WORLD_AP_REGION: lambda state: logic.old_world_requirements(state),
-                     THE_NEW_WORLD_AP_REGION: lambda state: logic.new_world_requirements(state)})
-    world.multiworld.register_indirect_condition(world.get_region(THE_DEPTHS_AP_REGION), world.get_entrance(MENU_AP_REGION + " -> " + THE_OLD_WORLD_AP_REGION))
->>>>>>> b5c74d32
+    world.multiworld.register_indirect_condition(world.get_region(THE_DEPTHS_AP_REGION), world.get_entrance(MENU_AP_REGION + " -> " + THE_OLD_WORLD_AP_REGION))