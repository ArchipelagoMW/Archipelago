--- conflicted
+++ resolved
@@ -4,15 +4,7 @@
 from ..constants.regions import *
 from ..items import key_rings, dungeon_keys
 
-<<<<<<< HEAD
-class TestVanillaKeys(CrystalProjectTestBase):
-    options = {
-        "keyMode": 2,
-    }
-=======
 class MultiuseKeyMethods(CrystalProjectTestBase):
-    run_default_tests = False
-
     def has_no_skeleton_key(self):
         self.assertTrue(self.count(SKELETON_KEY) == 0)
 
@@ -41,7 +33,6 @@
         reachable_locations.extend(unreachable_locations)
         unreachable_locations = []
         self.assert_locations(reachable_locations, unreachable_locations)
->>>>>>> 114e4fc3
 
     def has_singleton_key(self):
         self.collect_mounts_and_level_caps()
@@ -50,8 +41,6 @@
         self.assertTrue(self.can_reach_location("Capital Sequoia Chest - Gardeners Shed 1"))
 
 class TestSkeletonKeyMode(MultiuseKeyMethods):
-    run_default_tests = False
-
     options = {
         "keyMode": 0
     }
@@ -59,13 +48,9 @@
     def test_has_skeleton_key(self):
         self.has_skeleton_key()
 
-<<<<<<< HEAD
-class TestKeyRings(CrystalProjectTestBase):
-=======
 class TestKeyRings(MultiuseKeyMethods):
     run_default_tests = False
 
->>>>>>> 114e4fc3
     options = {
         "keyMode": 1
     }
