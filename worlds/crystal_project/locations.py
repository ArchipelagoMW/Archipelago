--- conflicted
+++ resolved
@@ -288,23 +288,9 @@
         #Todo NPCs Job Masters: Master Wizard ID 3569 (391, 168, -266); gives you Wizard Seal in exchange for job mastery
         LocationData(CAPITAL_SEQUOIA, "Capital Sequoia NPC - Home Point Stone duck", 560 + npc_index_offset), #Home Point Stone (403, 161, -265) Fixed Missable
         #Todo NPCs Blocker: Z14_ProgressionGate ID 3823 (403, 180, -367) requires 18 crystals; we think it"s an original-randomizer-only NPC blocking the way to the castle
-<<<<<<< HEAD
-        LocationData("Capital Sequoia", "Capital Sequoia NPC - Luxury Store Lazy Guard 1", 51162 + npc_index_offset, lambda state: logic.has_jobs(state, 6)), #(419, 171, -289) Blocker-No-Longer, Fixed Missable, and Multichecks
-        LocationData("Capital Sequoia", "Capital Sequoia NPC - Luxury Store Lazy Guard 2", 1162 + npc_index_offset, lambda state: logic.has_jobs(state, 15)), #(419, 171, -289)
-        LocationData("Capital Sequoia", "Capital Sequoia NPC - Luxury Key Thief", 1529 + npc_index_offset, lambda state: logic.has_key(state, LUXURY_KEY)), #(417, 171, -299) Fixed Missable
-        LocationData("Capital Sequoia", "Capital Sequoia NPC - Courtyard Chloe", 1661 + npc_index_offset, logic.has_vertical_movement or logic.has_horizontal_movement), #Fly Lure (399, 155, -219) Fixed Missable
-        LocationData("Capital Sequoia", "Capital Sequoia NPC - Glinting Courtyard Key", 2486 + npc_index_offset), #Courtyard Key sparkle that appears if you miss Courtyard Reid in Salmon River (424, 150, -222) Fixed Missable
-        LocationData("Capital Sequoia", "Capital Sequoia NPC - Sparkling in the fountain", 2584 + npc_index_offset), #Plug Lure
-        LocationData("Capital Sequoia", "Capital Sequoia NPC - Lost Penguin on a tent", 605 + npc_index_offset),
-        LocationData("Capital Sequoia", "Capital Sequoia NPC - Speedy Lost Penguin on patrol", 584 + npc_index_offset),
-        LocationData("Capital Sequoia", "Capital Sequoia NPC - Lost Penguin kiosk keeper", 508 + npc_index_offset),
-        LocationData("Capital Sequoia", "Capital Sequoia NPC - Lost Penguin skulking in store alley", 565 + npc_index_offset),
-        LocationData("Capital Sequoia", "Capital Sequoia NPC - Lost Penguin on gender change bench porch", 1095 + npc_index_offset),
-        LocationData("Capital Sequoia", "Capital Sequoia NPC - Lost Penguin enjoying inn hospitality", 946 + npc_index_offset),
-=======
         LocationData(CAPITAL_SEQUOIA, "Capital Sequoia NPC - Luxury Store Lazy Guard 1", 51162 + npc_index_offset, lambda state: logic.has_jobs(state, 6)), #(419, 171, -289) Blocker-No-Longer, Fixed Missable, and Multichecks
         LocationData(CAPITAL_SEQUOIA, "Capital Sequoia NPC - Luxury Store Lazy Guard 2", 1162 + npc_index_offset, lambda state: logic.has_jobs(state, 15)), #(419, 171, -289)
-        LocationData(CAPITAL_SEQUOIA, "Capital Sequoia NPC - Luxury Key Thief", 1529 + npc_index_offset), #(417, 171, -299) Fixed Missable
+        LocationData(CAPITAL_SEQUOIA, "Capital Sequoia NPC - Luxury Key Thief", 1529 + npc_index_offset, lambda state: logic.has_key(state, LUXURY_KEY)), #(417, 171, -299) Fixed Missable
         LocationData(CAPITAL_SEQUOIA, "Capital Sequoia NPC - Courtyard Chloe", 1661 + npc_index_offset, logic.has_vertical_movement or logic.has_horizontal_movement), #Fly Lure (399, 155, -219) Fixed Missable
         LocationData(CAPITAL_SEQUOIA, "Capital Sequoia NPC - Glinting Courtyard Key", 2486 + npc_index_offset), #Courtyard Key sparkle that appears if you miss Courtyard Reid in Salmon River (424, 150, -222) Fixed Missable
         LocationData(CAPITAL_SEQUOIA, "Capital Sequoia NPC - Sparkling in the fountain", 2584 + npc_index_offset), #Plug Lure
@@ -314,7 +300,6 @@
         LocationData(CAPITAL_SEQUOIA, "Capital Sequoia NPC - Lost Penguin skulking in store alley", 565 + npc_index_offset),
         LocationData(CAPITAL_SEQUOIA, "Capital Sequoia NPC - Lost Penguin on gender change bench porch", 1095 + npc_index_offset),
         LocationData(CAPITAL_SEQUOIA, "Capital Sequoia NPC - Lost Penguin enjoying inn hospitality", 946 + npc_index_offset),
->>>>>>> e3cda4ce
         # Progressive Location: 5 checks on the Penguin Keeper, must add a progressive location in the C# app every time you use one of these.
         # The original check that corresponds to the npc id should be last so that when it completes it stops showing up on your minimap.
         LocationData(CAPITAL_SEQUOIA, "Capital Sequoia NPC - Bring 3 Lost Penguins to Penguin Keeper", 50531 + npc_index_offset, lambda state: state.has("Item - Lost Penguin", player, 3)),
