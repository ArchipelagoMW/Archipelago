from typing import List, Optional, Callable, NamedTuple
from BaseClasses import CollectionState
from .options import CrystalProjectOptions
from .rules import CrystalProjectLogic
from .constants.jobs import *
from .constants.keys import *
from .constants.key_items import *
from .constants.ap_regions import *
from .constants.display_regions import *
from .constants.scholar_abilities import *
from .constants.teleport_stones import *

class LocationData(NamedTuple):
    ap_region: str
    name: str
    code: int
    rule: Optional[Callable[[CollectionState], bool]] = None
    regionsanity: bool = False

treasure_index_offset = 1
npc_index_offset = 10000
crystal_index_offset = 100000
boss_index_offset = 1000000
shop_index_offset = 10000000
regionsanity_index_offset = 100000000

def get_locations(player: int, options: CrystalProjectOptions | None) -> List[LocationData]:
    logic = CrystalProjectLogic(player, options)
    location_table: List[LocationData] = [
        #Zones (Beginner)
        #Spawning Meadows
        #Treasure chests
        LocationData(SPAWNING_MEADOWS_AP_REGION, SPAWNING_MEADOWS_DISPLAY_NAME + " Chest - On cliff north of spawn", 101 + treasure_index_offset), #Money chest
        LocationData(SPAWNING_MEADOWS_AP_REGION, SPAWNING_MEADOWS_DISPLAY_NAME + " Chest - Under overpass", 292 + treasure_index_offset), #Money chest
        LocationData(SPAWNING_MEADOWS_AP_REGION, SPAWNING_MEADOWS_DISPLAY_NAME + " Chest - Jump on Nan", 41 + treasure_index_offset), #Burglars Glove chest
        LocationData(SPAWNING_MEADOWS_AP_REGION, SPAWNING_MEADOWS_DISPLAY_NAME + " Chest - Above waterfall", 17 + treasure_index_offset), #Cedar Staff chest
        LocationData(SPAWNING_MEADOWS_AP_REGION, SPAWNING_MEADOWS_DISPLAY_NAME + " Chest - Behind Nan house", 61 + treasure_index_offset), #Cedar Wand chest
        LocationData(SPAWNING_MEADOWS_AP_REGION, SPAWNING_MEADOWS_DISPLAY_NAME + " Chest - Promontory south of waterfall", 54 + treasure_index_offset), #Cleaver chest
        LocationData(SPAWNING_MEADOWS_AP_REGION, SPAWNING_MEADOWS_DISPLAY_NAME + " Chest - Jump on secret tunnel chest", 5 + treasure_index_offset), #Fenix Juice chest
        LocationData(SPAWNING_MEADOWS_AP_REGION, SPAWNING_MEADOWS_DISPLAY_NAME + " Chest - On path to Delende", 49 + treasure_index_offset), #Fenix Juice chest
        LocationData(SPAWNING_MEADOWS_AP_REGION, SPAWNING_MEADOWS_DISPLAY_NAME + " Chest - Secret tunnel", 47 + treasure_index_offset), #Stabbers chest
        LocationData(SPAWNING_MEADOWS_AP_REGION, SPAWNING_MEADOWS_DISPLAY_NAME + " Chest - On ledge jump from tree", 50 + treasure_index_offset), #Stout Shield chest
        LocationData(SPAWNING_MEADOWS_AP_REGION, SPAWNING_MEADOWS_DISPLAY_NAME + " Chest - Cross trees and jump down", 38 + treasure_index_offset), #Tincture chest
        LocationData(SPAWNING_MEADOWS_AP_REGION, SPAWNING_MEADOWS_DISPLAY_NAME + " Chest - West of spawn", 1 + treasure_index_offset), #Tonic chest
        LocationData(SPAWNING_MEADOWS_AP_REGION, SPAWNING_MEADOWS_DISPLAY_NAME + " Chest - In cave NW of spawn", 2 + treasure_index_offset), #Tonic chest
        LocationData(SPAWNING_MEADOWS_AP_REGION, SPAWNING_MEADOWS_DISPLAY_NAME + " Chest - Mountain summit jump on Nan", 1142 + treasure_index_offset), #Tonic Pouch chest

        #NPCs
        LocationData(SPAWNING_MEADOWS_AP_REGION, SPAWNING_MEADOWS_DISPLAY_NAME + " NPC - Pouch Nan", 53 + npc_index_offset),
        LocationData(SPAWNING_MEADOWS_AP_REGION, SPAWNING_MEADOWS_DISPLAY_NAME + " NPC - Secret Herb near Shaku", 627 + npc_index_offset), #Secret Herb 0 Fixed Missable
        LocationData(SPAWNING_MEADOWS_AP_REGION, SPAWNING_MEADOWS_DISPLAY_NAME + " NPC - Promontory south of waterfall Secret Herb", 297 + npc_index_offset), #(48, 112, -36) Secret Herb 1 Fixed Missable
        LocationData(SPAWNING_MEADOWS_AP_REGION, SPAWNING_MEADOWS_DISPLAY_NAME + " NPC - Secret Herb past mountain summit chest", 545 + npc_index_offset), #(79, 112, -30) Secret Herb 2 Fixed Missable
        LocationData(SPAWNING_MEADOWS_AP_REGION, SPAWNING_MEADOWS_DISPLAY_NAME + " NPC - Cross trees and jump down for Secret Herb", 546 + npc_index_offset), #(43, 104, -8) Secret Herb 3 Fixed Missable
        LocationData(SPAWNING_MEADOWS_AP_REGION, SPAWNING_MEADOWS_DISPLAY_NAME + " NPC - Map Nan", 84 + npc_index_offset),
        LocationData(SPAWNING_MEADOWS_AP_REGION, SPAWNING_MEADOWS_DISPLAY_NAME + " NPC - Nan Stew", 14 + npc_index_offset),
        LocationData(SPAWNING_MEADOWS_AP_REGION, SPAWNING_MEADOWS_DISPLAY_NAME + " NPC - Butterfly Goo", 194 + npc_index_offset, lambda state: state.has(BLACK_SQUIRREL, player, 3)), #Tree Fairy NPC seems to have the dialogue for this (ID 194)
        LocationData(SPAWNING_MEADOWS_AP_REGION, SPAWNING_MEADOWS_DISPLAY_NAME + " NPC - Buttersquirrel on tree SW of spawn", 264 + npc_index_offset),
        LocationData(SPAWNING_MEADOWS_AP_REGION, SPAWNING_MEADOWS_DISPLAY_NAME + " NPC - Buttersquirrel on tree NW of spawn", 296 + npc_index_offset),
        LocationData(SPAWNING_MEADOWS_AP_REGION, SPAWNING_MEADOWS_DISPLAY_NAME + " NPC - Buttersquirrel on tree near lampposts", 110 + npc_index_offset),
        LocationData(SPAWNING_MEADOWS_AP_REGION, SPAWNING_MEADOWS_DISPLAY_NAME + " NPC - Buttersquirrel on Mario jump tree", 3085 + npc_index_offset),

        #Delende
        #Treasure chests
        LocationData(DELENDE_AP_REGION, DELENDE_DISPLAY_NAME + " Chest - In front of camp", 263 + treasure_index_offset), #Money chest
        LocationData(DELENDE_AP_REGION, DELENDE_DISPLAY_NAME + " Chest - In front of fish hatchery lower level", 210 + treasure_index_offset), #Money chest
        LocationData(DELENDE_AP_REGION, DELENDE_DISPLAY_NAME + " Chest - Return from fish hatchery", 34 + treasure_index_offset), #Bracer chest
        LocationData(DELENDE_AP_REGION, DELENDE_DISPLAY_NAME + " Chest - Looking for love in all the high places (glide to the heart tarn)", 1554 + treasure_index_offset, lambda state: logic.has_swimming(state) and logic.has_glide(state)), #Chartreuse chest
        LocationData(DELENDE_AP_REGION, DELENDE_DISPLAY_NAME + " Chest - Mushroom underpass", 262 + treasure_index_offset), #Cotton Hood chest
        LocationData(DELENDE_AP_REGION, DELENDE_DISPLAY_NAME + " Chest - Fallen log parkour", 208 + treasure_index_offset), #Earring chest
        LocationData(DELENDE_AP_REGION, DELENDE_DISPLAY_NAME + " Chest - Across river", 213 + treasure_index_offset), #Earring chest
        LocationData(DELENDE_AP_REGION, DELENDE_DISPLAY_NAME + " Chest - Next to river", 43 + treasure_index_offset), #Underground Ether chest
        LocationData(DELENDE_AP_REGION, DELENDE_DISPLAY_NAME + " Chest - Under ambush tree", 212 + treasure_index_offset), #Fenix Juice chest
        LocationData(DELENDE_AP_REGION, DELENDE_DISPLAY_NAME + " Chest - On west mountainside", 209 + treasure_index_offset), #Iron Sword chest
        LocationData(DELENDE_AP_REGION, DELENDE_DISPLAY_NAME + " Chest - Across river from fish hatchery", 123 + treasure_index_offset), #Looters Ring chest
        LocationData(DELENDE_AP_REGION, DELENDE_DISPLAY_NAME + " Chest - High up west mountainside", 33 + treasure_index_offset), #Mages Robe chest
        LocationData(DELENDE_AP_REGION, DELENDE_DISPLAY_NAME + " Chest - Up near hatchery", 169 + treasure_index_offset), #Protect Amulet chest
        LocationData(DELENDE_AP_REGION, DELENDE_DISPLAY_NAME + " Chest - Outside spooky cave", 27 + treasure_index_offset), #Storm Hood chest
        LocationData(DELENDE_AP_REGION, DELENDE_DISPLAY_NAME + " Chest - In fish hatchery", 39 + treasure_index_offset), #Tincture chest
        LocationData(DELENDE_AP_REGION, DELENDE_DISPLAY_NAME + " Chest - Fish hatchery approach", 79 + treasure_index_offset), #Tincture chest
        LocationData(DELENDE_AP_REGION, DELENDE_DISPLAY_NAME + " Chest - Under tree", 261 + treasure_index_offset), #Tincture chest
        LocationData(DELENDE_AP_REGION, DELENDE_DISPLAY_NAME + " Chest - Top of spooky cave", 73 + treasure_index_offset), #Tincture Pouch chest
        LocationData(DELENDE_AP_REGION, DELENDE_DISPLAY_NAME + " Chest - Troll", 451 + treasure_index_offset), #Tincture Pouch chest
        LocationData(DELENDE_AP_REGION, DELENDE_DISPLAY_NAME + " Chest - Off north path", 259 + treasure_index_offset), #Tonic chest
        LocationData(DELENDE_AP_REGION, DELENDE_DISPLAY_NAME + " Chest - Before Proving Meadows", 216 + treasure_index_offset), #Tonic Pouch chest
        LocationData(DELENDE_AP_REGION, DELENDE_DISPLAY_NAME + " Chest - In front of fish hatchery below tree", 2997 + treasure_index_offset), #Tonic Pouch chest

        #NPCs
        LocationData(DELENDE_AP_REGION, DELENDE_DISPLAY_NAME + " NPC - Astley gives you a home point stone", 28 + npc_index_offset),
        LocationData(DELENDE_AP_REGION, DELENDE_DISPLAY_NAME + " NPC - Dog Bone in spooky cave", 1915 + npc_index_offset),
        LocationData(DELENDE_AP_REGION, DELENDE_DISPLAY_NAME + " NPC - Dog Bone Guy", 31 + npc_index_offset, lambda state: state.has(DOG_BONE, player, 3)),
        LocationData(DELENDE_AP_REGION, DELENDE_DISPLAY_NAME + " NPC - Dog Bone south of Soiled Den", 184 + npc_index_offset),
        LocationData(DELENDE_AP_REGION, DELENDE_DISPLAY_NAME + " NPC - Dizzy noob chucks something at your face", 831 + npc_index_offset), #(276, 116, -204); Fervor Charm
        LocationData(DELENDE_AP_REGION, DELENDE_DISPLAY_NAME + " NPC - Not-at-all shady guy", 124 + npc_index_offset), #(181, 132, -200); Rotten Salmon
        #Todo NPCs Shortcuts: shortcut girl (Z2_Collector Sister ID 3769 (169, 132, -89))
        #Todo NPCs Player Options: do we want a filter option to add the guy who fishes things up for you (Z2_FisherOnDock ID 121 (166, 133, -208))
<<<<<<< HEAD
        LocationData(DELENDE_AP_REGION, DELENDE_DISPLAY_NAME + " NPC - Cartographer", 1153 + npc_index_offset), #guy who gives you a map of Delende if you don't have one (Z2_MapMan (198, 131, -74)) Fixed Missable
=======
        LocationData(DELENDE, "Delende NPC - Cartographer", 1153 + npc_index_offset), #guy who gives you a map of Delende if you don't have one (Z2_MapMan (198, 131, -74)) Fixed Missable
        LocationData(DELENDE, "Delende NPC - Fish at the hatchery", 121 + npc_index_offset, lambda state: state.has("Item - Flimsy Rod", player) and state.has("Item - Plug Lure", player)),  # Fisher
>>>>>>> 1f517ad3
        #Todo NPCs Shortcuts: Rabbit Claws shortcut guy (Z2_RoosterFeetGuy ID 74(281, 128, -159))

        #Grans House (Delende)
        #Treasure chests
        LocationData(DELENDE_AP_REGION, DELENDE_DISPLAY_NAME + " Chest - Grans House 1", 87 + treasure_index_offset), #(126, 128, -58) style: blank
        LocationData(DELENDE_AP_REGION, DELENDE_DISPLAY_NAME + " Chest - Grans House 2", 100 + treasure_index_offset), #(127, 128, -58) style: weapon
        LocationData(DELENDE_AP_REGION, DELENDE_DISPLAY_NAME + " Chest - Grans House 3", 177 + treasure_index_offset), #(137, 128, -57) style: consumable
        LocationData(DELENDE_AP_REGION, DELENDE_DISPLAY_NAME + " Chest - Grans House 4", 178 + treasure_index_offset), #(137, 128, -56) style: consumable

        #Basement (Somehow Not Delende)
        #Treasure chests
        LocationData(DELENDE_AP_REGION, "Basement Chest - Gran...?", 179 + treasure_index_offset), #Empty chest
        LocationData(DELENDE_AP_REGION, "Basement Chest - Gran......?", 180 + treasure_index_offset), #Digested Head chest
        LocationData(DELENDE_AP_REGION, "Underpass Chest - Cracks in Grans foundation", 3653 + treasure_index_offset, lambda state: (state.has(SCHOLAR_JOB, player) and state.has(REVERSE_POLARITY, player)) or logic.is_area_in_level_range(state, 30) or logic.has_swimming(state)), #(126, 115, -102) Basement map chest
        LocationData(DELENDE_AP_REGION, "Underpass Chest - Grans subbasement pair 1", 181 + treasure_index_offset, lambda state: (state.has(SCHOLAR_JOB, player) and state.has(REVERSE_POLARITY, player)) or logic.is_area_in_level_range(state, 30) or logic.has_swimming(state)), #(129, 98, -111) Fenix Juice Pouch chest
        LocationData(DELENDE_AP_REGION, "Underpass Chest - Grans subbasement pair 2", 182 + treasure_index_offset, lambda state: (state.has(SCHOLAR_JOB, player) and state.has(REVERSE_POLARITY, player)) or logic.is_area_in_level_range(state, 30) or logic.has_swimming(state)), #(128, 98, -111) Plate of Wolf chest
        LocationData(DELENDE_AP_REGION, "Underpass Chest - Grans subbasement loner", 3671 + treasure_index_offset, lambda state: (state.has(SCHOLAR_JOB, player) and state.has(REVERSE_POLARITY, player)) or logic.is_area_in_level_range(state, 30) or logic.has_swimming(state)), #(119, 98, -110) Underpass Scrap

        #Soiled Den
        #Treasure chests
        LocationData(SOILED_DEN_AP_REGION, SOILED_DEN_DISPLAY_NAME + " Chest - Lurking in the shadows by the Bangler", 218 + treasure_index_offset), #(311, 111, -96) Clamshell chest
        LocationData(SOILED_DEN_AP_REGION, SOILED_DEN_DISPLAY_NAME + " Chest - By the Bangler", 271 + treasure_index_offset), #(322, 111, -101) Clamshell chest
        LocationData(SOILED_DEN_AP_REGION, SOILED_DEN_DISPLAY_NAME + " Chest - Long river jump", 448 + treasure_index_offset), #(326, 111, -116) Dodge Charm chest
        LocationData(SOILED_DEN_AP_REGION, SOILED_DEN_DISPLAY_NAME + " Chest - Riverside", 1155 + treasure_index_offset), #(249, 116, -156) Tonic Pouch chest

        #NPCs
        #296, 112, -155
        LocationData(SOILED_DEN_AP_REGION, SOILED_DEN_DISPLAY_NAME + " NPC - Dog Bone among the bones and flowers", 176 + npc_index_offset),

        #Pale Grotto
        #Treasure chests
        LocationData(THE_PALE_GROTTO_AP_REGION, THE_PALE_GROTTO_DISPLAY_NAME + " Chest - Across from fish island", 228 + treasure_index_offset), #(#316, 120, -262) Fenix Juice chest
        LocationData(THE_PALE_GROTTO_AP_REGION, THE_PALE_GROTTO_DISPLAY_NAME + " Chest - North from save point", 144 + treasure_index_offset), #(307, 124, -345) Poisonkiss chest
        LocationData(THE_PALE_GROTTO_AP_REGION, THE_PALE_GROTTO_DISPLAY_NAME + " Chest - Entrance river hop", 229 + treasure_index_offset), #Tonic chest
        LocationData(THE_PALE_GROTTO_AP_REGION, THE_PALE_GROTTO_DISPLAY_NAME + " Chest - On promontory", 2979 + treasure_index_offset), #Tincture Pouch chest
        LocationData(THE_PALE_GROTTO_AP_REGION, THE_PALE_GROTTO_DISPLAY_NAME + " Chest - Island 1", 3622 + treasure_index_offset, lambda state: logic.has_swimming(state)), #Underpass Scrap chest; somehow this is actually in the pale grotto and not the underpass
        LocationData(THE_PALE_GROTTO_AP_REGION, THE_PALE_GROTTO_DISPLAY_NAME + " Chest - Island 2", 3077 + treasure_index_offset, lambda state: logic.has_swimming(state)), #Z-Potion Pouch chest
        LocationData(THE_PALE_GROTTO_AP_REGION, THE_PALE_GROTTO_DISPLAY_NAME + " Chest - Tucked behind path to temple", 267 + treasure_index_offset), #Tincture chest
        LocationData(THE_PALE_GROTTO_AP_REGION, THE_PALE_GROTTO_DISPLAY_NAME + " Chest - Jumping puzzle", 226 + treasure_index_offset), #Storm Helm chest
        LocationData(THE_PALE_GROTTO_AP_REGION, THE_PALE_GROTTO_DISPLAY_NAME + " Chest - South of temple", 136 + treasure_index_offset), #Money chest
        LocationData(THE_PALE_GROTTO_AP_REGION, THE_PALE_GROTTO_DISPLAY_NAME + " Chest - Temple antechamber", 222 + treasure_index_offset), #Toothpick chest
        LocationData(THE_PALE_GROTTO_AP_REGION, THE_PALE_GROTTO_DISPLAY_NAME + " Chest - Temple sanctuary", 1154 + treasure_index_offset), #Pale Grotto map chest
        LocationData(THE_PALE_GROTTO_AP_REGION, "Underpass Chest - Blue flower ledge between Pale Grotto & Soiled Den", 3621 + treasure_index_offset, lambda state: logic.has_swimming(state)), #(245, 116, -199) Underpass Scrap chest
        
        #NPCs
        LocationData(THE_PALE_GROTTO_AP_REGION, THE_PALE_GROTTO_DISPLAY_NAME + " NPC - Reid gives you gently worn armor", 1166 + npc_index_offset), #Pale Grotto Temple map (Z2_ReidCamp (273, 122, -327)) gives you Ring Mail

        #Crystals
        LocationData(THE_PALE_GROTTO_AP_REGION, THE_PALE_GROTTO_DISPLAY_NAME + " Crystal - Fencer", 130 + crystal_index_offset),

        #Seaside Cliffs
        #Treasure chests
        LocationData(SEASIDE_CLIFFS_AP_REGION, SEASIDE_CLIFFS_DISPLAY_NAME + " Chest - North across river from double giant box", 282 + treasure_index_offset), #Clamshell chest
        LocationData(SEASIDE_CLIFFS_AP_REGION, SEASIDE_CLIFFS_DISPLAY_NAME + " Chest - Stonehenge", 150 + treasure_index_offset), #Bracer chest
        LocationData(SEASIDE_CLIFFS_AP_REGION, SEASIDE_CLIFFS_DISPLAY_NAME + " Chest - ClamHaters Mulan jumping puzzle", 268 + treasure_index_offset), #Clamshell chest
        LocationData(SEASIDE_CLIFFS_AP_REGION, SEASIDE_CLIFFS_DISPLAY_NAME + " Chest - After ClamHater made a man out of you", 2981 + treasure_index_offset), #Tincture Pouch chest
        LocationData(SEASIDE_CLIFFS_AP_REGION, SEASIDE_CLIFFS_DISPLAY_NAME + " Chest - South of ClamHater", 281 + treasure_index_offset), #Clamshell chest
        LocationData(SEASIDE_CLIFFS_AP_REGION, SEASIDE_CLIFFS_DISPLAY_NAME + " Chest - South of chest south of ClamHater", 286 + treasure_index_offset), #Tonic chest
        LocationData(SEASIDE_CLIFFS_AP_REGION, SEASIDE_CLIFFS_DISPLAY_NAME + " Chest - Climbing the seaside cliffs", 42 + treasure_index_offset), #Potion chest
        LocationData(SEASIDE_CLIFFS_AP_REGION, SEASIDE_CLIFFS_DISPLAY_NAME + " Chest - Three Amigos Uno", 1161 + treasure_index_offset), #Tonic chest
        LocationData(SEASIDE_CLIFFS_AP_REGION, SEASIDE_CLIFFS_DISPLAY_NAME + " Chest - Three Amigos Dos", 447 + treasure_index_offset), #Scope Bit chest
        LocationData(SEASIDE_CLIFFS_AP_REGION, SEASIDE_CLIFFS_DISPLAY_NAME + " Chest - Three Amigos Tres", 270 + treasure_index_offset), #Clamshell chest
        LocationData(SEASIDE_CLIFFS_AP_REGION, SEASIDE_CLIFFS_DISPLAY_NAME + " Chest - Beneath encampment ledge", 217 + treasure_index_offset), #(310, 116, -68) Money chest
        LocationData(SEASIDE_CLIFFS_AP_REGION, SEASIDE_CLIFFS_DISPLAY_NAME + " Chest - On jigsaw mountain 1", 449 + treasure_index_offset), #(213, 107, 27) Money chest
        LocationData(SEASIDE_CLIFFS_AP_REGION, SEASIDE_CLIFFS_DISPLAY_NAME + " Chest - In cliffs nook south of encampment", 80 + treasure_index_offset), #(307, 113, -22) Clamshell chest
        LocationData(SEASIDE_CLIFFS_AP_REGION, SEASIDE_CLIFFS_DISPLAY_NAME + " Chest - Below west Delende entrance", 273 + treasure_index_offset), #(275,108,-28) Clamshell chest
        LocationData(SEASIDE_CLIFFS_AP_REGION, SEASIDE_CLIFFS_DISPLAY_NAME + " Chest - Above the eastern beach standing stones", 274 + treasure_index_offset), #(312, 95, 12) Clamshell chest
        LocationData(SEASIDE_CLIFFS_AP_REGION, SEASIDE_CLIFFS_DISPLAY_NAME + " Chest - Below jigsaw mountain", 275 + treasure_index_offset), #(223, 94, 26) Clamshell chest
        LocationData(SEASIDE_CLIFFS_AP_REGION, SEASIDE_CLIFFS_DISPLAY_NAME + " Chest - Island by the waterfalls", 277 + treasure_index_offset), #(259, 107, -18) Clamshell chest
        LocationData(SEASIDE_CLIFFS_AP_REGION, SEASIDE_CLIFFS_DISPLAY_NAME + " Chest - East of the river above the beach", 278 + treasure_index_offset), #(281, 98, -3) Clamshell chest
        LocationData(SEASIDE_CLIFFS_AP_REGION, SEASIDE_CLIFFS_DISPLAY_NAME + " Chest - Along the eastern beach up the cliffs", 279 + treasure_index_offset), #(302, 101, 4) Clamshell chest
        LocationData(SEASIDE_CLIFFS_AP_REGION, SEASIDE_CLIFFS_DISPLAY_NAME + " Chest - Parkour by the island waterfalls", 289 + treasure_index_offset), #(250, 104, -13) Fenix Juice chest
        LocationData(SEASIDE_CLIFFS_AP_REGION, SEASIDE_CLIFFS_DISPLAY_NAME + " Chest - On jigsaw mountain 2", 157 + treasure_index_offset), #(218, 107, 23) Headgear chest
        LocationData(SEASIDE_CLIFFS_AP_REGION, SEASIDE_CLIFFS_DISPLAY_NAME + " Chest - South of encampment on the canyon mountainside", 272 + treasure_index_offset), #(289, 110, -18) Jewel of Defense chest
        LocationData(SEASIDE_CLIFFS_AP_REGION, SEASIDE_CLIFFS_DISPLAY_NAME + " Chest - Downstream of the island waterfalls", 288 + treasure_index_offset), #(250, 98, -4) Tincture chest
        #Seaside Cliffs Beach
        LocationData(SEASIDE_CLIFFS_AP_REGION, SEASIDE_CLIFFS_DISPLAY_NAME + " Chest - The little mermaid", 276 + treasure_index_offset), #Clamshell chest
        LocationData(SEASIDE_CLIFFS_AP_REGION, SEASIDE_CLIFFS_DISPLAY_NAME + " Chest - Hop along the sea stacks south of the peninsula", 280 + treasure_index_offset), #Clamshell chest
        LocationData(SEASIDE_CLIFFS_AP_REGION, SEASIDE_CLIFFS_DISPLAY_NAME + " Chest - Peninsula past the standing stones jump puzzle", 205 + treasure_index_offset), #Storm Cap chest
        LocationData(SEASIDE_CLIFFS_AP_REGION, SEASIDE_CLIFFS_DISPLAY_NAME + " Chest - MR SNIPS", 287 + treasure_index_offset), #Fenix Juice chest
        LocationData(SEASIDE_CLIFFS_AP_REGION, SEASIDE_CLIFFS_DISPLAY_NAME + " Chest - Atop sea stack east of the bay", 450 + treasure_index_offset), #Swimmers Top chest
        #Seaside Cliffs Valley
        LocationData(SEASIDE_CLIFFS_AP_REGION, SEASIDE_CLIFFS_DISPLAY_NAME + " Chest - Rocky cove down the lazy river", 269 + treasure_index_offset), #Clamshell chest
        
        #NPCs
        LocationData(SEASIDE_CLIFFS_AP_REGION, SEASIDE_CLIFFS_DISPLAY_NAME + " NPC - ClamHater above the mist", 283 + npc_index_offset),
        LocationData(SEASIDE_CLIFFS_AP_REGION, SEASIDE_CLIFFS_DISPLAY_NAME + " NPC - If you give a Manana Man a clam... (he will ask you for more)", 284 + npc_index_offset, lambda state: logic.has_enough_clamshells(state)),
        LocationData(SEASIDE_CLIFFS_AP_REGION, SEASIDE_CLIFFS_DISPLAY_NAME + " NPC - Diamond below the bay", 2896 + npc_index_offset, lambda state: logic.has_swimming(state)), #(343, 81, 0) Ore
        #Todo NPCs Job Masters: Seaside Cliffs Outpost map has Master Shaman ID 3572 (387, 155, -104); gives you Shaman Seal in exchange for job mastery

        #Draft Shaft Conduit
        #Treasure chests
        LocationData(DRAFT_SHAFT_CONDUIT_AP_REGION, DRAFT_SHAFT_CONDUIT_DISPLAY_NAME + " Chest - Straight shot", 82 + treasure_index_offset), #Torch chest
        LocationData(DRAFT_SHAFT_CONDUIT_AP_REGION, DRAFT_SHAFT_CONDUIT_DISPLAY_NAME + " Chest - Ring around the rosy", 81 + treasure_index_offset), #Tonic Pouch chest

        #Crystals
        LocationData(DRAFT_SHAFT_CONDUIT_AP_REGION, DRAFT_SHAFT_CONDUIT_DISPLAY_NAME + " Crystal - Shaman", 35 + crystal_index_offset),

        #Mercury Shrine
        #Treasure chests
<<<<<<< HEAD
        LocationData(MERCURY_SHRINE_AP_REGION, MERCURY_SHRINE_DISPLAY_NAME + " Chest - Pinnacle", 155 + treasure_index_offset, lambda state: state.has(MERCURY_STONE, player) or logic.has_vertical_movement(state)), #Contract chest
=======
        LocationData(MERCURY_SHRINE, "Mercury Shrine Chest - Pinnacle", 155 + treasure_index_offset, lambda state: state.has(MERCURY_STONE, player) or logic.has_vertical_movement(state)), #Contract chest
>>>>>>> 1f517ad3

        #Yamagawa M.A.
        #Treasure chests
        LocationData(YAMAGAWA_MA_AP_REGION, YAMAGAWA_MA_DISPLAY_NAME + " Chest - Up first cliff", 2995 + treasure_index_offset), #Money chest
        LocationData(YAMAGAWA_MA_AP_REGION, YAMAGAWA_MA_DISPLAY_NAME + " Chest - Sneaky behind tree", 91 + treasure_index_offset), #Broadsword chest
        LocationData(YAMAGAWA_MA_AP_REGION, YAMAGAWA_MA_DISPLAY_NAME + " Chest - Tucked next to waterfall", 95 + treasure_index_offset), #Iron Guard chest
        LocationData(YAMAGAWA_MA_AP_REGION, YAMAGAWA_MA_DISPLAY_NAME + " Chest - Dead end", 3056 + treasure_index_offset), #Tonic chest
        LocationData(YAMAGAWA_MA_AP_REGION, YAMAGAWA_MA_DISPLAY_NAME + " Chest - Hidden stairway", 757 + treasure_index_offset), #Tonic Pouch chest
        LocationData(YAMAGAWA_MA_AP_REGION, YAMAGAWA_MA_DISPLAY_NAME + " Chest - Drop down to mountain balcony", 290 + treasure_index_offset), #Torpid Cuffs chest
        LocationData(YAMAGAWA_MA_AP_REGION, "Overpass Chest - Dead tree by Fencers Keep", 3537 + treasure_index_offset), #(148, 151, -114) 6th Overpass Scrap on Overpass main map

        #NPCs
        LocationData(YAMAGAWA_MA_AP_REGION, YAMAGAWA_MA_DISPLAY_NAME + " NPC - Hidden inside waterfall source", 628 + npc_index_offset, lambda state: logic.has_swimming(state)), #Autumns Oath
        #Todo NPCs Job Masters: Yamagawa M.A. Temple map has Master Scholar ID 3574 (59, 151, -98); gives you Scholar Seal in exchange for job mastery

        #Crystals
        LocationData(YAMAGAWA_MA_AP_REGION, YAMAGAWA_MA_DISPLAY_NAME + " Crystal - Jump into fireplace cave for Scholar", 166 + crystal_index_offset),

        #Proving Meadows
        #Treasure chests
        LocationData(PROVING_MEADOWS_AP_REGION, PROVING_MEADOWS_DISPLAY_NAME + " Chest - Next to trial guard", 207 + treasure_index_offset), #Money chest
        LocationData(PROVING_MEADOWS_AP_REGION, PROVING_MEADOWS_DISPLAY_NAME + " Chest - Hop on shops to sneak behind waterfall", 258 + treasure_index_offset), #Battle Scythe chest
        LocationData(PROVING_MEADOWS_AP_REGION, PROVING_MEADOWS_DISPLAY_NAME + " Chest - Hidden behind the inn", 118 + treasure_index_offset), #Burglars Glove chest
        LocationData(PROVING_MEADOWS_AP_REGION, PROVING_MEADOWS_DISPLAY_NAME + " Chest - Tucked into waterfall nook", 2980 + treasure_index_offset), #Tincture Pouch chest
        LocationData(PROVING_MEADOWS_AP_REGION, PROVING_MEADOWS_DISPLAY_NAME + " Chest - Tarzan", 256 + treasure_index_offset), #Tonic chest
        LocationData(PROVING_MEADOWS_AP_REGION, PROVING_MEADOWS_DISPLAY_NAME + " Chest - On the climb up outside Skumparadise", 193 + treasure_index_offset), #Tonic Pouch chest

        #NPCs
        #NPCs Blocker: this guy checks whether you have enough crystals to pass; this is a blocker guy not a location check guy
        #LocationData(PROVING_MEADOWS_AP_REGION, PROVING_MEADOWS_DISPLAY_NAME + " NPC - Crystal Checker", 128 + npc_index_offset),

        #Skumparadise (we're smushing Trial Caves into there)
        #Treasure chests
        LocationData(SKUMPARADISE_AP_REGION, SKUMPARADISE_DISPLAY_NAME + " Chest - Stairs are lava", 126 + treasure_index_offset), #Stalwart Shield chest
        LocationData(SKUMPARADISE_AP_REGION, SKUMPARADISE_DISPLAY_NAME + " Chest - Shroom dodging", 120 + treasure_index_offset), #Help the Prince chest
        LocationData(SKUMPARADISE_AP_REGION, SKUMPARADISE_DISPLAY_NAME + " Chest - Ride the shroom", 670 + treasure_index_offset), #Awake Ring chest
        LocationData(SKUMPARADISE_AP_REGION, SKUMPARADISE_DISPLAY_NAME + " Chest - Wall niche", 671 + treasure_index_offset), #Awake Ring chest
        LocationData(SKUMPARADISE_AP_REGION, SKUMPARADISE_DISPLAY_NAME + " Chest - Smaller wall niche", 669 + treasure_index_offset), #Tincture Pouch chest
        LocationData(SKUMPARADISE_AP_REGION, SKUMPARADISE_DISPLAY_NAME + " Chest - Lava-loving shrooms", 684 + treasure_index_offset), #Tonic Pouch chest
        LocationData(SKUMPARADISE_AP_REGION, SKUMPARADISE_DISPLAY_NAME + " Chest - Behind the lava shroom colonnade", 685 + treasure_index_offset), #Mana Ring chest
        LocationData(SKUMPARADISE_AP_REGION, SKUMPARADISE_DISPLAY_NAME + " Chest - There and back again", 683 + treasure_index_offset), #Sharp Sword chest
        LocationData(SKUMPARADISE_AP_REGION, SKUMPARADISE_DISPLAY_NAME + " Chest - Accompanied by yellow flower in tunnel", 1110 + treasure_index_offset), #Fenix Juice chest
        LocationData(SKUMPARADISE_AP_REGION, SKUMPARADISE_DISPLAY_NAME + " Chest - Behind boss", 332 + treasure_index_offset), #Money chest

        #Crystals
        LocationData(SKUMPARADISE_AP_REGION, SKUMPARADISE_DISPLAY_NAME + " Crystal - Aegis", 68 + crystal_index_offset),

        #Zones (Advanced)
        #Capital Sequoia (smushed Capital Courtyard in)
        #Treasure chests
        LocationData(CAPITAL_SEQUOIA_AP_REGION, CAPITAL_SEQUOIA_DISPLAY_NAME + " Chest - Beyond the courtyard wall", 2671 + treasure_index_offset), #Tonic Pouch chest
        LocationData(CAPITAL_SEQUOIA_AP_REGION, CAPITAL_SEQUOIA_DISPLAY_NAME + " Chest - Inn room", 1388 + treasure_index_offset), #Craftwork Staff chest
        LocationData(CAPITAL_SEQUOIA_AP_REGION, CAPITAL_SEQUOIA_DISPLAY_NAME + " Chest - Second story by Master Rogue", 158 + treasure_index_offset), #Craftwork Dagger chest
        LocationData(CAPITAL_SEQUOIA_AP_REGION, CAPITAL_SEQUOIA_DISPLAY_NAME + " Chest - Magic store attic", 1389 + treasure_index_offset), #Craftwork Scythe chest
        LocationData(CAPITAL_SEQUOIA_AP_REGION, CAPITAL_SEQUOIA_DISPLAY_NAME + " Chest - Training ground parkour", 1390 + treasure_index_offset), #Craftwork Katana chest
        LocationData(CAPITAL_SEQUOIA_AP_REGION, CAPITAL_SEQUOIA_DISPLAY_NAME + " Chest - Behind Luxury store", 2651 + treasure_index_offset), #Craftwork Cap chest
        LocationData(CAPITAL_SEQUOIA_AP_REGION, CAPITAL_SEQUOIA_DISPLAY_NAME + " Chest - Locked in Luxury Store storage 1", 1533 + treasure_index_offset, lambda state: logic.has_key(state, LUXURY_KEY) and state.has(PROGRESSIVE_LUXURY_PASS, player)), #Fenix Syrup Pouch chest
        LocationData(CAPITAL_SEQUOIA_AP_REGION, CAPITAL_SEQUOIA_DISPLAY_NAME + " Chest - Locked in Luxury Store storage 2", 1532 + treasure_index_offset, lambda state: logic.has_key(state, LUXURY_KEY) and state.has(PROGRESSIVE_LUXURY_PASS, player)), #Lucky Briefs chest
        LocationData(CAPITAL_SEQUOIA_AP_REGION, CAPITAL_SEQUOIA_DISPLAY_NAME + " Chest - Locked in Luxury Store storage 3", 1531 + treasure_index_offset, lambda state: logic.has_key(state, LUXURY_KEY) and state.has(PROGRESSIVE_LUXURY_PASS, player)), #Lucky Socks chest
        LocationData(CAPITAL_SEQUOIA_AP_REGION, CAPITAL_SEQUOIA_DISPLAY_NAME + " Chest - Inn attic by Master Monk", 2656 + treasure_index_offset), #Craftwork Vest chest
        LocationData(CAPITAL_SEQUOIA_AP_REGION, CAPITAL_SEQUOIA_DISPLAY_NAME + " Chest - By Master Warrior atop the Luxury Store", 2655 + treasure_index_offset), #Craftwork Shield chest
        LocationData(CAPITAL_SEQUOIA_AP_REGION, CAPITAL_SEQUOIA_DISPLAY_NAME + " Chest - Atop library bookcases", 1392 + treasure_index_offset), #Craftwork Sword chest
        LocationData(CAPITAL_SEQUOIA_AP_REGION, CAPITAL_SEQUOIA_DISPLAY_NAME + " Chest - Penguin sanctuary", 2654 + treasure_index_offset), #Craftwork Robe chest
        LocationData(CAPITAL_SEQUOIA_AP_REGION, CAPITAL_SEQUOIA_DISPLAY_NAME + " Chest - Gaea Shrine 1", 137 + treasure_index_offset), #Gaea Shard chest
        LocationData(CAPITAL_SEQUOIA_AP_REGION, CAPITAL_SEQUOIA_DISPLAY_NAME + " Chest - Gaea Shrine 2", 227 + treasure_index_offset), #Gaea Shard chest
        LocationData(CAPITAL_SEQUOIA_AP_REGION, CAPITAL_SEQUOIA_DISPLAY_NAME + " Chest - Gaea Shrine 3", 381 + treasure_index_offset), #Gaea Shard chest
        LocationData(CAPITAL_SEQUOIA_AP_REGION, CAPITAL_SEQUOIA_DISPLAY_NAME + " Chest - Gaea Shrine 4", 548 + treasure_index_offset), #Gaea Shard chest
        #Next check can be acquired with either Owl, Ibek, Quintar, or Gaea Stone; vanilla expects Gaea Stone so that's the logic were using
        LocationData(CAPITAL_SEQUOIA_AP_REGION, CAPITAL_SEQUOIA_DISPLAY_NAME + " Chest - Clerics Lounge", 1391 + treasure_index_offset, lambda state: logic.has_vertical_movement(state) or logic.has_horizontal_movement(state) or state.has(GAEA_STONE, player)), #Craftwork Bow chest
        LocationData(CAPITAL_SEQUOIA_AP_REGION, CAPITAL_SEQUOIA_DISPLAY_NAME + " Chest - Instrducktor classroom", 1387 + treasure_index_offset), #Craftwork Axe chest
        LocationData(CAPITAL_SEQUOIA_AP_REGION, CAPITAL_SEQUOIA_DISPLAY_NAME + " Chest - Master Warlocks chambers atop Weapons R Us", 2732 + treasure_index_offset, lambda state: logic.has_vertical_movement(state)), #Watering Can chest
        LocationData(CAPITAL_SEQUOIA_AP_REGION, CAPITAL_SEQUOIA_DISPLAY_NAME + " Chest - Master Wizards Library atop Weapons R Us", 168 + treasure_index_offset), #Craftwork Pages chest
        LocationData(CAPITAL_SEQUOIA_AP_REGION, CAPITAL_SEQUOIA_DISPLAY_NAME + " Chest - Fenced off in Armor Merchant alley", 2653 + treasure_index_offset), #Craftwork Helm chest
        LocationData(CAPITAL_SEQUOIA_AP_REGION, CAPITAL_SEQUOIA_DISPLAY_NAME + " Chest - Beneath grand staircase", 1393 + treasure_index_offset), #Craftwork Rapier chest
        LocationData(CAPITAL_SEQUOIA_AP_REGION, CAPITAL_SEQUOIA_DISPLAY_NAME + " Chest - Tucked into maze entrance hedge", 389 + treasure_index_offset), #Fang Pendant chest
        LocationData(CAPITAL_SEQUOIA_AP_REGION, CAPITAL_SEQUOIA_DISPLAY_NAME + " Chest - Down left maze path", 452 + treasure_index_offset), #Craftwork Wand chest
        LocationData(CAPITAL_SEQUOIA_AP_REGION, CAPITAL_SEQUOIA_DISPLAY_NAME + " Chest - Hop moat to maze", 863 + treasure_index_offset), #Craftwork Spear chest
        LocationData(CAPITAL_SEQUOIA_AP_REGION, CAPITAL_SEQUOIA_DISPLAY_NAME + " Chest - Accompanied by blue flower pair in maze", 390 + treasure_index_offset), #Craftwork Crown chest
        LocationData(CAPITAL_SEQUOIA_AP_REGION, CAPITAL_SEQUOIA_DISPLAY_NAME + " Chest - Below maze-cheating Lost Penguin", 388 + treasure_index_offset), #Gardeners Key chest
        LocationData(CAPITAL_SEQUOIA_AP_REGION, CAPITAL_SEQUOIA_DISPLAY_NAME + " Chest - Above maze fountain", 387 + treasure_index_offset), #Givers Ring chest
        LocationData(CAPITAL_SEQUOIA_AP_REGION, CAPITAL_SEQUOIA_DISPLAY_NAME + " Chest - Gardeners Shed 1", 2652 + treasure_index_offset, lambda state: logic.has_key(state, GARDENERS_KEY)), #Craftwork Mail chest
        LocationData(CAPITAL_SEQUOIA_AP_REGION, CAPITAL_SEQUOIA_DISPLAY_NAME + " Chest - Gardeners Shed 2", 2663 + treasure_index_offset, lambda state: logic.has_key(state, GARDENERS_KEY)), #Tuber Seed
        LocationData(CAPITAL_SEQUOIA_AP_REGION, CAPITAL_SEQUOIA_DISPLAY_NAME + " Chest - Gardeners Shed 3", 2664 + treasure_index_offset, lambda state: logic.has_key(state, GARDENERS_KEY)), #Tuber Seed

        #NPCs 
        #Todo NPCs Job Masters: Master Beatsmith ID 3560 (361, 170, -268); gives you Beatsmith Seal in exchange for job mastery
        #Todo NPCs Job Masters: Master Cleric ID 3568 (363, 166, -266); gives you Cleric Seal in exchange for job mastery
        #Todo NPCs Job Masters: Master Monk ID 3567 (394, 179, -295); gives you Monk Seal in exchange for job mastery
        #Todo NPCs Job Masters: Master Rogue ID 3571 (444, 167, -264); gives you Rogue Seal in exchange for job mastery
        #Todo NPCs Job Masters: Master Warlock ID 3570 (400, 171, -267); gives you Warlock Seal in exchange for job mastery
        #Todo NPCs Job Masters: Master Warrior ID 3566 (424, 182, -293); gives you Warrior Seal in exchange for job mastery
        #Todo NPCs Job Masters: Master Wizard ID 3569 (391, 168, -266); gives you Wizard Seal in exchange for job mastery
        #NPCs Blocker: Z14_ProgressionGate ID 3823 (403, 180, -367) requires 18 crystals; we think it"s an original-randomizer-only NPC blocking the way to the castle
        LocationData(CAPITAL_SEQUOIA_AP_REGION, CAPITAL_SEQUOIA_DISPLAY_NAME + " NPC - Home Point Stone duck", 560 + npc_index_offset), #Home Point Stone (403, 161, -265) Fixed Missable
        LocationData(CAPITAL_SEQUOIA_AP_REGION, CAPITAL_SEQUOIA_DISPLAY_NAME + " NPC - Impress the Luxury Equipment Shop Bouncer with 6 jobs collected", 51162 + npc_index_offset, lambda state: logic.has_jobs(state, 6)), #(419, 171, -289) Blocker-No-Longer, Fixed Missable, and Multichecks
        LocationData(CAPITAL_SEQUOIA_AP_REGION, CAPITAL_SEQUOIA_DISPLAY_NAME + " NPC - Impress the Luxury Equipment Shop Bouncer further with 11 jobs collected", 1162 + npc_index_offset, lambda state: logic.has_jobs(state, 11)), #(419, 171, -289)
        LocationData(CAPITAL_SEQUOIA_AP_REGION, CAPITAL_SEQUOIA_DISPLAY_NAME + " NPC - Plunder the Luxury storage and skip town to meet a very slow thief", 1529 + npc_index_offset, lambda state: logic.has_key(state, LUXURY_KEY) and state.has(PROGRESSIVE_LUXURY_PASS, player)), #(417, 171, -299) Fixed Missable
        LocationData(CAPITAL_SEQUOIA_AP_REGION, CAPITAL_SEQUOIA_DISPLAY_NAME + " NPC - Courtyard Chloe", 1661 + npc_index_offset, lambda state: logic.has_vertical_movement(state) or logic.has_horizontal_movement(state)), #Fly Lure (399, 155, -219) Fixed Missable
        LocationData(CAPITAL_SEQUOIA_AP_REGION, CAPITAL_SEQUOIA_DISPLAY_NAME + " NPC - Glinting Courtyard Key", 2486 + npc_index_offset), #Courtyard Key sparkle that appears if you miss Courtyard Reid in Salmon River (424, 150, -222) Fixed Missable
        LocationData(CAPITAL_SEQUOIA_AP_REGION, CAPITAL_SEQUOIA_DISPLAY_NAME + " NPC - Sparkling in the fountain", 2584 + npc_index_offset), #Plug Lure
        LocationData(CAPITAL_SEQUOIA_AP_REGION, CAPITAL_SEQUOIA_DISPLAY_NAME + " NPC - Lost Penguin on a tent", 605 + npc_index_offset),
        LocationData(CAPITAL_SEQUOIA_AP_REGION, CAPITAL_SEQUOIA_DISPLAY_NAME + " NPC - Speedy Lost Penguin on patrol", 584 + npc_index_offset),
        LocationData(CAPITAL_SEQUOIA_AP_REGION, CAPITAL_SEQUOIA_DISPLAY_NAME + " NPC - Lost Penguin kiosk keeper", 508 + npc_index_offset),
        LocationData(CAPITAL_SEQUOIA_AP_REGION, CAPITAL_SEQUOIA_DISPLAY_NAME + " NPC - Lost Penguin skulking in store alley", 565 + npc_index_offset),
        LocationData(CAPITAL_SEQUOIA_AP_REGION, CAPITAL_SEQUOIA_DISPLAY_NAME + " NPC - Lost Penguin on gender change bench porch", 1095 + npc_index_offset),
        LocationData(CAPITAL_SEQUOIA_AP_REGION, CAPITAL_SEQUOIA_DISPLAY_NAME + " NPC - Lost Penguin enjoying inn hospitality", 946 + npc_index_offset),
        # Progressive Location: 4 checks on the Penguin Keeper, must add a progressive location in the C# app every time you use one of these.
        # The original check that corresponds to the npc id should be last so that when it completes it stops showing up on your minimap.
        LocationData(CAPITAL_SEQUOIA_AP_REGION, CAPITAL_SEQUOIA_DISPLAY_NAME + " NPC - Bring 3 Lost Penguins to Penguin Keeper", 50531 + npc_index_offset, lambda state: state.has(LOST_PENGUIN, player, 3)),
        LocationData(CAPITAL_SEQUOIA_AP_REGION, CAPITAL_SEQUOIA_DISPLAY_NAME + " NPC - Bring 6 Lost Penguins to Penguin Keeper", 50532 + npc_index_offset, lambda state: state.has(LOST_PENGUIN, player, 6)),
        LocationData(CAPITAL_SEQUOIA_AP_REGION, CAPITAL_SEQUOIA_DISPLAY_NAME + " NPC - Bring 9 Lost Penguins to Penguin Keeper", 50533 + npc_index_offset, lambda state: state.has(LOST_PENGUIN, player, 9)),
        LocationData(CAPITAL_SEQUOIA_AP_REGION, CAPITAL_SEQUOIA_DISPLAY_NAME + " NPC - Bring all 12 Lost Penguins to Penguin Keeper", 531 + npc_index_offset, lambda state: state.has(LOST_PENGUIN, player, 12)),
        LocationData(CAPITAL_SEQUOIA_AP_REGION, CAPITAL_SEQUOIA_DISPLAY_NAME + " NPC - Lost Penguin trampling Clerics flowers", 564 + npc_index_offset, lambda state: logic.has_vertical_movement(state) or logic.has_horizontal_movement(state) or state.has(GAEA_STONE, player)),
        LocationData(CAPITAL_SEQUOIA_AP_REGION, CAPITAL_SEQUOIA_DISPLAY_NAME + " NPC - Sadist Sam gives you pain, you give Sadist Sam head(s)", 536 + npc_index_offset, lambda state: state.has(DIGESTED_HEAD, player, 3)), #name is ca69011a in Crystal Edit whyy lmao
        LocationData(CAPITAL_SEQUOIA_AP_REGION, CAPITAL_SEQUOIA_DISPLAY_NAME + " NPC - Lost Penguin wandering Magic Store rooftop garden", 573 + npc_index_offset),
        LocationData(CAPITAL_SEQUOIA_AP_REGION, CAPITAL_SEQUOIA_DISPLAY_NAME + " NPC - Lost Penguin atop sewer exit rooftop", 567 + npc_index_offset),
        LocationData(CAPITAL_SEQUOIA_AP_REGION, CAPITAL_SEQUOIA_DISPLAY_NAME + " NPC - Lost Penguin cheating at Garden Maze", 421 + npc_index_offset),
        LocationData(CAPITAL_SEQUOIA_AP_REGION, CAPITAL_SEQUOIA_DISPLAY_NAME + " NPC - How did you climb that tree, Lost Penguin?", 422 + npc_index_offset),
        LocationData(CAPITAL_SEQUOIA_AP_REGION, CAPITAL_SEQUOIA_DISPLAY_NAME + " NPC - Library roof Lost Penguin", 594 + npc_index_offset),
        LocationData(CAPITAL_SEQUOIA_AP_REGION, CAPITAL_SEQUOIA_DISPLAY_NAME + " NPC - Library Morii of the East!", 1948 + npc_index_offset), #(440, 171, -296) Z14_Library Scholar

        #Crystals
        LocationData(CAPITAL_SEQUOIA_AP_REGION, CAPITAL_SEQUOIA_DISPLAY_NAME + " Crystal - Beatsmith", 1087 + crystal_index_offset, lambda state: logic.has_vertical_movement(state)),

        #Jojo Sewers
        #Treasure chests
        LocationData(JOJO_SEWERS_AP_REGION, JOJO_SEWERS_DISPLAY_NAME + " Chest - Hiding in the guarded grass", 743 + treasure_index_offset), #Tonic Pouch chest
        LocationData(JOJO_SEWERS_AP_REGION, JOJO_SEWERS_DISPLAY_NAME + " Chest - Drowned passage to Boomer Society", 634 + treasure_index_offset), #Money chest
        LocationData(JOJO_SEWERS_AP_REGION, JOJO_SEWERS_DISPLAY_NAME + " Chest - In the shadow of the waterfall", 1126 + treasure_index_offset), #Tincture Pouch
        LocationData(JOJO_SEWERS_AP_REGION, JOJO_SEWERS_DISPLAY_NAME + " Chest - Leap of faith", 887 + treasure_index_offset), #Smelly Gi chest
        LocationData(JOJO_SEWERS_AP_REGION, JOJO_SEWERS_DISPLAY_NAME + " Chest - Eastside sewer green room", 2658 + treasure_index_offset), #Iron Helm chest
        LocationData(JOJO_SEWERS_AP_REGION, JOJO_SEWERS_DISPLAY_NAME + " Chest - Invisible maze", 744 + treasure_index_offset), #Iron Armor chest
        LocationData(JOJO_SEWERS_AP_REGION, "Underpass Chest - Walking the plank above Pale Grotto waterfall", 3670 + treasure_index_offset, lambda state: logic.has_swimming(state)), #(337, 155, -319) Underpass Scrap chest

        #NPCs
        LocationData(JOJO_SEWERS_AP_REGION, JOJO_SEWERS_DISPLAY_NAME + " NPC - Who even wants Stone of Jordan these days?", 2759 + npc_index_offset, lambda state: state.has(CRAG_DEMON_HORN, player)),

        #Boomer Society
        #Treasure chests
        LocationData(BOOMER_SOCIETY_AP_REGION, BOOMER_SOCIETY_DISPLAY_NAME + " Chest - Log cabin", 2667 + treasure_index_offset), #Gospel chest
        LocationData(BOOMER_SOCIETY_AP_REGION, BOOMER_SOCIETY_DISPLAY_NAME + " Chest - 2nd floor of log cabin", 2909 + treasure_index_offset), #Boomer Society map chest

        #NPCs
        LocationData(BOOMER_SOCIETY_AP_REGION, BOOMER_SOCIETY_DISPLAY_NAME + " NPC - Nice Allowance Lady", 476 + npc_index_offset),
        LocationData(BOOMER_SOCIETY_AP_REGION, BOOMER_SOCIETY_DISPLAY_NAME + " NPC - Treasury Grandpa", 547 + npc_index_offset),

        #Rolling Quintar Fields
        #Treasure chests
        LocationData(ROLLING_QUINTAR_FIELDS_AP_REGION, ROLLING_QUINTAR_FIELDS_DISPLAY_NAME + " Chest - South of east gate", 826 + treasure_index_offset), #Potion chest
        LocationData(ROLLING_QUINTAR_FIELDS_AP_REGION, ROLLING_QUINTAR_FIELDS_DISPLAY_NAME + " Chest - Chevy divot south of east gate", 828 + treasure_index_offset), #Fenix Juice chest
        LocationData(ROLLING_QUINTAR_FIELDS_AP_REGION, ROLLING_QUINTAR_FIELDS_DISPLAY_NAME + " Chest - Deep in Quintar cave", 817 + treasure_index_offset), #Hunting Axe chest
        LocationData(ROLLING_QUINTAR_FIELDS_AP_REGION, ROLLING_QUINTAR_FIELDS_DISPLAY_NAME + " Chest - Sneaky chest behind tree", 829 + treasure_index_offset), #Potion chest
        LocationData(ROLLING_QUINTAR_FIELDS_AP_REGION, ROLLING_QUINTAR_FIELDS_DISPLAY_NAME + " Chest - Deep in eastern Quintar cave", 745 + treasure_index_offset), #Hunting Bow chest
        LocationData(ROLLING_QUINTAR_FIELDS_AP_REGION, ROLLING_QUINTAR_FIELDS_DISPLAY_NAME + " Chest - At the end of the road", 825 + treasure_index_offset), #Money chest
        LocationData(ROLLING_QUINTAR_FIELDS_AP_REGION, ROLLING_QUINTAR_FIELDS_DISPLAY_NAME + " Chest - Hidden beneath end of the road", 2674 + treasure_index_offset), #Tonic Pouch chest
        LocationData(ROLLING_QUINTAR_FIELDS_AP_REGION, ROLLING_QUINTAR_FIELDS_DISPLAY_NAME + " Chest - West of and above sneaky chest", 338 + treasure_index_offset, lambda state: logic.has_rental_quintar(state, ROLLING_QUINTAR_FIELDS_DISPLAY_NAME) or logic.has_horizontal_movement(state)), #Money chest
        LocationData(ROLLING_QUINTAR_FIELDS_AP_REGION, ROLLING_QUINTAR_FIELDS_DISPLAY_NAME + " Chest - Pinnacle by short and tall box friends", 471 + treasure_index_offset, lambda state: logic.has_rental_quintar(state, ROLLING_QUINTAR_FIELDS_DISPLAY_NAME) or logic.has_horizontal_movement(state)), #Tincture Pouch chest
        LocationData(ROLLING_QUINTAR_FIELDS_AP_REGION, ROLLING_QUINTAR_FIELDS_DISPLAY_NAME + " Chest - Treetop west of Quintar Sanctum", 365 + treasure_index_offset, lambda state: logic.has_rental_quintar(state, ROLLING_QUINTAR_FIELDS_DISPLAY_NAME) or logic.has_horizontal_movement(state)), #Spore Blocker chest
        LocationData(ROLLING_QUINTAR_FIELDS_AP_REGION, "Overpass Chest - Climb the mountain west of Quintar Sanctum entrance", 3532 + treasure_index_offset, lambda state: logic.has_horizontal_movement(state)), #1st Overpass Scrap chest on main Overpass map

        #NPCs
        #Todo NPCs CheckOrNot: two Quintar Eggs
        LocationData(ROLLING_QUINTAR_FIELDS_AP_REGION, ROLLING_QUINTAR_FIELDS_DISPLAY_NAME + " NPC - Quintar Stable Owner by Capital Sequoias eastern gate", 375 + npc_index_offset, lambda state: logic.has_jobs(state, 7)), #Quintar Pass, Fixed Missable
        LocationData(ROLLING_QUINTAR_FIELDS_AP_REGION, ROLLING_QUINTAR_FIELDS_DISPLAY_NAME + " NPC - Silver beneath overhang in eastern Quintar cave crevasse", 2678 + npc_index_offset), #Dust
        LocationData(ROLLING_QUINTAR_FIELDS_AP_REGION, ROLLING_QUINTAR_FIELDS_DISPLAY_NAME + " NPC - Quintar Enthusiast (always pet Buttermint)", 464 + npc_index_offset), #Fixed Missable
        LocationData(ROLLING_QUINTAR_FIELDS_AP_REGION, ROLLING_QUINTAR_FIELDS_DISPLAY_NAME + " NPC - Silver in Quintar cave beneath the end of the road", 454 + npc_index_offset), #Ingot
        LocationData(ROLLING_QUINTAR_FIELDS_AP_REGION, ROLLING_QUINTAR_FIELDS_DISPLAY_NAME + " NPC - Silver behind Quintar Nest befriending a stack of boxes", 323 + npc_index_offset, lambda state: logic.has_rental_quintar(state, ROLLING_QUINTAR_FIELDS_DISPLAY_NAME) or logic.has_horizontal_movement(state)), #Ore

        #Quintar Nest
        #Treasure chests
        LocationData(QUINTAR_NEST_AP_REGION, QUINTAR_NEST_DISPLAY_NAME + " Chest - West Donut Lake sprinkle", 883 + treasure_index_offset), #Money chest
        LocationData(QUINTAR_NEST_AP_REGION, QUINTAR_NEST_DISPLAY_NAME + " Chest - East Donut Lake sprinkle", 884 + treasure_index_offset), #Ether chest
        LocationData(QUINTAR_NEST_AP_REGION, QUINTAR_NEST_DISPLAY_NAME + " Chest - Jumping puzzle above the donut", 756 + treasure_index_offset), #Fenix Juice chest
        LocationData(QUINTAR_NEST_AP_REGION, QUINTAR_NEST_DISPLAY_NAME + " Chest - Northwest Donut Lake sprinkle", 432 + treasure_index_offset), #Potion chest
        LocationData(QUINTAR_NEST_AP_REGION, QUINTAR_NEST_DISPLAY_NAME + " Chest - Welcome", 3078 + treasure_index_offset), #Potion chest
        LocationData(QUINTAR_NEST_AP_REGION, QUINTAR_NEST_DISPLAY_NAME + " Chest - Mighty jump along east side wall", 746 + treasure_index_offset), #Scope Bit chest
        LocationData(QUINTAR_NEST_AP_REGION, QUINTAR_NEST_DISPLAY_NAME + " Chest - Detour through the sewers", 638 + treasure_index_offset), #Static Rod chest
        LocationData(QUINTAR_NEST_AP_REGION, QUINTAR_NEST_DISPLAY_NAME + " Chest - North Donut Lake sprinkle", 852 + treasure_index_offset), #Tincture chest
        LocationData(QUINTAR_NEST_AP_REGION, QUINTAR_NEST_DISPLAY_NAME + " Chest - Hop along west side wall", 2982 + treasure_index_offset), #Tincture Pouch chest
        LocationData(QUINTAR_NEST_AP_REGION, QUINTAR_NEST_DISPLAY_NAME + " Chest - Donut Lake crown sprinkle", 851 + treasure_index_offset), #Tonic chest
        LocationData(QUINTAR_NEST_AP_REGION, "Underpass Chest - Up north Quintar Nest waterfall", 3620 + treasure_index_offset, lambda state: logic.has_swimming(state)), #(524, 146, -368) Underpass Scrap chest

        #NPCs
        #Todo NPCs CheckOrNot: two Quintar Eggs here
        LocationData(QUINTAR_NEST_AP_REGION, QUINTAR_NEST_DISPLAY_NAME + " NPC - Eastside Silver come on down to the water", 711 + npc_index_offset), #Dust
        LocationData(QUINTAR_NEST_AP_REGION, QUINTAR_NEST_DISPLAY_NAME + " NPC - South of sewers Silver", 850 + npc_index_offset), #Ingot
        LocationData(QUINTAR_NEST_AP_REGION, QUINTAR_NEST_DISPLAY_NAME + " NPC - Silver on the way out", 755 + npc_index_offset), #Ore

        #Crystals
        LocationData(QUINTAR_NEST_AP_REGION, QUINTAR_NEST_DISPLAY_NAME + " Crystal - Hunter", 621 + crystal_index_offset),

        #Quintar Sanctum
        #Treasure chests
        LocationData(QUINTAR_SANCTUM_AP_REGION, QUINTAR_SANCTUM_DISPLAY_NAME + " Chest - West wall big bounce", 810 + treasure_index_offset), #Money chest
        LocationData(QUINTAR_SANCTUM_AP_REGION, QUINTAR_SANCTUM_DISPLAY_NAME + " Chest - Bounce field", 969 + treasure_index_offset), #Fenix Juice chest
        LocationData(QUINTAR_SANCTUM_AP_REGION, QUINTAR_SANCTUM_DISPLAY_NAME + " Chest - In front of the shrine", 2910 + treasure_index_offset), #Quintar Sanctum map chest
        LocationData(QUINTAR_SANCTUM_AP_REGION, QUINTAR_SANCTUM_DISPLAY_NAME + " Chest - West at ground level", 2983 + treasure_index_offset), #Tincture Pouch chest
        LocationData(QUINTAR_SANCTUM_AP_REGION, QUINTAR_SANCTUM_DISPLAY_NAME + " Chest - North at ground level", 593 + treasure_index_offset), #Tonic Pouch chest
        LocationData(QUINTAR_SANCTUM_AP_REGION, "Overpass Chest - Lonely chest above Quintar Sanctum", 3533 + treasure_index_offset), #2nd Overpass Scrap chest on main map

        #NPCs
        #Todo NPCs CheckOrNot: Quintar Egg here (on Quintar Sanctum Mushroom map)
        LocationData(QUINTAR_SANCTUM_AP_REGION, QUINTAR_SANCTUM_DISPLAY_NAME + " NPC - Silver going back down", 802 + npc_index_offset), #Dust
        LocationData(QUINTAR_SANCTUM_AP_REGION, QUINTAR_SANCTUM_DISPLAY_NAME + " NPC - Silver almost to the top", 965 + npc_index_offset), #Dust
        LocationData(QUINTAR_SANCTUM_AP_REGION, QUINTAR_SANCTUM_DISPLAY_NAME + " NPC - Mushroom bounce Silver", 411 + npc_index_offset), #Ingot
        LocationData(QUINTAR_SANCTUM_AP_REGION, QUINTAR_SANCTUM_DISPLAY_NAME + " NPC - Silver beneath the shroom", 801 + npc_index_offset), #Ingot
        LocationData(QUINTAR_SANCTUM_AP_REGION, QUINTAR_SANCTUM_DISPLAY_NAME + " NPC - East side Silver (Do not look down)", 737 + npc_index_offset), #Ore
        LocationData(QUINTAR_SANCTUM_AP_REGION, QUINTAR_SANCTUM_DISPLAY_NAME + " NPC - Big bounce Silver", 754 + npc_index_offset), #Ore
        LocationData(QUINTAR_SANCTUM_AP_REGION, QUINTAR_SANCTUM_DISPLAY_NAME + " NPC - Two Toads bestow Princess Toadstool", 963 + npc_index_offset),
        LocationData(QUINTAR_SANCTUM_AP_REGION, QUINTAR_SANCTUM_DISPLAY_NAME + " NPC - Two Toads crown Bowsette", 964 + npc_index_offset),

        #Crystals
        LocationData(QUINTAR_SANCTUM_AP_REGION, QUINTAR_SANCTUM_DISPLAY_NAME + " Crystal - Chemist (of course this is in the shroom zone)", 970 + crystal_index_offset),

        #Capital Jail
        #Treasure chests
        LocationData(CAPITAL_JAIL_AP_REGION, CAPITAL_JAIL_DISPLAY_NAME + " Chest - Touchdown", 640 + treasure_index_offset), #South Wing Key chest
        LocationData(CAPITAL_JAIL_AP_REGION, CAPITAL_JAIL_DISPLAY_NAME + " Chest - South Wing jail cell across from busted wall", 930 + treasure_index_offset, lambda state: logic.has_key(state, SOUTH_WING_KEY)), #West Wing Key chest
        LocationData(CAPITAL_JAIL_AP_REGION, CAPITAL_JAIL_DISPLAY_NAME + " Chest - Haunted jail cell in South Wing dead end", 931 + treasure_index_offset, lambda state: logic.has_key(state, SOUTH_WING_KEY)), #East Wing Key chest
        LocationData(CAPITAL_JAIL_AP_REGION, CAPITAL_JAIL_DISPLAY_NAME + " Chest - Fiercely guarded and locked behind South Wing rubble 1", 990 + treasure_index_offset, lambda state: logic.has_key(state, SOUTH_WING_KEY) and logic.has_key(state, CELL_KEY, 6)), #Cell Key chest
        LocationData(CAPITAL_JAIL_AP_REGION, CAPITAL_JAIL_DISPLAY_NAME + " Chest - Fiercely guarded and locked behind South Wing rubble 2", 2668 + treasure_index_offset, lambda state: logic.has_key(state, SOUTH_WING_KEY) and logic.has_key(state, CELL_KEY, 6)), #Iron Rod chest
        LocationData(CAPITAL_JAIL_AP_REGION, CAPITAL_JAIL_DISPLAY_NAME + " Chest - Locked behind South Wing rubble", 991 + treasure_index_offset, lambda state: logic.has_key(state, SOUTH_WING_KEY) and logic.has_key(state, CELL_KEY, 6)), #Battleplate chest
        LocationData(CAPITAL_JAIL_AP_REGION, "Underpass Chest - Drop down behind Capital Jail South Wing rubble", 3675 + treasure_index_offset, lambda state: logic.has_key(state, SOUTH_WING_KEY) and logic.has_key(state, CELL_KEY, 6)), #7th Underpass Scrap on main map
        LocationData(CAPITAL_JAIL_AP_REGION, CAPITAL_JAIL_DISPLAY_NAME + " Chest - West Wing jail cell among the glowy plants", 925 + treasure_index_offset, lambda state: logic.has_key(state, WEST_WING_KEY)), #Cell Key chest
        LocationData(CAPITAL_JAIL_AP_REGION, CAPITAL_JAIL_DISPLAY_NAME + " Chest - West Wing arrow plants", 923 + treasure_index_offset, lambda state: logic.has_key(state, WEST_WING_KEY)), #Battle Helm chest
        LocationData(CAPITAL_JAIL_AP_REGION, CAPITAL_JAIL_DISPLAY_NAME + " Chest - Locked among the foliage in West Wing", 916 + treasure_index_offset, lambda state: logic.has_key(state, WEST_WING_KEY) and logic.has_key(state, CELL_KEY, 4)), #Cell Key chest
        LocationData(CAPITAL_JAIL_AP_REGION, CAPITAL_JAIL_DISPLAY_NAME + " Chest - East Wing bedroom closet twinsies the 1st", 2999 + treasure_index_offset, lambda state: logic.has_key(state, EAST_WING_KEY)), #empty chest
        LocationData(CAPITAL_JAIL_AP_REGION, CAPITAL_JAIL_DISPLAY_NAME + " Chest - East Wing bedroom closet twinsies the 2nd", 906 + treasure_index_offset, lambda state: logic.has_key(state, EAST_WING_KEY)), #Potion chest
        LocationData(CAPITAL_JAIL_AP_REGION, CAPITAL_JAIL_DISPLAY_NAME + " Chest - Waterlogged East Wing hallway twinsies the 1st", 676 + treasure_index_offset, lambda state: logic.has_key(state, EAST_WING_KEY)), #Cell Key top chest
        LocationData(CAPITAL_JAIL_AP_REGION, CAPITAL_JAIL_DISPLAY_NAME + " Chest - Waterlogged East Wing hallway twinsies the 2nd", 707 + treasure_index_offset, lambda state: logic.has_key(state, EAST_WING_KEY)), #Cell Key bottom chest

        LocationData(CAPITAL_JAIL_AP_REGION, CAPITAL_JAIL_DISPLAY_NAME + " Chest - Locked in broken East Wing jail cell", 708 + treasure_index_offset, lambda state: logic.has_key(state, EAST_WING_KEY) and logic.has_key(state, CELL_KEY, 6)), #Cell Key chest
        LocationData(CAPITAL_JAIL_AP_REGION, CAPITAL_JAIL_DISPLAY_NAME + " Chest - Locked in East Wing bedroom", 763 + treasure_index_offset, lambda state: logic.has_key(state, EAST_WING_KEY) and logic.has_key(state, CELL_KEY, 6)), #Cell Key chest
        LocationData(CAPITAL_JAIL_AP_REGION, CAPITAL_JAIL_DISPLAY_NAME + " Chest - Locked beyond overgrown West Wing hallway", 909 + treasure_index_offset, lambda state: logic.has_key(state, WEST_WING_KEY) and logic.has_key(state, CELL_KEY, 6)), #Dark Wing Key chest
        LocationData(CAPITAL_JAIL_AP_REGION, CAPITAL_JAIL_DISPLAY_NAME + " Chest - Dark Wing entry left cell", 2911 + treasure_index_offset, lambda state: logic.has_key(state, DARK_WING_KEY)), #Capital Jail map chest
        LocationData(CAPITAL_JAIL_AP_REGION, CAPITAL_JAIL_DISPLAY_NAME + " Chest - Sneaky chest in Dark Wing", 929 + treasure_index_offset, lambda state: logic.has_key(state, DARK_WING_KEY)), #Woven Hood chest
        LocationData(CAPITAL_JAIL_AP_REGION, CAPITAL_JAIL_DISPLAY_NAME + " Chest - Corner lava jump in Dark Wing", 920 + treasure_index_offset, lambda state: logic.has_key(state, DARK_WING_KEY)), #Woven Shirt chest

        #NPCs
        LocationData(CAPITAL_JAIL_AP_REGION, CAPITAL_JAIL_DISPLAY_NAME + " NPC - Silver in haunted South Wing jail cell", 972 + npc_index_offset, lambda state: logic.has_key(state, SOUTH_WING_KEY)), #Ingot
        LocationData(CAPITAL_JAIL_AP_REGION, CAPITAL_JAIL_DISPLAY_NAME + " NPC - Silver in zombified South Wing jail cell", 989 + npc_index_offset, lambda state: logic.has_key(state, SOUTH_WING_KEY)), #Ingot
        LocationData(CAPITAL_JAIL_AP_REGION, CAPITAL_JAIL_DISPLAY_NAME + " NPC - Silver locked in broken East Wing jail cell accompanied by blue flower", 760 + npc_index_offset, lambda state: logic.has_key(state, EAST_WING_KEY) and logic.has_key(state, CELL_KEY, 6)), #Ore
        LocationData(CAPITAL_JAIL_AP_REGION, CAPITAL_JAIL_DISPLAY_NAME + " NPC - Silver locked in East Wing bedroom", 782 + npc_index_offset, lambda state: logic.has_key(state, EAST_WING_KEY) and logic.has_key(state, CELL_KEY, 6)), #Dust
        LocationData(CAPITAL_JAIL_AP_REGION, CAPITAL_JAIL_DISPLAY_NAME + " NPC - Silver locked in overgrown West Wing hallway", 759 + npc_index_offset, lambda state: logic.has_key(state, WEST_WING_KEY) and logic.has_key(state, CELL_KEY, 6)), #Ore
        LocationData(CAPITAL_JAIL_AP_REGION, CAPITAL_JAIL_DISPLAY_NAME + " NPC - Silver in Dark Wing entry right cell", 472 + npc_index_offset, lambda state: logic.has_key(state, DARK_WING_KEY)), #Dust

        #Crystals
        LocationData(CAPITAL_JAIL_AP_REGION, CAPITAL_JAIL_DISPLAY_NAME + " Crystal - Reaper, above hell pool", 908 + crystal_index_offset, lambda state: logic.has_key(state, DARK_WING_KEY)),

        #Capital Pipeline
        #Treasure chests
        #If you got here from the jail, you'd need vert, or you could get in with swimming, or you could get in with the tram key, (not from jidamba)
        LocationData(CAPITAL_PIPELINE_AP_REGION, CAPITAL_PIPELINE_DISPLAY_NAME + " Chest - I wanna go home", 2912 + treasure_index_offset, lambda state: logic.has_vertical_movement(state) or logic.has_swimming(state) or logic.has_key(state, TRAM_KEY)), #Capital Pipeline map chest
        LocationData(CAPITAL_PIPELINE_AP_REGION, CAPITAL_PIPELINE_DISPLAY_NAME + " Chest - Do not anger the fungus", 1294 + treasure_index_offset), #Lucky Platter chest

        #NPCs
        LocationData(CAPITAL_PIPELINE_AP_REGION, CAPITAL_PIPELINE_DISPLAY_NAME + " NPC - Silver in corrupted tunnel 1", 2660 + npc_index_offset), #Ingot
        LocationData(CAPITAL_PIPELINE_AP_REGION, CAPITAL_PIPELINE_DISPLAY_NAME + " NPC - Silver in corrupted tunnel 2", 1295 + npc_index_offset), #Ore
        LocationData(CAPITAL_PIPELINE_AP_REGION, JIDAMBA_EACLANEYA_DISPLAY_NAME + " NPC - Diamond down Pipeline elevator into Jidamba", 2897 + npc_index_offset, lambda state: logic.has_vertical_movement(state) or logic.has_swimming(state) or logic.has_key(state, TRAM_KEY)), #Dust

        #Cobblestone Crag
        #Treasure chests
        LocationData(COBBLESTONE_CRAG_AP_REGION, COBBLESTONE_CRAG_DISPLAY_NAME + " Chest - Behind sluice gate", 479 + treasure_index_offset), #Ether Pouch chest
        LocationData(COBBLESTONE_CRAG_AP_REGION, COBBLESTONE_CRAG_DISPLAY_NAME + " Chest - Long jump", 382 + treasure_index_offset, lambda state: logic.has_horizontal_movement(state)), #Potion chest
        LocationData(COBBLESTONE_CRAG_AP_REGION, COBBLESTONE_CRAG_DISPLAY_NAME + " Chest - Tucked in cranny between two tall spikes", 1119 + treasure_index_offset, lambda state: logic.has_horizontal_movement(state)), #Potion Pouch chest
        LocationData(COBBLESTONE_CRAG_AP_REGION, COBBLESTONE_CRAG_DISPLAY_NAME + " Chest - I totally meant to miss that jump", 2670 + treasure_index_offset), #Skewer chest
        LocationData(COBBLESTONE_CRAG_AP_REGION, COBBLESTONE_CRAG_DISPLAY_NAME + " Chest - Upon exiting from Quintar Nest", 478 + treasure_index_offset), #Tonic Pouch chest
        LocationData(COBBLESTONE_CRAG_AP_REGION, COBBLESTONE_CRAG_DISPLAY_NAME + " Chest - Could really use a Walking Stick (chest) right about now...", 2669 + treasure_index_offset),
        LocationData(COBBLESTONE_CRAG_AP_REGION, "Underpass Chest - On the way to village hidden among leaves", 3669 + treasure_index_offset, lambda state: logic.has_horizontal_movement(state)), #Underpass Scrap (Okimoto)

        #NPCs
        LocationData(COBBLESTONE_CRAG_AP_REGION, COBBLESTONE_CRAG_DISPLAY_NAME + " NPC - Westernmost Silver", 1120 + npc_index_offset), #Dust

        #Okimoto N.S.
        #Treasure chests
<<<<<<< HEAD
        LocationData(OKIMOTO_NS_AP_REGION, OKIMOTO_NS_DISPLAY_NAME + " Chest - Moth love lamp", 364 + treasure_index_offset), #Butterfly chest
        LocationData(OKIMOTO_NS_AP_REGION, OKIMOTO_NS_DISPLAY_NAME + " Chest - Dont bump your head", 2661 + treasure_index_offset), #Ether Pouch chest
        LocationData(OKIMOTO_NS_AP_REGION, OKIMOTO_NS_DISPLAY_NAME + " Chest - Parkour to the west", 337 + treasure_index_offset), #Float Shoes chest
        LocationData(OKIMOTO_NS_AP_REGION, OKIMOTO_NS_DISPLAY_NAME + " Chest - Just kinda in there, its not special", 356 + treasure_index_offset), #Potion chest
        LocationData(OKIMOTO_NS_AP_REGION, OKIMOTO_NS_DISPLAY_NAME + " Chest - East of save point", 344 + treasure_index_offset), #Tanto chest
        LocationData(OKIMOTO_NS_AP_REGION, OKIMOTO_NS_DISPLAY_NAME + " Chest - On yashiki balcony", 690 + treasure_index_offset), #Money chest
        LocationData(OKIMOTO_NS_AP_REGION, OKIMOTO_NS_DISPLAY_NAME + " Chest - Down hidden stairs in library", 686 + treasure_index_offset), #Art of War chest
        LocationData(OKIMOTO_NS_AP_REGION, OKIMOTO_NS_DISPLAY_NAME + " Chest - East ground floor room", 2673 + treasure_index_offset), #Magic Finder chest
        LocationData(OKIMOTO_NS_AP_REGION, OKIMOTO_NS_DISPLAY_NAME + " Chest - Lurking behind bookcase", 434 + treasure_index_offset), #Potion Pouch chest
        LocationData(OKIMOTO_NS_AP_REGION, OKIMOTO_NS_DISPLAY_NAME + " Chest - Past hidden staircase", 694 + treasure_index_offset), #Tachi chest
        LocationData(OKIMOTO_NS_AP_REGION, OKIMOTO_NS_DISPLAY_NAME + " Chest - Dance above the koi pond", 1103 + treasure_index_offset), #Training Gi chest
        LocationData(OKIMOTO_NS_AP_REGION, "Overpass Chest - Mountain lake north of the yashiki", 3534 + treasure_index_offset, lambda state: logic.has_vertical_movement(state) or logic.has_swimming(state)), #(605, 228, -270) 3rd Overpass Scrap in Overpass main map
=======
        LocationData(OKIMOTO_NS, "Okimoto N.S. Chest - Moth love lamp", 364 + treasure_index_offset), #Butterfly chest
        LocationData(OKIMOTO_NS, "Okimoto N.S. Chest - Dont bump your head", 2661 + treasure_index_offset), #Ether Pouch chest
        LocationData(OKIMOTO_NS, "Okimoto N.S. Chest - Parkour to the west", 337 + treasure_index_offset), #Float Shoes chest
        LocationData(OKIMOTO_NS, "Okimoto N.S. Chest - Just kinda in there, its not special", 356 + treasure_index_offset), #Potion chest
        LocationData(OKIMOTO_NS, "Okimoto N.S. Chest - East of save point", 344 + treasure_index_offset), #Tanto chest
        LocationData(OKIMOTO_NS, "Okimoto N.S. Chest - On yashiki balcony", 690 + treasure_index_offset), #Money chest
        LocationData(OKIMOTO_NS, "Okimoto N.S. Chest - Down hidden stairs in library", 686 + treasure_index_offset), #Art of War chest
        LocationData(OKIMOTO_NS, "Okimoto N.S. Chest - East ground floor room", 2673 + treasure_index_offset), #Magic Finder chest
        LocationData(OKIMOTO_NS, "Okimoto N.S. Chest - Lurking behind bookcase", 434 + treasure_index_offset), #Potion Pouch chest
        LocationData(OKIMOTO_NS, "Okimoto N.S. Chest - Past hidden staircase", 694 + treasure_index_offset), #Tachi chest
        LocationData(OKIMOTO_NS, "Okimoto N.S. Chest - Dance above the koi pond", 1103 + treasure_index_offset), #Training Gi chest
        LocationData(OKIMOTO_NS, "Overpass Chest - Mountain lake north of the yashiki", 3534 + treasure_index_offset, lambda state: logic.has_horizontal_movement(state) or logic.has_vertical_movement(state) or logic.has_swimming(state)), #(605, 228, -270) 3rd Overpass Scrap in Overpass main map
>>>>>>> 1f517ad3

        #NPCs
        LocationData(OKIMOTO_NS_AP_REGION, OKIMOTO_NS_DISPLAY_NAME + " NPC - Silver on the way up", 359 + npc_index_offset), #Dust
        LocationData(OKIMOTO_NS_AP_REGION, OKIMOTO_NS_DISPLAY_NAME + " NPC - Why does a room like this exist? (Silver)", 692 + npc_index_offset), #Silver Dust
        LocationData(OKIMOTO_NS_AP_REGION, OKIMOTO_NS_DISPLAY_NAME + " NPC - Eastern Silver atop pond box", 689 + npc_index_offset), #Ingot
        LocationData(OKIMOTO_NS_AP_REGION, OKIMOTO_NS_DISPLAY_NAME + " NPC - Silver behind room that shall not be named", 691 + npc_index_offset), #Ingot
        LocationData(OKIMOTO_NS_AP_REGION, OKIMOTO_NS_DISPLAY_NAME + " NPC - Silver atop yashiki", 2659 + npc_index_offset), #Ore
        LocationData(OKIMOTO_NS_AP_REGION, OKIMOTO_NS_DISPLAY_NAME + " NPC - Lets get down to business western Silver", 429 + npc_index_offset), #Ore
        LocationData(OKIMOTO_NS_AP_REGION, "Overpass NPC - Swim up koi pond waterfall into cherry tree", 1583 + npc_index_offset, lambda state: logic.has_swimming(state)), #Springs Oath (632, 243, -261) Overpass main map

        #Crystals
        LocationData(OKIMOTO_NS_AP_REGION, OKIMOTO_NS_DISPLAY_NAME + " Crystal - Ninja", 699 + crystal_index_offset),

        #Greenshire Reprise
        #Treasure chests
        LocationData(GREENSHIRE_REPRISE_AP_REGION, GREENSHIRE_REPRISE_DISPLAY_NAME + " Chest - Jump off bridge 4", 483 + treasure_index_offset, lambda state: logic.has_vertical_movement(state)), #Ambush Knife chest
        LocationData(GREENSHIRE_REPRISE_AP_REGION, GREENSHIRE_REPRISE_DISPLAY_NAME + " Chest - Atop the waterfalls", 490 + treasure_index_offset), #Ether chest
        LocationData(GREENSHIRE_REPRISE_AP_REGION, GREENSHIRE_REPRISE_DISPLAY_NAME + " Chest - Jump off bridge 3", 482 + treasure_index_offset, lambda state: logic.has_vertical_movement(state)), #Looters Ring chest
        LocationData(GREENSHIRE_REPRISE_AP_REGION, GREENSHIRE_REPRISE_DISPLAY_NAME + " Chest - Tall taunter", 373 + treasure_index_offset, lambda state: logic.has_vertical_movement(state)), #Shell Amulet chest
        LocationData(GREENSHIRE_REPRISE_AP_REGION, GREENSHIRE_REPRISE_DISPLAY_NAME + " Chest - In the valley of trees", 487 + treasure_index_offset), #Tincture Pouch chest
        LocationData(GREENSHIRE_REPRISE_AP_REGION, GREENSHIRE_REPRISE_DISPLAY_NAME + " Chest - Tip of peninsula south of 2nd bridge", 491 + treasure_index_offset), #Tonic Pouch chest

        #NPCs
        LocationData(GREENSHIRE_REPRISE_AP_REGION, GREENSHIRE_REPRISE_DISPLAY_NAME + " NPC - Jump down from 2nd bridge to Silver fallen in north crack", 485 + npc_index_offset), #Ore
        LocationData(GREENSHIRE_REPRISE_AP_REGION, GREENSHIRE_REPRISE_DISPLAY_NAME + " NPC - Silver across 1st bridge hiding in a crack", 486 + npc_index_offset), #Dust
        LocationData(GREENSHIRE_REPRISE_AP_REGION, GREENSHIRE_REPRISE_DISPLAY_NAME + " NPC - The furthest southern edge Silver", 474 + npc_index_offset), #Ingot

        #Salmon Pass
        #Treasure chests
        # 2 chests on the east side that either require the ability to get to Greenshire Reprise and cross it or hop the bridge (also you need the 5 jobs bc the rental quintar comes from Capital Sequoia)
        LocationData(SALMON_PASS_AP_REGION, SALMON_PASS_DISPLAY_NAME + " Chest - Riverbank among yellow flowers", 2700 + treasure_index_offset, lambda state: (state.can_reach(GREENSHIRE_REPRISE_AP_REGION, player=player) and logic.has_rental_quintar(state, ROLLING_QUINTAR_FIELDS_DISPLAY_NAME) and logic.has_jobs(state, 5)) or logic.has_horizontal_movement(state) or logic.has_swimming(state)), #Paypirbak chest
        LocationData(SALMON_PASS_AP_REGION, SALMON_PASS_DISPLAY_NAME + " Chest - Admiring the hidden waterfall", 419 + treasure_index_offset, lambda state: (state.can_reach(GREENSHIRE_REPRISE_AP_REGION, player=player) and logic.has_rental_quintar(state, ROLLING_QUINTAR_FIELDS_DISPLAY_NAME) and logic.has_jobs(state, 5)) or logic.has_horizontal_movement(state) or logic.has_swimming(state)), #Fenix Juice chest
        # 1 chest on the west side that either requires crossing the bridge or hoofing it from Salmon River
        LocationData(SALMON_PASS_AP_REGION, SALMON_PASS_DISPLAY_NAME + " Chest - Across a bridge and around through a tunnel", 2420 + treasure_index_offset, lambda state: logic.has_swimming(state) or logic.has_horizontal_movement(state) or state.can_reach(SALMON_RIVER_AP_REGION, player=player)),  # Fenix Juice chest

        #Salmon River
        #Treasure chests
        LocationData(SALMON_RIVER_AP_REGION, SALMON_RIVER_DISPLAY_NAME + " Chest - Hop on chest once you have become frogger", 1264 + treasure_index_offset), #Money chest
        LocationData(SALMON_RIVER_AP_REGION, SALMON_RIVER_DISPLAY_NAME + " Chest - Atop river island crown", 1297 + treasure_index_offset), #Bloodbind chest
        LocationData(SALMON_RIVER_AP_REGION, SALMON_RIVER_DISPLAY_NAME + " Chest - It also wishes to be frogger", 325 + treasure_index_offset), #Money chest
        LocationData(SALMON_RIVER_AP_REGION, SALMON_RIVER_DISPLAY_NAME + " Chest - In the stands of Salmon race finish line", 2976 + treasure_index_offset), #Ether Pouch chest
        LocationData(SALMON_RIVER_AP_REGION, SALMON_RIVER_DISPLAY_NAME + " Chest - Inside Salmon Shack", 2913 + treasure_index_offset), #Salmon River map chest
        LocationData(SALMON_RIVER_AP_REGION, "Overpass Chest - Hop east from shrine to shroom-studded mountainside", 3539 + treasure_index_offset, lambda state: logic.has_vertical_movement(state)), #(32, 181, -373) 2nd Overpass scrap on (Cloudy Wind)
        LocationData(SALMON_RIVER_AP_REGION, "Overpass Chest - Frigid dip high behind River Cat", 3654 + treasure_index_offset, lambda state: (logic.has_vertical_movement(state) and logic.has_glide(state)) or logic.has_swimming(state)), #(60, 225, -435) Overpass (Snow) River Cats Ego map
        LocationData(SALMON_RIVER_AP_REGION, "Overpass Chest - Ultimate Mulan challenge past mushroom mountain", 1401 + treasure_index_offset, lambda state: logic.has_vertical_movement(state) and logic.has_horizontal_movement(state)), #(-35, 166, -387) Overpass (Cloudy Wind) Zether Pouch chest

        #NPCs
        LocationData(SALMON_RIVER_AP_REGION, SALMON_RIVER_DISPLAY_NAME + " NPC - Reid chilling by the Fish Hatchery", 2410 + npc_index_offset), #(113, 172, -372) Courtyard Key; Fixed Missable
        LocationData(SALMON_RIVER_AP_REGION, SALMON_RIVER_DISPLAY_NAME + " NPC - Salmon Race Participation Prize", 50639 + npc_index_offset),
        LocationData(SALMON_RIVER_AP_REGION, SALMON_RIVER_DISPLAY_NAME + " NPC - Salmon Race 14th place price", 50640 + npc_index_offset, lambda state: logic.has_swimming(state)),
        LocationData(SALMON_RIVER_AP_REGION, SALMON_RIVER_DISPLAY_NAME + " NPC - Salmon Race 12th place price", 50641 + npc_index_offset, lambda state: logic.has_swimming(state)),
        LocationData(SALMON_RIVER_AP_REGION, SALMON_RIVER_DISPLAY_NAME + " NPC - Salmon Race 10th place price", 50642 + npc_index_offset, lambda state: logic.has_swimming(state)),
        LocationData(SALMON_RIVER_AP_REGION, SALMON_RIVER_DISPLAY_NAME + " NPC - Salmon Race 8th place price", 50643 + npc_index_offset, lambda state: logic.has_swimming(state)),
        LocationData(SALMON_RIVER_AP_REGION, SALMON_RIVER_DISPLAY_NAME + " NPC - Salmon Race 6th place price", 50644 + npc_index_offset, lambda state: logic.has_swimming(state)),
        LocationData(SALMON_RIVER_AP_REGION, SALMON_RIVER_DISPLAY_NAME + " NPC - Salmon Race 4th place price", 50645 + npc_index_offset, lambda state: logic.has_swimming(state)),
        LocationData(SALMON_RIVER_AP_REGION, SALMON_RIVER_DISPLAY_NAME + " NPC - Salmon Race 3rd place price", 50646 + npc_index_offset, lambda state: logic.has_swimming(state)),
        LocationData(SALMON_RIVER_AP_REGION, SALMON_RIVER_DISPLAY_NAME + " NPC - Salmon Race 2nd place price", 50647 + npc_index_offset, lambda state: logic.has_swimming(state)),
        LocationData(SALMON_RIVER_AP_REGION, SALMON_RIVER_DISPLAY_NAME + " NPC - Win the Salmon Race", 639 + npc_index_offset, lambda state: logic.has_swimming(state)),
        LocationData(SALMON_RIVER_AP_REGION, "Overpass NPC - Fall off mushroom mountain onto Gold", 2739 + npc_index_offset, lambda state: (logic.has_vertical_movement(state) and logic.has_glide(state)) or logic.has_swimming(state)), #(63, 191, -399) 2nd Gold Dust on Overpass (Cloudy Wind)

        #Crystals
        LocationData(SALMON_RIVER_AP_REGION, "River Cat's Ego Crystal - Appease the QuizFish Nomad", 630 + crystal_index_offset), #River Cats Ego

        #Poko Poko Desert
        #Treasure chests
<<<<<<< HEAD
        LocationData(POKO_POKO_DESERT_AP_REGION, POKO_POKO_DESERT_DISPLAY_NAME + " Chest - Quintar leapfrog", 1080 + treasure_index_offset, lambda state: logic.has_horizontal_movement(state)), #Butter Cutter chest
        LocationData(POKO_POKO_DESERT_AP_REGION, POKO_POKO_DESERT_DISPLAY_NAME + " Chest - South of tricky Quintar Gold", 1082 + treasure_index_offset, lambda state: logic.has_horizontal_movement(state)), #Hatchet chest
        LocationData(POKO_POKO_DESERT_AP_REGION, POKO_POKO_DESERT_DISPLAY_NAME + " Chest - North Lookout Tower", 1190 + treasure_index_offset, lambda state: logic.has_horizontal_movement(state)), #North Lookout Token chest
        LocationData(POKO_POKO_DESERT_AP_REGION, POKO_POKO_DESERT_DISPLAY_NAME + " Chest - This chests (on) a butte", 1169 + treasure_index_offset, lambda state: logic.has_horizontal_movement(state)), #Dueller
        LocationData(POKO_POKO_DESERT_AP_REGION, POKO_POKO_DESERT_DISPLAY_NAME + " Chest - Stormy first floor of ruins", 2676 + treasure_index_offset), #Fenix Juice chest
        LocationData(POKO_POKO_DESERT_AP_REGION, POKO_POKO_DESERT_DISPLAY_NAME + " Chest - West Lookout Tower", 1170 + treasure_index_offset), #West Lookout Token chest
        LocationData(POKO_POKO_DESERT_AP_REGION, POKO_POKO_DESERT_DISPLAY_NAME + " Chest - Potion chest to fortify you for jumping puzzle from hell", 2708 + treasure_index_offset),
        LocationData(POKO_POKO_DESERT_AP_REGION, POKO_POKO_DESERT_DISPLAY_NAME + " Chest - Central Lookout Tower (ok maybe that jumping puzzle wasnt that bad)", 1189 + treasure_index_offset), #Central Lookout Token chest
        LocationData(POKO_POKO_DESERT_AP_REGION, POKO_POKO_DESERT_DISPLAY_NAME + " Chest - Balance beam", 97 + treasure_index_offset), #Scope Specs chest
        LocationData(POKO_POKO_DESERT_AP_REGION, POKO_POKO_DESERT_DISPLAY_NAME + " Chest - Past Lost Son", 1667 + treasure_index_offset), #Ether Pouch chest
        LocationData(POKO_POKO_DESERT_AP_REGION, POKO_POKO_DESERT_DISPLAY_NAME + " Chest - Cooling off in the tent before the Tower of Zot", 2914 + treasure_index_offset, lambda state: logic.has_horizontal_movement(state) and logic.has_vertical_movement(state)), #Salmon Bay map chest

        #NPCs
        #Todo NPCs CheckOrNot: three Quintar Eggs in Poko Poko Desert (Nest) map
        LocationData(POKO_POKO_DESERT_AP_REGION, POKO_POKO_DESERT_DISPLAY_NAME + " NPC - Silver beneath overhang in ruins south of shrine", 2675 + npc_index_offset), #Dust
        LocationData(POKO_POKO_DESERT_AP_REGION, POKO_POKO_DESERT_DISPLAY_NAME + " NPC - Silver slumbering in broken house NE of shrine", 1081 + npc_index_offset), #Ingot
        LocationData(POKO_POKO_DESERT_AP_REGION, POKO_POKO_DESERT_DISPLAY_NAME + " NPC - Rocky outcropping Gold will put your Quintar to the test", 2817 + npc_index_offset, lambda state: logic.has_horizontal_movement(state) or logic.has_vertical_movement(state)), #Dust
        LocationData(POKO_POKO_DESERT_AP_REGION, POKO_POKO_DESERT_DISPLAY_NAME + " NPC - Silver in desert arch shade", 2682 + npc_index_offset), #Ingot
        LocationData(POKO_POKO_DESERT_AP_REGION, POKO_POKO_DESERT_DISPLAY_NAME + " NPC - Thirsty Lad", 1201 + npc_index_offset, lambda state: state.has(SPECIAL_MILK, player)),
        LocationData(POKO_POKO_DESERT_AP_REGION, POKO_POKO_DESERT_DISPLAY_NAME + " NPC - Stormy Silver atop ruins", 2677 + npc_index_offset), #Ore
        LocationData(POKO_POKO_DESERT_AP_REGION, POKO_POKO_DESERT_DISPLAY_NAME + " NPC - Stormy Silver on ruined building floor", 2681 + npc_index_offset), #Ore
        LocationData(POKO_POKO_DESERT_AP_REGION, POKO_POKO_DESERT_DISPLAY_NAME + " NPC - Gold Ingot atop ridge south of North Lookout Tower", 2818 + npc_index_offset),
        LocationData(POKO_POKO_DESERT_AP_REGION, POKO_POKO_DESERT_DISPLAY_NAME + " NPC - Silver in the sandstorm on ruins 2nd floor", 2680 + npc_index_offset, lambda state: logic.has_horizontal_movement(state) or logic.has_vertical_movement(state)), #Dust
        LocationData(POKO_POKO_DESERT_AP_REGION, POKO_POKO_DESERT_DISPLAY_NAME + " NPC - Gold overlooking Sara Sara Bazaar", 2707 + npc_index_offset, lambda state: logic.has_vertical_movement(state)), #Ingot
        LocationData(POKO_POKO_DESERT_AP_REGION, POKO_POKO_DESERT_DISPLAY_NAME + " NPC - Gold accessible from beach reacharound", 2711 + npc_index_offset, lambda state: logic.has_horizontal_movement(state) and logic.has_vertical_movement(state)), #Dust
        LocationData(POKO_POKO_DESERT_AP_REGION, POKO_POKO_DESERT_DISPLAY_NAME + " NPC - Diamond on Tower of Zots outside", 2879 + npc_index_offset, lambda state: logic.has_vertical_movement(state) and logic.has_glide(state)), #Dust
        LocationData(POKO_POKO_DESERT_AP_REGION, POKO_POKO_DESERT_DISPLAY_NAME + " NPC - Gold on far end of the Tower of Zot", 2816 + npc_index_offset, lambda state: logic.has_vertical_movement(state) and logic.has_glide(state)), #Ore
        LocationData(POKO_POKO_DESERT_AP_REGION, POKO_POKO_DESERT_DISPLAY_NAME + " NPC - Gold on an outcropping by long loop-around chest", 2706 + npc_index_offset), #Ore
=======
        LocationData(POKO_POKO_DESERT, "Poko Poko Desert Chest - Quintar leapfrog", 1080 + treasure_index_offset, lambda state: logic.has_horizontal_movement(state) or logic.has_vertical_movement(state)), #Butter Cutter chest
        # if you're Good At Jumping you can get to this chest south of rocky outcropping gold with no mounts
        LocationData(POKO_POKO_DESERT, "Poko Poko Desert Chest - South of tricky Quintar Gold", 1082 + treasure_index_offset, lambda state: logic.has_horizontal_movement(state) or logic.has_vertical_movement(state)), #Hatchet chest
        LocationData(POKO_POKO_DESERT, "Poko Poko Desert Chest - North Lookout Tower", 1190 + treasure_index_offset, lambda state: logic.has_rental_quintar(state, SARA_SARA_BAZAAR) or logic.has_vertical_movement(state)), #North Lookout Token chest
        LocationData(POKO_POKO_DESERT, "Poko Poko Desert Chest - This chests (on) a butte", 1169 + treasure_index_offset, lambda state: logic.has_rental_quintar(state, SARA_SARA_BAZAAR)), #Dueller
        LocationData(POKO_POKO_DESERT, "Poko Poko Desert Chest - Stormy first floor of ruins", 2676 + treasure_index_offset), #Fenix Juice chest
        LocationData(POKO_POKO_DESERT, "Poko Poko Desert Chest - West Lookout Tower", 1170 + treasure_index_offset), #West Lookout Token chest
        LocationData(POKO_POKO_DESERT, "Poko Poko Desert Chest - Potion chest to fortify you for jumping puzzle from hell", 2708 + treasure_index_offset),
        LocationData(POKO_POKO_DESERT, "Poko Poko Desert Chest - Central Lookout Tower (ok maybe that jumping puzzle wasnt that bad)", 1189 + treasure_index_offset), #Central Lookout Token chest
        LocationData(POKO_POKO_DESERT, "Poko Poko Desert Chest - Balance beam", 97 + treasure_index_offset), #Scope Specs chest
        LocationData(POKO_POKO_DESERT, "Poko Poko Desert Chest - Past Lost Son", 1667 + treasure_index_offset), #Ether Pouch chest
        LocationData(POKO_POKO_DESERT, "Poko Poko Desert Chest - Cooling off in the tent before the Tower of Zot", 2914 + treasure_index_offset, lambda state: logic.has_horizontal_movement(state) and logic.has_vertical_movement(state)), #Salmon Bay map chest

        #NPCs
        #Todo NPCs CheckOrNot: three Quintar Eggs in Poko Poko Desert (Nest) map
        LocationData(POKO_POKO_DESERT, "Poko Poko Desert NPC - Silver beneath overhang in ruins south of shrine", 2675 + npc_index_offset), #Dust
        LocationData(POKO_POKO_DESERT, "Poko Poko Desert NPC - Silver slumbering in broken house NE of shrine", 1081 + npc_index_offset), #Ingot
        # if you're Good At Jumping you can get to this rocky outcropping gold with no mounts
        LocationData(POKO_POKO_DESERT, "Poko Poko Desert NPC - Rocky outcropping Gold will put your Quintar to the test", 2817 + npc_index_offset, lambda state: logic.has_horizontal_movement(state) or logic.has_vertical_movement(state)), #Dust
        LocationData(POKO_POKO_DESERT, "Poko Poko Desert NPC - Silver in desert arch shade", 2682 + npc_index_offset), #Ingot
        LocationData(POKO_POKO_DESERT, "Poko Poko Desert NPC - Thirsty Lad", 1201 + npc_index_offset, lambda state: state.has(SPECIAL_MILK, player)),
        LocationData(POKO_POKO_DESERT, "Poko Poko Desert NPC - Stormy Silver atop ruins", 2677 + npc_index_offset), #Ore
        LocationData(POKO_POKO_DESERT, "Poko Poko Desert NPC - Stormy Silver on ruined building floor", 2681 + npc_index_offset), #Ore
        LocationData(POKO_POKO_DESERT, "Poko Poko Desert NPC - Gold Ingot atop ridge south of North Lookout Tower", 2818 + npc_index_offset),
        LocationData(POKO_POKO_DESERT, "Poko Poko Desert NPC - Silver in the sandstorm on ruins 2nd floor", 2680 + npc_index_offset, lambda state: logic.has_horizontal_movement(state) or logic.has_vertical_movement(state)), #Dust
        LocationData(POKO_POKO_DESERT, "Poko Poko Desert NPC - Gold overlooking Sara Sara Bazaar", 2707 + npc_index_offset, lambda state: logic.has_vertical_movement(state)), #Ingot
        LocationData(POKO_POKO_DESERT, "Poko Poko Desert NPC - Gold accessible from beach reacharound", 2711 + npc_index_offset, lambda state: logic.has_horizontal_movement(state) and logic.has_vertical_movement(state)), #Dust
        LocationData(POKO_POKO_DESERT, "Poko Poko Desert NPC - Diamond on Tower of Zots outside", 2879 + npc_index_offset, lambda state: logic.has_vertical_movement(state) and logic.has_glide(state)), #Dust
        LocationData(POKO_POKO_DESERT, "Poko Poko Desert NPC - Gold on far end of the Tower of Zot", 2816 + npc_index_offset, lambda state: logic.has_vertical_movement(state) and logic.has_glide(state)), #Ore
        LocationData(POKO_POKO_DESERT, "Poko Poko Desert NPC - Gold on an outcropping by long loop-around chest", 2706 + npc_index_offset), #Ore
>>>>>>> 1f517ad3

        #Sara Sara Bazaar
        #Treasure chests
        LocationData(SARA_SARA_BAZAAR_AP_REGION, SARA_SARA_BAZAAR_DISPLAY_NAME + " Chest - Someone took the St James and left a...", 408 + treasure_index_offset, lambda state: logic.has_key(state, ROOM_ONE_KEY)), #Knockout Stick chest
        LocationData(SARA_SARA_BAZAAR_AP_REGION, SARA_SARA_BAZAAR_DISPLAY_NAME + " Chest - Darkened upper storeroom 1", 414 + treasure_index_offset, lambda state: logic.has_rental_quintar(state, SARA_SARA_BAZAAR_DISPLAY_NAME) or logic.has_horizontal_movement(state)), #Potion chest
        LocationData(SARA_SARA_BAZAAR_AP_REGION, SARA_SARA_BAZAAR_DISPLAY_NAME + " Chest - Darkened upper storeroom 2", 513 + treasure_index_offset, lambda state: logic.has_rental_quintar(state, SARA_SARA_BAZAAR_DISPLAY_NAME) or logic.has_horizontal_movement(state)), #Storm Rod chest
        LocationData(SARA_SARA_BAZAAR_AP_REGION, SARA_SARA_BAZAAR_DISPLAY_NAME + " Chest - Potion Mixer", 1194 + treasure_index_offset), #Beaurior Volcano map chest
        LocationData(SARA_SARA_BAZAAR_AP_REGION, SARA_SARA_BAZAAR_DISPLAY_NAME + " Chest - Spilled booty", 2936 + treasure_index_offset, lambda state: logic.has_swimming(state)), #Captains Hat chest

        #NPCs
        LocationData(SARA_SARA_BAZAAR_AP_REGION, SARA_SARA_BAZAAR_DISPLAY_NAME + " NPC - Quintar West Stable Owner", 1852 + npc_index_offset, lambda state: logic.has_jobs(state, 7)), #Quintar Pass; Fixed Missable
        LocationData(SARA_SARA_BAZAAR_AP_REGION, SARA_SARA_BAZAAR_DISPLAY_NAME + " NPC - Quintar East Stable Owner", 2234 + npc_index_offset, lambda state: logic.has_jobs(state, 7)), #Quintar Pass; Fixed Missable
        LocationData(SARA_SARA_BAZAAR_AP_REGION, SARA_SARA_BAZAAR_DISPLAY_NAME + " NPC - Ferry Ticket Agent grants Ferry Pass in case you hate children", 940 + npc_index_offset, lambda state: logic.has_jobs(state, 11)), #(-166,93,56) Fixed Missable
        LocationData(SARA_SARA_BAZAAR_AP_REGION, SARA_SARA_BAZAAR_DISPLAY_NAME + " NPC - Three tokens makes a Pyramid Key something something triangles", 949 + npc_index_offset, lambda state: state.has(WEST_LOOKOUT_TOKEN, player) and state.has(CENTRAL_LOOKOUT_TOKEN, player) and state.has(NORTH_LOOKOUT_TOKEN, player)),
        LocationData(SARA_SARA_BAZAAR_AP_REGION, SARA_SARA_BAZAAR_DISPLAY_NAME + " NPC - The One and Only Room 1 Key", 385 + npc_index_offset),
        LocationData(SARA_SARA_BAZAAR_AP_REGION, SARA_SARA_BAZAAR_DISPLAY_NAME + " NPC - Circle the eastern desert wall for Worried Moms Lost Son", 1196 + npc_index_offset), #Ferry Pass
        LocationData(SARA_SARA_BAZAAR_AP_REGION, SARA_SARA_BAZAAR_DISPLAY_NAME + " NPC - Pelt this Fish Merchant with Rotten Salmon", 942 + npc_index_offset, lambda state: state.has(SPECIAL_ROTTEN_SALMON, player) and state.has(SPECIAL_FRESH_SALMON, player)),
        LocationData(SARA_SARA_BAZAAR_AP_REGION, SARA_SARA_BAZAAR_DISPLAY_NAME + " NPC - No Shoudu Stew for you!", 1200 + npc_index_offset, lambda state: state.has(SPECIAL_SHOUDU_STEW, player)),
        LocationData(SARA_SARA_BAZAAR_AP_REGION, SARA_SARA_BAZAAR_DISPLAY_NAME + " NPC - Spilled booty Silver", 2905 + npc_index_offset, lambda state: logic.has_swimming(state)), #Dust
        LocationData(SARA_SARA_BAZAAR_AP_REGION, SARA_SARA_BAZAAR_DISPLAY_NAME + " NPC - Spilled booty Silverer", 2906 + npc_index_offset, lambda state: logic.has_swimming(state)), #Dust
        LocationData(SARA_SARA_BAZAAR_AP_REGION, SARA_SARA_BAZAAR_DISPLAY_NAME + " NPC - Spilled booty Silvererer", 2903 + npc_index_offset, lambda state: logic.has_swimming(state)), #Ingot
        LocationData(SARA_SARA_BAZAAR_AP_REGION, SARA_SARA_BAZAAR_DISPLAY_NAME + " NPC - Spilled booty Silverererer", 2904 + npc_index_offset, lambda state: logic.has_swimming(state)), #Ingot
        LocationData(SARA_SARA_BAZAAR_AP_REGION, SARA_SARA_BAZAAR_DISPLAY_NAME + " NPC - Spilled booty Silvererererer", 2901 + npc_index_offset, lambda state: logic.has_swimming(state)), #Ore
        LocationData(SARA_SARA_BAZAAR_AP_REGION, SARA_SARA_BAZAAR_DISPLAY_NAME + " NPC - Spilled booty Silverererererer", 2902 + npc_index_offset, lambda state: logic.has_swimming(state)), #Ore

        #Sara Sara Beach East
        # Treasure chests
        LocationData(SARA_SARA_BEACH_EAST_AP_REGION, SARA_SARA_BEACH_EAST_DISPLAY_NAME + " Chest - Glittering in the sun at Ibek Cave exit 1", 1083 + treasure_index_offset, lambda state: logic.has_vertical_movement(state)),  # Tincture Pouch chest
        LocationData(SARA_SARA_BEACH_EAST_AP_REGION, SARA_SARA_BEACH_EAST_DISPLAY_NAME + " Chest - Glittering in the sun at Ibek Cave exit 2", 1085 + treasure_index_offset, lambda state: logic.has_vertical_movement(state)),  # Tonic Pouch chest
        LocationData(SARA_SARA_BEACH_EAST_AP_REGION, SARA_SARA_BEACH_EAST_DISPLAY_NAME + " Chest - How dare you stand where he stood?", 1084 + treasure_index_offset, lambda state: logic.has_vertical_movement(state)),  # Money chest

        # NPCs
        LocationData(SARA_SARA_BEACH_EAST_AP_REGION, SARA_SARA_BEACH_EAST_DISPLAY_NAME + " NPC - Silver glittering in the sun at Ibek Cave exit 1", 2683 + npc_index_offset, lambda state: logic.has_vertical_movement(state)),  # Dust
        LocationData(SARA_SARA_BEACH_EAST_AP_REGION, SARA_SARA_BEACH_EAST_DISPLAY_NAME + " NPC - Silver glittering in the sun at Ibek Cave exit 2", 2684 + npc_index_offset, lambda state: logic.has_vertical_movement(state)),  # Dust
        LocationData(SARA_SARA_BEACH_EAST_AP_REGION, SARA_SARA_BEACH_EAST_DISPLAY_NAME + " NPC - Silver glittering in the sun at Ibek Cave exit 3", 2686 + npc_index_offset),  # Dust
        LocationData(SARA_SARA_BEACH_EAST_AP_REGION, SARA_SARA_BEACH_EAST_DISPLAY_NAME + " NPC - Silver glittering in the sun at Ibek Cave exit 4", 2688 + npc_index_offset, lambda state: logic.has_vertical_movement(state)),  # Silver
        LocationData(SARA_SARA_BEACH_EAST_AP_REGION, SARA_SARA_BEACH_EAST_DISPLAY_NAME + " NPC - Silver glittering in the sun at Ibek Cave exit 5", 2689 + npc_index_offset),  # Ore
        LocationData(SARA_SARA_BEACH_EAST_AP_REGION, SARA_SARA_BEACH_EAST_DISPLAY_NAME + " NPC - Silver glittering in the sun at Ibek Cave exit 6", 2690 + npc_index_offset),  # Ore
        LocationData(SARA_SARA_BEACH_EAST_AP_REGION, SARA_SARA_BEACH_EAST_DISPLAY_NAME + " NPC - Jaunt along cliff past Dr Cool Aids perch to Silver", 2685 + npc_index_offset, lambda state: logic.has_vertical_movement(state)),  # Ingot
        LocationData(SARA_SARA_BEACH_EAST_AP_REGION, SARA_SARA_BEACH_EAST_DISPLAY_NAME + " NPC - Silver on the beach rocks at eastern edge", 2687 + npc_index_offset),  # Ingot
        LocationData(SARA_SARA_BEACH_EAST_AP_REGION, SARA_SARA_BEACH_EAST_DISPLAY_NAME + " NPC - Silver beheld by Dr Cool Aids", 2691 + npc_index_offset, lambda state: logic.has_vertical_movement(state)),  # Ore

        #Sara Sara Beach West
        #Treasure chests
<<<<<<< HEAD
        LocationData(SARA_SARA_BEACH_WEST_AP_REGION, SARA_SARA_BEACH_WEST_DISPLAY_NAME + " Chest - South of Beach Birds Nest", 154 + treasure_index_offset), #Ether chest
        LocationData(SARA_SARA_BEACH_WEST_AP_REGION, SARA_SARA_BEACH_WEST_DISPLAY_NAME + " Chest - Across the palms above the dust", 1509 + treasure_index_offset), #Potion chest
        LocationData(SARA_SARA_BEACH_WEST_AP_REGION, SARA_SARA_BEACH_WEST_DISPLAY_NAME + " Chest - Beach cave", 2718 + treasure_index_offset, lambda state: logic.has_vertical_movement(state) and logic.has_horizontal_movement(state)), #Blank Pages chest
        LocationData(SARA_SARA_BEACH_WEST_AP_REGION, SARA_SARA_BEACH_WEST_DISPLAY_NAME + " Chest - Tightrope walk below Beach Birds Nest", 1546 + treasure_index_offset, lambda state: logic.has_vertical_movement(state) or logic.has_horizontal_movement(state)), #Potion chest; possible with rental if masochists play our game

        #NPCs
        #Todo NPCs Job Masters: Master Dervish ID 3575 (-255, 103, -237); gives you Dervish Seal in exchange for job mastery
        LocationData(SARA_SARA_BEACH_WEST_AP_REGION, SARA_SARA_BEACH_WEST_DISPLAY_NAME + " NPC - Cross my palms with Silver", 2693 + npc_index_offset), #Dust
        LocationData(SARA_SARA_BEACH_WEST_AP_REGION, SARA_SARA_BEACH_WEST_DISPLAY_NAME + " NPC - Silver past angry birds", 2697 + npc_index_offset, lambda state: logic.has_vertical_movement(state) and logic.has_horizontal_movement(state)), #Dust
        LocationData(SARA_SARA_BEACH_WEST_AP_REGION, SARA_SARA_BEACH_WEST_DISPLAY_NAME + " NPC - Silver south of Beach Birds Nest", 2694 + npc_index_offset), #Ingot
        LocationData(SARA_SARA_BEACH_WEST_AP_REGION, SARA_SARA_BEACH_WEST_DISPLAY_NAME + " NPC - Silver at the foot of the Tower of Zot", 2699 + npc_index_offset, lambda state: logic.has_vertical_movement(state) and logic.has_horizontal_movement(state)), #Ingot
        LocationData(SARA_SARA_BEACH_WEST_AP_REGION, SARA_SARA_BEACH_WEST_DISPLAY_NAME + " NPC - Lonely Islet Silver", 2878 + npc_index_offset, lambda state: logic.has_vertical_movement(state) and logic.has_horizontal_movement(state)), #Ingot
        LocationData(SARA_SARA_BEACH_WEST_AP_REGION, SARA_SARA_BEACH_WEST_DISPLAY_NAME + " NPC - Southern silver along the cliffside", 2692 + npc_index_offset), #Ore
        LocationData(SARA_SARA_BEACH_WEST_AP_REGION, SARA_SARA_BEACH_WEST_DISPLAY_NAME + " NPC - Silver chilling in beach cave", 2698 + npc_index_offset, lambda state: logic.has_vertical_movement(state) and logic.has_horizontal_movement(state)), #Ore
        LocationData(SARA_SARA_BEACH_WEST_AP_REGION, SARA_SARA_BEACH_WEST_DISPLAY_NAME + " NPC - Silver further along beach", 2877 + npc_index_offset, lambda state: logic.has_vertical_movement(state) or logic.has_glide(state)), #Ore
=======
        LocationData(SARA_SARA_BEACH_WEST, "Sara Sara Beach West Chest - South of Beach Birds Nest", 154 + treasure_index_offset), #Ether chest
        LocationData(SARA_SARA_BEACH_WEST, "Sara Sara Beach West Chest - Across the palms above the dust", 1509 + treasure_index_offset), #Potion chest
        LocationData(SARA_SARA_BEACH_WEST, "Sara Sara Beach West Chest - Beach cave", 2718 + treasure_index_offset, lambda state: (logic.has_vertical_movement(state) and logic.has_horizontal_movement(state)) or logic.has_swimming(state)), #Blank Pages chest
        LocationData(SARA_SARA_BEACH_WEST, "Sara Sara Beach West Chest - Tightrope walk below Beach Birds Nest", 1546 + treasure_index_offset, lambda state: logic.has_vertical_movement(state) or logic.has_horizontal_movement(state)), #Potion chest; possible with rental if masochists play our game/Good At Jumping option

        #NPCs
        #Todo NPCs Job Masters: Master Dervish ID 3575 (-255, 103, -237); gives you Dervish Seal in exchange for job mastery
        LocationData(SARA_SARA_BEACH_WEST, "Sara Sara Beach West NPC - Cross my palms with Silver", 2693 + npc_index_offset), #Dust
        LocationData(SARA_SARA_BEACH_WEST, "Sara Sara Beach West NPC - Silver past angry birds", 2697 + npc_index_offset, lambda state: (logic.has_vertical_movement(state) and logic.has_horizontal_movement(state)) or logic.has_glide(state)), #Dust
        LocationData(SARA_SARA_BEACH_WEST, "Sara Sara Beach West NPC - Silver south of Beach Birds Nest", 2694 + npc_index_offset), #Ingot
        LocationData(SARA_SARA_BEACH_WEST, "Sara Sara Beach West NPC - Silver at the foot of the Tower of Zot", 2699 + npc_index_offset, lambda state: (logic.has_vertical_movement(state) and logic.has_horizontal_movement(state)) or logic.has_swimming(state)), #Ingot
        LocationData(SARA_SARA_BEACH_WEST, "Sara Sara Beach West NPC - Lonely Islet Silver", 2878 + npc_index_offset, lambda state: (logic.has_vertical_movement(state) and logic.has_horizontal_movement(state)) or logic.has_swimming(state)), #Ingot
        LocationData(SARA_SARA_BEACH_WEST, "Sara Sara Beach West NPC - Southern silver along the cliffside", 2692 + npc_index_offset), #Ore
        LocationData(SARA_SARA_BEACH_WEST, "Sara Sara Beach West NPC - Silver chilling in beach cave", 2698 + npc_index_offset, lambda state: (logic.has_vertical_movement(state) and logic.has_horizontal_movement(state)) or logic.has_swimming(state)), #Ore
        LocationData(SARA_SARA_BEACH_WEST, "Sara Sara Beach West NPC - Silver further along beach", 2877 + npc_index_offset, lambda state: logic.has_vertical_movement(state) or logic.has_glide(state)), #Ore
>>>>>>> 1f517ad3

        #Ancient Reservoir
        #Treasure chests
        LocationData(ANCIENT_RESERVOIR_AP_REGION, ANCIENT_RESERVOIR_DISPLAY_NAME + " Chest - Really elaborate crystal rafters", 1123 + treasure_index_offset), #Red Coat chest
        LocationData(ANCIENT_RESERVOIR_AP_REGION, ANCIENT_RESERVOIR_DISPLAY_NAME + " Chest - Crystal gutters", 1122 + treasure_index_offset), #Red Cap chest
        LocationData(ANCIENT_RESERVOIR_AP_REGION, ANCIENT_RESERVOIR_DISPLAY_NAME + " Chest - Tucked on ledge by aqueduct", 1982 + treasure_index_offset, lambda state: logic.has_horizontal_movement(state) or logic.has_swimming(state)), #Resist Shifter chest
        LocationData(ANCIENT_RESERVOIR_AP_REGION, ANCIENT_RESERVOIR_DISPLAY_NAME + " Chest - East Switch Room", 2977 + treasure_index_offset), #Ether Pouch chest
        LocationData(ANCIENT_RESERVOIR_AP_REGION, ANCIENT_RESERVOIR_DISPLAY_NAME + " Chest - Eastern nyoom room", 2056 + treasure_index_offset), #Money chest
        LocationData(ANCIENT_RESERVOIR_AP_REGION, ANCIENT_RESERVOIR_DISPLAY_NAME + " Chest - Hiding behind aqueduct grate", 2703 + treasure_index_offset), #Potion Pouch chest
        LocationData(ANCIENT_RESERVOIR_AP_REGION, ANCIENT_RESERVOIR_DISPLAY_NAME + " Chest - Hiding behind western aqueduct grate", 2702 + treasure_index_offset), #Money chest
        LocationData(ANCIENT_RESERVOIR_AP_REGION, ANCIENT_RESERVOIR_DISPLAY_NAME + " Chest - Twinsies the 1st at west waterfall base", 2704 + treasure_index_offset), #Defense Shifter chest
        LocationData(ANCIENT_RESERVOIR_AP_REGION, ANCIENT_RESERVOIR_DISPLAY_NAME + " Chest - Twinsies the 2nd at west waterfall base", 1145 + treasure_index_offset), #Money chest
        LocationData(ANCIENT_RESERVOIR_AP_REGION, ANCIENT_RESERVOIR_DISPLAY_NAME + " Chest - I saw Red vent in the eastern stairwell", 2701 + treasure_index_offset), #Grim Scythe chest
        LocationData(ANCIENT_RESERVOIR_AP_REGION, ANCIENT_RESERVOIR_DISPLAY_NAME + " Chest - Goat snack for later", 2915 + treasure_index_offset), #Ancient Reservoir map chest
        LocationData(ANCIENT_RESERVOIR_AP_REGION, "Underpass Chest - Waterway nook between Gran & Ancient Reservoir", 3541 + treasure_index_offset, lambda state: logic.has_swimming(state)), #(64, 98, -111) 1st Underpass Scrap on main map

        #NPCs
        LocationData(ANCIENT_RESERVOIR_AP_REGION, ANCIENT_RESERVOIR_DISPLAY_NAME + " NPC - Silver in odd flooded room 1", 2695 + npc_index_offset), #Ingot
        LocationData(ANCIENT_RESERVOIR_AP_REGION, ANCIENT_RESERVOIR_DISPLAY_NAME + " NPC - Silver in odd flooded room 2", 1675 + npc_index_offset), #Ore

        #Crystals
        LocationData(ANCIENT_RESERVOIR_AP_REGION, ANCIENT_RESERVOIR_DISPLAY_NAME + " Crystal - Dervish", 1121 + crystal_index_offset),

        #Ibek Cave
        #Treasure chests
        LocationData(IBEK_CAVE_AP_REGION, ANCIENT_RESERVOIR_DISPLAY_NAME + " Chest - Celebrate your new hops", 2517 + treasure_index_offset, lambda state: logic.has_vertical_movement(state)),  # Fenix Juice Pouch chest

        #NPCs
        LocationData(IBEK_CAVE_AP_REGION, ANCIENT_RESERVOIR_DISPLAY_NAME + " NPC - Goat victory Ibek Bell", 1676 + npc_index_offset),  # Z30_PostBossEvent;
        LocationData(IBEK_CAVE_AP_REGION, ANCIENT_RESERVOIR_DISPLAY_NAME + " NPC - Silver in the goat digs", 2696 + npc_index_offset, lambda state: logic.has_vertical_movement(state)),  # Dust

        #Salmon Bay
        #Treasure chests
        LocationData(SALMON_BAY_AP_REGION, SALMON_BAY_DISPLAY_NAME + " Chest - Cliff diving", 2975 + treasure_index_offset, lambda state: logic.has_vertical_movement(state)), #Ether Pouch chest
        LocationData(SALMON_BAY_AP_REGION, SALMON_BAY_DISPLAY_NAME + " Chest - Across the bridge", 2974 + treasure_index_offset), #Potion Pouch chest
        LocationData(SALMON_BAY_AP_REGION, "Overpass Chest - Lonely scrap among half-dead pines above Salmon Bay", 3677 + treasure_index_offset), #8th Scrap in Overpass main map
        
        #NPCs
        LocationData(SALMON_BAY_AP_REGION, SALMON_BAY_DISPLAY_NAME + " NPC - Ancient Tablet B on moodlit shore behind waterfall", 2438 + npc_index_offset),
        LocationData(SALMON_BAY_AP_REGION, SALMON_BAY_DISPLAY_NAME + " NPC - West cliff diving Ancient Tablet C", 1271 + npc_index_offset, lambda state: logic.has_vertical_movement(state)),
        LocationData(SALMON_BAY_AP_REGION, SALMON_BAY_DISPLAY_NAME + " NPC - Quintar splish splash Ancient Tablet A", 1272 + npc_index_offset),

        #Overpass
        #Treasure chests
        #Life Jewel on main map has been categorized under Dione Shrine
        #1st Scrap on main Overpass map has been categorized under Rolling Quintar Fields
        #2nd Scrap on main Overpass map has been categorized under the Quintar Sanctum
        #3rd Scrap on main Overpass map has been categorized under the Okimoto N.S.
        #4th Scrap on main Overpass map has been categorized under Dione Shrine
        #5th Scrap on main Overpass map has been categorized under Quintar Reserve
        #6th Scrap on main Overpass map has been categorized under Yamagawa M.A.
        #7th Scrap on main Overpass map has been categorized under Beaurior Rock
        #8th Scrap on main Overpass map has been categorized under Salmon Bay
        #9th Scrap on main Overpass map has been categorized under Lands End
        #1st Overpass Scrap (Cloudy Wind) has been categorized under Tall Tall Heights
        #Zether Pouch (Cloudy Wind) has been categorized under Salmon River
        #River Cats Ego map (Snow) recategorized under Salmon River
        #Overpass (Outpost) Northern Stretch map has been categorized under Northern Stretch
        #Overpass (Outpost) Scrap has been categorized under Tall Tall Heights

        #NPCs
        #Todo NPCs Job Masters: Overpass main map has Master Hunter ID 3558 (496, 198, -346); gives you Hunter Seal in exchange for job mastery
        #Gold Ingot on Overpass main map has been categorized under Dione Shrine
        #Z20_WaterOrigin ID 1583 (gives Springs Oath) has been categorized under Okimoto N.S. (632, 243, -261)
        #1st Gold Dust (Cloudy Wind) has been categorized under Tall Tall Heights
        #2nd Gold Dust (Cloudy Wind) has been categorized under Salmon River
        #Todo NPCs CheckOrNot: Overpass 4 Quintar Eggs (Dirt Nest), 1 Quintar Egg (Stone Nest), 1 Quintar Egg (Cave Nest), 1 Quintar Egg (Stone Nest) submap
        #Todo NPCs Job Masters: Overpass (Outpost) has Master Aegis ID 3610 (501, 194, -210); gives you Aegis Seal in exchange for job mastery
        #Todo NPCs Job Masters: Overpass (Outpost) has Master Beastmaster ID 3608 (312, 236, -344); gives you Beastmaster Seal in exchange for job mastery
        #Todo NPCs Job Masters: Overpass (Outpost) has Master Ninja ID 3550 (561, 238, -209); gives you Ninja Seal in exchange for job mastery
        #Todo NPCs Job Masters: Overpass (Outpost) has Master Nomad ID 3548 (53, 227, -465); gives you Nomad Seal in exchange for job mastery
        #Todo NPCs Job Masters: Overpass (Outpost) has Master Reaper ID 3611 (232, 220, -383); gives you Reaper Seal in exchange for job mastery
        #Todo NPCs Job Masters: Overpass (Outpost) has Master Summoner ID 3557 (379, 246, -575); gives you Summoner Seal in exchange for job mastery
        #Todo NPCs Job Masters: Overpass (Outpost) has Master Valkyrie ID 3554 (24, 137, 71); gives you Valkyrie Seal in exchange for job mastery
        #Todo NPCs Job Masters: Overpass (Outpost 3H) has Master Fencer ID 3573 (166, 154, -124); gives you Fencer Seal in exchange for job mastery

        #Underpass
        #Treasure chests
        #3 treasures categorized under Delende
        #1st Scrap main Underpass map has been categorized under Ancient Reservoir
        #1st Scrap main Underpass map has been categorized under Quintar Nest
        #3rd Scrap main Underpass map has been categorized under Pale Grotto
        #4th Scrap main Underpass map has been categorized under Jojo Sewers
        #5th Scrap main Underpass map categorized under Delende
        #6th Scrap main Underpass map has been categorized under the Quintar Mausoleum
        #7th Scrap main Underpass map has been categorized under the Capital Jail
        #Underpass (Okimoto) Scrap has been categorized under Cobblestone Crag
        #Underpass (Summon Pah) Scrap has been categorized under The Undercity
        #Underpass (Ice Pass) Scrap chest has been categorized under Tall Tall Heights
        #Underpass (Ice Pass) Potion chest has been categorized under Tall Tall Heights
        #Underpass (Underwater) Scrap chest has been categorized under Tall Tall Heights

        #Zones (Expert)
        #The Open Sea
        #Treasure chests
        LocationData(THE_OPEN_SEA_AP_REGION, THE_OPEN_SEA_DISPLAY_NAME + " Chest - South of Jidamba Tangle 1", 3767 + treasure_index_offset, lambda state: logic.has_swimming(state)), #Fenix Syrup chest
        LocationData(THE_OPEN_SEA_AP_REGION, THE_OPEN_SEA_DISPLAY_NAME + " Chest - South of Jidamba Tangle 2", 3765 + treasure_index_offset, lambda state: logic.has_swimming(state)), #Z-Potion chest

        #NPCs
<<<<<<< HEAD
        #Todo NPCs Player Options: (-139, 91, 123) do we want a filter option to add the guy who fishes things up for you
        #LocationData(THE_OPEN_SEA_AP_REGION, THE_OPEN_SEA_DISPLAY_NAME + " NPC - Z27_FisherOnRaft", 2804 + npc_index_offset),
=======
        LocationData(THE_OPEN_SEA, "The Open Sea NPC - I'm on a raft!", 2804 + npc_index_offset, lambda state: state.has("Item - Super Rod", player) and state.has("Item - Jigging Lure", player)),
>>>>>>> 1f517ad3
        #CheckOrNot: (930, 91, 253) do we put a check on the guy who gives you a Gaea Shard if you get there with no Salmon lol: no
        #LocationData(THE_OPEN_SEA_AP_REGION, THE_OPEN_SEA_DISPLAY_NAME + " NPC - Z34_SinisterSailor", 2520 + npc_index_offset),

        #Shoudu Waterfront
        #Treasure chests
        LocationData(SHOUDU_WATERFRONT_AP_REGION, SHOUDU_WATERFRONT_DISPLAY_NAME + " Chest - Along the water", 2419 + treasure_index_offset), #Money chest
        LocationData(SHOUDU_WATERFRONT_AP_REGION, SHOUDU_WATERFRONT_DISPLAY_NAME + " Chest - Hop around 1", 3690 + treasure_index_offset), #Empty chest
        LocationData(SHOUDU_WATERFRONT_AP_REGION, SHOUDU_WATERFRONT_DISPLAY_NAME + " Chest - Hop around 2", 1114 + treasure_index_offset), #Mars Stone chest

        #Shoudu Province
        #Treasure chests
        #Port area
        LocationData(SHOUDU_PROVINCE_AP_REGION, SHOUDU_PROVINCE_DISPLAY_NAME + " Chest - Jump through a window", 1507 + treasure_index_offset, lambda state: logic.has_vertical_movement(state) or logic.has_glide(state)),  # Ether Pouch chest
        LocationData(SHOUDU_PROVINCE_AP_REGION, SHOUDU_PROVINCE_DISPLAY_NAME + " Chest - Lurking above spike ball pit by goldsmith", 2984 + treasure_index_offset),  # (753, 105, -176) Tincture Pouch chest
        LocationData(SHOUDU_PROVINCE_AP_REGION, SHOUDU_PROVINCE_DISPLAY_NAME + " Chest - Weaponsmith", 1505 + treasure_index_offset),  # Plague Mask chest

        #Shanty Inn Home Point area
        LocationData(SHOUDU_PROVINCE_AP_REGION, SHOUDU_PROVINCE_DISPLAY_NAME + " Chest - Outside the inn", 2985 + treasure_index_offset),  # Potion chest
        LocationData(SHOUDU_PROVINCE_AP_REGION, SHOUDU_PROVINCE_DISPLAY_NAME + " Chest - Sneaky back door of cramped storage room", 1519 + treasure_index_offset),  # Looters Pin chest

        #Moving up past here requires Ibek/Owl
        LocationData(SHOUDU_PROVINCE_AP_REGION, SHOUDU_PROVINCE_DISPLAY_NAME + " Chest - Below fast boi spark", 3504 + treasure_index_offset, lambda state: logic.has_vertical_movement(state) or logic.has_glide(state)), #Elevator Part chest
        LocationData(SHOUDU_PROVINCE_AP_REGION, SHOUDU_PROVINCE_DISPLAY_NAME + " Chest - Through rooftop window south of fast boi spark 1", 3506 + treasure_index_offset, lambda state: logic.has_vertical_movement(state) or logic.has_glide(state)), #Elevator Part chest
        LocationData(SHOUDU_PROVINCE_AP_REGION, SHOUDU_PROVINCE_DISPLAY_NAME + " Chest - Through rooftop window south of fast boi spark 2", 2763 + treasure_index_offset, lambda state: logic.has_vertical_movement(state) or logic.has_glide(state)), #Potion chest
        LocationData(SHOUDU_PROVINCE_AP_REGION, SHOUDU_PROVINCE_DISPLAY_NAME + " Chest - Reservoir above the water", 3508 + treasure_index_offset, lambda state: logic.has_vertical_movement(state) and logic.has_swimming(state)), #Elevator Part chest
        LocationData(SHOUDU_PROVINCE_AP_REGION, SHOUDU_PROVINCE_DISPLAY_NAME + " Chest - Above accessory store", 3509 + treasure_index_offset, lambda state: logic.has_vertical_movement(state) or logic.has_glide(state)), #Elevator Part chest
        LocationData(SHOUDU_PROVINCE_AP_REGION, SHOUDU_PROVINCE_DISPLAY_NAME + " Chest - Building near all the grates", 3510 + treasure_index_offset, lambda state: logic.has_vertical_movement(state) or logic.has_glide(state)), #Elevator Part chest
        LocationData(SHOUDU_PROVINCE_AP_REGION, SHOUDU_PROVINCE_DISPLAY_NAME + " Chest - Above Samurai Lounge 1", 3511 + treasure_index_offset, lambda state: logic.has_vertical_movement(state) or logic.has_glide(state)), #Elevator Part chest
        LocationData(SHOUDU_PROVINCE_AP_REGION, SHOUDU_PROVINCE_DISPLAY_NAME + " Chest - Above Samurai Lounge 2", 1541 + treasure_index_offset, lambda state: logic.has_vertical_movement(state) or logic.has_glide(state)), #Fleuret chest
        LocationData(SHOUDU_PROVINCE_AP_REGION, SHOUDU_PROVINCE_DISPLAY_NAME + " Chest - Samurai Lounge", 3512 + treasure_index_offset, lambda state: logic.has_vertical_movement(state) or logic.has_glide(state)), #Elevator Part chest
        LocationData(SHOUDU_PROVINCE_AP_REGION, SHOUDU_PROVINCE_DISPLAY_NAME + " Chest - Assassin Lounge", 3513 + treasure_index_offset, lambda state: logic.has_vertical_movement(state) or logic.has_glide(state)), #Elevator Part chest
        LocationData(SHOUDU_PROVINCE_AP_REGION, SHOUDU_PROVINCE_DISPLAY_NAME + " Chest - Among crates across from Assassin Lounge", 3514 + treasure_index_offset, lambda state: logic.has_vertical_movement(state) or logic.has_glide(state)), #Elevator Part chest
        LocationData(SHOUDU_PROVINCE_AP_REGION, SHOUDU_PROVINCE_DISPLAY_NAME + " Chest - Its in a room and there is a bed", 3515 + treasure_index_offset, lambda state: logic.has_vertical_movement(state) or logic.has_glide(state)), #Elevator Part chest
        LocationData(SHOUDU_PROVINCE_AP_REGION, SHOUDU_PROVINCE_DISPLAY_NAME + " Chest - Granary", 3520 + treasure_index_offset, lambda state: logic.has_vertical_movement(state) or logic.has_glide(state)), #Elevator Part chest
        LocationData(SHOUDU_PROVINCE_AP_REGION, SHOUDU_PROVINCE_DISPLAY_NAME + " Chest - Below the flower house", 3521 + treasure_index_offset, lambda state: logic.has_vertical_movement(state) or logic.has_glide(state)), #Elevator Part chest
        LocationData(SHOUDU_PROVINCE_AP_REGION, SHOUDU_PROVINCE_DISPLAY_NAME + " Chest - White hut", 3522 + treasure_index_offset, lambda state: logic.has_vertical_movement(state) or logic.has_glide(state)), #Elevator Part chest
        LocationData(SHOUDU_PROVINCE_AP_REGION, SHOUDU_PROVINCE_DISPLAY_NAME + " Chest - Across the reservoir", 2978 + treasure_index_offset, lambda state: (logic.has_vertical_movement(state) and logic.has_swimming(state)) or logic.has_glide(state)), #Ether Pouch chest
        LocationData(SHOUDU_PROVINCE_AP_REGION, SHOUDU_PROVINCE_DISPLAY_NAME + " Chest - Crawl along the attic", 1536 + treasure_index_offset, lambda state: logic.has_vertical_movement(state) or logic.has_glide(state)), #Knicked Knackers chest
        LocationData(SHOUDU_PROVINCE_AP_REGION, SHOUDU_PROVINCE_DISPLAY_NAME + " Chest - Sneak behind crates near Assassin Lounge", 2760 + treasure_index_offset, lambda state: logic.has_vertical_movement(state) or logic.has_glide(state)), #Muggers Glove chest
        LocationData(SHOUDU_PROVINCE_AP_REGION, SHOUDU_PROVINCE_DISPLAY_NAME + " Chest - Go in the back door", 1506 + treasure_index_offset, lambda state: logic.has_vertical_movement(state) or logic.has_glide(state)), #Potion Pouch
        LocationData(SHOUDU_PROVINCE_AP_REGION, SHOUDU_PROVINCE_DISPLAY_NAME + " Chest - Near the Assassin Lounge", 2762 + treasure_index_offset, lambda state: logic.has_vertical_movement(state) or logic.has_glide(state)), #Potion Pouch
        LocationData(SHOUDU_PROVINCE_AP_REGION, SHOUDU_PROVINCE_DISPLAY_NAME + " Chest - Jump along the lamppost", 2752 + treasure_index_offset, lambda state: logic.has_vertical_movement(state) or logic.has_glide(state)), #Suitor Hat chest
        LocationData(SHOUDU_PROVINCE_AP_REGION, SHOUDU_PROVINCE_DISPLAY_NAME + " Chest - Above the armor store", 1517 + treasure_index_offset, lambda state: logic.has_vertical_movement(state) or logic.has_glide(state)), #Potion Pouch chest
        LocationData(SHOUDU_PROVINCE_AP_REGION, SHOUDU_PROVINCE_DISPLAY_NAME + " Chest - Enter building next to white hut to balance above The Undercity 1", 2717 + treasure_index_offset, lambda state: logic.has_vertical_movement(state) or logic.has_glide(state)), #Ether chest
        LocationData(SHOUDU_PROVINCE_AP_REGION, SHOUDU_PROVINCE_DISPLAY_NAME + " Chest - Enter building next to white hut to balance above The Undercity 2", 2716 + treasure_index_offset, lambda state: logic.has_vertical_movement(state) or logic.has_glide(state)), #Tincture Pouch chest
        LocationData(SHOUDU_PROVINCE_AP_REGION, SHOUDU_PROVINCE_DISPLAY_NAME + " Chest - Cross the balance beam east of Fields save point", 3040 + treasure_index_offset, lambda state: logic.has_vertical_movement(state) or logic.has_glide(state)), #Potion Pouch chest
        LocationData(SHOUDU_PROVINCE_AP_REGION, SHOUDU_PROVINCE_DISPLAY_NAME + " Chest - Cross the balance beam on the way to Sky Arena", 2754 + treasure_index_offset, lambda state: logic.has_vertical_movement(state) or logic.has_glide(state)), #Acrobat Shoes chest
        LocationData(SHOUDU_PROVINCE_AP_REGION, SHOUDU_PROVINCE_DISPLAY_NAME + " Chest - Atop the roofs near the grates", 1369 + treasure_index_offset, lambda state: logic.has_vertical_movement(state) or logic.has_glide(state)), #Potion chest
        LocationData(SHOUDU_PROVINCE_AP_REGION, SHOUDU_PROVINCE_DISPLAY_NAME + " Chest - In the flower room", 2789 + treasure_index_offset, lambda state: logic.has_vertical_movement(state) or logic.has_glide(state)), #Potion chest
        LocationData(SHOUDU_PROVINCE_AP_REGION, SHOUDU_PROVINCE_DISPLAY_NAME + " Chest - Hidden in a house by the elevator 1", 3505 + treasure_index_offset, lambda state: logic.has_vertical_movement(state) or logic.has_glide(state)), #Elevator Part chest
        LocationData(SHOUDU_PROVINCE_AP_REGION, SHOUDU_PROVINCE_DISPLAY_NAME + " Chest - Hidden in a house by the elevator 2", 2790 + treasure_index_offset, lambda state: logic.has_vertical_movement(state) or logic.has_glide(state)), #Potion chest
        LocationData(SHOUDU_PROVINCE_AP_REGION, SHOUDU_PROVINCE_DISPLAY_NAME + " Chest - Near sky fishing 1", 3507 + treasure_index_offset, lambda state: logic.has_vertical_movement(state) or logic.has_glide(state)), #Elevator Part chest
        LocationData(SHOUDU_PROVINCE_AP_REGION, SHOUDU_PROVINCE_DISPLAY_NAME + " Chest - Near sky fishing 2", 2986 + treasure_index_offset, lambda state: logic.has_vertical_movement(state) or logic.has_glide(state)), #Potion chest
        LocationData(SHOUDU_PROVINCE_AP_REGION, SHOUDU_PROVINCE_DISPLAY_NAME + " Chest - Under the dry kid pit", 1365 + treasure_index_offset, lambda state: logic.has_vertical_movement(state) or logic.has_glide(state)), #The Immovable chest
        LocationData(SHOUDU_PROVINCE_AP_REGION, SHOUDU_PROVINCE_DISPLAY_NAME + " Chest - Fall through broken grate in building west of Sky Arena Prize Counter", 2951 + treasure_index_offset, lambda state: logic.has_vertical_movement(state) or logic.has_glide(state)), #Potion chest
        LocationData(SHOUDU_PROVINCE_AP_REGION, SHOUDU_PROVINCE_DISPLAY_NAME + " Chest - 2 Sky Arena Wins Room 1", 2794 + treasure_index_offset, lambda state: (logic.has_vertical_movement(state) or logic.has_glide(state)) and logic.is_area_in_level_range(state, 32)),  # Money chest
        LocationData(SHOUDU_PROVINCE_AP_REGION, SHOUDU_PROVINCE_DISPLAY_NAME + " Chest - 2 Sky Arena Wins Room 2", 2751 + treasure_index_offset, lambda state: (logic.has_vertical_movement(state) or logic.has_glide(state)) and logic.is_area_in_level_range(state, 32)),  # Bone Mail chest
        LocationData(SHOUDU_PROVINCE_AP_REGION, SHOUDU_PROVINCE_DISPLAY_NAME + " Chest - 2 Sky Arena Wins room 3", 2747 + treasure_index_offset, lambda state: (logic.has_vertical_movement(state) or logic.has_glide(state)) and logic.is_area_in_level_range(state, 32)),  # Cutlass chest
        LocationData(SHOUDU_PROVINCE_AP_REGION, SHOUDU_PROVINCE_DISPLAY_NAME + " Chest - 2 Sky Arena Wins room 4", 2796 + treasure_index_offset, lambda state: (logic.has_vertical_movement(state) or logic.has_glide(state)) and logic.is_area_in_level_range(state, 32)), #Tonic Pouch
        LocationData(SHOUDU_PROVINCE_AP_REGION, SHOUDU_PROVINCE_DISPLAY_NAME + " Chest - 2 Sky Arena Wins room 5", 2748 + treasure_index_offset, lambda state: (logic.has_vertical_movement(state) or logic.has_glide(state)) and logic.is_area_in_level_range(state, 32)), #Soul Kris chest
        LocationData(SHOUDU_PROVINCE_AP_REGION, SHOUDU_PROVINCE_DISPLAY_NAME + " Chest - 5 Sky Arena Wins room 1", 2812 + treasure_index_offset, lambda state: (logic.has_vertical_movement(state) or logic.has_glide(state)) and logic.is_area_in_level_range(state, 44)), #Money chest
        LocationData(SHOUDU_PROVINCE_AP_REGION, SHOUDU_PROVINCE_DISPLAY_NAME + " Chest - 5 Sky Arena Wins room 2", 2723 + treasure_index_offset, lambda state: (logic.has_vertical_movement(state) or logic.has_glide(state)) and logic.is_area_in_level_range(state, 44)), #Gaia Axe chest
        LocationData(SHOUDU_PROVINCE_AP_REGION, SHOUDU_PROVINCE_DISPLAY_NAME + " Chest - 5 Sky Arena Wins room 3", 2813 + treasure_index_offset, lambda state: (logic.has_vertical_movement(state) or logic.has_glide(state)) and logic.is_area_in_level_range(state, 44)), #Money chest
        LocationData(SHOUDU_PROVINCE_AP_REGION, SHOUDU_PROVINCE_DISPLAY_NAME + " Chest - 5 Sky Arena Wins room 4", 2753 + treasure_index_offset, lambda state: (logic.has_vertical_movement(state) or logic.has_glide(state)) and logic.is_area_in_level_range(state, 44)), #Gaia Vest chest
        LocationData(SHOUDU_PROVINCE_AP_REGION, SHOUDU_PROVINCE_DISPLAY_NAME + " Chest - 8 Sky Arena Wins room 1", 2665 + treasure_index_offset, lambda state: (logic.has_vertical_movement(state) or logic.has_glide(state)) and logic.is_area_in_level_range(state, 54)), #Gravedigger chest
        LocationData(SHOUDU_PROVINCE_AP_REGION, SHOUDU_PROVINCE_DISPLAY_NAME + " Chest - 8 Sky Arena Wins room 2", 2805 + treasure_index_offset, lambda state: (logic.has_vertical_movement(state) or logic.has_glide(state)) and logic.is_area_in_level_range(state, 54)), #Malifice chest
        LocationData(SHOUDU_PROVINCE_AP_REGION, SHOUDU_PROVINCE_DISPLAY_NAME + " Chest - 8 Sky Arena Wins room 3", 2800 + treasure_index_offset, lambda state: (logic.has_vertical_movement(state) or logic.has_glide(state)) and logic.is_area_in_level_range(state, 54)), #Wizards Wall chest
        LocationData(SHOUDU_PROVINCE_AP_REGION, SHOUDU_PROVINCE_DISPLAY_NAME + " Chest - 10 Sky Arena Wins room 1", 2756 + treasure_index_offset, lambda state: (logic.has_vertical_movement(state) or logic.has_glide(state)) and logic.is_area_in_level_range(state, 58)), #(753, 134, -263) Yasha chest
        LocationData(SHOUDU_PROVINCE_AP_REGION, SHOUDU_PROVINCE_DISPLAY_NAME + " Chest - 10 Sky Arena Wins room 2", 2928 + treasure_index_offset, lambda state: (logic.has_vertical_movement(state) or logic.has_glide(state)) and logic.is_area_in_level_range(state, 58)), #(754, 134, -264) Muramasa chest
        LocationData(SHOUDU_PROVINCE_AP_REGION, SHOUDU_PROVINCE_DISPLAY_NAME + " Chest - 10 Sky Arena Wins room 3", 2929 + treasure_index_offset, lambda state: (logic.has_vertical_movement(state) or logic.has_glide(state)) and logic.is_area_in_level_range(state, 58)), #(755, 134, -263) Shadow Gi chest
        LocationData(SHOUDU_PROVINCE_AP_REGION, SHOUDU_PROVINCE_DISPLAY_NAME + " Chest - Fall through floorboards of 10 Sky Arena Wins room 1", 3763 + treasure_index_offset, lambda state: (logic.has_vertical_movement(state) or logic.has_glide(state)) and logic.is_area_in_level_range(state, 58)), #(754, 130, -264) Zether chest
        LocationData(SHOUDU_PROVINCE_AP_REGION, SHOUDU_PROVINCE_DISPLAY_NAME + " Chest - Fall through floorboards of 10 Sky Arena Wins room 2", 3764 + treasure_index_offset, lambda state: (logic.has_vertical_movement(state) or logic.has_glide(state)) and logic.is_area_in_level_range(state, 58)), #(755, 130, -263) Z-Potion chest

        #NPCs
        #Todo NPCs Job Masters: Master Assassin ID 3605 (769, 123, -201); gives you Assassin Seal in exchange for job mastery
        #Todo NPCs Job Masters: Master Samurai ID 3576 (800, 115, -221); gives you Samurai Seal in exchange for job mastery
        LocationData(SHOUDU_PROVINCE_AP_REGION, SHOUDU_PROVINCE_DISPLAY_NAME + " NPC - Chloe and Talon sky fishing", 3702 + npc_index_offset, lambda state: logic.has_vertical_movement(state) or logic.has_glide(state)), #(765, 125, -248) Fixed Missable; removed post-sparkle
        #NPCs Multichecks: Shoudu Province (Sky Arena) map Z38_SkyArenaPrizes ID 1921 (765, 125, -248) gives 5 prizes in exchange for winning fights
        LocationData(SHOUDU_PROVINCE_AP_REGION, SHOUDU_PROVINCE_DISPLAY_NAME + " NPC - 1 Sky Arena Win Prize", 51921 + npc_index_offset, lambda state: (logic.has_vertical_movement(state) or logic.has_glide(state)) and logic.is_area_in_level_range(state, 30)), #(765, 125, -248)
        LocationData(SHOUDU_PROVINCE_AP_REGION, SHOUDU_PROVINCE_DISPLAY_NAME + " NPC - 4 Sky Arena Wins Prize", 51922 + npc_index_offset, lambda state: (logic.has_vertical_movement(state) or logic.has_glide(state)) and logic.is_area_in_level_range(state, 40)), #(765, 125, -248)
        LocationData(SHOUDU_PROVINCE_AP_REGION, SHOUDU_PROVINCE_DISPLAY_NAME + " NPC - 6 Sky Arena Wins Prize", 51923 + npc_index_offset, lambda state: (logic.has_vertical_movement(state) or logic.has_glide(state)) and logic.is_area_in_level_range(state, 48)), #(765, 125, -248)
        LocationData(SHOUDU_PROVINCE_AP_REGION, SHOUDU_PROVINCE_DISPLAY_NAME + " NPC - 7 Sky Arena Wins Prize", 51924 + npc_index_offset, lambda state: (logic.has_vertical_movement(state) or logic.has_glide(state)) and logic.is_area_in_level_range(state, 52)), #(765, 125, -248)
        LocationData(SHOUDU_PROVINCE_AP_REGION, SHOUDU_PROVINCE_DISPLAY_NAME + " NPC - 9 Sky Arena Wins Prize", 1921 + npc_index_offset, lambda state: (logic.has_vertical_movement(state) or logic.has_glide(state)) and logic.is_area_in_level_range(state, 56)), #(765, 125, -248)
        LocationData(SHOUDU_PROVINCE_AP_REGION, SHOUDU_PROVINCE_DISPLAY_NAME + " NPC - 10 Sky Arena Wins room Diamond 1", 2833 + npc_index_offset, lambda state: (logic.has_vertical_movement(state) or logic.has_glide(state)) and logic.is_area_in_level_range(state, 58)), #(752, 133, -262) Dust
        LocationData(SHOUDU_PROVINCE_AP_REGION, SHOUDU_PROVINCE_DISPLAY_NAME + " NPC - 10 Sky Arena Wins room Diamond 2", 2811 + npc_index_offset, lambda state: (logic.has_vertical_movement(state) or logic.has_glide(state)) and logic.is_area_in_level_range(state, 58)), #(756, 133, -261) Ingot
        LocationData(SHOUDU_PROVINCE_AP_REGION, SHOUDU_PROVINCE_DISPLAY_NAME + " NPC - Diamond through a hole in the 10 Sky Arena Wins room floor", 2832 + npc_index_offset, lambda state: (logic.has_vertical_movement(state) or logic.has_glide(state)) and logic.is_area_in_level_range(state, 58)), #(753, 130, -264) Ore
        LocationData(SHOUDU_PROVINCE_AP_REGION, SHOUDU_PROVINCE_DISPLAY_NAME + " NPC - Gold at back reservoir wall", 2827 + npc_index_offset, lambda state: (logic.has_vertical_movement(state) or logic.has_glide(state)) and logic.has_swimming(state)), #Ingot
        LocationData(SHOUDU_PROVINCE_AP_REGION, SHOUDU_PROVINCE_DISPLAY_NAME + " NPC - Gold in farmland on way to shrine", 2821 + npc_index_offset, lambda state: logic.has_vertical_movement(state) or logic.has_glide(state)), #Ingot
        LocationData(SHOUDU_PROVINCE_AP_REGION, SHOUDU_PROVINCE_DISPLAY_NAME + " NPC - Gold near sky fishing", 2834 + npc_index_offset, lambda state: logic.has_vertical_movement(state) or logic.has_glide(state)), #Ore
        LocationData(SHOUDU_PROVINCE_AP_REGION, SHOUDU_PROVINCE_DISPLAY_NAME + " NPC - Gold in 2 Sky Arena Wins room", 2829 + npc_index_offset, lambda state: (logic.has_vertical_movement(state) or logic.has_glide(state)) and logic.is_area_in_level_range(state, 32)), #Dust
        LocationData(SHOUDU_PROVINCE_AP_REGION, SHOUDU_PROVINCE_DISPLAY_NAME + " NPC - Gold in 5 Sky Arena Wins room 1", 2720 + npc_index_offset, lambda state: (logic.has_vertical_movement(state) or logic.has_glide(state)) and logic.is_area_in_level_range(state, 44)), #Ore
        LocationData(SHOUDU_PROVINCE_AP_REGION, SHOUDU_PROVINCE_DISPLAY_NAME + " NPC - Gold in 5 Sky Arena Wins room 2", 2722 + npc_index_offset, lambda state: (logic.has_vertical_movement(state) or logic.has_glide(state)) and logic.is_area_in_level_range(state, 44)), #Ingot
        LocationData(SHOUDU_PROVINCE_AP_REGION, SHOUDU_PROVINCE_DISPLAY_NAME + " NPC - Gold in 5 Sky Arena Wins room 3", 2721 + npc_index_offset, lambda state: (logic.has_vertical_movement(state) or logic.has_glide(state)) and logic.is_area_in_level_range(state, 44)), #Dust
        LocationData(SHOUDU_PROVINCE_AP_REGION, SHOUDU_PROVINCE_DISPLAY_NAME + " NPC - Gold in 8 Sky Arena Wins room 1", 2830 + npc_index_offset, lambda state: (logic.has_vertical_movement(state) or logic.has_glide(state)) and logic.is_area_in_level_range(state, 54)), #Ingot
        LocationData(SHOUDU_PROVINCE_AP_REGION, SHOUDU_PROVINCE_DISPLAY_NAME + " NPC - Gold in 8 Sky Arena Wins room 2", 2831 + npc_index_offset, lambda state: (logic.has_vertical_movement(state) or logic.has_glide(state)) and logic.is_area_in_level_range(state, 54)), #Ore

        #Crystals
        LocationData(SHOUDU_PROVINCE_AP_REGION, SHOUDU_PROVINCE_DISPLAY_NAME + " Crystal - Samurai for 3 Sky Arena wins", 1206 + crystal_index_offset, lambda state: (logic.has_vertical_movement(state) or logic.has_glide(state)) and logic.is_area_in_level_range(state, 35)),

        #The Undercity
        #Treasures
        # can get without mounts from Shoudu
        LocationData(THE_UNDERCITY_AP_REGION, THE_UNDERCITY_DISPLAY_NAME + " Chest - Gated-off room 1", 2988 + treasure_index_offset),  # Fenix Juice chest
        LocationData(THE_UNDERCITY_AP_REGION, THE_UNDERCITY_DISPLAY_NAME + " Chest - Gated-off room 2", 2987 + treasure_index_offset),  # Ether chest
        LocationData(THE_UNDERCITY_AP_REGION, THE_UNDERCITY_DISPLAY_NAME + " Chest - Gated-off room 3", 1147 + treasure_index_offset),  # Potion chest
        LocationData(THE_UNDERCITY_AP_REGION, THE_UNDERCITY_DISPLAY_NAME + " Chest - Gated-off room 4", 3517 + treasure_index_offset),  # (778, 94, -254) Elevator Part chest
        #except these up high
        LocationData(THE_UNDERCITY_AP_REGION, THE_UNDERCITY_DISPLAY_NAME + " Chest - Climb up lampposts and run across the fence", 1925 + treasure_index_offset, lambda state: logic.has_vertical_movement(state) or logic.has_glide(state)),  # Cursegiver chest
        LocationData(THE_UNDERCITY_AP_REGION, THE_UNDERCITY_DISPLAY_NAME + " Chest - North wall climb (or fall through broken grate by Sky Arena Prize Counter)", 3516 + treasure_index_offset, lambda state: logic.has_vertical_movement(state) or logic.has_glide(state) or state.can_reach(GANYMEDE_SHRINE_AP_REGION, player=player) or state.can_reach(QUINTAR_RESERVE_AP_REGION, player=player)),  # Elevator Part chest
        #Home Point Stone area - can walk from Ganymede Shrine -> Undercity entrance next to white hut -> fall off rafter; can also swim from the sea
        LocationData(THE_UNDERCITY_AP_REGION, THE_UNDERCITY_DISPLAY_NAME + " Chest - Hiding in the rafters", 2989 + treasure_index_offset, lambda state: logic.has_swimming(state) or logic.has_horizontal_movement(state) or logic.has_vertical_movement(state) or state.can_reach(GANYMEDE_SHRINE_AP_REGION, player=player) or state.can_reach(QUINTAR_RESERVE_AP_REGION, player=player)),  # Potion Pouch chest
        LocationData(THE_UNDERCITY_AP_REGION, THE_UNDERCITY_DISPLAY_NAME + " Chest - Atop awning east of the waterfall", 3518 + treasure_index_offset, lambda state: logic.has_swimming(state) or logic.has_horizontal_movement(state) or logic.has_vertical_movement(state) or state.can_reach(GANYMEDE_SHRINE_AP_REGION, player=player) or state.can_reach(QUINTAR_RESERVE_AP_REGION, player=player)),  # Elevator Part chest
        LocationData(THE_UNDERCITY_AP_REGION, THE_UNDERCITY_DISPLAY_NAME + " Chest - Hidden in a nook in the wall", 2793 + treasure_index_offset, lambda state: logic.has_vertical_movement(state) or logic.has_glide(state)),  # Knights Plate chest
        #ibek from Home Point Stone area
        LocationData(THE_UNDERCITY_AP_REGION, THE_UNDERCITY_DISPLAY_NAME + " Chest - Up the rafters against a pillar", 2990 + treasure_index_offset, lambda state: logic.has_vertical_movement(state)),  # Ether chest
        LocationData(THE_UNDERCITY_AP_REGION, THE_UNDERCITY_DISPLAY_NAME + " Chest - Even further up the rafters", 2991 + treasure_index_offset, lambda state: logic.has_vertical_movement(state)),  # Ether Pouch chest
        #Undercity Inn area - can walk from Home Point Stone area if you hop up on guy who wants you to defeat the Undercity masters, go north, and hop west across lamps
        LocationData(THE_UNDERCITY_AP_REGION, THE_UNDERCITY_DISPLAY_NAME + " Chest - Hiding in a building in the north area", 2826 + treasure_index_offset, lambda state: logic.has_swimming(state) or logic.has_horizontal_movement(state) or logic.has_vertical_movement(state) or state.can_reach(GANYMEDE_SHRINE_AP_REGION, player=player) or state.can_reach(QUINTAR_RESERVE_AP_REGION, player=player)),  # Potion chest
        LocationData(THE_UNDERCITY_AP_REGION, THE_UNDERCITY_DISPLAY_NAME + " Chest - Undercity Inn", 3519 + treasure_index_offset, lambda state: logic.has_swimming(state) or logic.has_horizontal_movement(state) or logic.has_vertical_movement(state) or state.can_reach(GANYMEDE_SHRINE_AP_REGION, player=player) or state.can_reach(QUINTAR_RESERVE_AP_REGION, player=player)),  # Elevator Part
        LocationData(THE_UNDERCITY_AP_REGION, THE_UNDERCITY_DISPLAY_NAME + " Chest - South of the Undercity Inn", 1695 + treasure_index_offset, lambda state: logic.has_swimming(state) or logic.has_horizontal_movement(state) or logic.has_vertical_movement(state) or state.can_reach(GANYMEDE_SHRINE_AP_REGION, player=player) or state.can_reach(QUINTAR_RESERVE_AP_REGION, player=player)),  # Brigandine chest
        #swimmy swimmy
        LocationData(THE_UNDERCITY_AP_REGION, "Underpass Chest - Lovely bounce tree W of The Undercity", 3673 + treasure_index_offset, lambda state: logic.has_swimming(state) or logic.has_glide(state)), #(608, 91, -215) (Summon Pah) Underpass Scrap chest
        
        #NPCs
        #can get without mounts from Shoudu
        LocationData(THE_UNDERCITY_AP_REGION, THE_UNDERCITY_DISPLAY_NAME + " NPC - Gold hiding from the bats under the awning", 2835 + npc_index_offset), #Dust
        LocationData(THE_UNDERCITY_AP_REGION, THE_UNDERCITY_DISPLAY_NAME + " NPC - Gated-off room Gold", 2825 + npc_index_offset), #Ore
        #other side of canal from Home Point Stone area
        LocationData(THE_UNDERCITY_AP_REGION, THE_UNDERCITY_DISPLAY_NAME + " NPC - Gold in the sewer offshoot", 1696 + npc_index_offset, lambda state: logic.has_swimming(state) or logic.has_horizontal_movement(state) or logic.has_vertical_movement(state) or state.can_reach(GANYMEDE_SHRINE_AP_REGION, player=player) or state.can_reach(QUINTAR_RESERVE_AP_REGION, player=player)), #Dust
        #Undercity Inn area
        LocationData(THE_UNDERCITY_AP_REGION, THE_UNDERCITY_DISPLAY_NAME + " NPC - Storage room Gold of the Undercity Inns", 1694 + npc_index_offset, lambda state: logic.has_swimming(state) or logic.has_horizontal_movement(state) or logic.has_vertical_movement(state) or state.can_reach(GANYMEDE_SHRINE_AP_REGION, player=player) or state.can_reach(QUINTAR_RESERVE_AP_REGION, player=player)), #Ingot

        #Crystals
        #Can just swim or defeat the Undercity Masters; Blade Master: Ibek or Owl, Shadow Master: Horizontal or Fish, Duel Master: Ibek or Owl; to defeat all masters, you either need both ibek + quintar, owl, or fish
        LocationData(THE_UNDERCITY_AP_REGION, THE_UNDERCITY_DISPLAY_NAME + " Crystal - Assassin", 1204 + crystal_index_offset, lambda state: (logic.has_horizontal_movement(state) and logic.has_vertical_movement(state)) or logic.has_glide(state) or logic.has_swimming(state)),

        #Ganymede Shrine
        #Treasure chests
        LocationData(GANYMEDE_SHRINE_AP_REGION, GANYMEDE_SHRINE_DISPLAY_NAME + " Chest - drop down from the top", 1594 + treasure_index_offset, lambda state: state.has(GANYMEDE_STONE, player)),

        #Beaurior Volcano
        #Treasure chests
        LocationData(BEAURIOR_VOLCANO_AP_REGION, BEAURIOR_VOLCANO_DISPLAY_NAME + " Chest - Beaurior Rock entrance", 3770 + treasure_index_offset), #Fenix Syrup chest
	    LocationData(BEAURIOR_VOLCANO_AP_REGION, BEAURIOR_VOLCANO_DISPLAY_NAME + " Chest - Outcropping above the fog", 1168 + treasure_index_offset), #Temporal Blade chest
	    LocationData(BEAURIOR_VOLCANO_AP_REGION, BEAURIOR_VOLCANO_DISPLAY_NAME + " Chest - Tricky jumps past Rock entrance", 2750 + treasure_index_offset), #Tome of Light chest

        #Beaurior Rock
        #Treasure chests
        LocationData(BEAURIOR_ROCK_AP_REGION, BEAURIOR_ROCK_DISPLAY_NAME + " Chest - B4 big lava room with optional boss", 1796 + treasure_index_offset, lambda state: logic.has_key(state, SMALL_KEY, 2)), #Ether chest
	    LocationData(BEAURIOR_ROCK_AP_REGION, BEAURIOR_ROCK_DISPLAY_NAME + " Chest - Caged in far corner of B4 big lava room with optional boss", 481 + treasure_index_offset, lambda state: logic.has_key(state, SMALL_KEY, 2)), #Guard Crown chest
	    LocationData(BEAURIOR_ROCK_AP_REGION, BEAURIOR_ROCK_DISPLAY_NAME + " Chest - Caged through secret tunnel in B4 big lava room with optional boss", 724 + treasure_index_offset, lambda state: logic.has_key(state, SMALL_KEY, 2)), #Halberd chest
	    LocationData(BEAURIOR_ROCK_AP_REGION, BEAURIOR_ROCK_DISPLAY_NAME + " Chest - Island in B4 big lava room with optional boss", 1682 + treasure_index_offset, lambda state: logic.has_key(state, SMALL_KEY, 2)), #Small Key chest
        LocationData(BEAURIOR_ROCK_AP_REGION, BEAURIOR_ROCK_DISPLAY_NAME + " Chest - Elevator down from entrance to happy spike land", 894 + treasure_index_offset), #Small Key chest
        LocationData(BEAURIOR_ROCK_AP_REGION, BEAURIOR_ROCK_DISPLAY_NAME + " Chest - B3 balcony above the lava", 1337 + treasure_index_offset, lambda state: logic.has_key(state, SMALL_KEY)), #Small Key chest
        LocationData(BEAURIOR_ROCK_AP_REGION, BEAURIOR_ROCK_DISPLAY_NAME + " Chest - B2 with the Lets Make a Deal doors", 2973 + treasure_index_offset, lambda state: logic.has_key(state, SMALL_KEY, 2)), #Potion Pouch chest
        LocationData(BEAURIOR_ROCK_AP_REGION, BEAURIOR_ROCK_DISPLAY_NAME + " Chest - B1 overlooking the catwalks room", 818 + treasure_index_offset, lambda state: logic.has_key(state, SMALL_KEY, 2)), #Small Key chest
        LocationData(BEAURIOR_ROCK_AP_REGION, BEAURIOR_ROCK_DISPLAY_NAME + " Chest - B1 square pokeball room", 2916 + treasure_index_offset, lambda state: logic.has_key(state, SMALL_KEY, 2)), #map chest
        LocationData(BEAURIOR_ROCK_AP_REGION, BEAURIOR_ROCK_DISPLAY_NAME + " Chest - B3 behind wrought-iron fence", 899 + treasure_index_offset, lambda state: logic.has_key(state, SMALL_KEY, 2)), #Shelter Dress chest
        LocationData(BEAURIOR_ROCK_AP_REGION, BEAURIOR_ROCK_DISPLAY_NAME + " Chest - B3 ominous green dumplings room", 1797 + treasure_index_offset, lambda state: logic.has_key(state, SMALL_KEY, 2)), #Fenix Juice chest
        LocationData(BEAURIOR_ROCK_AP_REGION, BEAURIOR_ROCK_DISPLAY_NAME + " Chest - B2 danger hops back to purple", 2044 + treasure_index_offset, lambda state: logic.has_key(state, SMALL_KEY, 4)), #Ether Pouch chest
        LocationData(BEAURIOR_ROCK_AP_REGION, BEAURIOR_ROCK_DISPLAY_NAME + " Chest - B1 cheeky lava platforming 1", 2041 + treasure_index_offset, lambda state: logic.has_key(state, SMALL_KEY, 4)), #Potion
        LocationData(BEAURIOR_ROCK_AP_REGION, BEAURIOR_ROCK_DISPLAY_NAME + " Chest - B1 cheeky lava platforming 2", 1799 + treasure_index_offset, lambda state: logic.has_key(state, SMALL_KEY, 4)), #Ether
        LocationData(BEAURIOR_ROCK_AP_REGION, BEAURIOR_ROCK_DISPLAY_NAME + " Chest - B1 jump to odd ice block", 2040 + treasure_index_offset, lambda state: logic.has_key(state, SMALL_KEY, 4)), #Cold Touch chest
        LocationData(BEAURIOR_ROCK_AP_REGION, BEAURIOR_ROCK_DISPLAY_NAME + " Chest - Top floor ominous lamps room", 1683 + treasure_index_offset, lambda state: logic.has_key(state, SMALL_KEY, 4)), #Boss Key chest
        LocationData(BEAURIOR_ROCK_AP_REGION, "Overpass Chest - West of Valkyrie Watchtower", 3540 + treasure_index_offset),  # (1, 129, 62) 7th Overpass Scrap on main map

        #NPCs
        LocationData(BEAURIOR_ROCK_AP_REGION, BEAURIOR_ROCK_DISPLAY_NAME + " NPC - Gold in B4 big lava room with optional boss", 2822 + npc_index_offset, lambda state: logic.has_key(state, SMALL_KEY) and logic.has_horizontal_movement(state)), #Gold Ingot
        LocationData(BEAURIOR_ROCK_AP_REGION, BEAURIOR_ROCK_DISPLAY_NAME + " NPC - B1 cheeky lava platforming Gold", 2823 + npc_index_offset, lambda state: logic.has_key(state, SMALL_KEY, 4)), #Dust
        LocationData(BEAURIOR_ROCK_AP_REGION, BEAURIOR_ROCK_DISPLAY_NAME + " NPC - B1 Magic Well friendos hiding in the pillars", 2824 + npc_index_offset, lambda state: logic.has_key(state, SMALL_KEY, 4) and logic.has_horizontal_movement(state)), #Ore
        LocationData(BEAURIOR_ROCK_AP_REGION, BEAURIOR_VOLCANO_DISPLAY_NAME + " NPC - Summit Gold", 2836 + npc_index_offset, lambda state: logic.has_key(state, SMALL_KEY, 4) and logic.has_key(state, BEAURIOR_BOSS_KEY)), #Ore Beaurior Volcano but it's at the top so Rock it is

        #Crystals
	    LocationData(BEAURIOR_ROCK_AP_REGION, BEAURIOR_VOLCANO_DISPLAY_NAME + " Crystal - Valkyrie", 1086 + crystal_index_offset, lambda state: logic.has_key(state, SMALL_KEY, 4) and logic.has_key(state, BEAURIOR_BOSS_KEY)),

        #Lake Delende
        #Treasure chests
        LocationData(LAKE_DELENDE_AP_REGION, LAKE_DELENDE_DISPLAY_NAME + " Chest - North edge 1", 1263 + treasure_index_offset), #Float Shoes chest
        LocationData(LAKE_DELENDE_AP_REGION, LAKE_DELENDE_DISPLAY_NAME + " Chest - North edge 2", 2917 + treasure_index_offset), #Lake Delende map chest

        #NPCs
        LocationData(LAKE_DELENDE_AP_REGION, LAKE_DELENDE_DISPLAY_NAME + " NPC - Panning for Gold down Salmon Creek without a paddle", 2854 + npc_index_offset, lambda state: logic.has_vertical_movement(state)), #Dust

        #Quintar Reserve
        #Treasure chests
        LocationData(QUINTAR_RESERVE_AP_REGION, "Overpass Chest - Climbing the boughs up from the elevator", 3536 + treasure_index_offset), #5th Scrap on Overpass main map
        LocationData(QUINTAR_RESERVE_AP_REGION, QUINTAR_RESERVE_DISPLAY_NAME + " Chest - Race start hut", 1591 + treasure_index_offset), #Quintar Grass chest
        LocationData(QUINTAR_RESERVE_AP_REGION, QUINTAR_RESERVE_DISPLAY_NAME + " Chest - Hollowed-out wall of Mausoleum", 1320 + treasure_index_offset, lambda state: logic.has_glide(state)), #Undead Ring chest

        #NPCs
        #Todo NPCs CheckOrNot: 3 Quintar Eggs here
        LocationData(QUINTAR_RESERVE_AP_REGION, QUINTAR_RESERVE_DISPLAY_NAME + " NPC - Eastern Quintar overlooking the sea", 427 + npc_index_offset, lambda state: state.has(BABEL_QUINTAR, player)), #The Sequoia map (789, 191, -338); Fixed Missable
        LocationData(QUINTAR_RESERVE_AP_REGION, QUINTAR_RESERVE_DISPLAY_NAME + " NPC - Shedding in hidden Quintar nest down in the ravine SE of Dione Shrine", 2255 + npc_index_offset, lambda state: logic.has_vertical_movement(state) and logic.has_horizontal_movement(state) and logic.is_area_in_level_range(state, 54)), #Shedding 1
        LocationData(QUINTAR_RESERVE_AP_REGION, QUINTAR_RESERVE_DISPLAY_NAME + " NPC - Shedding in sneaky Quintar nest in eastern wall of the canyon north of the Mausoleum", 2256 + npc_index_offset, lambda state: logic.has_vertical_movement(state) and logic.has_horizontal_movement(state) and logic.is_area_in_level_range(state, 54)), #Shedding 2
        LocationData(QUINTAR_RESERVE_AP_REGION, QUINTAR_RESERVE_DISPLAY_NAME + " NPC - Shedding in super sneaky Quintar nest in canyon north of the Mausoleum", 2257 + npc_index_offset, lambda state: logic.is_area_in_level_range(state, 54)), #Shedding 3
        LocationData(QUINTAR_RESERVE_AP_REGION, QUINTAR_RESERVE_DISPLAY_NAME + " NPC - Shedding east of shrine", 2259 + npc_index_offset, lambda state: logic.has_vertical_movement(state) and logic.has_horizontal_movement(state)), #Shedding 4
        LocationData(QUINTAR_RESERVE_AP_REGION, QUINTAR_RESERVE_DISPLAY_NAME + " NPC - Long jog along the east mountain to shedding", 2260 + npc_index_offset, lambda state: logic.has_vertical_movement(state) and logic.has_horizontal_movement(state)), #Shedding 5
        LocationData(QUINTAR_RESERVE_AP_REGION, QUINTAR_RESERVE_DISPLAY_NAME + " NPC - Shedding overlooking the east ocean", 2261 + npc_index_offset, lambda state: logic.has_vertical_movement(state) and logic.has_horizontal_movement(state)), #Shedding 6
        LocationData(QUINTAR_RESERVE_AP_REGION, QUINTAR_RESERVE_DISPLAY_NAME + " NPC - Shedding atop the Mausoleum", 2262 + npc_index_offset, lambda state: state.has(DIONE_STONE, player) and logic.has_glide(state)), #Shedding 7
        LocationData(QUINTAR_RESERVE_AP_REGION, QUINTAR_RESERVE_DISPLAY_NAME + " NPC - Treetop shedding north of Mausoleum", 2263 + npc_index_offset, lambda state: logic.has_vertical_movement(state) and logic.has_horizontal_movement(state)), #Shedding 8
        #shedding 9 is in the Dione Shrine because why not I guess
        LocationData(QUINTAR_RESERVE_AP_REGION, QUINTAR_RESERVE_DISPLAY_NAME + " NPC - Shedding overlooking the race start point", 2265 + npc_index_offset, lambda state: logic.has_vertical_movement(state) and logic.has_horizontal_movement(state)), #Shedding 10
        LocationData(QUINTAR_RESERVE_AP_REGION, QUINTAR_RESERVE_DISPLAY_NAME + " NPC - Shedding north of Mausoleum", 2266 + npc_index_offset, lambda state: logic.has_vertical_movement(state) and logic.has_horizontal_movement(state)), #Shedding 11
        LocationData(QUINTAR_RESERVE_AP_REGION, QUINTAR_RESERVE_DISPLAY_NAME + " NPC - Shedding just north of Quintar cosplayer", 2267 + npc_index_offset), #Shedding 12
        LocationData(QUINTAR_RESERVE_AP_REGION, QUINTAR_RESERVE_DISPLAY_NAME + " NPC - Gold on east side of map", 2837 + npc_index_offset, lambda state: logic.has_vertical_movement(state) and logic.has_horizontal_movement(state)), #Ore
        LocationData(QUINTAR_RESERVE_AP_REGION, QUINTAR_RESERVE_DISPLAY_NAME + " NPC - Climb the center mountain for Gold", 2839 + npc_index_offset, lambda state: logic.has_vertical_movement(state) and logic.has_horizontal_movement(state)), #Ore
        LocationData(QUINTAR_RESERVE_AP_REGION, QUINTAR_RESERVE_DISPLAY_NAME + " NPC - Jump across the treetops for Gold", 2840 + npc_index_offset, lambda state: logic.has_vertical_movement(state) and logic.has_horizontal_movement(state) and state.has(DIONE_STONE, player)), #Dust

        #Dione Shrine
        #Treasure chests
        LocationData(DIONE_SHRINE_AP_REGION, DIONE_SHRINE_DISPLAY_NAME + " Chest - Roof", 2154 + treasure_index_offset, lambda state: state.has(DIONE_STONE, player)), #Dione Shard chest
        LocationData(DIONE_SHRINE_AP_REGION, DIONE_SHRINE_DISPLAY_NAME + " Chest - Lobby", 2791 + treasure_index_offset), #Dione Shard chest
        LocationData(DIONE_SHRINE_AP_REGION, DIONE_SHRINE_DISPLAY_NAME + " Chest - 2nd floor", 2792 + treasure_index_offset), #Dione Shard chest
        LocationData(DIONE_SHRINE_AP_REGION, DIONE_SHRINE_DISPLAY_NAME + " Chest - 2nd floor balcony", 1146 + treasure_index_offset), #Dione Shard chest
        LocationData(DIONE_SHRINE_AP_REGION, "Overpass Chest - Glide SW from top of shrine 1", 3535 + treasure_index_offset, lambda state: logic.has_glide(state) and state.has(DIONE_STONE, player)), #4th Scrap on main Overpass map
        LocationData(DIONE_SHRINE_AP_REGION, "Overpass Chest - Glide SW from top of shrine 2", 2749 + treasure_index_offset, lambda state: logic.has_glide(state) and state.has(DIONE_STONE, player)), #Life Jewel Overpass main map

        #NPCs
        LocationData(DIONE_SHRINE_AP_REGION, DIONE_SHRINE_DISPLAY_NAME + " NPC - Shedding on roof", 2264 + npc_index_offset, lambda state: state.has(DIONE_STONE, player)), #Shedding 9
        LocationData(DIONE_SHRINE_AP_REGION, DIONE_SHRINE_DISPLAY_NAME + " NPC - Glide SW from top of shrine to Gold", 2838 + npc_index_offset, lambda state: logic.has_glide(state) and state.has(DIONE_STONE, player)), #Ingot on Overpass main map

        #Quintar Mausoleum
        #Treasure chests
        LocationData(QUINTAR_MAUSOLEUM_AP_REGION, QUINTAR_MAUSOLEUM_DISPLAY_NAME + " Chest - Past the switches race", 2153 + treasure_index_offset, lambda state: logic.has_fast(state)), #(688, 114, -464) Babel Quintar chest
        LocationData(QUINTAR_MAUSOLEUM_AP_REGION, QUINTAR_MAUSOLEUM_DISPLAY_NAME + " Chest - Rocky room", 3401 + treasure_index_offset), #(664, 129, -425) Quintar Mausoleum map chest
        LocationData(QUINTAR_MAUSOLEUM_AP_REGION, QUINTAR_MAUSOLEUM_DISPLAY_NAME + " Chest - Glowing grass room", 3768 + treasure_index_offset), #(709, 129, -442) Wind Thresher chest
        LocationData(QUINTAR_MAUSOLEUM_AP_REGION, "Underpass Chest - Up the waterfall inside Quintar Mausoleum", 3674 + treasure_index_offset), #(614, 146, -410) 6th Scrap chest on main Underpass map

        #Eastern Chasm
        #Treasure chests
        LocationData(EASTERN_CHASM_AP_REGION, EASTERN_CHASM_DISPLAY_NAME + " Chest - Overgrown opposite of chasm", 3543 + treasure_index_offset), #Eastern Chasm map chest

        #Tall Tall Heights
        #Treasure chests
        LocationData(TALL_TALL_HEIGHTS_AP_REGION, TALL_TALL_HEIGHTS_DISPLAY_NAME + " Chest - Past the icy Chips Challenge", 2786 + treasure_index_offset, lambda state: logic.has_vertical_movement(state)), #Tear Seed chest
        LocationData(TALL_TALL_HEIGHTS_AP_REGION, TALL_TALL_HEIGHTS_DISPLAY_NAME + " Chest - Lonely chest", 2428 + treasure_index_offset, lambda state: logic.has_vertical_movement(state)), #Ether
        LocationData(TALL_TALL_HEIGHTS_AP_REGION, TALL_TALL_HEIGHTS_DISPLAY_NAME + " Chest - Past the 2nd icy Chips Challenge", 2788 + treasure_index_offset, lambda state: logic.has_vertical_movement(state)), #Tear Seed chest
        LocationData(TALL_TALL_HEIGHTS_AP_REGION, TALL_TALL_HEIGHTS_DISPLAY_NAME + " Chest - Past the 3rd icy Chips Challenge", 1254 + treasure_index_offset, lambda state: logic.has_vertical_movement(state)), #Potion chest
        LocationData(TALL_TALL_HEIGHTS_AP_REGION, TALL_TALL_HEIGHTS_DISPLAY_NAME + " Chest - Above the Boomer Society", 2844 + treasure_index_offset, lambda state: logic.has_vertical_movement(state) and logic.has_horizontal_movement(state)), #Z-Potion Pouch chest
        LocationData(TALL_TALL_HEIGHTS_AP_REGION, TALL_TALL_HEIGHTS_DISPLAY_NAME + " Chest - Above the Triton Shrine", 2795 + treasure_index_offset, lambda state: logic.has_vertical_movement(state) or state.has(TRITON_STONE, player)), #Ether chest
        LocationData(TALL_TALL_HEIGHTS_AP_REGION, TALL_TALL_HEIGHTS_DISPLAY_NAME + " Chest - Past the Chips Challenge fishing hut", 1578 + treasure_index_offset, lambda state: logic.has_vertical_movement(state) or logic.has_glide(state)), #Frost Reaper chest
        #requires (Ibek or Triton Stone) and Quintar
        LocationData(TALL_TALL_HEIGHTS_AP_REGION, TALL_TALL_HEIGHTS_DISPLAY_NAME + " Chest - Tall stones and blue flowers", 2992 + treasure_index_offset, lambda state: (logic.has_vertical_movement(state) or state.has(TRITON_STONE, player)) and logic.has_horizontal_movement(state)), #Potion Pouch chest
        LocationData(TALL_TALL_HEIGHTS_AP_REGION, TALL_TALL_HEIGHTS_DISPLAY_NAME + " Chest - Break the ice", 2744 + treasure_index_offset, lambda state: logic.has_vertical_movement(state) and logic.has_glide(state)), #Radiance Northern Cave
        LocationData(TALL_TALL_HEIGHTS_AP_REGION, TALL_TALL_HEIGHTS_DISPLAY_NAME + " Chest - Parkour off the diamondsmith beneath the dead tree", 2810 + treasure_index_offset, lambda state: logic.has_glide(state)), #Judo Gi chest
        LocationData(TALL_TALL_HEIGHTS_AP_REGION, TALL_TALL_HEIGHTS_DISPLAY_NAME + " Chest - East of the souvenir store", 2993 + treasure_index_offset, lambda state: logic.has_vertical_movement(state) and logic.has_glide(state)), #Money chest
        LocationData(TALL_TALL_HEIGHTS_AP_REGION, TALL_TALL_HEIGHTS_DISPLAY_NAME + " Chest - Athenaeum Chips Challenge (or be a bird)", 2785 + treasure_index_offset, lambda state: logic.has_vertical_movement(state) and logic.has_glide(state)), #Insignia Helm chest
        LocationData(TALL_TALL_HEIGHTS_AP_REGION, TALL_TALL_HEIGHTS_DISPLAY_NAME + " Chest - East of the Athenaeum", 2565 + treasure_index_offset, lambda state: logic.has_vertical_movement(state) and logic.has_glide(state)), #Potion Pouch chest
        LocationData(TALL_TALL_HEIGHTS_AP_REGION, TALL_TALL_HEIGHTS_DISPLAY_NAME + " Chest - A funny chest happened on the way to the Athenaeum", 2994 + treasure_index_offset, lambda state: logic.has_vertical_movement(state) and logic.has_glide(state)), #Z-Potion chest
        LocationData(TALL_TALL_HEIGHTS_AP_REGION, "Overpass Chest - Past Tall Tall Heights spiky tunnel to Salmon River", 3538 + treasure_index_offset), #1st Overpass (Cloudy Wind) Scrap
        LocationData(TALL_TALL_HEIGHTS_AP_REGION, "Overpass Chest - Chilling by Nomads Outpost", 3676 + treasure_index_offset, lambda state: logic.has_vertical_movement(state) and logic.has_glide(state)), #(45, 215, -465) Overpass (Outpost) Scrap
        LocationData(TALL_TALL_HEIGHTS_AP_REGION, "Underpass Chest - Tall Tall Heights spiky tunnel to Salmon River 1", 3672 + treasure_index_offset), #Underpass (Ice Pass) Scrap
        LocationData(TALL_TALL_HEIGHTS_AP_REGION, "Underpass Chest - Tall Tall Heights spiky tunnel to Salmon River 2", 1601 + treasure_index_offset), #Underpass (Ice Pass) Potion
        LocationData(TALL_TALL_HEIGHTS_AP_REGION, "Underpass Chest - Ice swimming instead of ice fishing", 3623 + treasure_index_offset, lambda state: logic.has_swimming(state)), #(191, 172, -437) (Underwater) Underpass Scrap chest

        #NPCs
        #Todo NPCs Job Masters: Tall Tall Heights (Outpost) map has Master Chemist ID 3707 (491, 221, -389); gives you Chemist Seal in exchange for job mastery
<<<<<<< HEAD
        #Todo NPCs Player Options: (197, 192, -441) do we want a filter option to add the guys who fish things up for you
        #LocationData(TALL_TALL_HEIGHTS_AP_REGION, TALL_TALL_HEIGHTS_DISPLAY_NAME + " NPC - Z8_FisherInHut", 1549 + npc_index_offset),
        LocationData(TALL_TALL_HEIGHTS_AP_REGION, TALL_TALL_HEIGHTS_DISPLAY_NAME + " NPC - Gold above the Boomer Society", 1600 + npc_index_offset, lambda state: logic.has_vertical_movement(state) and logic.has_horizontal_movement(state)), #Ingot
        LocationData(TALL_TALL_HEIGHTS_AP_REGION, TALL_TALL_HEIGHTS_DISPLAY_NAME + " NPC - Hop along spike mountain to Gold", 2853 + npc_index_offset, lambda state: logic.has_vertical_movement(state) or state.has(TRITON_STONE, player)), #Dust
        LocationData(TALL_TALL_HEIGHTS_AP_REGION, TALL_TALL_HEIGHTS_DISPLAY_NAME + " NPC - Melted snow Gold past the chest east of the Athenaeum", 2847 + npc_index_offset, lambda state: (logic.has_vertical_movement(state) or state.has(TRITON_STONE, player)) and logic.has_horizontal_movement(state)), #Ingot
        LocationData(TALL_TALL_HEIGHTS_AP_REGION, TALL_TALL_HEIGHTS_DISPLAY_NAME + " NPC - Chip Challenge himself", 2388 + npc_index_offset, lambda state: logic.has_vertical_movement(state) or state.has(TRITON_STONE, player)),
        LocationData(TALL_TALL_HEIGHTS_AP_REGION, TALL_TALL_HEIGHTS_DISPLAY_NAME + " NPC - Gold by the breakable ice wall", 2814 + npc_index_offset, lambda state: logic.has_vertical_movement(state) and logic.has_glide(state)), #Ingot
        LocationData(TALL_TALL_HEIGHTS_AP_REGION, TALL_TALL_HEIGHTS_DISPLAY_NAME + " NPC - I bek you can get this one (or come back with the bird) for Gold", 2845 + npc_index_offset, lambda state: logic.has_glide(state) or logic.has_vertical_movement(state)), #Ingot
        LocationData(TALL_TALL_HEIGHTS_AP_REGION, TALL_TALL_HEIGHTS_DISPLAY_NAME + " NPC - Treacherous landing Gold above the spikes", 1584 + npc_index_offset, lambda state: logic.has_vertical_movement(state) and logic.has_glide(state)), #Ore
        LocationData(TALL_TALL_HEIGHTS_AP_REGION, TALL_TALL_HEIGHTS_DISPLAY_NAME + " NPC - Gold tucked in melted snow past the Chips Challenge east of shrine", 2846 + npc_index_offset, lambda state: logic.has_vertical_movement(state)), #Ore
        LocationData(TALL_TALL_HEIGHTS_AP_REGION, TALL_TALL_HEIGHTS_DISPLAY_NAME + " NPC - Gold past the Athenaeum Chips Challenge", 1602 + npc_index_offset, lambda state: logic.has_vertical_movement(state) and logic.has_glide(state)), #Dust
        LocationData(TALL_TALL_HEIGHTS_AP_REGION, "Overpass NPC - Gold past Tall Tall Heights spiky tunnel to Salmon River", 2710 + npc_index_offset), #1st Gold Dust Overpass (Cloudy Wind)
=======
        LocationData(TALL_TALL_HEIGHTS, "Tall, Tall Heights NPC - Gold above the Boomer Society", 1600 + npc_index_offset, lambda state: logic.has_vertical_movement(state) and logic.has_horizontal_movement(state)), #Ingot
        LocationData(TALL_TALL_HEIGHTS, "Tall, Tall Heights NPC - Hop along spike mountain to Gold", 2853 + npc_index_offset, lambda state: logic.has_vertical_movement(state) or state.has(TRITON_STONE, player)), #Dust
        LocationData(TALL_TALL_HEIGHTS, "Tall, Tall Heights NPC - Melted snow Gold past the chest east of the Athenaeum", 2847 + npc_index_offset, lambda state: (logic.has_vertical_movement(state) or state.has(TRITON_STONE, player)) and logic.has_horizontal_movement(state)), #Ingot
        LocationData(TALL_TALL_HEIGHTS, "Tall, Tall Heights NPC - Chip Challenge himself", 2388 + npc_index_offset, lambda state: logic.has_vertical_movement(state) or state.has(TRITON_STONE, player)),
        LocationData(TALL_TALL_HEIGHTS, "Tall, Tall Heights NPC - Gold by the breakable ice wall", 2814 + npc_index_offset, lambda state: logic.has_vertical_movement(state) and logic.has_glide(state)), #Ingot
        LocationData(TALL_TALL_HEIGHTS, "Tall, Tall Heights NPC - I bek you can get this one (or come back with the bird) for Gold", 2845 + npc_index_offset, lambda state: logic.has_glide(state) or logic.has_vertical_movement(state)), #Ingot
        LocationData(TALL_TALL_HEIGHTS, "Tall, Tall Heights NPC - Treacherous landing Gold above the spikes", 1584 + npc_index_offset, lambda state: logic.has_vertical_movement(state) and logic.has_glide(state)), #Ore
        LocationData(TALL_TALL_HEIGHTS, "Tall, Tall Heights NPC - Gold tucked in melted snow past the Chips Challenge east of shrine", 2846 + npc_index_offset, lambda state: logic.has_vertical_movement(state)), #Ore
        LocationData(TALL_TALL_HEIGHTS, "Tall, Tall Heights NPC - Gold past the Athenaeum Chips Challenge", 1602 + npc_index_offset, lambda state: logic.has_vertical_movement(state) and logic.has_glide(state)), #Dust
        LocationData(TALL_TALL_HEIGHTS, "Overpass NPC - Gold past Tall Tall Heights spiky tunnel to Salmon River", 2710 + npc_index_offset), #1st Gold Dust Overpass (Cloudy Wind)
        LocationData(TALL_TALL_HEIGHTS, "Tall, Tall Heights NPC - Fish in the hut", 1549 + npc_index_offset, lambda state: state.has("Item - Tough Rod", player) and state.has("Item - Fly Lure", player)),
>>>>>>> 1f517ad3

        #Northern Cave
        #Treasure chests
        LocationData(NORTHERN_CAVE_AP_REGION, NORTHERN_CAVE_DISPLAY_NAME + " Chest - Island in the ice", 2787 + treasure_index_offset), #Tear Seed chest
        LocationData(NORTHERN_CAVE_AP_REGION, NORTHERN_CAVE_DISPLAY_NAME + " Chest - Ominous Chips Challenge cave", 1579 + treasure_index_offset), #Ice Cell Key chest
        LocationData(NORTHERN_CAVE_AP_REGION, NORTHERN_CAVE_DISPLAY_NAME + " Chest - Chip mimic", 1552 + treasure_index_offset, lambda state: logic.has_horizontal_movement(state) and logic.has_vertical_movement(state)), #Apprentice chest
        LocationData(NORTHERN_CAVE_AP_REGION, NORTHERN_CAVE_DISPLAY_NAME + " Chest - Past the wiggly block spike pit", 3001 + treasure_index_offset, lambda state: logic.has_vertical_movement(state)), #Money chest

        #NPCs
        LocationData(NORTHERN_CAVE_AP_REGION, NORTHERN_CAVE_DISPLAY_NAME + " NPC - Gold past the wiggly block spike pit", 2815 + npc_index_offset, lambda state: logic.has_vertical_movement(state)), #Ore

        #Lands End
        #Treasure chests
        LocationData(LANDS_END_AP_REGION, LANDS_END_DISPLAY_NAME + " Chest - Definitely requires Quintar *wink* among the first spikes 1", 2849 + treasure_index_offset), #Ether chest
        LocationData(LANDS_END_AP_REGION, LANDS_END_DISPLAY_NAME + " Chest - Definitely requires Quintar *wink* among the first spikes 2", 3003 + treasure_index_offset), #Potion chest
        LocationData(LANDS_END_AP_REGION, LANDS_END_DISPLAY_NAME + " Chest - Brave the spikes to climb the northern peak", 3002 + treasure_index_offset, lambda state: logic.has_vertical_movement(state) or logic.has_glide(state)), #Money chest
        LocationData(LANDS_END_AP_REGION, LANDS_END_DISPLAY_NAME + " Chest - To defeat the Huns", 2740 + treasure_index_offset, lambda state: logic.has_glide(state) or logic.has_vertical_movement(state)), #Blue Cape chest
        LocationData(LANDS_END_AP_REGION, LANDS_END_DISPLAY_NAME + " Chest - Tucked up high against River Cats Ego", 1692 + treasure_index_offset), #Blue Cape chest
        LocationData(LANDS_END_AP_REGION, LANDS_END_DISPLAY_NAME + " Chest - In spikes and storm", 1358 + treasure_index_offset, lambda state: logic.has_horizontal_movement(state)), #Defender chest
        LocationData(LANDS_END_AP_REGION, LANDS_END_DISPLAY_NAME + " Chest - Fancy some spikes cliff diving?", 1693 + treasure_index_offset), #Rune Ward chest
        LocationData(LANDS_END_AP_REGION, LANDS_END_DISPLAY_NAME + " Chest - By the lovely owl tree", 1561 + treasure_index_offset), #Callisto Stone chest
        LocationData(LANDS_END_AP_REGION, LANDS_END_DISPLAY_NAME + " Chest - Inside the shrine", 3017 + treasure_index_offset), #Ether chest
        LocationData(LANDS_END_AP_REGION, "Overpass Chest - Lonely mountain ledge below owl shrine", 3678 + treasure_index_offset, lambda state: logic.has_glide(state)), #(191, 177, -214) 9th Scrap on main Overpass map

        #NPCs
        LocationData(LANDS_END_AP_REGION, LANDS_END_DISPLAY_NAME + " NPC - Lets get down to business in the mountains for Gold", 2848 + npc_index_offset, lambda state: logic.has_vertical_movement(state) or logic.has_glide(state)), #Ingot
        LocationData(LANDS_END_AP_REGION, LANDS_END_DISPLAY_NAME + " NPC - Pillar Gold by River Cats Ego", 2850 + npc_index_offset), #Ore
        LocationData(LANDS_END_AP_REGION, LANDS_END_DISPLAY_NAME + " NPC - Gold in spikes and storm", 2851 + npc_index_offset, lambda state: logic.has_horizontal_movement(state)), #Dust
        LocationData(LANDS_END_AP_REGION, LANDS_END_DISPLAY_NAME + " NPC - Gold behind the shrine", 2852 + npc_index_offset), #Ingot
        LocationData(LANDS_END_AP_REGION, LANDS_END_DISPLAY_NAME + " NPC - Owl Drum", 1176 + npc_index_offset),

        #Slip Glide Ride
        #Treasure chests
        LocationData(SLIP_GLIDE_RIDE_AP_REGION, SLIP_GLIDE_RIDE_DISPLAY_NAME + " Chest - Back out to 1st room", 2554 + treasure_index_offset, lambda state: logic.has_key(state, RED_DOOR_KEY)), #Money chest
        LocationData(SLIP_GLIDE_RIDE_AP_REGION, SLIP_GLIDE_RIDE_DISPLAY_NAME + " Chest - Climb up and fall down", 1172 + treasure_index_offset), #Plate of Lion chest
        LocationData(SLIP_GLIDE_RIDE_AP_REGION, SLIP_GLIDE_RIDE_DISPLAY_NAME + " Chest - Sparks and tar", 1298 + treasure_index_offset), #Red Door Key chest
        LocationData(SLIP_GLIDE_RIDE_AP_REGION, SLIP_GLIDE_RIDE_DISPLAY_NAME + " Chest - To the left through 2nd red lock", 1698 + treasure_index_offset, lambda state: logic.has_key(state, RED_DOOR_KEY, 2)), #Red Door Key chest
        LocationData(SLIP_GLIDE_RIDE_AP_REGION, SLIP_GLIDE_RIDE_DISPLAY_NAME + " Chest - Through 1st red lock", 1716 + treasure_index_offset, lambda state: logic.has_key(state, RED_DOOR_KEY)), #Red Door Key chest
        LocationData(SLIP_GLIDE_RIDE_AP_REGION, SLIP_GLIDE_RIDE_DISPLAY_NAME + " Chest - Past the mean Ibek jump", 1282 + treasure_index_offset, lambda state: logic.has_key(state, RED_DOOR_KEY)), #Sages Walker chest
        LocationData(SLIP_GLIDE_RIDE_AP_REGION, SLIP_GLIDE_RIDE_DISPLAY_NAME + " Chest - Nickelodeon slime time :)", 1269 + treasure_index_offset), #Seekers Garb chest

        #Crystals
        LocationData(SLIP_GLIDE_RIDE_AP_REGION, SLIP_GLIDE_RIDE_DISPLAY_NAME + " Crystal - Summoner", 1714 + crystal_index_offset, lambda state: logic.has_key(state, RED_DOOR_KEY, 3)),

        #Sequoia Athenaeum
        #Treasure chests
        LocationData(SEQUOIA_ATHENAEUM_AP_REGION, SEQUOIA_ATHENAEUM_DISPLAY_NAME + " Chest - Atop the shelves above the books door", 2932 + treasure_index_offset, lambda state: logic.has_vertical_movement(state) and logic.has_glide(state)), #(412, 200, -551) Spellsword Helm chest
        LocationData(SEQUOIA_ATHENAEUM_AP_REGION, SEQUOIA_ATHENAEUM_DISPLAY_NAME + " Chest - Bullshit book-smart Chips Challenge", 2569 + treasure_index_offset, lambda state: logic.has_vertical_movement(state)), #(403, 199, -547) Z-Potion Pouch chest
        LocationData(SEQUOIA_ATHENAEUM_AP_REGION, SEQUOIA_ATHENAEUM_DISPLAY_NAME + " Chest - Brain-dumb Chips Challenge", 2322 + treasure_index_offset, lambda state: logic.has_vertical_movement(state) and logic.has_glide(state)), #(415, 180, -570) Ice Puzzle Key chest
        LocationData(SEQUOIA_ATHENAEUM_AP_REGION, SEQUOIA_ATHENAEUM_DISPLAY_NAME + " Chest - 3rd library Chips Challenge", 2375 + treasure_index_offset, lambda state: logic.has_key(state, ICE_PUZZLE_KEY) and logic.has_vertical_movement(state) and logic.has_glide(state)), #(396, 180, -570) Ice Puzzle Key chest
        LocationData(SEQUOIA_ATHENAEUM_AP_REGION, SEQUOIA_ATHENAEUM_DISPLAY_NAME + " Chest - Chips Challenge ice squared", 2341 + treasure_index_offset, lambda state: logic.has_key(state, ICE_PUZZLE_KEY, 2) and logic.has_vertical_movement(state) and logic.has_glide(state)), #(396, 164, -570) Ice Puzzle Key chest
        LocationData(SEQUOIA_ATHENAEUM_AP_REGION, SEQUOIA_ATHENAEUM_DISPLAY_NAME + " Chest - Chips Challenge we cheated on this one", 2371 + treasure_index_offset, lambda state: logic.has_key(state, ICE_PUZZLE_KEY, 3) and logic.has_vertical_movement(state) and logic.has_glide(state)), #(415, 164, -572) Ice Puzzle Key chest
        LocationData(SEQUOIA_ATHENAEUM_AP_REGION, SEQUOIA_ATHENAEUM_DISPLAY_NAME + " Chest - Triple Chip Challenge", 2372 + treasure_index_offset, lambda state: logic.has_key(state, ICE_PUZZLE_KEY, 4) and logic.has_vertical_movement(state) and logic.has_glide(state)), #(434, 164, -570) Ice Puzzle Key chest
        LocationData(SEQUOIA_ATHENAEUM_AP_REGION, SEQUOIA_ATHENAEUM_DISPLAY_NAME + " Chest - Shattered labyrinth Chips Challenge", 2373 + treasure_index_offset, lambda state: logic.has_key(state, ICE_PUZZLE_KEY, 5) and logic.has_vertical_movement(state) and logic.has_glide(state)), #(424, 148, -570) Ice Puzzle Key chest
        LocationData(SEQUOIA_ATHENAEUM_AP_REGION, SEQUOIA_ATHENAEUM_DISPLAY_NAME + " Chest - You expected another Chips Challenge, but it was me, Dio!", 2335 + treasure_index_offset, lambda state: logic.has_key(state, ICE_PUZZLE_KEY, 6) and logic.has_vertical_movement(state) and logic.has_glide(state)), #(415, 131, -565) Skeleton Key chest

        #Northern Stretch
        #Treasure chests
        LocationData(NORTHERN_STRETCH_AP_REGION, "Overpass Chest - At the base of Summoners Lookout", 3655 + treasure_index_offset), #Northern Stretch map in Overpass (Outpost)

        #Castle Ramparts
        #Treasure chests
        LocationData(CASTLE_RAMPARTS_AP_REGION, CASTLE_RAMPARTS_DISPLAY_NAME + " Chest - Tucked beside eastern turret", 1547 + treasure_index_offset), #(443, 206, -378) Money chest
        LocationData(CASTLE_RAMPARTS_AP_REGION, CASTLE_RAMPARTS_DISPLAY_NAME + " Chest - Below the crystal", 2908 + treasure_index_offset, lambda state: logic.has_glide(state)), #(407, 228, -383) Castle Ramparts map chest
        LocationData(CASTLE_RAMPARTS_AP_REGION, CASTLE_RAMPARTS_DISPLAY_NAME + " Chest - Jump down from eastern save point", 2742 + treasure_index_offset, lambda state: logic.has_glide(state)), #(440, 227, -386) Conquest chest
        LocationData(CASTLE_RAMPARTS_AP_REGION, CASTLE_RAMPARTS_DISPLAY_NAME + " Chest - Jump down from western save point", 2741 + treasure_index_offset, lambda state: logic.has_glide(state)), #(369, 227, -386) Rune Sword chest
        #Technically Castle Sequoia but they're in a locked room only accessible from Ramparts
        LocationData(CASTLE_RAMPARTS_AP_REGION, CASTLE_SEQUOIA_DISPLAY_NAME + " Chest - Locked Ramparts storage room 1", 2758 + treasure_index_offset, lambda state: logic.has_key(state, RAMPART_KEY) and logic.has_glide(state)), #(375, 232, -452) (Skums) Decapitator chest
        LocationData(CASTLE_RAMPARTS_AP_REGION, CASTLE_SEQUOIA_DISPLAY_NAME + " Chest - Locked Ramparts storage room 2", 3657 + treasure_index_offset, lambda state: logic.has_key(state, RAMPART_KEY) and logic.has_glide(state)), #(371, 231, -457) (Skums) Castle Sequoia map chest

        #NPCs
        LocationData(CASTLE_RAMPARTS_AP_REGION, CASTLE_RAMPARTS_DISPLAY_NAME + " NPC - Western Gold above spikes", 2843 + npc_index_offset, lambda state: logic.has_glide(state)), #(354, 231, -429) Ingot
        LocationData(CASTLE_RAMPARTS_AP_REGION, CASTLE_RAMPARTS_DISPLAY_NAME + " NPC - Eastern Gold above spikes", 2842 + npc_index_offset, lambda state: logic.has_glide(state)), #(458, 231, -436) Ore

        #Crystals
        LocationData(CASTLE_RAMPARTS_AP_REGION, CASTLE_RAMPARTS_DISPLAY_NAME + " Crystal - Beastmaster (say high to the Ramparts Demon!)", 1370 + crystal_index_offset, lambda state: logic.has_glide(state)), #(404, 243, -386)

        #The Chalice of Tar
        #Treasure chests
        LocationData(THE_CHALICE_OF_TAR_AP_REGION, THE_CHALICE_OF_TAR_DISPLAY_NAME + " Chest - At the tippy-top", 3544 + treasure_index_offset, lambda state: logic.has_vertical_movement(state)), #The Chalice of Tar map chest
        LocationData(THE_CHALICE_OF_TAR_AP_REGION, THE_CHALICE_OF_TAR_DISPLAY_NAME + " Chest - Dont let your feathers touch the tar", 2587 + treasure_index_offset), #Vermillion Book chest
        LocationData(THE_CHALICE_OF_TAR_AP_REGION, THE_CHALICE_OF_TAR_DISPLAY_NAME + " Chest - Post tar tunnel", 2806 + treasure_index_offset), #Windsong chest

        #NPCs
        #Todo NPCs Job Masters: The Chalice of Tar has Master Mimic ID 3606 (526, 234, -438); gives you Mimic Seal in exchange for job mastery
        LocationData(THE_CHALICE_OF_TAR_AP_REGION, THE_CHALICE_OF_TAR_DISPLAY_NAME + " NPC - Gold sparkling above the Overpass on the way up", 2841 + npc_index_offset), #Ore

        #Crystals
        LocationData(THE_CHALICE_OF_TAR_AP_REGION, THE_CHALICE_OF_TAR_DISPLAY_NAME + " Crystal - Biiiiiig glide to the Mimic", 3701 + crystal_index_offset),

        #Flyers Crag
        #Treasure chests
        LocationData(FLYERS_CRAG_AP_REGION, FLYERS_CRAG_DISPLAY_NAME + " Chest - You cant miss it", 3656 + treasure_index_offset), #(658, 216, -170) Flyers Crag map chest
        
        #NPCs
        LocationData(FLYERS_CRAG_AP_REGION, FLYERS_CRAG_DISPLAY_NAME + " NPC - Gold twinsies the 1st south of Ganymede Shrine", 2820 + npc_index_offset), #(695, 137, -159) Dust
        LocationData(FLYERS_CRAG_AP_REGION, FLYERS_CRAG_DISPLAY_NAME + " NPC - Gold twinsies the 2nd south of Ganymede Shrine", 2819 + npc_index_offset), #(686, 132, -162) Ingot

        #Flyers Lookout
        #Treasure chests
        #There are no checks here unless an Overpass Scrap shows up

        #Jidamba Tangle
        #Treasure chests
<<<<<<< HEAD
        LocationData(JIDAMBA_TANGLE_AP_REGION, JIDAMBA_TANGLE_DISPLAY_NAME + " Chest - Inside overgrown building E of Eaclaneya", 1629 + treasure_index_offset, lambda state: logic.has_vertical_movement(state) and logic.has_glide(state)), #Demon Plate chest
        LocationData(JIDAMBA_TANGLE_AP_REGION, JIDAMBA_TANGLE_DISPLAY_NAME + " Chest - Up a tree in north foliage", 3024 + treasure_index_offset, lambda state: logic.has_vertical_movement(state) and logic.has_glide(state)), #Ether chest
        LocationData(JIDAMBA_TANGLE_AP_REGION, JIDAMBA_TANGLE_DISPLAY_NAME + " Chest - Along a river through the foliage", 3026 + treasure_index_offset, lambda state: logic.has_vertical_movement(state) and logic.has_glide(state)), #Ether chest
        LocationData(JIDAMBA_TANGLE_AP_REGION, JIDAMBA_TANGLE_DISPLAY_NAME + " Chest - Atop overgrown building E of Eaclaneya", 3028 + treasure_index_offset, lambda state: logic.has_vertical_movement(state) and logic.has_glide(state)), #Ether chest
        LocationData(JIDAMBA_TANGLE_AP_REGION, JIDAMBA_TANGLE_DISPLAY_NAME + " Chest - Tucked against eastern side of Eaclaneya", 2801 + treasure_index_offset, lambda state: logic.has_vertical_movement(state) and logic.has_glide(state)), #Flame Guard chest
        LocationData(JIDAMBA_TANGLE_AP_REGION, JIDAMBA_TANGLE_DISPLAY_NAME + " Chest - Tucked against western side of Eaclaneya", 2802 + treasure_index_offset, lambda state: logic.has_vertical_movement(state) and logic.has_glide(state)), #Flamespike chest
        LocationData(JIDAMBA_TANGLE_AP_REGION, JIDAMBA_TANGLE_DISPLAY_NAME + " Chest - Smack in the center of the foliage", 1632 + treasure_index_offset, lambda state: logic.has_vertical_movement(state) and logic.has_glide(state)), #Foliage Key chest
        LocationData(JIDAMBA_TANGLE_AP_REGION, JIDAMBA_TANGLE_DISPLAY_NAME + " Chest - NW foliage", 2807 + treasure_index_offset, lambda state: logic.has_vertical_movement(state) and logic.has_glide(state)), #Partizan chest
        LocationData(JIDAMBA_TANGLE_AP_REGION, JIDAMBA_TANGLE_DISPLAY_NAME + " Chest - Tucked below NW foliage", 3025 + treasure_index_offset, lambda state: logic.has_vertical_movement(state) and logic.has_glide(state)), #Potion chest
        LocationData(JIDAMBA_TANGLE_AP_REGION, JIDAMBA_TANGLE_DISPLAY_NAME + " Chest - Atop Eaclaneya", 2808 + treasure_index_offset, lambda state: logic.has_vertical_movement(state) and logic.has_glide(state)), #Rune Bow chest
        LocationData(JIDAMBA_TANGLE_AP_REGION, JIDAMBA_TANGLE_DISPLAY_NAME + " Chest - Fly down from Weaver Outpost to pedestal", 2803 + treasure_index_offset, lambda state: logic.has_vertical_movement(state) and logic.has_glide(state)), #Siege Bow chest
        LocationData(JIDAMBA_TANGLE_AP_REGION, JIDAMBA_TANGLE_DISPLAY_NAME + " Chest - Island in the river through the foliage", 3011 + treasure_index_offset, lambda state: logic.has_vertical_movement(state) and logic.has_glide(state)), #Tower Shield chest
        LocationData(JIDAMBA_TANGLE_AP_REGION, JIDAMBA_TANGLE_DISPLAY_NAME + " Chest - North of foliage river", 3027 + treasure_index_offset, lambda state: logic.has_vertical_movement(state) and logic.has_glide(state)), #Z-Potion chest
        LocationData(JIDAMBA_TANGLE_AP_REGION, JIDAMBA_TANGLE_DISPLAY_NAME + " Chest - Accompanied by orange cave flowers", 1435 + treasure_index_offset, lambda state: logic.has_vertical_movement(state) and logic.has_glide(state)), #Cave Key chest
        LocationData(JIDAMBA_TANGLE_AP_REGION, JIDAMBA_TANGLE_DISPLAY_NAME + " Chest - Hop from underground root to sneaky passage pond", 2798 + treasure_index_offset, lambda state: logic.has_vertical_movement(state) and logic.has_glide(state)), #Ravens Cloak chest
        LocationData(JIDAMBA_TANGLE_AP_REGION, JIDAMBA_TANGLE_DISPLAY_NAME + " Chest - Underground sneaky passage by NE cave exit", 2797 + treasure_index_offset, lambda state: logic.has_vertical_movement(state) and logic.has_glide(state)), #Ravens Hood chest
        LocationData(JIDAMBA_TANGLE_AP_REGION, JIDAMBA_TANGLE_DISPLAY_NAME + " Chest - Smack in the center of the canopy", 1631 + treasure_index_offset, lambda state: logic.has_vertical_movement(state) and logic.has_glide(state)), #Canopy Key chest
        LocationData(JIDAMBA_TANGLE_AP_REGION, JIDAMBA_TANGLE_DISPLAY_NAME + " Chest - Up in the canopy south of shrine", 1171 + treasure_index_offset, lambda state: logic.has_vertical_movement(state) and logic.has_glide(state)), #Demon Helm chest
        LocationData(JIDAMBA_TANGLE_AP_REGION, JIDAMBA_TANGLE_DISPLAY_NAME + " Chest - Eaclaneya entrance hall", 2919 + treasure_index_offset, lambda state: logic.has_vertical_movement(state) and logic.has_glide(state)), #Jidamba Tangle map chest

        #NPCs
        #Todo NPCs Job Masters: Jidamba Tangle (Outpost) has Master Weaver ID 3579 (627, 140, 77); gives you Weaver Seal in exchange for job mastery
        LocationData(JIDAMBA_TANGLE_AP_REGION, JIDAMBA_TANGLE_DISPLAY_NAME + " NPC - Chloe Queen of the Canopy", 2775 + npc_index_offset), #Super Rod (828, 119, 99); Fixed Missable
        LocationData(JIDAMBA_TANGLE_AP_REGION, JIDAMBA_TANGLE_DISPLAY_NAME + " NPC - Splish splash Diamond", 2871 + npc_index_offset, lambda state: logic.has_vertical_movement(state) and logic.has_glide(state)), #Dust
        LocationData(JIDAMBA_TANGLE_AP_REGION, JIDAMBA_TANGLE_DISPLAY_NAME + " NPC - Diamond hot girl summer on the beach", 2873 + npc_index_offset), #Dust
        LocationData(JIDAMBA_TANGLE_AP_REGION, JIDAMBA_TANGLE_DISPLAY_NAME + " NPC - Damp Diamond lurking beneath diamondsmith", 2869 + npc_index_offset, lambda state: logic.has_vertical_movement(state) and logic.has_glide(state)), #Ingot
        LocationData(JIDAMBA_TANGLE_AP_REGION, JIDAMBA_TANGLE_DISPLAY_NAME + " NPC - Diamond at southern mouth of cave", 2874 + npc_index_offset, lambda state: logic.has_vertical_movement(state) and logic.has_glide(state)), #Ingot
        LocationData(JIDAMBA_TANGLE_AP_REGION, JIDAMBA_TANGLE_DISPLAY_NAME + " NPC - Fly from Summoners weeping tree to hot tub Diamond", 2876 + npc_index_offset, lambda state: logic.has_glide(state)), #Ingot
        LocationData(JIDAMBA_TANGLE_AP_REGION, JIDAMBA_TANGLE_DISPLAY_NAME + " NPC - Splash Mountain Diamond (pool at S end of canopy)", 2870 + npc_index_offset, lambda state: logic.has_vertical_movement(state) and logic.has_glide(state)), #Ore
        LocationData(JIDAMBA_TANGLE_AP_REGION, JIDAMBA_TANGLE_DISPLAY_NAME + " NPC - Diamond atop broken ruins along the beach", 2872 + npc_index_offset, lambda state: logic.has_vertical_movement(state) and logic.has_glide(state)), #Ore
        LocationData(JIDAMBA_TANGLE_AP_REGION, JIDAMBA_TANGLE_DISPLAY_NAME + " NPC - Diamond atop broken ruins by the Summoner tree", 2875 + npc_index_offset, lambda state: logic.has_glide(state)), #Ore
        LocationData(JIDAMBA_TANGLE_AP_REGION, JIDAMBA_TANGLE_DISPLAY_NAME + " NPC - Splash Mountain Gold (pool at NE end of canopy)", 2900 + npc_index_offset, lambda state: logic.has_vertical_movement(state) and logic.has_glide(state)), #Ore
        LocationData(JIDAMBA_TANGLE_AP_REGION, JIDAMBA_TANGLE_DISPLAY_NAME + " NPC - Diamond in the boughs above the shrine", 2898 + npc_index_offset, lambda state: logic.has_vertical_movement(state) and logic.has_glide(state)), #Ingot
        LocationData(JIDAMBA_TANGLE_AP_REGION, JIDAMBA_TANGLE_DISPLAY_NAME + " NPC - Canopy Gold above big lake", 2899 + npc_index_offset, lambda state: logic.has_vertical_movement(state) and logic.has_glide(state)), #Ingot
=======
        LocationData(JIDAMBA_TANGLE, "Jidamba Tangle Chest - Inside overgrown building E of Eaclaneya", 1629 + treasure_index_offset, lambda state: (logic.has_vertical_movement(state) and logic.has_glide(state)) or state.has(EUROPA_STONE, player)), #Demon Plate chest
        LocationData(JIDAMBA_TANGLE, "Jidamba Tangle Chest - Up a tree in north foliage", 3024 + treasure_index_offset, lambda state: (logic.has_vertical_movement(state) and logic.has_glide(state)) or state.has(EUROPA_STONE, player)), #Ether chest
        LocationData(JIDAMBA_TANGLE, "Jidamba Tangle Chest - Along a river through the foliage", 3026 + treasure_index_offset, lambda state: logic.has_vertical_movement(state) and logic.has_glide(state)), #Ether chest
        LocationData(JIDAMBA_TANGLE, "Jidamba Tangle Chest - Atop overgrown building E of Eaclaneya", 3028 + treasure_index_offset, lambda state: (logic.has_vertical_movement(state) and logic.has_glide(state)) or state.has(EUROPA_STONE, player)), #Ether chest
        LocationData(JIDAMBA_TANGLE, "Jidamba Tangle Chest - Tucked against eastern side of Eaclaneya", 2801 + treasure_index_offset, lambda state: logic.has_vertical_movement(state) and logic.has_glide(state)), #Flame Guard chest
        LocationData(JIDAMBA_TANGLE, "Jidamba Tangle Chest - Tucked against western side of Eaclaneya", 2802 + treasure_index_offset, lambda state: logic.has_vertical_movement(state) and logic.has_glide(state)), #Flamespike chest
        LocationData(JIDAMBA_TANGLE, "Jidamba Tangle Chest - Smack in the center of the foliage", 1632 + treasure_index_offset, lambda state: (logic.has_vertical_movement(state) and logic.has_glide(state)) or state.has(EUROPA_STONE, player)), #Foliage Key chest
        LocationData(JIDAMBA_TANGLE, "Jidamba Tangle Chest - NW foliage", 2807 + treasure_index_offset, lambda state: (logic.has_vertical_movement(state) and logic.has_glide(state)) or state.has(EUROPA_STONE, player)), #Partizan chest
        LocationData(JIDAMBA_TANGLE, "Jidamba Tangle Chest - Tucked below NW foliage", 3025 + treasure_index_offset, lambda state: (logic.has_vertical_movement(state) and logic.has_glide(state)) or state.has(EUROPA_STONE, player)), #Potion chest
        LocationData(JIDAMBA_TANGLE, "Jidamba Tangle Chest - Atop Eaclaneya", 2808 + treasure_index_offset, lambda state: logic.has_vertical_movement(state) and logic.has_glide(state)), #Rune Bow chest
        LocationData(JIDAMBA_TANGLE, "Jidamba Tangle Chest - Fly down from Weaver Outpost to pedestal", 2803 + treasure_index_offset, lambda state: logic.has_vertical_movement(state) and logic.has_glide(state)), #Siege Bow chest
        LocationData(JIDAMBA_TANGLE, "Jidamba Tangle Chest - Island in the river through the foliage", 3011 + treasure_index_offset, lambda state: (logic.has_vertical_movement(state) and logic.has_glide(state)) or state.has(EUROPA_STONE, player)), #Tower Shield chest
        LocationData(JIDAMBA_TANGLE, "Jidamba Tangle Chest - North of foliage river", 3027 + treasure_index_offset, lambda state: (logic.has_vertical_movement(state) and logic.has_glide(state)) or state.has(EUROPA_STONE, player)), #Z-Potion chest
        LocationData(JIDAMBA_TANGLE, "Jidamba Tangle Chest - Accompanied by orange cave flowers", 1435 + treasure_index_offset, lambda state: logic.has_vertical_movement(state) and logic.has_glide(state)), #Cave Key chest
        LocationData(JIDAMBA_TANGLE, "Jidamba Tangle Chest - Hop from underground root to sneaky passage pond", 2798 + treasure_index_offset, lambda state: logic.has_vertical_movement(state) and logic.has_glide(state)), #Ravens Cloak chest
        LocationData(JIDAMBA_TANGLE, "Jidamba Tangle Chest - Underground sneaky passage by NE cave exit", 2797 + treasure_index_offset, lambda state: logic.has_vertical_movement(state) and logic.has_glide(state)), #Ravens Hood chest
        LocationData(JIDAMBA_TANGLE, "Jidamba Tangle Chest - Smack in the center of the canopy", 1631 + treasure_index_offset, lambda state: logic.has_vertical_movement(state) and logic.has_glide(state)), #Canopy Key chest
        LocationData(JIDAMBA_TANGLE, "Jidamba Tangle Chest - Up in the canopy south of shrine", 1171 + treasure_index_offset, lambda state: logic.has_vertical_movement(state) and logic.has_glide(state)), #Demon Helm chest
        LocationData(JIDAMBA_TANGLE, "Jidamba Tangle Chest - Eaclaneya entrance hall", 2919 + treasure_index_offset, lambda state: logic.has_vertical_movement(state) and logic.has_glide(state)), #Jidamba Tangle map chest

        #NPCs
        #Todo NPCs Job Masters: Jidamba Tangle (Outpost) has Master Weaver ID 3579 (627, 140, 77); gives you Weaver Seal in exchange for job mastery
        LocationData(JIDAMBA_TANGLE, "Jidamba Tangle NPC - Chloe Queen of the Canopy", 2775 + npc_index_offset, lambda state: logic.has_vertical_movement(state)), #Super Rod (828, 119, 99); Fixed Missable
        LocationData(JIDAMBA_TANGLE, "Jidamba Tangle NPC - Splish splash Diamond", 2871 + npc_index_offset, lambda state: logic.has_vertical_movement(state) and logic.has_glide(state)), #Dust
        LocationData(JIDAMBA_TANGLE, "Jidamba Tangle NPC - Diamond hot girl summer on the beach", 2873 + npc_index_offset, lambda state: logic.has_vertical_movement(state) or logic.has_swimming(state) or logic.has_glide(state)), #Dust
        LocationData(JIDAMBA_TANGLE, "Jidamba Tangle NPC - Damp Diamond lurking beneath diamondsmith", 2869 + npc_index_offset, lambda state: logic.has_vertical_movement(state) and logic.has_glide(state)), #Ingot
        LocationData(JIDAMBA_TANGLE, "Jidamba Tangle NPC - Diamond at southern mouth of cave", 2874 + npc_index_offset, lambda state: logic.has_vertical_movement(state) and logic.has_glide(state)), #Ingot
        LocationData(JIDAMBA_TANGLE, "Jidamba Tangle NPC - Fly from Summoners weeping tree to hot tub Diamond", 2876 + npc_index_offset, lambda state: logic.has_glide(state)), #Ingot
        LocationData(JIDAMBA_TANGLE, "Jidamba Tangle NPC - Splash Mountain Diamond (pool at S end of canopy)", 2870 + npc_index_offset, lambda state: logic.has_vertical_movement(state) and logic.has_glide(state)), #Ore
        LocationData(JIDAMBA_TANGLE, "Jidamba Tangle NPC - Diamond atop broken ruins along the beach", 2872 + npc_index_offset, lambda state: logic.has_vertical_movement(state) and logic.has_glide(state)), #Ore
        LocationData(JIDAMBA_TANGLE, "Jidamba Tangle NPC - Diamond atop broken ruins by the Summoner tree", 2875 + npc_index_offset, lambda state: logic.has_glide(state)), #Ore
        LocationData(JIDAMBA_TANGLE, "Jidamba Tangle NPC - Splash Mountain Gold (pool at NE end of canopy)", 2900 + npc_index_offset, lambda state: logic.has_vertical_movement(state) and logic.has_glide(state)), #Ore
        LocationData(JIDAMBA_TANGLE, "Jidamba Tangle NPC - Diamond in the boughs above the shrine", 2898 + npc_index_offset, lambda state: logic.has_vertical_movement(state) and logic.has_glide(state)), #Ingot
        LocationData(JIDAMBA_TANGLE, "Jidamba Tangle NPC - Canopy Gold above big lake", 2899 + npc_index_offset, lambda state: logic.has_vertical_movement(state) and logic.has_glide(state)), #Ingot
>>>>>>> 1f517ad3

        #Jidamba Eaclaneya
        #Treasure chests
        LocationData(JIDAMBA_EACLANEYA_AP_REGION, JIDAMBA_EACLANEYA_DISPLAY_NAME + " Chest - Climb the lamp in the south room", 2799 + treasure_index_offset, lambda state: logic.has_glide(state) and logic.has_vertical_movement(state)), #Celestial Crown chest
        LocationData(JIDAMBA_EACLANEYA_AP_REGION, JIDAMBA_EACLANEYA_DISPLAY_NAME + " Chest - At the end of spike hallway", 2755 + treasure_index_offset, lambda state: logic.has_glide(state)), #Flame Sword chest
        LocationData(JIDAMBA_EACLANEYA_AP_REGION, JIDAMBA_EACLANEYA_DISPLAY_NAME + " Chest - Monster cubby", 2920 + treasure_index_offset), #Jidamba Eaclaneya map chest
        LocationData(JIDAMBA_EACLANEYA_AP_REGION, JIDAMBA_EACLANEYA_DISPLAY_NAME + " Chest - Practice your swimming", 2282 + treasure_index_offset, lambda state: logic.has_glide(state)), #Ether Pouch chest
        LocationData(JIDAMBA_EACLANEYA_AP_REGION, JIDAMBA_EACLANEYA_DISPLAY_NAME + " Chest - Right side of the swimming puzzle", 2289 + treasure_index_offset, lambda state: logic.has_glide(state)), #Staff of Balance chest
        LocationData(JIDAMBA_EACLANEYA_AP_REGION, JIDAMBA_EACLANEYA_DISPLAY_NAME + " Chest - Glass elevator room", 2301 + treasure_index_offset, lambda state: logic.has_glide(state)), #Stardust Wand chest
        LocationData(JIDAMBA_EACLANEYA_AP_REGION, JIDAMBA_EACLANEYA_DISPLAY_NAME + " Chest - Underwater swimming puzzle", 2308 + treasure_index_offset, lambda state: logic.has_glide(state)), #Flameseeker chest
        LocationData(JIDAMBA_EACLANEYA_AP_REGION, JIDAMBA_EACLANEYA_DISPLAY_NAME + " Chest - Left side of underwater swimming puzzle", 2317 + treasure_index_offset, lambda state: logic.has_glide(state)), #Viridian Book chest
        LocationData(JIDAMBA_EACLANEYA_AP_REGION, JIDAMBA_EACLANEYA_DISPLAY_NAME + " Chest - Salmon Violin past the fish puzzles", 2288 + treasure_index_offset, lambda state: logic.has_glide(state)),

        #NPCs
        #1 Diamond Dust on Jidamba Eaclaneya Fish Floor map has been categorized under the Capital Pipeline

        #Crystals
        LocationData(JIDAMBA_EACLANEYA_AP_REGION, JIDAMBA_EACLANEYA_DISPLAY_NAME + " Crystal - Weaver", 2403 + crystal_index_offset),

        #The Deep Sea
        #Treasure chests
        LocationData(THE_DEEP_SEA_AP_REGION, THE_DEEP_SEA_DISPLAY_NAME + " Chest - Descend into undersea vent where the flesh eaters live 1", 3451 + treasure_index_offset), #(878, 39, -536) Deep Sea Scrap chest
        LocationData(THE_DEEP_SEA_AP_REGION, THE_DEEP_SEA_DISPLAY_NAME + " Chest - Touching Jidamba", 3658 + treasure_index_offset), #Deep Sea Scrap chest
        LocationData(THE_DEEP_SEA_AP_REGION, THE_DEEP_SEA_DISPLAY_NAME + " Chest - Ruins just south of Jidamba 1", 3659 + treasure_index_offset), #Deep Sea Scrap chest
        LocationData(THE_DEEP_SEA_AP_REGION, THE_DEEP_SEA_DISPLAY_NAME + " Chest - Locked sunken house off Jidamba with mighty arch 1", 3660 + treasure_index_offset, lambda state: logic.has_key(state, FORGOTTEN_KEY)), #(657, 53, 165) Deep Sea Scrap chest
        LocationData(THE_DEEP_SEA_AP_REGION, THE_DEEP_SEA_DISPLAY_NAME + " Chest - Buried tunnel NW of Jidamba", 3661 + treasure_index_offset), #(545, 47, -31) Deep Sea Scrap chest
        LocationData(THE_DEEP_SEA_AP_REGION, THE_DEEP_SEA_DISPLAY_NAME + " Chest - By The Depths chasm SE of Shoudu Province", 3662 + treasure_index_offset), #(890, 51, -66) Deep Sea Scrap chest
        LocationData(THE_DEEP_SEA_AP_REGION, THE_DEEP_SEA_DISPLAY_NAME + " Chest - Crumbling shrine 1", 3663 + treasure_index_offset), #(842, 53, -359) Deep Sea Scrap chest
        LocationData(THE_DEEP_SEA_AP_REGION, THE_DEEP_SEA_DISPLAY_NAME + " Chest - Beside an undersea microruin NW of Tall Tall Heights", 3666 + treasure_index_offset), #(-23, 39, -557) Deep Sea Scrap chest
        LocationData(THE_DEEP_SEA_AP_REGION, THE_DEEP_SEA_DISPLAY_NAME + " Chest - Underwater cove south of volcano", 3667 + treasure_index_offset), #(94, 59, 133) Deep Sea Scrap chest
        #next 2 scraps from The Deep Sea (Sand Bar)
        LocationData(THE_DEEP_SEA_AP_REGION, THE_DEEP_SEA_DISPLAY_NAME + " Chest - Sunken shipwreck off west coast of Sara Sara Beach", 3664 + treasure_index_offset), #(-364, 53, -183) Deep Sea Scrap chest
        LocationData(THE_DEEP_SEA_AP_REGION, THE_DEEP_SEA_DISPLAY_NAME + " Chest - Undersea valley S of Sara Sara Beach", 3665 + treasure_index_offset), #(-226, 49, 164) Deep Sea Scrap chest
        #next scrap from The Deep Sea (Shrooms)
        LocationData(THE_DEEP_SEA_AP_REGION, THE_DEEP_SEA_DISPLAY_NAME + " Chest - Cavern below N coast of Tall Tall Heights", 3668 + treasure_index_offset), #(254, 53, -547) Deep Sea Scrap chest
        LocationData(THE_DEEP_SEA_AP_REGION, THE_DEEP_SEA_DISPLAY_NAME + " Chest - Descend into undersea vent where the flesh eaters live 2", 2767 + treasure_index_offset), #(872, 39, -517) Forgotten Key chest
        LocationData(THE_DEEP_SEA_AP_REGION, THE_DEEP_SEA_DISPLAY_NAME + " Chest - Crumbling shrine 2", 2290 + treasure_index_offset), #(838, 52, -357) Oven Mitt chest
        LocationData(THE_DEEP_SEA_AP_REGION, THE_DEEP_SEA_DISPLAY_NAME + " Chest - Ruins just south of Jidamba 2", 2937 + treasure_index_offset), #Paladin Wand chest
        LocationData(THE_DEEP_SEA_AP_REGION, THE_DEEP_SEA_DISPLAY_NAME + " Chest - Hidden tunnel in canyon W of cheeky sunroof NW of Jidamba", 2589 + treasure_index_offset), #(582, 47, -51) Rampart Key chest
        LocationData(THE_DEEP_SEA_AP_REGION, THE_DEEP_SEA_DISPLAY_NAME + " Chest - Locked sunken house off Jidamba with mighty arch 2", 2766 + treasure_index_offset, lambda state: logic.has_key(state, FORGOTTEN_KEY)), #(663, 54, 165) Soul Keeper chest
        LocationData(THE_DEEP_SEA_AP_REGION, THE_DEEP_SEA_DISPLAY_NAME + " Chest - Locked *wink* sunken house off Jidamba 1", 2768 + treasure_index_offset), #(649, 53, 195) Zether chest
        LocationData(THE_DEEP_SEA_AP_REGION, THE_DEEP_SEA_DISPLAY_NAME + " Chest - Locked *wink* sunken house off Jidamba 2", 3726 + treasure_index_offset), #(646, 53, 196) Zether Pouch chest
        LocationData(THE_DEEP_SEA_AP_REGION, THE_DEEP_SEA_DISPLAY_NAME + " Chest - Quizard challenge below N coast of Tall Tall Heights", 595 + treasure_index_offset), #(270, 29, -591) Treasure Finder chest

        #NPCs
        LocationData(THE_DEEP_SEA_AP_REGION, THE_DEEP_SEA_DISPLAY_NAME + " NPC - Locked *wink* sunken house 2 off Jidamba Diamond", 2519 + npc_index_offset), #(639, 54, 182) Dust
        LocationData(THE_DEEP_SEA_AP_REGION, THE_DEEP_SEA_DISPLAY_NAME + " NPC - Locked *wink* sunken house 2 off Jidamba Gold", 2518 + npc_index_offset), #(648, 54, 180)  Dust
        LocationData(THE_DEEP_SEA_AP_REGION, THE_DEEP_SEA_DISPLAY_NAME + " NPC - Burrow to burrow crab", 3409 + npc_index_offset), #(20, 53, 251) Crab 1
        LocationData(THE_DEEP_SEA_AP_REGION, THE_DEEP_SEA_DISPLAY_NAME + " NPC - Tall tall crab S of volcano", 3426 + npc_index_offset), #(76, 76, 178) Crab 2
        LocationData(THE_DEEP_SEA_AP_REGION, THE_DEEP_SEA_DISPLAY_NAME + " NPC - Crab in underwater cove south of volcano", 3427 + npc_index_offset), #(96, 60, 131) Crab 3
        LocationData(THE_DEEP_SEA_AP_REGION, THE_DEEP_SEA_DISPLAY_NAME + " NPC - Zigzaggedy crab NW of Tall Tall Heights", 3428 + npc_index_offset), #(142, 51, -611) Crab 4
        LocationData(THE_DEEP_SEA_AP_REGION, THE_DEEP_SEA_DISPLAY_NAME + " NPC - Crab strolling around the undersea block", 3429 + npc_index_offset), #(60, 53, -609) Crab 5
        LocationData(THE_DEEP_SEA_AP_REGION, THE_DEEP_SEA_DISPLAY_NAME + " NPC - Crab clinging to SW underwater volcano slope", 3430 + npc_index_offset), #(54, 62, 155) Crab 6
        LocationData(THE_DEEP_SEA_AP_REGION, THE_DEEP_SEA_DISPLAY_NAME + " NPC - Low low crab S of volcano", 3431 + npc_index_offset), #(128, 49, 196) Crab 7
        LocationData(THE_DEEP_SEA_AP_REGION, THE_DEEP_SEA_DISPLAY_NAME + " NPC - Serpentine crab S of crab hole", 3432 + npc_index_offset), #(239, 53, -613) for some reason crab 8 is on (Depths Fix) submap
        LocationData(THE_DEEP_SEA_AP_REGION, THE_DEEP_SEA_DISPLAY_NAME + " NPC - Patrolling crab S of crab hole", 3433 + npc_index_offset), #(254, 53, 215) Crab 9
        LocationData(THE_DEEP_SEA_AP_REGION, THE_DEEP_SEA_DISPLAY_NAME + " NPC - Crab living on the edge S of crab hole", 3434 + npc_index_offset), #(306, 53, 224) Crab 10
        LocationData(THE_DEEP_SEA_AP_REGION, THE_DEEP_SEA_DISPLAY_NAME + " NPC - Crab on a mission N of Tall Tall Heights", 3435 + npc_index_offset), #(288, 53, -620) Crab 11
        LocationData(THE_DEEP_SEA_AP_REGION, THE_DEEP_SEA_DISPLAY_NAME + " NPC - Middle of nowhere sandy speedster crab", 3436 + npc_index_offset), #(58, 52, 244) Crab 12
        LocationData(THE_DEEP_SEA_AP_REGION, THE_DEEP_SEA_DISPLAY_NAME + " NPC - Putt Putt Crab mows the lawn", 3437 + npc_index_offset), #(54, 52, 200) Crab 13
        LocationData(THE_DEEP_SEA_AP_REGION, THE_DEEP_SEA_DISPLAY_NAME + " NPC - King of the middle of nowhere ocean crab", 3438 + npc_index_offset), #(52, 76, -616) Crab 14
        LocationData(THE_DEEP_SEA_AP_REGION, THE_DEEP_SEA_DISPLAY_NAME + " NPC - Crab scuttling SE of volcano", 3439 + npc_index_offset), #(207, 53, 152) Crab 15
        LocationData(THE_DEEP_SEA_AP_REGION, THE_DEEP_SEA_DISPLAY_NAME + " NPC - Undersea Crab People Crab Retirement Home south of Salmon Race start", 3424 + npc_index_offset, lambda state: state.has(UNDERSEA_CRAB, player, 15)), #(256, 63, 113)
        LocationData(THE_DEEP_SEA_AP_REGION, THE_DEEP_SEA_DISPLAY_NAME + " NPC - Fastest squid in the West", 3450 + npc_index_offset), #(-314, 64, -624) (swims in a fixed path; slightly slower than golden Quintar but faster than royal salmon) Z35_SpeedOcto
        LocationData(THE_DEEP_SEA_AP_REGION, THE_DEEP_SEA_DISPLAY_NAME + " NPC - Sunken shipwreck Gold off west coast of Sara Sara Beach 1", 2855 + npc_index_offset), #(-367, 53, -182) Dust
        LocationData(THE_DEEP_SEA_AP_REGION, THE_DEEP_SEA_DISPLAY_NAME + " NPC - Sunken shipwreck Gold off west coast of Sara Sara Beach 2", 2857 + npc_index_offset), #(-356, 55, -167) Ingot
        LocationData(THE_DEEP_SEA_AP_REGION, THE_DEEP_SEA_DISPLAY_NAME + " NPC - Sunken shipwreck Gold off west coast of Sara Sara Beach 3", 2856 + npc_index_offset), #(-370, 53, -173) Ore

        #Jade Cavern
        #Treasure chests
        LocationData(JADE_CAVERN_AP_REGION, JADE_CAVERN_DISPLAY_NAME + " Chest - Tell Archie to say hi to the Quizard", 3604 + treasure_index_offset), #(239, 99, -124) Jade Cavern map chest

        #NPCs
        #Todo NPCs CheckOrNot Job Masters: this guy trades you a thing for each job seal you've gotten from a job master for mastering that job
        #LocationData(JADE_CAVERN, JADE_CAVERN_DISPLAY_NAME + " NPC - Jade Cavern Map chest", 3603 + npc_index_offset), #(255, 91, -90)

        #Continental Tram
        #Treasure chests
        LocationData(CONTINENTAL_TRAM_AP_REGION, CONTINENTAL_TRAM_DISPLAY_NAME + " Chest - Tickets please 1", 1844 + treasure_index_offset), #Continental Tram map chest
        LocationData(CONTINENTAL_TRAM_AP_REGION, CONTINENTAL_TRAM_DISPLAY_NAME + " Chest - End of the line", 3012 + treasure_index_offset), #Nomads Guard chest
        LocationData(CONTINENTAL_TRAM_AP_REGION, CONTINENTAL_TRAM_DISPLAY_NAME + " Chest - Tickets please 2", 1654 + treasure_index_offset), #Tram Key chest

        #NPCs
        LocationData(CONTINENTAL_TRAM_AP_REGION, CONTINENTAL_TRAM_DISPLAY_NAME + " NPC - Diamond hanging out with the conscript 1", 2895 + npc_index_offset), #Dust
        LocationData(CONTINENTAL_TRAM_AP_REGION, CONTINENTAL_TRAM_DISPLAY_NAME + " NPC - Diamond hanging out with the conscript 2", 2894 + npc_index_offset), #Ingot

        #Zones (End-Game)
        #Ancient Labyrinth
        #Treasure chests
        LocationData(ANCIENT_LABYRINTH_AP_REGION, ANCIENT_LABYRINTH_DISPLAY_NAME + " Chest - Dungeon East sneaky hole in wall", 1274 + treasure_index_offset), #(-186, 125, -316) F2 Money chest
        LocationData(ANCIENT_LABYRINTH_AP_REGION, ANCIENT_LABYRINTH_DISPLAY_NAME + " Chest - Dungeon West sneaky hole in wall", 2412 + treasure_index_offset), #(-190, 125, -316) F2 Archmage Vest chest
        LocationData(ANCIENT_LABYRINTH_AP_REGION, ANCIENT_LABYRINTH_DISPLAY_NAME + " Chest - B1 Searching for greener pastures", 1738 + treasure_index_offset), #(-209, 87, -311) F3 Vita Crown chest
        LocationData(ANCIENT_LABYRINTH_AP_REGION, ANCIENT_LABYRINTH_DISPLAY_NAME + " Chest - B2 North weird rebar hallway", 2924 + treasure_index_offset, lambda state: state.has(ANCIENT_TABLET_B, player) or options.obscureRoutes.value == options.obscureRoutes.option_true), #(-185, 63, -363) F4 Judgement chest
        LocationData(ANCIENT_LABYRINTH_AP_REGION, ANCIENT_LABYRINTH_DISPLAY_NAME + " Chest - B2 East weird rebar hallway", 2926 + treasure_index_offset, lambda state: state.has(ANCIENT_TABLET_B, player) or options.obscureRoutes.value == options.obscureRoutes.option_true), #(-162, 63, -336) F4 Zether Pouch chest
        LocationData(ANCIENT_LABYRINTH_AP_REGION, ANCIENT_LABYRINTH_DISPLAY_NAME + " Chest - B4 Tar pit platform", 3649 + treasure_index_offset, lambda state: (state.has(ANCIENT_TABLET_B, player) and state.has(ANCIENT_TABLET_C, player)) or options.obscureRoutes.value == options.obscureRoutes.option_true), #(-185, 38, -301) F6 Ancient Labyrinth map chest
        LocationData(ANCIENT_LABYRINTH_AP_REGION, ANCIENT_LABYRINTH_DISPLAY_NAME + " Chest - Dog-headed dogshit boss", 2591 + treasure_index_offset, lambda state: (state.has(ANCIENT_TABLET_B, player) and state.has(ANCIENT_TABLET_C, player)) or options.obscureRoutes.value == options.obscureRoutes.option_true), #(-219, 27, -350) F7 Mirror Shield chest

        #NPCs
        LocationData(ANCIENT_LABYRINTH_AP_REGION, ANCIENT_LABYRINTH_DISPLAY_NAME + " NPC - Dungeon East sneaky hole in wall Diamond", 2881 + npc_index_offset), #(-186, 125, -300) F2 Ingot
        LocationData(ANCIENT_LABYRINTH_AP_REGION, ANCIENT_LABYRINTH_DISPLAY_NAME + " NPC - Sneaky hole in wall Diamond in entry touchdown room", 2880 + npc_index_offset), #(-182, 126, -326) F2 Ore
        LocationData(ANCIENT_LABYRINTH_AP_REGION, ANCIENT_LABYRINTH_DISPLAY_NAME + " NPC - B1 Thats right, Diamond goes in the bluish-white square hole", 2882 + npc_index_offset), #(-200, 98, -334) F3 Ingot

        #The Sequoia
        #Treasure chests
        LocationData(THE_SEQUOIA_AP_REGION, THE_SEQUOIA_DISPLAY_NAME + " Chest - Waterfall climb sneaky hollow", 2934 + treasure_index_offset), #(-286, 90, -539) Stealth Cape chest
        LocationData(THE_SEQUOIA_AP_REGION, THE_SEQUOIA_DISPLAY_NAME + " Chest - Balanced on bark", 2437 + treasure_index_offset), #(-250, 174, -512) Battle Band chest
        LocationData(THE_SEQUOIA_AP_REGION, THE_SEQUOIA_DISPLAY_NAME + " Chest - Back indoors then follow water channel outside", 2935 + treasure_index_offset), #(-296, 182, -533) Sange chest
        LocationData(THE_SEQUOIA_AP_REGION, THE_SEQUOIA_DISPLAY_NAME + " Chest - Waterfall climb sneaky eastern exit", 2884 + treasure_index_offset), #(-223, 118, -541) Zether Pouch chest
        LocationData(THE_SEQUOIA_AP_REGION, THE_SEQUOIA_DISPLAY_NAME + " Chest - Go out on a limb", 2887 + treasure_index_offset), #(-244, 168, -498) Z-Potion Pouch chest
        LocationData(THE_SEQUOIA_AP_REGION, THE_SEQUOIA_DISPLAY_NAME + " Chest - Back indoors by water channel", 2933 + treasure_index_offset), #(-282, 182, -528) Aphotic Edge chest
        LocationData(THE_SEQUOIA_AP_REGION, THE_SEQUOIA_DISPLAY_NAME + " Chest - Post-boss victory pedestal", 2451 + treasure_index_offset), #(-272, 241, -544) The Hand of Midas chest
        
        #NPCs
        LocationData(THE_SEQUOIA_AP_REGION, THE_SEQUOIA_DISPLAY_NAME + " NPC - Low-hanging Diamond fruit", 2885 + npc_index_offset), #(-223, 160, -530) Dust
        LocationData(THE_SEQUOIA_AP_REGION, THE_SEQUOIA_DISPLAY_NAME + " NPC - Waterfall climb sneaky eastern exit Diamond", 2883 + npc_index_offset), #(-237, 117, -563) Ore
        LocationData(THE_SEQUOIA_AP_REGION, THE_SEQUOIA_DISPLAY_NAME + " NPC - Diamond glittering on a bough", 2886 + npc_index_offset), #(-311, 160, -540) Ore
        LocationData(THE_SEQUOIA_AP_REGION, THE_SEQUOIA_DISPLAY_NAME + " NPC - Post-boss victory Diamond 1", 2889 + npc_index_offset), #(-269, 240, -545) Dust
        LocationData(THE_SEQUOIA_AP_REGION, THE_SEQUOIA_DISPLAY_NAME + " NPC - Post-boss victory Diamond 2", 2890 + npc_index_offset), #(-268, 240, -547) Ingot
        LocationData(THE_SEQUOIA_AP_REGION, THE_SEQUOIA_DISPLAY_NAME + " NPC - Post-boss victory Diamond 3", 2888 + npc_index_offset), #(-275, 240, -546) Ore

        #The Depths
        #Treasure chests
        LocationData(THE_DEPTHS_AP_REGION, THE_DEPTHS_DISPLAY_NAME + " Chest - Down among glowing blue seaweed between Poko Poko Desert & Jidamba 1", 2588 + treasure_index_offset), #(-358, 1, 18) Cerulean Book chest
        LocationData(THE_DEPTHS_AP_REGION, THE_DEPTHS_DISPLAY_NAME + " Chest - Down among glowing blue seaweed between Poko Poko Desert & Jidamba 2", 2714 + treasure_index_offset), #(-357, 2, 20) #Z-Potion chest

        #NPCs
        LocationData(THE_DEPTHS_AP_REGION, THE_DEPTHS_DISPLAY_NAME + " NPC - S of Jidamba Diamond on blue rock 1", 2865 + npc_index_offset), #(692, 20, -618) Dust
        LocationData(THE_DEPTHS_AP_REGION, THE_DEPTHS_DISPLAY_NAME + " NPC - S of Jidamba Diamond by seaweed river 1", 2868 + npc_index_offset), #(823, 17, -595) Dust
        LocationData(THE_DEPTHS_AP_REGION, THE_DEPTHS_DISPLAY_NAME + " NPC - Floating rock Diamond SE of Volcano 1", 2891 + npc_index_offset), #(161, 20, 240) Dust
        LocationData(THE_DEPTHS_AP_REGION, THE_DEPTHS_DISPLAY_NAME + " NPC - Diamond dive beside sunken shipwreck 1", 1214 + npc_index_offset), #(-377, 20, -220) Ingot
        LocationData(THE_DEPTHS_AP_REGION, THE_DEPTHS_DISPLAY_NAME + " NPC - Diamond dive beside sunken shipwreck 2", 2859 + npc_index_offset), #(-373, 19, -261) Ingot
        LocationData(THE_DEPTHS_AP_REGION, THE_DEPTHS_DISPLAY_NAME + " NPC - S of Jidamba Diamond on blue rock 2", 2863 + npc_index_offset), #(784, 17, -611) Ingot
        LocationData(THE_DEPTHS_AP_REGION, THE_DEPTHS_DISPLAY_NAME + " NPC - S of sunken town on blue rock", 2866 + npc_index_offset), #(629, 20, -615) Ingot
        LocationData(THE_DEPTHS_AP_REGION, THE_DEPTHS_DISPLAY_NAME + " NPC - Floating rock Diamond SE of Volcano 2", 2893 + npc_index_offset), #(180, 20, 255) Ingot
        LocationData(THE_DEPTHS_AP_REGION, THE_DEPTHS_DISPLAY_NAME + " NPC - Yellow flower Diamond W of Sara Sara Beach", 1213 + npc_index_offset), #(932, 19, -199) Ore
        LocationData(THE_DEPTHS_AP_REGION, THE_DEPTHS_DISPLAY_NAME + " NPC - Sneaky Diamond W of Sara Sara Beach", 2858 + npc_index_offset), #(924, 20, -235) Ore
        LocationData(THE_DEPTHS_AP_REGION, THE_DEPTHS_DISPLAY_NAME + " NPC - S of Jidamba Diamond by seaweed river 2", 2864 + npc_index_offset), #(760, 12, -612) Ore
        LocationData(THE_DEPTHS_AP_REGION, THE_DEPTHS_DISPLAY_NAME + " NPC - S of Jidamba Diamond by seaweed river 3", 2867 + npc_index_offset), #(722, 20, -604) Ore
        LocationData(THE_DEPTHS_AP_REGION, THE_DEPTHS_DISPLAY_NAME + " NPC - Floating rock Diamond SE of Volcano 3", 2892 + npc_index_offset), #(189, 30, 235) Ore
        LocationData(THE_DEPTHS_AP_REGION, THE_DEPTHS_DISPLAY_NAME + " NPC - Follow barnacled meat branches for Diamond 1", 2861 + npc_index_offset), #(-308, 12, 132) Dust
        LocationData(THE_DEPTHS_AP_REGION, THE_DEPTHS_DISPLAY_NAME + " NPC - Follow barnacled meat branches for Diamond 2", 2862 + npc_index_offset), #(-303, 14, 183) Ingot
        LocationData(THE_DEPTHS_AP_REGION, THE_DEPTHS_DISPLAY_NAME + " NPC - Follow barnacled meat branches for Diamond 3", 2860 + npc_index_offset), #(-359, 10, 162) Ore

        #Castle Sequoia
        #Treasure chests
        #Map and Decapitator chests categorized in Castle Ramparts since they're in a locked room there requiring the Ramparts key
        LocationData(CASTLE_SEQUOIA_AP_REGION, CASTLE_SEQUOIA_DISPLAY_NAME + " Chest - Hop through keyhole over lava", 2515 + treasure_index_offset), #(422, 169, -406) (Skums) Zether Pouch chest
        LocationData(CASTLE_SEQUOIA_AP_REGION, CASTLE_SEQUOIA_DISPLAY_NAME + " Chest - Stared at by lava miniboss", 1465 + treasure_index_offset), #(427, 170, -441) (Skums) Z-Potion chest
        LocationData(CASTLE_SEQUOIA_AP_REGION, CASTLE_SEQUOIA_DISPLAY_NAME + " Chest - Enjoy riding lava shrooms", 1447 + treasure_index_offset), #(409, 169, -406) (Skums) Z-Potion Pouch chest
        LocationData(CASTLE_SEQUOIA_AP_REGION, CASTLE_SEQUOIA_DISPLAY_NAME + " Chest - Biiig bounce!", 1472 + treasure_index_offset), #(375, 153, -405) (Bounce) Beads of Defense chest
        LocationData(CASTLE_SEQUOIA_AP_REGION, CASTLE_SEQUOIA_DISPLAY_NAME + " Chest - Bounce up!!", 2949 + treasure_index_offset), #(401, 151, -404) (Bounce) Ether chest
        LocationData(CASTLE_SEQUOIA_AP_REGION, CASTLE_SEQUOIA_DISPLAY_NAME + " Chest - Bounce around!", 2948 + treasure_index_offset), #(401, 151, -424) (Bounce) Fenix Syrup chest
        LocationData(CASTLE_SEQUOIA_AP_REGION, CASTLE_SEQUOIA_DISPLAY_NAME + " Chest - Bounce right!", 2945 + treasure_index_offset), #(434, 154, -441) (Bounce) Potion chest
        LocationData(CASTLE_SEQUOIA_AP_REGION, CASTLE_SEQUOIA_DISPLAY_NAME + " Chest - Bounce up!", 2922 + treasure_index_offset), #(395, 155, -453) (Bounce) Protector chest
        LocationData(CASTLE_SEQUOIA_AP_REGION, CASTLE_SEQUOIA_DISPLAY_NAME + " Chest - Chilly uno in Chips Challenge of doom", 2927 + treasure_index_offset), #(387, 134, -431) (Ice) Kings Guard chest
        LocationData(CASTLE_SEQUOIA_AP_REGION, CASTLE_SEQUOIA_DISPLAY_NAME + " Chest - Chilly duo in Chips Challenge of doom", 1492 + treasure_index_offset), #(387, 134, -427) (Ice) Royal Guard chest
        LocationData(CASTLE_SEQUOIA_AP_REGION, CASTLE_SEQUOIA_DISPLAY_NAME + " Chest - One fish", 2479 + treasure_index_offset), #(401, 119, -415) (Fish) Dream Hunter chest
        LocationData(CASTLE_SEQUOIA_AP_REGION, CASTLE_SEQUOIA_DISPLAY_NAME + " Chest - Two fish", 2509 + treasure_index_offset), #(388, 122, -445) (Fish) Nightingale chest
        LocationData(CASTLE_SEQUOIA_AP_REGION, CASTLE_SEQUOIA_DISPLAY_NAME + " Chest - Redfish bluefish", 2484 + treasure_index_offset), #(397, 119, -415) (Fish) Oily Sword chest
        LocationData(CASTLE_SEQUOIA_AP_REGION, CASTLE_SEQUOIA_DISPLAY_NAME + " Chest - Bounce for your life", 2510 + treasure_index_offset), #(364, 85, -424) (2D) Paladin Wand chest
        LocationData(CASTLE_SEQUOIA_AP_REGION, CASTLE_SEQUOIA_DISPLAY_NAME + " Chest - Throne snacks", 2505 + treasure_index_offset), #(401, 250, -478) (Throne) New World Stone chest

        #NPCs
        #NPCs CheckOrNot: Z58_StrandedShard ID 3785 (401, 183, -382); this gives you a Gaea Shard if you're stuck: no
        #NPCs Blocker: i think this guy might only show up in the vanilla game's randomizer? checks if Z58_EleOn (Z58 is Castle Sequoia); Z58Progression_Gate ID 3824 (400, 250, -478)

        #The New World
        #Treasure chests
        LocationData(THE_NEW_WORLD_AP_REGION, THE_NEW_WORLD_DISPLAY_NAME + " Chest - NW lavafall", 2930 + treasure_index_offset), #(-134, 8, 230) Lunar Mail chest
        LocationData(THE_NEW_WORLD_AP_REGION, THE_NEW_WORLD_DISPLAY_NAME + " Chest - Desolate peninsula past bounce shrooms", 2931 + treasure_index_offset, lambda state: logic.has_vertical_movement(state) and logic.has_glide(state)), #(-11, 12, -577) Mages Pike chest
        LocationData(THE_NEW_WORLD_AP_REGION, THE_NEW_WORLD_DISPLAY_NAME + " Chest - Tiny shrooms keep shed", 1938 + treasure_index_offset), #(-85, 8, 142) The New World map chest
    ]

    return location_table

def get_bosses(player: int, options: CrystalProjectOptions | None) -> List[LocationData]:
    logic = CrystalProjectLogic(player, options)
    location_table: List[LocationData] = [
        #IDs here are specifically the spark IDs or NPC IDs for where you go to fight them from Crystal Edit
        #Summons
        #Not included: Pinga (unused)
<<<<<<< HEAD
        LocationData(SPAWNING_MEADOWS_AP_REGION, SPAWNING_MEADOWS_DISPLAY_NAME + " Boss - Shaku Summon", 477 + boss_index_offset, lambda state: state.has(SUMMONER_JOB, player) and logic.is_area_in_level_range(state, 54)), #(118, 109, 10) Monster ID: 102
        LocationData(CAPITAL_SEQUOIA_AP_REGION, CAPITAL_SEQUOIA_DISPLAY_NAME + " Boss - Niltsi Summon", 1109 + boss_index_offset, lambda state: state.has(SUMMONER_JOB, player) and logic.is_area_in_level_range(state, 54)), #376, 178, -345 (Capital Sequoia (Maze) map) Monster ID: 93
        LocationData(SALMON_BAY_AP_REGION, SALMON_BAY_DISPLAY_NAME + " Boss - Guaba Summon", 1138 + boss_index_offset, lambda state: state.has(SUMMONER_JOB, player) and logic.is_area_in_level_range(state, 58)), #-50, 91, -330 Monster ID: 94
        LocationData(THE_UNDERCITY_AP_REGION, "Underpass Boss - Pah Summon", 1130 + boss_index_offset, lambda state: state.has(SUMMONER_JOB, player) and (logic.has_swimming(state) or logic.has_glide(state)) and logic.is_area_in_level_range(state, 58)), #614, 91, -213 Monster ID: 97
        LocationData(SHOUDU_PROVINCE_AP_REGION, SHOUDU_PROVINCE_DISPLAY_NAME + " Boss - Tira Summon", 1132 + boss_index_offset, lambda state: state.has(SUMMONER_JOB, player) and (logic.has_vertical_movement(state) or logic.has_glide(state) or state.can_reach(QUINTAR_RESERVE_AP_REGION, player=player) or state.can_reach(GANYMEDE_SHRINE_AP_REGION, player=player)) and logic.is_area_in_level_range(state, 57)), #(720, 138, -278) Monster ID: 98
        LocationData(LAKE_DELENDE_AP_REGION, LAKE_DELENDE_DISPLAY_NAME + " Boss - Ioske Summon", 1111 + boss_index_offset, lambda state: state.has(SUMMONER_JOB, player) and logic.is_area_in_level_range(state, 57)), #97, 126, -211 Monster ID: 92
        LocationData(TALL_TALL_HEIGHTS_AP_REGION, TALL_TALL_HEIGHTS_DISPLAY_NAME + " Boss - Pamoa Summon", 1136 + boss_index_offset, lambda state: state.has(SUMMONER_JOB, player) and logic.has_vertical_movement(state) and logic.has_glide(state) and logic.is_area_in_level_range(state, 53)), #498, 218, -412 Monster ID: 91
        LocationData(JIDAMBA_TANGLE_AP_REGION, JIDAMBA_TANGLE_DISPLAY_NAME + " Boss - Juses Summon", 1134 + boss_index_offset, lambda state: state.has(SUMMONER_JOB, player) and (logic.has_swimming(state) or logic.has_glide(state)) and logic.is_area_in_level_range(state, 58)), #(672, 124, 106) Monster ID: 99
=======
        LocationData(SPAWNING_MEADOWS, "Spawning Meadows Boss - Shaku Summon", 477 + boss_index_offset, lambda state: state.has(SUMMONER_JOB, player) and logic.is_area_in_level_range(state, 54)), #(118, 109, 10) Monster ID: 102
        LocationData(CAPITAL_SEQUOIA, "Capital Sequoia Boss - Niltsi Summon", 1109 + boss_index_offset, lambda state: state.has(SUMMONER_JOB, player) and logic.is_area_in_level_range(state, 54)), #376, 178, -345 (Capital Sequoia (Maze) map) Monster ID: 93
        LocationData(SALMON_BAY, "Salmon Bay Boss - Guaba Summon", 1138 + boss_index_offset, lambda state: state.has(SUMMONER_JOB, player) and logic.is_area_in_level_range(state, 58)), #-50, 91, -330 Monster ID: 94
        LocationData(THE_UNDERCITY, "Underpass Boss - Pah Summon", 1130 + boss_index_offset, lambda state: (logic.has_swimming(state) or logic.has_glide(state)) and state.has(SUMMONER_JOB, player) and logic.is_area_in_level_range(state, 58)), #614, 91, -213 Monster ID: 97
        LocationData(SHOUDU_PROVINCE, "Shoudu Province Boss - Tira Summon", 1132 + boss_index_offset, lambda state: state.has(SUMMONER_JOB, player) and (logic.has_vertical_movement(state) or logic.has_glide(state) or state.can_reach(QUINTAR_RESERVE, player=player) or state.can_reach(GANYMEDE_SHRINE, player=player)) and logic.is_area_in_level_range(state, 57)), #(720, 138, -278) Monster ID: 98
        LocationData(LAKE_DELENDE, "Lake Delende Boss - Ioske Summon", 1111 + boss_index_offset, lambda state: state.has(SUMMONER_JOB, player) and logic.is_area_in_level_range(state, 57)), #97, 126, -211 Monster ID: 92
        LocationData(TALL_TALL_HEIGHTS, "Tall, Tall Heights Boss - Pamoa Summon", 1136 + boss_index_offset, lambda state: state.has(SUMMONER_JOB, player) and logic.has_vertical_movement(state) and logic.has_glide(state) and logic.is_area_in_level_range(state, 53)), #498, 218, -412 Monster ID: 91
        LocationData(JIDAMBA_TANGLE, "Jidamba Tangle Boss - Juses Summon", 1134 + boss_index_offset, lambda state: state.has(SUMMONER_JOB, player) and logic.has_vertical_movement(state) and logic.has_glide(state) and logic.is_area_in_level_range(state, 58)), #(672, 124, 106) Monster ID: 99
>>>>>>> 1f517ad3
        #Mind's Delusion is part of the Coyote fight
        LocationData(THE_DEEP_SEA_AP_REGION, THE_DEEP_SEA_DISPLAY_NAME + " Boss - Coyote Summon", 1140 + boss_index_offset, lambda state: state.has(SUMMONER_JOB, player) and logic.is_area_in_level_range(state, 58)), #(-60, 53, 202) Monster ID: 95

        #Bosses
        #Not included: Bone Drinker (unused), Rexosaur (too RNG), Astley/Chloe/Reid/Talon Final Fights, Buttermint (you monster)
        LocationData(DELENDE_AP_REGION, DELENDE_DISPLAY_NAME + " Boss - Troll", 153 + boss_index_offset, lambda state: logic.is_area_in_level_range(state, 50)), #Monster ID: 8
        LocationData(DELENDE_AP_REGION, DELENDE_DISPLAY_NAME + " Boss - Gran...?", 183 + boss_index_offset, lambda state: (state.has(SCHOLAR_JOB, player) and state.has(REVERSE_POLARITY, player)) or logic.is_area_in_level_range(state, 30)), #Monster ID: 28
        LocationData(SOILED_DEN_AP_REGION, SOILED_DEN_DISPLAY_NAME + " Boss - Bone Thief", 175 + boss_index_offset, lambda state: logic.is_area_in_level_range(state, 12)), #Monster ID: 12
        LocationData(THE_PALE_GROTTO_AP_REGION, THE_PALE_GROTTO_DISPLAY_NAME + " Boss - Guardian", 143 + boss_index_offset, lambda state: logic.is_area_in_level_range(state, 12)), #Monster ID: 23
        LocationData(DRAFT_SHAFT_CONDUIT_AP_REGION, DRAFT_SHAFT_CONDUIT_DISPLAY_NAME + " Boss - Canal Beast", 138 + boss_index_offset, lambda state: logic.is_area_in_level_range(state, 12)), #Monster ID: 18
        LocationData(YAMAGAWA_MA_AP_REGION, YAMAGAWA_MA_DISPLAY_NAME + " Boss - Sepulchra", 167 + boss_index_offset, lambda state: logic.is_area_in_level_range(state, 18)), #Monster ID: 27
        LocationData(PROVING_MEADOWS_AP_REGION, PROVING_MEADOWS_DISPLAY_NAME + " Boss - Knight", 128 + boss_index_offset, lambda state: logic.has_jobs(state, 3) and logic.is_area_in_level_range(state, 10)), #Monster ID: 212 (using Z7_CrystalCheckerNPC)
        LocationData(SKUMPARADISE_AP_REGION, SKUMPARADISE_DISPLAY_NAME + " Boss - Parasite", 333 + boss_index_offset, lambda state: logic.is_area_in_level_range(state, 19)), #Monster ID: 38
        LocationData(CAPITAL_SEQUOIA_AP_REGION, CAPITAL_SEQUOIA_DISPLAY_NAME + " Boss - Defeat L60 dummy and it shall appear...!", 3530 + boss_index_offset, lambda state: logic.is_area_in_level_range(state, 60)), #Monster ID: 303
        LocationData(CAPITAL_SEQUOIA_AP_REGION, CAPITAL_SEQUOIA_DISPLAY_NAME + " Boss - Enami", 458 + boss_index_offset, lambda state: (logic.has_key(state, COURTYARD_KEY) or logic.has_rental_quintar(state, ROLLING_QUINTAR_FIELDS_DISPLAY_NAME) or logic.has_horizontal_movement(state)) and logic.is_area_in_level_range(state, 58)), #Monster ID: 49
        LocationData(JOJO_SEWERS_AP_REGION, JOJO_SEWERS_DISPLAY_NAME + " Boss - Blood Slop", 758 + boss_index_offset, lambda state: logic.is_area_in_level_range(state, 26)), #Monster ID: 4
        LocationData(QUINTAR_SANCTUM_AP_REGION, QUINTAR_SANCTUM_DISPLAY_NAME + " Boss - Fancy Quintar", 971 + boss_index_offset, lambda state: logic.is_area_in_level_range(state, 26)), #Monster ID: 68
        LocationData(CAPITAL_JAIL_AP_REGION, CAPITAL_JAIL_DISPLAY_NAME + " Boss - Warden", 907 + boss_index_offset, lambda state: logic.has_key(state, DARK_WING_KEY) and logic.is_area_in_level_range(state, 27)), #Monster ID: 37
        LocationData(COBBLESTONE_CRAG_AP_REGION, COBBLESTONE_CRAG_DISPLAY_NAME + " Boss - Crag Demon", 1118 + boss_index_offset, lambda state: logic.is_area_in_level_range(state, 50)), #Monster ID: 217
        LocationData(OKIMOTO_NS_AP_REGION, OKIMOTO_NS_DISPLAY_NAME + " Boss - Kuromanto", 698 + boss_index_offset, lambda state: logic.is_area_in_level_range(state, 29)), #Monster ID: 63
        LocationData(IBEK_CAVE_AP_REGION, ANCIENT_RESERVOIR_DISPLAY_NAME + " Boss - Possessor", 1674 + boss_index_offset, lambda state: logic.is_area_in_level_range(state, 35)), #Monster ID: 221
        LocationData(SHOUDU_PROVINCE_AP_REGION, SHOUDU_PROVINCE_DISPLAY_NAME + " Boss - Final Sky Arena Fight: Arachlea", 1366 + boss_index_offset, lambda state: (logic.has_vertical_movement(state) or logic.has_glide(state)) and logic.is_area_in_level_range(state, 58)), #Monster ID: 252 (SkyArenaRegistrar)
        LocationData(THE_UNDERCITY_AP_REGION, THE_UNDERCITY_DISPLAY_NAME + " Boss - Blade Master", 1939 + boss_index_offset, lambda state: (logic.has_vertical_movement(state) or logic.has_glide(state)) and logic.is_area_in_level_range(state, 40)), #Monster ID: 145
        LocationData(THE_UNDERCITY_AP_REGION, THE_UNDERCITY_DISPLAY_NAME + " Boss - Shadow Master", 1940 + boss_index_offset, lambda state: (logic.has_swimming(state) or logic.has_horizontal_movement(state)) and logic.is_area_in_level_range(state, 40)), #Monster ID: 144
        LocationData(THE_UNDERCITY_AP_REGION, THE_UNDERCITY_DISPLAY_NAME + " Boss - Duel Master", 1941 + boss_index_offset, lambda state: (logic.has_vertical_movement(state) or logic.has_glide(state)) and logic.is_area_in_level_range(state, 40)), #Monster ID: 146
        LocationData(BEAURIOR_ROCK_AP_REGION, BEAURIOR_ROCK_DISPLAY_NAME + " Boss - Ancient Sword", 821 + boss_index_offset, lambda state: logic.has_key(state, SMALL_KEY, 2) and logic.is_area_in_level_range(state, 39)), #Monster ID: 59
        LocationData(BEAURIOR_ROCK_AP_REGION, BEAURIOR_ROCK_DISPLAY_NAME + " Boss - Iguanadon & Iguanadin", 862 + boss_index_offset, lambda state: logic.has_key(state, SMALL_KEY, 4) and logic.has_key(state, BEAURIOR_BOSS_KEY) and logic.is_area_in_level_range(state, 40)), #Monster ID: 78 and 100
        LocationData(EASTERN_CHASM_AP_REGION, EASTERN_CHASM_DISPLAY_NAME + " Boss - Undergrowth", 3476 + boss_index_offset, lambda state: logic.is_area_in_level_range(state, 60)), #Monster ID: 293
        LocationData(TALL_TALL_HEIGHTS_AP_REGION, TALL_TALL_HEIGHTS_DISPLAY_NAME + " Boss - Hermetic", 3637 + boss_index_offset, lambda state: logic.has_vertical_movement(state) and logic.has_glide(state) and logic.is_area_in_level_range(state, 55)), #Monster ID: 309
        LocationData(LANDS_END_AP_REGION, LANDS_END_DISPLAY_NAME + " Boss - The Owlbear", 2104 + boss_index_offset, lambda state: logic.is_area_in_level_range(state, 47)), #Monster ID: 143
        LocationData(SLIP_GLIDE_RIDE_AP_REGION, SLIP_GLIDE_RIDE_DISPLAY_NAME + " Boss - Red Guardian", 1713 + boss_index_offset, lambda state: logic.has_key(state, RED_DOOR_KEY, 3) and logic.is_area_in_level_range(state, 49)), #Monster ID: 224
        LocationData(CASTLE_RAMPARTS_AP_REGION, CASTLE_RAMPARTS_DISPLAY_NAME + " Boss - Rampart Demon", 1373 + boss_index_offset, lambda state: logic.has_glide(state) and logic.is_area_in_level_range(state, 54)), #Monster ID: 222
        LocationData(CONTINENTAL_TRAM_AP_REGION, CONTINENTAL_TRAM_DISPLAY_NAME + " Boss - Conscript", 1621 + boss_index_offset, lambda state: logic.is_area_in_level_range(state, 60)), #Monster ID: 242
        LocationData(ANCIENT_LABYRINTH_AP_REGION, ANCIENT_LABYRINTH_DISPLAY_NAME + " Boss - Anubis", 2473 + boss_index_offset, lambda state: logic.is_area_in_level_range(state, 62)), #Monster ID: 117
        LocationData(THE_SEQUOIA_AP_REGION, THE_SEQUOIA_DISPLAY_NAME + " Boss - Spirit Cage", 2453 + boss_index_offset, lambda state: logic.is_area_in_level_range(state, 63)), #Monster ID: 192
        LocationData(THE_DEPTHS_AP_REGION, THE_DEPTHS_DISPLAY_NAME + " Boss - The Devourer", 1265 + boss_index_offset, lambda state: logic.is_area_in_level_range(state, 65)), #Monster ID: 171
        LocationData(THE_DEPTHS_AP_REGION, THE_DEPTHS_DISPLAY_NAME + " Boss - The Old One", 206 + boss_index_offset, lambda state: logic.is_area_in_level_range(state, 65)), #Monster ID: 170
        LocationData(THE_DEPTHS_AP_REGION, THE_DEPTHS_DISPLAY_NAME + " Boss - The Enforcer", 1128 + boss_index_offset, lambda state: logic.is_area_in_level_range(state, 65)), #Monster ID: 172
        LocationData(THE_DEPTHS_AP_REGION, THE_DEPTHS_DISPLAY_NAME + " Boss - The Peacekeeper", 2579 + boss_index_offset, lambda state: logic.is_area_in_level_range(state, 63)), #Monster ID: 169
        LocationData(THE_DEPTHS_AP_REGION, THE_DEPTHS_DISPLAY_NAME + " Boss - With STEM WARD in hand, offer 4 Deity Eyes to battle Gabriel", 2580 + boss_index_offset, lambda state: state.has(DEITY_EYE, player, 4) and state.has(STEM_WARD, player) and logic.is_area_in_level_range(state, 65)), #Monster ID: 241
        LocationData(CASTLE_SEQUOIA_AP_REGION, CASTLE_SEQUOIA_DISPLAY_NAME + " Boss - Parasite X", 1457 + boss_index_offset, lambda state: logic.is_area_in_level_range(state, 56)), #Monster ID: 198 (Castle Sequoia (Skums) Z58_TrapdoorGuard)
        LocationData(CASTLE_SEQUOIA_AP_REGION, CASTLE_SEQUOIA_DISPLAY_NAME + " Boss - Neo Warden", 1477 + boss_index_offset, lambda state: logic.is_area_in_level_range(state, 57)), #Monster ID: 200 (Castle Sequoia (Bounce) Z58_F2TrapdoorGuard)
        LocationData(CASTLE_SEQUOIA_AP_REGION, CASTLE_SEQUOIA_DISPLAY_NAME + " Boss - Akamanto", 1503 + boss_index_offset, lambda state: logic.is_area_in_level_range(state, 58)), #Monster ID: 201 (Castle Sequoia (Ice) Z58_F3TrapdoorGuard)
        LocationData(THE_OLD_WORLD_AP_REGION, THE_OLD_WORLD_DISPLAY_NAME + " Boss - Periculum", 3650 + boss_index_offset, lambda state: logic.is_area_in_level_range(state, 70)), #Monster ID: 268
        ]
    return location_table

def get_shops(player: int, options: CrystalProjectOptions | None) -> List[LocationData]:
    logic = CrystalProjectLogic(player, options)

    location_table: List[LocationData] = [
        #Zones (Beginner)
        #Spawning Meadows
        LocationData(SPAWNING_MEADOWS_AP_REGION, SPAWNING_MEADOWS_DISPLAY_NAME + " Shop - Nans Knick Knacks 1", 10013 + shop_index_offset),
        LocationData(SPAWNING_MEADOWS_AP_REGION, SPAWNING_MEADOWS_DISPLAY_NAME + " Shop - Nans Knick Knacks 2", 20013 + shop_index_offset),
        LocationData(SPAWNING_MEADOWS_AP_REGION, SPAWNING_MEADOWS_DISPLAY_NAME + " Shop - Nans Knick Knacks 3", 30013 + shop_index_offset),
        LocationData(SPAWNING_MEADOWS_AP_REGION, SPAWNING_MEADOWS_DISPLAY_NAME + " Shop - Nans Knick Knacks 4", 40013 + shop_index_offset),
        LocationData(SPAWNING_MEADOWS_AP_REGION, SPAWNING_MEADOWS_DISPLAY_NAME + " Shop - Nans Knick Knacks 5", 50013 + shop_index_offset),
        LocationData(SPAWNING_MEADOWS_AP_REGION, SPAWNING_MEADOWS_DISPLAY_NAME + " Shop - Nans Knick Knacks 6", 60013 + shop_index_offset),
        LocationData(SPAWNING_MEADOWS_AP_REGION, SPAWNING_MEADOWS_DISPLAY_NAME + " Shop - Nans Knick Knacks 7", 70013 + shop_index_offset),
        LocationData(SPAWNING_MEADOWS_AP_REGION, SPAWNING_MEADOWS_DISPLAY_NAME + " Shop - Nans Knick Knacks 8", 80013 + shop_index_offset),
        LocationData(SPAWNING_MEADOWS_AP_REGION, SPAWNING_MEADOWS_DISPLAY_NAME + " Shop - Nans Knick Knacks 9", 90013 + shop_index_offset),
        LocationData(SPAWNING_MEADOWS_AP_REGION, SPAWNING_MEADOWS_DISPLAY_NAME + " Shop - Nans Knick Knacks 10", 100013 + shop_index_offset),
        LocationData(SPAWNING_MEADOWS_AP_REGION, SPAWNING_MEADOWS_DISPLAY_NAME + " Shop - Nans Knick Knacks 11", 110013 + shop_index_offset),
        LocationData(SPAWNING_MEADOWS_AP_REGION, SPAWNING_MEADOWS_DISPLAY_NAME + " Shop - Nans Knick Knacks 12", 120013 + shop_index_offset),

        LocationData(SPAWNING_MEADOWS_AP_REGION, SPAWNING_MEADOWS_DISPLAY_NAME + " Shop - Nans Stew 1", 10014 + shop_index_offset),
        LocationData(SPAWNING_MEADOWS_AP_REGION, SPAWNING_MEADOWS_DISPLAY_NAME + " Shop - Nans Stew 2", 20014 + shop_index_offset),

        #Delende
        LocationData(DELENDE_AP_REGION, DELENDE_DISPLAY_NAME + " Shop - Fish Hatchery Weapon Merchant 1", 10052 + shop_index_offset),
        LocationData(DELENDE_AP_REGION, DELENDE_DISPLAY_NAME + " Shop - Fish Hatchery Weapon Merchant 2", 20052 + shop_index_offset),
        LocationData(DELENDE_AP_REGION, DELENDE_DISPLAY_NAME + " Shop - Fish Hatchery Weapon Merchant 3", 30052 + shop_index_offset),

        LocationData(DELENDE_AP_REGION, DELENDE_DISPLAY_NAME + " Shop - Fish Hatchery Armor Merchant 1", 10063 + shop_index_offset),
        LocationData(DELENDE_AP_REGION, DELENDE_DISPLAY_NAME + " Shop - Fish Hatchery Armor Merchant 2", 20063 + shop_index_offset),
        LocationData(DELENDE_AP_REGION, DELENDE_DISPLAY_NAME + " Shop - Fish Hatchery Armor Merchant 3", 30063 + shop_index_offset),
        LocationData(DELENDE_AP_REGION, DELENDE_DISPLAY_NAME + " Shop - Fish Hatchery Armor Merchant 4", 40063 + shop_index_offset),
        LocationData(DELENDE_AP_REGION, DELENDE_DISPLAY_NAME + " Shop - Fish Hatchery Armor Merchant 5", 50063 + shop_index_offset),
        LocationData(DELENDE_AP_REGION, DELENDE_DISPLAY_NAME + " Shop - Fish Hatchery Armor Merchant 6", 60063 + shop_index_offset),
        LocationData(DELENDE_AP_REGION, DELENDE_DISPLAY_NAME + " Shop - Fish Hatchery Armor Merchant 7", 70063 + shop_index_offset),
        LocationData(DELENDE_AP_REGION, DELENDE_DISPLAY_NAME + " Shop - Fish Hatchery Armor Merchant 8", 80063 + shop_index_offset),

        LocationData(DELENDE_AP_REGION, DELENDE_DISPLAY_NAME + " Shop - Fish Hatchery Fish Merchant 1", 10199 + shop_index_offset),
        LocationData(DELENDE_AP_REGION, DELENDE_DISPLAY_NAME + " Shop - Fish Hatchery Fish Merchant 2", 20199 + shop_index_offset),
        LocationData(DELENDE_AP_REGION, DELENDE_DISPLAY_NAME + " Shop - Fish Hatchery Fish Merchant 3", 30199 + shop_index_offset),
        LocationData(DELENDE_AP_REGION, DELENDE_DISPLAY_NAME + " Shop - Fish Hatchery Fish Merchant 4", 40199 + shop_index_offset),
        LocationData(DELENDE_AP_REGION, DELENDE_DISPLAY_NAME + " Shop - Fish Hatchery Fish Merchant 5", 50199 + shop_index_offset),
        LocationData(DELENDE_AP_REGION, DELENDE_DISPLAY_NAME + " Shop - Fish Hatchery Fish Merchant 6", 60199 + shop_index_offset),

        LocationData(DELENDE_AP_REGION, DELENDE_DISPLAY_NAME + " Shop - Weapons Merchant camped in front of Pale Grotto 1", 10115 + shop_index_offset),
        LocationData(DELENDE_AP_REGION, DELENDE_DISPLAY_NAME + " Shop - Weapons Merchant camped in front of Pale Grotto 2", 20115 + shop_index_offset),
        LocationData(DELENDE_AP_REGION, DELENDE_DISPLAY_NAME + " Shop - Weapons Merchant camped in front of Pale Grotto 3", 30115 + shop_index_offset),
        LocationData(DELENDE_AP_REGION, DELENDE_DISPLAY_NAME + " Shop - Weapons Merchant camped in front of Pale Grotto 4", 40115 + shop_index_offset),
        LocationData(DELENDE_AP_REGION, DELENDE_DISPLAY_NAME + " Shop - Weapons Merchant camped in front of Pale Grotto 5", 50115 + shop_index_offset),

        LocationData(DELENDE_AP_REGION, DELENDE_DISPLAY_NAME + " Shop - Armor Merchant camped in front of Pale Grotto 1", 10446 + shop_index_offset),
        LocationData(DELENDE_AP_REGION, DELENDE_DISPLAY_NAME + " Shop - Armor Merchant camped in front of Pale Grotto 2", 20446 + shop_index_offset),
        LocationData(DELENDE_AP_REGION, DELENDE_DISPLAY_NAME + " Shop - Armor Merchant camped in front of Pale Grotto 3", 30446 + shop_index_offset),
        LocationData(DELENDE_AP_REGION, DELENDE_DISPLAY_NAME + " Shop - Armor Merchant camped in front of Pale Grotto 4", 40446 + shop_index_offset),
        LocationData(DELENDE_AP_REGION, DELENDE_DISPLAY_NAME + " Shop - Armor Merchant camped in front of Pale Grotto 5", 50446 + shop_index_offset),
        LocationData(DELENDE_AP_REGION, DELENDE_DISPLAY_NAME + " Shop - Armor Merchant camped in front of Pale Grotto 6", 60446 + shop_index_offset),
        LocationData(DELENDE_AP_REGION, DELENDE_DISPLAY_NAME + " Shop - Armor Merchant camped in front of Pale Grotto 7", 70446 + shop_index_offset),
        LocationData(DELENDE_AP_REGION, DELENDE_DISPLAY_NAME + " Shop - Armor Merchant camped in front of Pale Grotto 8", 80446 + shop_index_offset),

        LocationData(DELENDE_AP_REGION, DELENDE_DISPLAY_NAME + " Shop - Item Merchant camped in front of Pale Grotto 1", 10266 + shop_index_offset),
        LocationData(DELENDE_AP_REGION, DELENDE_DISPLAY_NAME + " Shop - Item Merchant camped in front of Pale Grotto 2", 20266 + shop_index_offset),
        LocationData(DELENDE_AP_REGION, DELENDE_DISPLAY_NAME + " Shop - Item Merchant camped in front of Pale Grotto 3", 30266 + shop_index_offset),

        #Seaside Cliffs
        LocationData(SEASIDE_CLIFFS_AP_REGION, SEASIDE_CLIFFS_DISPLAY_NAME + " Shop - Camp Merchant 1", 10116 + shop_index_offset),
        LocationData(SEASIDE_CLIFFS_AP_REGION, SEASIDE_CLIFFS_DISPLAY_NAME + " Shop - Camp Merchant 2", 20116 + shop_index_offset),
        LocationData(SEASIDE_CLIFFS_AP_REGION, SEASIDE_CLIFFS_DISPLAY_NAME + " Shop - Camp Merchant 3", 30116 + shop_index_offset),
        LocationData(SEASIDE_CLIFFS_AP_REGION, SEASIDE_CLIFFS_DISPLAY_NAME + " Shop - Camp Merchant 4", 40116 + shop_index_offset),
        LocationData(SEASIDE_CLIFFS_AP_REGION, SEASIDE_CLIFFS_DISPLAY_NAME + " Shop - Camp Merchant 5", 50116 + shop_index_offset),
        LocationData(SEASIDE_CLIFFS_AP_REGION, SEASIDE_CLIFFS_DISPLAY_NAME + " Shop - Camp Merchant 6", 60116 + shop_index_offset),
        LocationData(SEASIDE_CLIFFS_AP_REGION, SEASIDE_CLIFFS_DISPLAY_NAME + " Shop - Camp Merchant 7", 70116 + shop_index_offset),
        LocationData(SEASIDE_CLIFFS_AP_REGION, SEASIDE_CLIFFS_DISPLAY_NAME + " Shop - Camp Merchant 8", 80116 + shop_index_offset),
        LocationData(SEASIDE_CLIFFS_AP_REGION, SEASIDE_CLIFFS_DISPLAY_NAME + " Shop - Camp Merchant 9", 90116 + shop_index_offset),

        #Mercury Shrine
        LocationData(MERCURY_SHRINE_AP_REGION, MERCURY_SHRINE_DISPLAY_NAME + " Shop - Attendant 1", 10132 + shop_index_offset),
        LocationData(MERCURY_SHRINE_AP_REGION, MERCURY_SHRINE_DISPLAY_NAME + " Shop - Attendant 2", 20132 + shop_index_offset),
        LocationData(MERCURY_SHRINE_AP_REGION, MERCURY_SHRINE_DISPLAY_NAME + " Shop - Attendant 3", 30132 + shop_index_offset),

        #Proving Meadows
        LocationData(PROVING_MEADOWS_AP_REGION, PROVING_MEADOWS_DISPLAY_NAME + " Shop - Item Merchant 1", 10253 + shop_index_offset),
        LocationData(PROVING_MEADOWS_AP_REGION, PROVING_MEADOWS_DISPLAY_NAME + " Shop - Item Merchant 2", 20253 + shop_index_offset),
        LocationData(PROVING_MEADOWS_AP_REGION, PROVING_MEADOWS_DISPLAY_NAME + " Shop - Item Merchant 3", 30253 + shop_index_offset),
        LocationData(PROVING_MEADOWS_AP_REGION, PROVING_MEADOWS_DISPLAY_NAME + " Shop - Item Merchant 4", 40253 + shop_index_offset),
        LocationData(PROVING_MEADOWS_AP_REGION, PROVING_MEADOWS_DISPLAY_NAME + " Shop - Item Merchant 5", 50253 + shop_index_offset),
        LocationData(PROVING_MEADOWS_AP_REGION, PROVING_MEADOWS_DISPLAY_NAME + " Shop - Item Merchant 6", 60253 + shop_index_offset),

        LocationData(PROVING_MEADOWS_AP_REGION, PROVING_MEADOWS_DISPLAY_NAME + " Shop - Armor Merchant 1", 10133 + shop_index_offset),
        LocationData(PROVING_MEADOWS_AP_REGION, PROVING_MEADOWS_DISPLAY_NAME + " Shop - Armor Merchant 2", 20133 + shop_index_offset),
        LocationData(PROVING_MEADOWS_AP_REGION, PROVING_MEADOWS_DISPLAY_NAME + " Shop - Armor Merchant 3", 30133 + shop_index_offset),
        LocationData(PROVING_MEADOWS_AP_REGION, PROVING_MEADOWS_DISPLAY_NAME + " Shop - Armor Merchant 4", 40133 + shop_index_offset),
        LocationData(PROVING_MEADOWS_AP_REGION, PROVING_MEADOWS_DISPLAY_NAME + " Shop - Armor Merchant 5", 50133 + shop_index_offset),
        LocationData(PROVING_MEADOWS_AP_REGION, PROVING_MEADOWS_DISPLAY_NAME + " Shop - Armor Merchant 6", 60133 + shop_index_offset),
        LocationData(PROVING_MEADOWS_AP_REGION, PROVING_MEADOWS_DISPLAY_NAME + " Shop - Armor Merchant 7", 70133 + shop_index_offset),
        LocationData(PROVING_MEADOWS_AP_REGION, PROVING_MEADOWS_DISPLAY_NAME + " Shop - Armor Merchant 8", 80133 + shop_index_offset),
        LocationData(PROVING_MEADOWS_AP_REGION, PROVING_MEADOWS_DISPLAY_NAME + " Shop - Armor Merchant 9", 90133 + shop_index_offset),
        LocationData(PROVING_MEADOWS_AP_REGION, PROVING_MEADOWS_DISPLAY_NAME + " Shop - Armor Merchant 10", 100133 + shop_index_offset),
        LocationData(PROVING_MEADOWS_AP_REGION, PROVING_MEADOWS_DISPLAY_NAME + " Shop - Armor Merchant 11", 110133 + shop_index_offset),
        LocationData(PROVING_MEADOWS_AP_REGION, PROVING_MEADOWS_DISPLAY_NAME + " Shop - Armor Merchant 12", 120133 + shop_index_offset),
        LocationData(PROVING_MEADOWS_AP_REGION, PROVING_MEADOWS_DISPLAY_NAME + " Shop - Armor Merchant 13", 130133 + shop_index_offset),
        LocationData(PROVING_MEADOWS_AP_REGION, PROVING_MEADOWS_DISPLAY_NAME + " Shop - Armor Merchant 14", 140133 + shop_index_offset),

        LocationData(PROVING_MEADOWS_AP_REGION, PROVING_MEADOWS_DISPLAY_NAME + " Shop - Weapon Merchant 1", 10117 + shop_index_offset),
        LocationData(PROVING_MEADOWS_AP_REGION, PROVING_MEADOWS_DISPLAY_NAME + " Shop - Weapon Merchant 2", 20117 + shop_index_offset),
        LocationData(PROVING_MEADOWS_AP_REGION, PROVING_MEADOWS_DISPLAY_NAME + " Shop - Weapon Merchant 3", 30117 + shop_index_offset),
        LocationData(PROVING_MEADOWS_AP_REGION, PROVING_MEADOWS_DISPLAY_NAME + " Shop - Weapon Merchant 4", 40117 + shop_index_offset),
        LocationData(PROVING_MEADOWS_AP_REGION, PROVING_MEADOWS_DISPLAY_NAME + " Shop - Weapon Merchant 5", 50117 + shop_index_offset),
        LocationData(PROVING_MEADOWS_AP_REGION, PROVING_MEADOWS_DISPLAY_NAME + " Shop - Weapon Merchant 6", 60117 + shop_index_offset),
        LocationData(PROVING_MEADOWS_AP_REGION, PROVING_MEADOWS_DISPLAY_NAME + " Shop - Weapon Merchant 7", 70117 + shop_index_offset),
        LocationData(PROVING_MEADOWS_AP_REGION, PROVING_MEADOWS_DISPLAY_NAME + " Shop - Weapon Merchant 8", 80117 + shop_index_offset),
        LocationData(PROVING_MEADOWS_AP_REGION, PROVING_MEADOWS_DISPLAY_NAME + " Shop - Weapon Merchant 9", 90117 + shop_index_offset),
        LocationData(PROVING_MEADOWS_AP_REGION, PROVING_MEADOWS_DISPLAY_NAME + " Shop - Weapon Merchant 10", 100117 + shop_index_offset),

        LocationData(PROVING_MEADOWS_AP_REGION, PROVING_MEADOWS_DISPLAY_NAME + " Shop - Accessories Merchant 1", 10134 + shop_index_offset),
        LocationData(PROVING_MEADOWS_AP_REGION, PROVING_MEADOWS_DISPLAY_NAME + " Shop - Accessories Merchant 2", 20134 + shop_index_offset),
        LocationData(PROVING_MEADOWS_AP_REGION, PROVING_MEADOWS_DISPLAY_NAME + " Shop - Accessories Merchant 3", 30134 + shop_index_offset),
        LocationData(PROVING_MEADOWS_AP_REGION, PROVING_MEADOWS_DISPLAY_NAME + " Shop - Accessories Merchant 4", 40134 + shop_index_offset),

        #Zones (Advanced)
        #Capital Sequoia
        LocationData(CAPITAL_SEQUOIA_AP_REGION, "Gaea Shrine Shop - Attendant 1", 10379 + shop_index_offset),
        LocationData(CAPITAL_SEQUOIA_AP_REGION, "Gaea Shrine Shop - Attendant 2", 20379 + shop_index_offset),

        LocationData(CAPITAL_SEQUOIA_AP_REGION, CAPITAL_SEQUOIA_DISPLAY_NAME + " Shop - Candy Merchant 1", 10575 + shop_index_offset),
        LocationData(CAPITAL_SEQUOIA_AP_REGION, CAPITAL_SEQUOIA_DISPLAY_NAME + " Shop - Candy Merchant 2", 20575 + shop_index_offset),

        LocationData(CAPITAL_SEQUOIA_AP_REGION, CAPITAL_SEQUOIA_DISPLAY_NAME + " Shop - Map Seller 1", 11158 + shop_index_offset),
        LocationData(CAPITAL_SEQUOIA_AP_REGION, CAPITAL_SEQUOIA_DISPLAY_NAME + " Shop - Map Seller 2", 21158 + shop_index_offset),
        LocationData(CAPITAL_SEQUOIA_AP_REGION, CAPITAL_SEQUOIA_DISPLAY_NAME + " Shop - Map Seller 3", 31158 + shop_index_offset),
        LocationData(CAPITAL_SEQUOIA_AP_REGION, CAPITAL_SEQUOIA_DISPLAY_NAME + " Shop - Map Seller 4", 41158 + shop_index_offset),
        LocationData(CAPITAL_SEQUOIA_AP_REGION, CAPITAL_SEQUOIA_DISPLAY_NAME + " Shop - Map Seller 5", 51158 + shop_index_offset),
        LocationData(CAPITAL_SEQUOIA_AP_REGION, CAPITAL_SEQUOIA_DISPLAY_NAME + " Shop - Map Seller 6", 61158 + shop_index_offset),
        LocationData(CAPITAL_SEQUOIA_AP_REGION, CAPITAL_SEQUOIA_DISPLAY_NAME + " Shop - Map Seller 7", 71158 + shop_index_offset),
        LocationData(CAPITAL_SEQUOIA_AP_REGION, CAPITAL_SEQUOIA_DISPLAY_NAME + " Shop - Map Seller 8", 81158 + shop_index_offset),
        LocationData(CAPITAL_SEQUOIA_AP_REGION, CAPITAL_SEQUOIA_DISPLAY_NAME + " Shop - Map Seller 9", 91158 + shop_index_offset),
        LocationData(CAPITAL_SEQUOIA_AP_REGION, CAPITAL_SEQUOIA_DISPLAY_NAME + " Shop - Map Seller 10", 101158 + shop_index_offset),

        LocationData(CAPITAL_SEQUOIA_AP_REGION, CAPITAL_SEQUOIA_DISPLAY_NAME + " Shop - Luxury Shop Martial Weapons 1", 10599 + shop_index_offset, lambda state: state.has(PROGRESSIVE_LUXURY_PASS, player)),
        LocationData(CAPITAL_SEQUOIA_AP_REGION, CAPITAL_SEQUOIA_DISPLAY_NAME + " Shop - Luxury Shop Martial Weapons 2", 20599 + shop_index_offset, lambda state: state.has(PROGRESSIVE_LUXURY_PASS, player)),
        LocationData(CAPITAL_SEQUOIA_AP_REGION, CAPITAL_SEQUOIA_DISPLAY_NAME + " Shop - Luxury Shop Martial Weapons 3", 30599 + shop_index_offset, lambda state: state.has(PROGRESSIVE_LUXURY_PASS, player)),
        LocationData(CAPITAL_SEQUOIA_AP_REGION, CAPITAL_SEQUOIA_DISPLAY_NAME + " Shop - Luxury Shop Martial Weapons 4", 40599 + shop_index_offset, lambda state: state.has(PROGRESSIVE_LUXURY_PASS, player)),
        LocationData(CAPITAL_SEQUOIA_AP_REGION, CAPITAL_SEQUOIA_DISPLAY_NAME + " Shop - Upgraded Luxury Shop Martial Weapons 1", 50599 + shop_index_offset, lambda state: state.has(PROGRESSIVE_LUXURY_PASS, player, 2)),
        LocationData(CAPITAL_SEQUOIA_AP_REGION, CAPITAL_SEQUOIA_DISPLAY_NAME + " Shop - Upgraded Luxury Shop Martial Weapons 2", 60599 + shop_index_offset, lambda state: state.has(PROGRESSIVE_LUXURY_PASS, player, 2)),
        LocationData(CAPITAL_SEQUOIA_AP_REGION, CAPITAL_SEQUOIA_DISPLAY_NAME + " Shop - Upgraded Luxury Shop Martial Weapons 3", 70599 + shop_index_offset, lambda state: state.has(PROGRESSIVE_LUXURY_PASS, player, 2)),
        LocationData(CAPITAL_SEQUOIA_AP_REGION, CAPITAL_SEQUOIA_DISPLAY_NAME + " Shop - Upgraded Luxury Shop Martial Weapons 4", 80599 + shop_index_offset, lambda state: state.has(PROGRESSIVE_LUXURY_PASS, player, 2)),
        LocationData(CAPITAL_SEQUOIA_AP_REGION, CAPITAL_SEQUOIA_DISPLAY_NAME + " Shop - Upgraded Luxury Shop Martial Weapons 5", 90599 + shop_index_offset, lambda state: state.has(PROGRESSIVE_LUXURY_PASS, player, 2)),
        LocationData(CAPITAL_SEQUOIA_AP_REGION, CAPITAL_SEQUOIA_DISPLAY_NAME + " Shop - Upgraded Luxury Shop Martial Weapons 6", 100599 + shop_index_offset, lambda state: state.has(PROGRESSIVE_LUXURY_PASS, player, 2)),

        LocationData(CAPITAL_SEQUOIA_AP_REGION, CAPITAL_SEQUOIA_DISPLAY_NAME + " Shop - Luxury Shop Exotic Weapons 1", 10600 + shop_index_offset, lambda state: state.has(PROGRESSIVE_LUXURY_PASS, player)),
        LocationData(CAPITAL_SEQUOIA_AP_REGION, CAPITAL_SEQUOIA_DISPLAY_NAME + " Shop - Luxury Shop Exotic Weapons 2", 20600 + shop_index_offset, lambda state: state.has(PROGRESSIVE_LUXURY_PASS, player)),
        LocationData(CAPITAL_SEQUOIA_AP_REGION, CAPITAL_SEQUOIA_DISPLAY_NAME + " Shop - Luxury Shop Exotic Weapons 3", 30600 + shop_index_offset, lambda state: state.has(PROGRESSIVE_LUXURY_PASS, player)),
        LocationData(CAPITAL_SEQUOIA_AP_REGION, CAPITAL_SEQUOIA_DISPLAY_NAME + " Shop - Luxury Shop Exotic Weapons 4", 40600 + shop_index_offset, lambda state: state.has(PROGRESSIVE_LUXURY_PASS, player)),
        LocationData(CAPITAL_SEQUOIA_AP_REGION, CAPITAL_SEQUOIA_DISPLAY_NAME + " Shop - Upgraded Luxury Shop Exotic Weapons 1", 50600 + shop_index_offset, lambda state: state.has(PROGRESSIVE_LUXURY_PASS, player, 2)),
        LocationData(CAPITAL_SEQUOIA_AP_REGION, CAPITAL_SEQUOIA_DISPLAY_NAME + " Shop - Upgraded Luxury Shop Exotic Weapons 2", 60600 + shop_index_offset, lambda state: state.has(PROGRESSIVE_LUXURY_PASS, player, 2)),
        LocationData(CAPITAL_SEQUOIA_AP_REGION, CAPITAL_SEQUOIA_DISPLAY_NAME + " Shop - Upgraded Luxury Shop Exotic Weapons 3", 70600 + shop_index_offset, lambda state: state.has(PROGRESSIVE_LUXURY_PASS, player, 2)),
        LocationData(CAPITAL_SEQUOIA_AP_REGION, CAPITAL_SEQUOIA_DISPLAY_NAME + " Shop - Upgraded Luxury Shop Exotic Weapons 4", 80600 + shop_index_offset, lambda state: state.has(PROGRESSIVE_LUXURY_PASS, player, 2)),

        LocationData(CAPITAL_SEQUOIA_AP_REGION, CAPITAL_SEQUOIA_DISPLAY_NAME + " Shop - Luxury Shop Heavy Armor 1", 10601 + shop_index_offset, lambda state: state.has(PROGRESSIVE_LUXURY_PASS, player)),
        LocationData(CAPITAL_SEQUOIA_AP_REGION, CAPITAL_SEQUOIA_DISPLAY_NAME + " Shop - Luxury Shop Heavy Armor 2", 20601 + shop_index_offset, lambda state: state.has(PROGRESSIVE_LUXURY_PASS, player)),
        LocationData(CAPITAL_SEQUOIA_AP_REGION, CAPITAL_SEQUOIA_DISPLAY_NAME + " Shop - Luxury Shop Heavy Armor 3", 30601 + shop_index_offset, lambda state: state.has(PROGRESSIVE_LUXURY_PASS, player)),
        LocationData(CAPITAL_SEQUOIA_AP_REGION, CAPITAL_SEQUOIA_DISPLAY_NAME + " Shop - Upgraded Luxury Shop Heavy Armor 1", 40601 + shop_index_offset, lambda state: state.has(PROGRESSIVE_LUXURY_PASS, player, 2)),
        LocationData(CAPITAL_SEQUOIA_AP_REGION, CAPITAL_SEQUOIA_DISPLAY_NAME + " Shop - Upgraded Luxury Shop Heavy Armor 2", 50601 + shop_index_offset, lambda state: state.has(PROGRESSIVE_LUXURY_PASS, player, 2)),
        LocationData(CAPITAL_SEQUOIA_AP_REGION, CAPITAL_SEQUOIA_DISPLAY_NAME + " Shop - Upgraded Luxury Shop Heavy Armor 3", 60601 + shop_index_offset, lambda state: state.has(PROGRESSIVE_LUXURY_PASS, player, 2)),

        LocationData(CAPITAL_SEQUOIA_AP_REGION, CAPITAL_SEQUOIA_DISPLAY_NAME + " Shop - Luxury Shop Medium Armor 1", 10602 + shop_index_offset, lambda state: state.has(PROGRESSIVE_LUXURY_PASS, player)),
        LocationData(CAPITAL_SEQUOIA_AP_REGION, CAPITAL_SEQUOIA_DISPLAY_NAME + " Shop - Luxury Shop Medium Armor 2", 20602 + shop_index_offset, lambda state: state.has(PROGRESSIVE_LUXURY_PASS, player)),
        LocationData(CAPITAL_SEQUOIA_AP_REGION, CAPITAL_SEQUOIA_DISPLAY_NAME + " Shop - Upgraded Luxury Shop Medium Armor 1", 30602 + shop_index_offset, lambda state: state.has(PROGRESSIVE_LUXURY_PASS, player, 2)),
        LocationData(CAPITAL_SEQUOIA_AP_REGION, CAPITAL_SEQUOIA_DISPLAY_NAME + " Shop - Upgraded Luxury Shop Medium Armor 2", 40602 + shop_index_offset, lambda state: state.has(PROGRESSIVE_LUXURY_PASS, player, 2)),

        LocationData(CAPITAL_SEQUOIA_AP_REGION, CAPITAL_SEQUOIA_DISPLAY_NAME + " Shop - Luxury Shop Magic Weapons 1", 10603 + shop_index_offset, lambda state: state.has(PROGRESSIVE_LUXURY_PASS, player)),
        LocationData(CAPITAL_SEQUOIA_AP_REGION, CAPITAL_SEQUOIA_DISPLAY_NAME + " Shop - Luxury Shop Magic Weapons 2", 20603 + shop_index_offset, lambda state: state.has(PROGRESSIVE_LUXURY_PASS, player)),
        LocationData(CAPITAL_SEQUOIA_AP_REGION, CAPITAL_SEQUOIA_DISPLAY_NAME + " Shop - Luxury Shop Magic Weapons 3", 30603 + shop_index_offset, lambda state: state.has(PROGRESSIVE_LUXURY_PASS, player)),
        LocationData(CAPITAL_SEQUOIA_AP_REGION, CAPITAL_SEQUOIA_DISPLAY_NAME + " Shop - Upgraded Luxury Shop Magic Weapons 1", 40603 + shop_index_offset, lambda state: state.has(PROGRESSIVE_LUXURY_PASS, player, 2)),
        LocationData(CAPITAL_SEQUOIA_AP_REGION, CAPITAL_SEQUOIA_DISPLAY_NAME + " Shop - Upgraded Luxury Shop Magic Weapons 2", 50603 + shop_index_offset, lambda state: state.has(PROGRESSIVE_LUXURY_PASS, player, 2)),
        LocationData(CAPITAL_SEQUOIA_AP_REGION, CAPITAL_SEQUOIA_DISPLAY_NAME + " Shop - Upgraded Luxury Shop Magic Weapons 3", 60603 + shop_index_offset, lambda state: state.has(PROGRESSIVE_LUXURY_PASS, player, 2)),

        LocationData(CAPITAL_SEQUOIA_AP_REGION, CAPITAL_SEQUOIA_DISPLAY_NAME + " Shop - Luxury Shop Light Armor 1", 10604 + shop_index_offset, lambda state: state.has(PROGRESSIVE_LUXURY_PASS, player)),
        LocationData(CAPITAL_SEQUOIA_AP_REGION, CAPITAL_SEQUOIA_DISPLAY_NAME + " Shop - Luxury Shop Light Armor 2", 20604 + shop_index_offset, lambda state: state.has(PROGRESSIVE_LUXURY_PASS, player)),
        LocationData(CAPITAL_SEQUOIA_AP_REGION, CAPITAL_SEQUOIA_DISPLAY_NAME + " Shop - Upgraded Luxury Shop Light Armor 1", 30604 + shop_index_offset, lambda state: state.has(PROGRESSIVE_LUXURY_PASS, player, 2)),
        LocationData(CAPITAL_SEQUOIA_AP_REGION, CAPITAL_SEQUOIA_DISPLAY_NAME + " Shop - Upgraded Luxury Shop Light Armor 2", 40604 + shop_index_offset, lambda state: state.has(PROGRESSIVE_LUXURY_PASS, player, 2)),

        LocationData(CAPITAL_SEQUOIA_AP_REGION, CAPITAL_SEQUOIA_DISPLAY_NAME + " Shop - Martial Weapons R Us 1", 10500 + shop_index_offset),
        LocationData(CAPITAL_SEQUOIA_AP_REGION, CAPITAL_SEQUOIA_DISPLAY_NAME + " Shop - Martial Weapons R Us 2", 20500 + shop_index_offset),
        LocationData(CAPITAL_SEQUOIA_AP_REGION, CAPITAL_SEQUOIA_DISPLAY_NAME + " Shop - Martial Weapons R Us 3", 30500 + shop_index_offset),
        LocationData(CAPITAL_SEQUOIA_AP_REGION, CAPITAL_SEQUOIA_DISPLAY_NAME + " Shop - Martial Weapons R Us 4", 40500 + shop_index_offset),
        LocationData(CAPITAL_SEQUOIA_AP_REGION, CAPITAL_SEQUOIA_DISPLAY_NAME + " Shop - Martial Weapons R Us 5", 50500 + shop_index_offset),
        LocationData(CAPITAL_SEQUOIA_AP_REGION, CAPITAL_SEQUOIA_DISPLAY_NAME + " Shop - Martial Weapons R Us 6", 60500 + shop_index_offset),
        LocationData(CAPITAL_SEQUOIA_AP_REGION, CAPITAL_SEQUOIA_DISPLAY_NAME + " Shop - Martial Weapons R Us 7", 70500 + shop_index_offset),
        LocationData(CAPITAL_SEQUOIA_AP_REGION, CAPITAL_SEQUOIA_DISPLAY_NAME + " Shop - Martial Weapons R Us 8", 80500 + shop_index_offset),
        LocationData(CAPITAL_SEQUOIA_AP_REGION, CAPITAL_SEQUOIA_DISPLAY_NAME + " Shop - Martial Weapons R Us 9", 90500 + shop_index_offset),
        LocationData(CAPITAL_SEQUOIA_AP_REGION, CAPITAL_SEQUOIA_DISPLAY_NAME + " Shop - Martial Weapons R Us 10", 100500 + shop_index_offset),
        LocationData(CAPITAL_SEQUOIA_AP_REGION, CAPITAL_SEQUOIA_DISPLAY_NAME + " Shop - Martial Weapons R Us 11", 110500 + shop_index_offset),
        LocationData(CAPITAL_SEQUOIA_AP_REGION, CAPITAL_SEQUOIA_DISPLAY_NAME + " Shop - Martial Weapons R Us 12", 120500 + shop_index_offset),
        LocationData(CAPITAL_SEQUOIA_AP_REGION, CAPITAL_SEQUOIA_DISPLAY_NAME + " Shop - Martial Weapons R Us 13", 130500 + shop_index_offset),
        LocationData(CAPITAL_SEQUOIA_AP_REGION, CAPITAL_SEQUOIA_DISPLAY_NAME + " Shop - Martial Weapons R Us 14", 140500 + shop_index_offset),
        LocationData(CAPITAL_SEQUOIA_AP_REGION, CAPITAL_SEQUOIA_DISPLAY_NAME + " Shop - Martial Weapons R Us 15", 150500 + shop_index_offset),
        LocationData(CAPITAL_SEQUOIA_AP_REGION, CAPITAL_SEQUOIA_DISPLAY_NAME + " Shop - Martial Weapons R Us 16", 160500 + shop_index_offset),
        LocationData(CAPITAL_SEQUOIA_AP_REGION, CAPITAL_SEQUOIA_DISPLAY_NAME + " Shop - Martial Weapons R Us 17", 170500 + shop_index_offset),

        LocationData(CAPITAL_SEQUOIA_AP_REGION, CAPITAL_SEQUOIA_DISPLAY_NAME + " Shop - Exotic Weapons R Us 1", 10501 + shop_index_offset),
        LocationData(CAPITAL_SEQUOIA_AP_REGION, CAPITAL_SEQUOIA_DISPLAY_NAME + " Shop - Exotic Weapons R Us 2", 20501 + shop_index_offset),
        LocationData(CAPITAL_SEQUOIA_AP_REGION, CAPITAL_SEQUOIA_DISPLAY_NAME + " Shop - Exotic Weapons R Us 3", 30501 + shop_index_offset),
        LocationData(CAPITAL_SEQUOIA_AP_REGION, CAPITAL_SEQUOIA_DISPLAY_NAME + " Shop - Exotic Weapons R Us 4", 40501 + shop_index_offset),
        LocationData(CAPITAL_SEQUOIA_AP_REGION, CAPITAL_SEQUOIA_DISPLAY_NAME + " Shop - Exotic Weapons R Us 5", 50501 + shop_index_offset),
        LocationData(CAPITAL_SEQUOIA_AP_REGION, CAPITAL_SEQUOIA_DISPLAY_NAME + " Shop - Exotic Weapons R Us 6", 60501 + shop_index_offset),

        LocationData(CAPITAL_SEQUOIA_AP_REGION, CAPITAL_SEQUOIA_DISPLAY_NAME + " Shop - Milk Man", 10579 + shop_index_offset),

        LocationData(CAPITAL_SEQUOIA_AP_REGION, CAPITAL_SEQUOIA_DISPLAY_NAME + " Shop - Heavy Armor 4 All 1", 10416 + shop_index_offset),
        LocationData(CAPITAL_SEQUOIA_AP_REGION, CAPITAL_SEQUOIA_DISPLAY_NAME + " Shop - Heavy Armor 4 All 2", 20416 + shop_index_offset),
        LocationData(CAPITAL_SEQUOIA_AP_REGION, CAPITAL_SEQUOIA_DISPLAY_NAME + " Shop - Heavy Armor 4 All 3", 30416 + shop_index_offset),
        LocationData(CAPITAL_SEQUOIA_AP_REGION, CAPITAL_SEQUOIA_DISPLAY_NAME + " Shop - Heavy Armor 4 All 4", 40416 + shop_index_offset),
        LocationData(CAPITAL_SEQUOIA_AP_REGION, CAPITAL_SEQUOIA_DISPLAY_NAME + " Shop - Heavy Armor 4 All 5", 50416 + shop_index_offset),
        LocationData(CAPITAL_SEQUOIA_AP_REGION, CAPITAL_SEQUOIA_DISPLAY_NAME + " Shop - Heavy Armor 4 All 6", 60416 + shop_index_offset),
        LocationData(CAPITAL_SEQUOIA_AP_REGION, CAPITAL_SEQUOIA_DISPLAY_NAME + " Shop - Heavy Armor 4 All 7", 70416 + shop_index_offset),
        LocationData(CAPITAL_SEQUOIA_AP_REGION, CAPITAL_SEQUOIA_DISPLAY_NAME + " Shop - Heavy Armor 4 All 8", 80416 + shop_index_offset),
        LocationData(CAPITAL_SEQUOIA_AP_REGION, CAPITAL_SEQUOIA_DISPLAY_NAME + " Shop - Heavy Armor 4 All 9", 90416 + shop_index_offset),
        LocationData(CAPITAL_SEQUOIA_AP_REGION, CAPITAL_SEQUOIA_DISPLAY_NAME + " Shop - Heavy Armor 4 All 10", 100416 + shop_index_offset),
        LocationData(CAPITAL_SEQUOIA_AP_REGION, CAPITAL_SEQUOIA_DISPLAY_NAME + " Shop - Heavy Armor 4 All 11", 110416 + shop_index_offset),
        LocationData(CAPITAL_SEQUOIA_AP_REGION, CAPITAL_SEQUOIA_DISPLAY_NAME + " Shop - Heavy Armor 4 All 12", 120416 + shop_index_offset),

        LocationData(CAPITAL_SEQUOIA_AP_REGION, CAPITAL_SEQUOIA_DISPLAY_NAME + " Shop - Medium Armor 4 All 1", 10417 + shop_index_offset),
        LocationData(CAPITAL_SEQUOIA_AP_REGION, CAPITAL_SEQUOIA_DISPLAY_NAME + " Shop - Medium Armor 4 All 2", 20417 + shop_index_offset),
        LocationData(CAPITAL_SEQUOIA_AP_REGION, CAPITAL_SEQUOIA_DISPLAY_NAME + " Shop - Medium Armor 4 All 3", 30417 + shop_index_offset),
        LocationData(CAPITAL_SEQUOIA_AP_REGION, CAPITAL_SEQUOIA_DISPLAY_NAME + " Shop - Medium Armor 4 All 4", 40417 + shop_index_offset),
        LocationData(CAPITAL_SEQUOIA_AP_REGION, CAPITAL_SEQUOIA_DISPLAY_NAME + " Shop - Medium Armor 4 All 5", 50417 + shop_index_offset),
        LocationData(CAPITAL_SEQUOIA_AP_REGION, CAPITAL_SEQUOIA_DISPLAY_NAME + " Shop - Medium Armor 4 All 6", 60417 + shop_index_offset),
        LocationData(CAPITAL_SEQUOIA_AP_REGION, CAPITAL_SEQUOIA_DISPLAY_NAME + " Shop - Medium Armor 4 All 7", 70417 + shop_index_offset),
        LocationData(CAPITAL_SEQUOIA_AP_REGION, CAPITAL_SEQUOIA_DISPLAY_NAME + " Shop - Medium Armor 4 All 8", 80417 + shop_index_offset),
        LocationData(CAPITAL_SEQUOIA_AP_REGION, CAPITAL_SEQUOIA_DISPLAY_NAME + " Shop - Medium Armor 4 All 9", 90417 + shop_index_offset),

        LocationData(CAPITAL_SEQUOIA_AP_REGION, CAPITAL_SEQUOIA_DISPLAY_NAME + " Shop - Magic and Magic Things Light Armor 1", 10455 + shop_index_offset),
        LocationData(CAPITAL_SEQUOIA_AP_REGION, CAPITAL_SEQUOIA_DISPLAY_NAME + " Shop - Magic and Magic Things Light Armor 2", 20455 + shop_index_offset),
        LocationData(CAPITAL_SEQUOIA_AP_REGION, CAPITAL_SEQUOIA_DISPLAY_NAME + " Shop - Magic and Magic Things Light Armor 3", 30455 + shop_index_offset),
        LocationData(CAPITAL_SEQUOIA_AP_REGION, CAPITAL_SEQUOIA_DISPLAY_NAME + " Shop - Magic and Magic Things Light Armor 4", 40455 + shop_index_offset),
        LocationData(CAPITAL_SEQUOIA_AP_REGION, CAPITAL_SEQUOIA_DISPLAY_NAME + " Shop - Magic and Magic Things Light Armor 5", 50455 + shop_index_offset),
        LocationData(CAPITAL_SEQUOIA_AP_REGION, CAPITAL_SEQUOIA_DISPLAY_NAME + " Shop - Magic and Magic Things Light Armor 6", 60455 + shop_index_offset),
        LocationData(CAPITAL_SEQUOIA_AP_REGION, CAPITAL_SEQUOIA_DISPLAY_NAME + " Shop - Magic and Magic Things Light Armor 7", 70455 + shop_index_offset),
        LocationData(CAPITAL_SEQUOIA_AP_REGION, CAPITAL_SEQUOIA_DISPLAY_NAME + " Shop - Magic and Magic Things Light Armor 8", 80455 + shop_index_offset),

        LocationData(CAPITAL_SEQUOIA_AP_REGION, CAPITAL_SEQUOIA_DISPLAY_NAME + " Shop - Magic and Magic Things Weapons 1", 10499 + shop_index_offset),
        LocationData(CAPITAL_SEQUOIA_AP_REGION, CAPITAL_SEQUOIA_DISPLAY_NAME + " Shop - Magic and Magic Things Weapons 2", 20499 + shop_index_offset),
        LocationData(CAPITAL_SEQUOIA_AP_REGION, CAPITAL_SEQUOIA_DISPLAY_NAME + " Shop - Magic and Magic Things Weapons 3", 30499 + shop_index_offset),
        LocationData(CAPITAL_SEQUOIA_AP_REGION, CAPITAL_SEQUOIA_DISPLAY_NAME + " Shop - Magic and Magic Things Weapons 4", 40499 + shop_index_offset),
        LocationData(CAPITAL_SEQUOIA_AP_REGION, CAPITAL_SEQUOIA_DISPLAY_NAME + " Shop - Magic and Magic Things Weapons 5", 50499 + shop_index_offset),
        LocationData(CAPITAL_SEQUOIA_AP_REGION, CAPITAL_SEQUOIA_DISPLAY_NAME + " Shop - Magic and Magic Things Weapons 6", 60499 + shop_index_offset),
        LocationData(CAPITAL_SEQUOIA_AP_REGION, CAPITAL_SEQUOIA_DISPLAY_NAME + " Shop - Magic and Magic Things Weapons 7", 70499 + shop_index_offset),
        LocationData(CAPITAL_SEQUOIA_AP_REGION, CAPITAL_SEQUOIA_DISPLAY_NAME + " Shop - Magic and Magic Things Weapons 8", 80499 + shop_index_offset),
        LocationData(CAPITAL_SEQUOIA_AP_REGION, CAPITAL_SEQUOIA_DISPLAY_NAME + " Shop - Magic and Magic Things Weapons 9", 90499 + shop_index_offset),
        LocationData(CAPITAL_SEQUOIA_AP_REGION, CAPITAL_SEQUOIA_DISPLAY_NAME + " Shop - Magic and Magic Things Weapons 10", 100499 + shop_index_offset),

        LocationData(CAPITAL_SEQUOIA_AP_REGION, CAPITAL_SEQUOIA_DISPLAY_NAME + " Shop - Accessory Merchant 1", 10398 + shop_index_offset),
        LocationData(CAPITAL_SEQUOIA_AP_REGION, CAPITAL_SEQUOIA_DISPLAY_NAME + " Shop - Accessory Merchant 2", 20398 + shop_index_offset),
        LocationData(CAPITAL_SEQUOIA_AP_REGION, CAPITAL_SEQUOIA_DISPLAY_NAME + " Shop - Accessory Merchant 3", 30398 + shop_index_offset),
        LocationData(CAPITAL_SEQUOIA_AP_REGION, CAPITAL_SEQUOIA_DISPLAY_NAME + " Shop - Accessory Merchant 4", 40398 + shop_index_offset),
        LocationData(CAPITAL_SEQUOIA_AP_REGION, CAPITAL_SEQUOIA_DISPLAY_NAME + " Shop - Accessory Merchant 5", 50398 + shop_index_offset),
        LocationData(CAPITAL_SEQUOIA_AP_REGION, CAPITAL_SEQUOIA_DISPLAY_NAME + " Shop - Accessory Merchant 6", 60398 + shop_index_offset),
        LocationData(CAPITAL_SEQUOIA_AP_REGION, CAPITAL_SEQUOIA_DISPLAY_NAME + " Shop - Accessory Merchant 7", 70398 + shop_index_offset),
        LocationData(CAPITAL_SEQUOIA_AP_REGION, CAPITAL_SEQUOIA_DISPLAY_NAME + " Shop - Accessory Merchant 8", 80398 + shop_index_offset),
        LocationData(CAPITAL_SEQUOIA_AP_REGION, CAPITAL_SEQUOIA_DISPLAY_NAME + " Shop - Accessory Merchant 9", 90398 + shop_index_offset),
        LocationData(CAPITAL_SEQUOIA_AP_REGION, CAPITAL_SEQUOIA_DISPLAY_NAME + " Shop - Accessory Merchant 10", 100398 + shop_index_offset),
        LocationData(CAPITAL_SEQUOIA_AP_REGION, CAPITAL_SEQUOIA_DISPLAY_NAME + " Shop - Accessory Merchant 11", 110398 + shop_index_offset),
        LocationData(CAPITAL_SEQUOIA_AP_REGION, CAPITAL_SEQUOIA_DISPLAY_NAME + " Shop - Accessory Merchant 12", 120398 + shop_index_offset),

        LocationData(CAPITAL_SEQUOIA_AP_REGION, CAPITAL_SEQUOIA_DISPLAY_NAME + " Shop - Item Merchant 1", 10456 + shop_index_offset),
        LocationData(CAPITAL_SEQUOIA_AP_REGION, CAPITAL_SEQUOIA_DISPLAY_NAME + " Shop - Item Merchant 2", 20456 + shop_index_offset),
        LocationData(CAPITAL_SEQUOIA_AP_REGION, CAPITAL_SEQUOIA_DISPLAY_NAME + " Shop - Item Merchant 3", 30456 + shop_index_offset),
        LocationData(CAPITAL_SEQUOIA_AP_REGION, CAPITAL_SEQUOIA_DISPLAY_NAME + " Shop - Item Merchant 4", 40456 + shop_index_offset),
        LocationData(CAPITAL_SEQUOIA_AP_REGION, CAPITAL_SEQUOIA_DISPLAY_NAME + " Shop - Item Merchant 5", 50456 + shop_index_offset),
        LocationData(CAPITAL_SEQUOIA_AP_REGION, CAPITAL_SEQUOIA_DISPLAY_NAME + " Shop - Item Merchant 6", 60456 + shop_index_offset),

        LocationData(CAPITAL_SEQUOIA_AP_REGION, CAPITAL_SEQUOIA_DISPLAY_NAME + " Shop - Old Nans Stew", 10423 + shop_index_offset),

        #Salmon River
        LocationData(SALMON_RIVER_AP_REGION, "Poseidon Shrine Shop - Attendant 1", 10631 + shop_index_offset),
        LocationData(SALMON_RIVER_AP_REGION, "Poseidon Shrine Shop - Attendant 2", 20631 + shop_index_offset),
        LocationData(SALMON_RIVER_AP_REGION, "Poseidon Shrine Shop - Attendant 3", 30631 + shop_index_offset),

        #Sara Sara Bazaar
        LocationData(SARA_SARA_BAZAAR_AP_REGION, SARA_SARA_BAZAAR_DISPLAY_NAME + " Shop - Old Nans Stew Subsidiary", 10957 + shop_index_offset),

        LocationData(SARA_SARA_BAZAAR_AP_REGION, SARA_SARA_BAZAAR_DISPLAY_NAME + " Shop - Accessory Merchant 1", 11386 + shop_index_offset),
        LocationData(SARA_SARA_BAZAAR_AP_REGION, SARA_SARA_BAZAAR_DISPLAY_NAME + " Shop - Accessory Merchant 2", 21386 + shop_index_offset),
        LocationData(SARA_SARA_BAZAAR_AP_REGION, SARA_SARA_BAZAAR_DISPLAY_NAME + " Shop - Accessory Merchant 3", 31386 + shop_index_offset),
        LocationData(SARA_SARA_BAZAAR_AP_REGION, SARA_SARA_BAZAAR_DISPLAY_NAME + " Shop - Accessory Merchant 4", 41386 + shop_index_offset),
        LocationData(SARA_SARA_BAZAAR_AP_REGION, SARA_SARA_BAZAAR_DISPLAY_NAME + " Shop - Accessory Merchant 5", 51386 + shop_index_offset),
        LocationData(SARA_SARA_BAZAAR_AP_REGION, SARA_SARA_BAZAAR_DISPLAY_NAME + " Shop - Accessory Merchant 6", 61386 + shop_index_offset),

        LocationData(SARA_SARA_BAZAAR_AP_REGION, SARA_SARA_BAZAAR_DISPLAY_NAME + " Shop - Item Merchant 1", 11193 + shop_index_offset),
        LocationData(SARA_SARA_BAZAAR_AP_REGION, SARA_SARA_BAZAAR_DISPLAY_NAME + " Shop - Item Merchant 2", 21193 + shop_index_offset),
        LocationData(SARA_SARA_BAZAAR_AP_REGION, SARA_SARA_BAZAAR_DISPLAY_NAME + " Shop - Item Merchant 3", 31193 + shop_index_offset),
        LocationData(SARA_SARA_BAZAAR_AP_REGION, SARA_SARA_BAZAAR_DISPLAY_NAME + " Shop - Item Merchant 4", 41193 + shop_index_offset),
        LocationData(SARA_SARA_BAZAAR_AP_REGION, SARA_SARA_BAZAAR_DISPLAY_NAME + " Shop - Item Merchant 5", 51193 + shop_index_offset),
        LocationData(SARA_SARA_BAZAAR_AP_REGION, SARA_SARA_BAZAAR_DISPLAY_NAME + " Shop - Item Merchant 6", 61193 + shop_index_offset),
        LocationData(SARA_SARA_BAZAAR_AP_REGION, SARA_SARA_BAZAAR_DISPLAY_NAME + " Shop - Item Merchant 7", 71193 + shop_index_offset),
        LocationData(SARA_SARA_BAZAAR_AP_REGION, SARA_SARA_BAZAAR_DISPLAY_NAME + " Shop - Item Merchant 8", 81193 + shop_index_offset),

        LocationData(SARA_SARA_BAZAAR_AP_REGION, SARA_SARA_BAZAAR_DISPLAY_NAME + " Shop - Fish Merchant 1", 10942 + shop_index_offset),
        LocationData(SARA_SARA_BAZAAR_AP_REGION, SARA_SARA_BAZAAR_DISPLAY_NAME + " Shop - Fish Merchant 2", 20942 + shop_index_offset),

        LocationData(SARA_SARA_BAZAAR_AP_REGION, SARA_SARA_BAZAAR_DISPLAY_NAME + " Shop - Armor Merchant 1", 11603 + shop_index_offset),
        LocationData(SARA_SARA_BAZAAR_AP_REGION, SARA_SARA_BAZAAR_DISPLAY_NAME + " Shop - Armor Merchant 2", 21603 + shop_index_offset),
        LocationData(SARA_SARA_BAZAAR_AP_REGION, SARA_SARA_BAZAAR_DISPLAY_NAME + " Shop - Armor Merchant 3", 31603 + shop_index_offset),
        LocationData(SARA_SARA_BAZAAR_AP_REGION, SARA_SARA_BAZAAR_DISPLAY_NAME + " Shop - Armor Merchant 4", 41603 + shop_index_offset),
        LocationData(SARA_SARA_BAZAAR_AP_REGION, SARA_SARA_BAZAAR_DISPLAY_NAME + " Shop - Armor Merchant 5", 51603 + shop_index_offset),
        LocationData(SARA_SARA_BAZAAR_AP_REGION, SARA_SARA_BAZAAR_DISPLAY_NAME + " Shop - Armor Merchant 6", 61603 + shop_index_offset),
        LocationData(SARA_SARA_BAZAAR_AP_REGION, SARA_SARA_BAZAAR_DISPLAY_NAME + " Shop - Armor Merchant 7", 71603 + shop_index_offset),

        LocationData(SARA_SARA_BAZAAR_AP_REGION, SARA_SARA_BAZAAR_DISPLAY_NAME + " Shop - Weapon Merchant 1", 11604 + shop_index_offset),
        LocationData(SARA_SARA_BAZAAR_AP_REGION, SARA_SARA_BAZAAR_DISPLAY_NAME + " Shop - Weapon Merchant 2", 21604 + shop_index_offset),
        LocationData(SARA_SARA_BAZAAR_AP_REGION, SARA_SARA_BAZAAR_DISPLAY_NAME + " Shop - Weapon Merchant 3", 31604 + shop_index_offset),
        LocationData(SARA_SARA_BAZAAR_AP_REGION, SARA_SARA_BAZAAR_DISPLAY_NAME + " Shop - Weapon Merchant 4", 41604 + shop_index_offset),
        LocationData(SARA_SARA_BAZAAR_AP_REGION, SARA_SARA_BAZAAR_DISPLAY_NAME + " Shop - Weapon Merchant 5", 51604 + shop_index_offset),
        LocationData(SARA_SARA_BAZAAR_AP_REGION, SARA_SARA_BAZAAR_DISPLAY_NAME + " Shop - Weapon Merchant 6", 61604 + shop_index_offset),
        LocationData(SARA_SARA_BAZAAR_AP_REGION, SARA_SARA_BAZAAR_DISPLAY_NAME + " Shop - Weapon Merchant 7", 71604 + shop_index_offset),
        LocationData(SARA_SARA_BAZAAR_AP_REGION, SARA_SARA_BAZAAR_DISPLAY_NAME + " Shop - Weapon Merchant 8", 81604 + shop_index_offset),
        LocationData(SARA_SARA_BAZAAR_AP_REGION, SARA_SARA_BAZAAR_DISPLAY_NAME + " Shop - Weapon Merchant 9", 91604 + shop_index_offset),
        LocationData(SARA_SARA_BAZAAR_AP_REGION, SARA_SARA_BAZAAR_DISPLAY_NAME + " Shop - Weapon Merchant 10", 101604 + shop_index_offset),
        LocationData(SARA_SARA_BAZAAR_AP_REGION, SARA_SARA_BAZAAR_DISPLAY_NAME + " Shop - Weapon Merchant 11", 111604 + shop_index_offset),
        LocationData(SARA_SARA_BAZAAR_AP_REGION, SARA_SARA_BAZAAR_DISPLAY_NAME + " Shop - Weapon Merchant 12", 121604 + shop_index_offset),
        LocationData(SARA_SARA_BAZAAR_AP_REGION, SARA_SARA_BAZAAR_DISPLAY_NAME + " Shop - Weapon Merchant 13", 131604 + shop_index_offset),

        #Zones (Expert)
        #Shoudu Province
        LocationData(SHOUDU_PROVINCE_AP_REGION, SHOUDU_PROVINCE_DISPLAY_NAME + " Shop - Item Merchant 1", 10951 + shop_index_offset),
        LocationData(SHOUDU_PROVINCE_AP_REGION, SHOUDU_PROVINCE_DISPLAY_NAME + " Shop - Item Merchant 2", 20951 + shop_index_offset),
        LocationData(SHOUDU_PROVINCE_AP_REGION, SHOUDU_PROVINCE_DISPLAY_NAME + " Shop - Item Merchant 3", 30951 + shop_index_offset),
        LocationData(SHOUDU_PROVINCE_AP_REGION, SHOUDU_PROVINCE_DISPLAY_NAME + " Shop - Item Merchant 4", 40951 + shop_index_offset),
        LocationData(SHOUDU_PROVINCE_AP_REGION, SHOUDU_PROVINCE_DISPLAY_NAME + " Shop - Item Merchant 5", 50951 + shop_index_offset),
        LocationData(SHOUDU_PROVINCE_AP_REGION, SHOUDU_PROVINCE_DISPLAY_NAME + " Shop - Item Merchant 6", 60951 + shop_index_offset),
        LocationData(SHOUDU_PROVINCE_AP_REGION, SHOUDU_PROVINCE_DISPLAY_NAME + " Shop - Item Merchant 7", 70951 + shop_index_offset),
        LocationData(SHOUDU_PROVINCE_AP_REGION, SHOUDU_PROVINCE_DISPLAY_NAME + " Shop - Item Merchant 8", 80951 + shop_index_offset),
        LocationData(SHOUDU_PROVINCE_AP_REGION, SHOUDU_PROVINCE_DISPLAY_NAME + " Shop - Item Merchant 9", 90951 + shop_index_offset),

        LocationData(SHOUDU_PROVINCE_AP_REGION, SHOUDU_PROVINCE_DISPLAY_NAME + " Shop - No Shoudu Stew for you 1", 11199 + shop_index_offset),

        LocationData(SHOUDU_PROVINCE_AP_REGION, SHOUDU_PROVINCE_DISPLAY_NAME + " Shop - Accessory Merchant 1", 11614 + shop_index_offset, lambda state: logic.has_vertical_movement(state) or logic.has_glide(state)),
        LocationData(SHOUDU_PROVINCE_AP_REGION, SHOUDU_PROVINCE_DISPLAY_NAME + " Shop - Accessory Merchant 2", 21614 + shop_index_offset, lambda state: logic.has_vertical_movement(state) or logic.has_glide(state)),
        LocationData(SHOUDU_PROVINCE_AP_REGION, SHOUDU_PROVINCE_DISPLAY_NAME + " Shop - Accessory Merchant 3", 31614 + shop_index_offset, lambda state: logic.has_vertical_movement(state) or logic.has_glide(state)),
        LocationData(SHOUDU_PROVINCE_AP_REGION, SHOUDU_PROVINCE_DISPLAY_NAME + " Shop - Accessory Merchant 4", 41614 + shop_index_offset, lambda state: logic.has_vertical_movement(state) or logic.has_glide(state)),
        LocationData(SHOUDU_PROVINCE_AP_REGION, SHOUDU_PROVINCE_DISPLAY_NAME + " Shop - Accessory Merchant 5", 51614 + shop_index_offset, lambda state: logic.has_vertical_movement(state) or logic.has_glide(state)),
        LocationData(SHOUDU_PROVINCE_AP_REGION, SHOUDU_PROVINCE_DISPLAY_NAME + " Shop - Accessory Merchant 6", 61614 + shop_index_offset, lambda state: logic.has_vertical_movement(state) or logic.has_glide(state)),

        LocationData(SHOUDU_PROVINCE_AP_REGION, SHOUDU_PROVINCE_DISPLAY_NAME + " Shop - Armor Merchant 1", 11535 + shop_index_offset, lambda state: logic.has_vertical_movement(state) or logic.has_glide(state)),
        LocationData(SHOUDU_PROVINCE_AP_REGION, SHOUDU_PROVINCE_DISPLAY_NAME + " Shop - Armor Merchant 2", 21535 + shop_index_offset, lambda state: logic.has_vertical_movement(state) or logic.has_glide(state)),
        LocationData(SHOUDU_PROVINCE_AP_REGION, SHOUDU_PROVINCE_DISPLAY_NAME + " Shop - Armor Merchant 3", 31535 + shop_index_offset, lambda state: logic.has_vertical_movement(state) or logic.has_glide(state)),
        LocationData(SHOUDU_PROVINCE_AP_REGION, SHOUDU_PROVINCE_DISPLAY_NAME + " Shop - Armor Merchant 4", 41535 + shop_index_offset, lambda state: logic.has_vertical_movement(state) or logic.has_glide(state)),
        LocationData(SHOUDU_PROVINCE_AP_REGION, SHOUDU_PROVINCE_DISPLAY_NAME + " Shop - Armor Merchant 5", 51535 + shop_index_offset, lambda state: logic.has_vertical_movement(state) or logic.has_glide(state)),
        LocationData(SHOUDU_PROVINCE_AP_REGION, SHOUDU_PROVINCE_DISPLAY_NAME + " Shop - Armor Merchant 6", 61535 + shop_index_offset, lambda state: logic.has_vertical_movement(state) or logic.has_glide(state)),
        LocationData(SHOUDU_PROVINCE_AP_REGION, SHOUDU_PROVINCE_DISPLAY_NAME + " Shop - Armor Merchant 7", 71535 + shop_index_offset, lambda state: logic.has_vertical_movement(state) or logic.has_glide(state)),
        LocationData(SHOUDU_PROVINCE_AP_REGION, SHOUDU_PROVINCE_DISPLAY_NAME + " Shop - Armor Merchant 8", 81535 + shop_index_offset, lambda state: logic.has_vertical_movement(state) or logic.has_glide(state)),
        LocationData(SHOUDU_PROVINCE_AP_REGION, SHOUDU_PROVINCE_DISPLAY_NAME + " Shop - Armor Merchant 9", 91535 + shop_index_offset, lambda state: logic.has_vertical_movement(state) or logic.has_glide(state)),
        LocationData(SHOUDU_PROVINCE_AP_REGION, SHOUDU_PROVINCE_DISPLAY_NAME + " Shop - Armor Merchant 10", 101535 + shop_index_offset, lambda state: logic.has_vertical_movement(state) or logic.has_glide(state)),

        LocationData(SHOUDU_PROVINCE_AP_REGION, SHOUDU_PROVINCE_DISPLAY_NAME + " Shop - Weapon Merchant 1", 11544 + shop_index_offset, lambda state: logic.has_vertical_movement(state) or logic.has_glide(state)),
        LocationData(SHOUDU_PROVINCE_AP_REGION, SHOUDU_PROVINCE_DISPLAY_NAME + " Shop - Weapon Merchant 2", 21544 + shop_index_offset, lambda state: logic.has_vertical_movement(state) or logic.has_glide(state)),
        LocationData(SHOUDU_PROVINCE_AP_REGION, SHOUDU_PROVINCE_DISPLAY_NAME + " Shop - Weapon Merchant 3", 31544 + shop_index_offset, lambda state: logic.has_vertical_movement(state) or logic.has_glide(state)),
        LocationData(SHOUDU_PROVINCE_AP_REGION, SHOUDU_PROVINCE_DISPLAY_NAME + " Shop - Weapon Merchant 4", 41544 + shop_index_offset, lambda state: logic.has_vertical_movement(state) or logic.has_glide(state)),
        LocationData(SHOUDU_PROVINCE_AP_REGION, SHOUDU_PROVINCE_DISPLAY_NAME + " Shop - Weapon Merchant 5", 51544 + shop_index_offset, lambda state: logic.has_vertical_movement(state) or logic.has_glide(state)),
        LocationData(SHOUDU_PROVINCE_AP_REGION, SHOUDU_PROVINCE_DISPLAY_NAME + " Shop - Weapon Merchant 6", 61544 + shop_index_offset, lambda state: logic.has_vertical_movement(state) or logic.has_glide(state)),
        LocationData(SHOUDU_PROVINCE_AP_REGION, SHOUDU_PROVINCE_DISPLAY_NAME + " Shop - Weapon Merchant 7", 71544 + shop_index_offset, lambda state: logic.has_vertical_movement(state) or logic.has_glide(state)),
        LocationData(SHOUDU_PROVINCE_AP_REGION, SHOUDU_PROVINCE_DISPLAY_NAME + " Shop - Weapon Merchant 8", 81544 + shop_index_offset, lambda state: logic.has_vertical_movement(state) or logic.has_glide(state)),
        LocationData(SHOUDU_PROVINCE_AP_REGION, SHOUDU_PROVINCE_DISPLAY_NAME + " Shop - Weapon Merchant 9", 91544 + shop_index_offset, lambda state: logic.has_vertical_movement(state) or logic.has_glide(state)),
        LocationData(SHOUDU_PROVINCE_AP_REGION, SHOUDU_PROVINCE_DISPLAY_NAME + " Shop - Weapon Merchant 10", 101544 + shop_index_offset, lambda state: logic.has_vertical_movement(state) or logic.has_glide(state)),
        LocationData(SHOUDU_PROVINCE_AP_REGION, SHOUDU_PROVINCE_DISPLAY_NAME + " Shop - Weapon Merchant 11", 111544 + shop_index_offset, lambda state: logic.has_vertical_movement(state) or logic.has_glide(state)),
        LocationData(SHOUDU_PROVINCE_AP_REGION, SHOUDU_PROVINCE_DISPLAY_NAME + " Shop - Weapon Merchant 12", 121544 + shop_index_offset, lambda state: logic.has_vertical_movement(state) or logic.has_glide(state)),
        LocationData(SHOUDU_PROVINCE_AP_REGION, SHOUDU_PROVINCE_DISPLAY_NAME + " Shop - Weapon Merchant 13", 131544 + shop_index_offset, lambda state: logic.has_vertical_movement(state) or logic.has_glide(state)),
        LocationData(SHOUDU_PROVINCE_AP_REGION, SHOUDU_PROVINCE_DISPLAY_NAME + " Shop - Weapon Merchant 14", 141544 + shop_index_offset, lambda state: logic.has_vertical_movement(state) or logic.has_glide(state)),
        LocationData(SHOUDU_PROVINCE_AP_REGION, SHOUDU_PROVINCE_DISPLAY_NAME + " Shop - Weapon Merchant 15", 151544 + shop_index_offset, lambda state: logic.has_vertical_movement(state) or logic.has_glide(state)),
        LocationData(SHOUDU_PROVINCE_AP_REGION, SHOUDU_PROVINCE_DISPLAY_NAME + " Shop - Weapon Merchant 16", 161544 + shop_index_offset, lambda state: logic.has_vertical_movement(state) or logic.has_glide(state)),

        #Ganymede Shrine
        LocationData(GANYMEDE_SHRINE_AP_REGION, GANYMEDE_SHRINE_DISPLAY_NAME + " Shop - Attendant 1", 11574 + shop_index_offset),
        LocationData(GANYMEDE_SHRINE_AP_REGION, GANYMEDE_SHRINE_DISPLAY_NAME + " Shop - Attendant 2", 21574 + shop_index_offset),
        LocationData(GANYMEDE_SHRINE_AP_REGION, GANYMEDE_SHRINE_DISPLAY_NAME + " Shop - Attendant 3", 31574 + shop_index_offset),

        #Quintar Reserve
        LocationData(QUINTAR_RESERVE_AP_REGION, QUINTAR_RESERVE_DISPLAY_NAME + " Shop - Babel to this Quintar 1", 10470 + shop_index_offset, lambda state: state.has(BABEL_QUINTAR, player)),
        LocationData(QUINTAR_RESERVE_AP_REGION, QUINTAR_RESERVE_DISPLAY_NAME + " Shop - Babel to this Quintar 2", 20470 + shop_index_offset, lambda state: state.has(BABEL_QUINTAR, player)),
        LocationData(QUINTAR_RESERVE_AP_REGION, QUINTAR_RESERVE_DISPLAY_NAME + " Shop - Babel to this Quintar 3", 30470 + shop_index_offset, lambda state: state.has(BABEL_QUINTAR, player)),
        LocationData(QUINTAR_RESERVE_AP_REGION, QUINTAR_RESERVE_DISPLAY_NAME + " Shop - Babel to this Quintar 4", 40470 + shop_index_offset, lambda state: state.has(BABEL_QUINTAR, player)),
        LocationData(QUINTAR_RESERVE_AP_REGION, QUINTAR_RESERVE_DISPLAY_NAME + " Shop - Babel to this Quintar 5", 50470 + shop_index_offset, lambda state: state.has(BABEL_QUINTAR, player)),

        #Dione Shrine
        LocationData(DIONE_SHRINE_AP_REGION, DIONE_SHRINE_DISPLAY_NAME + " Shop - Quintar Attendant 1", 12253 + shop_index_offset, lambda state: state.has(BABEL_QUINTAR, player)),
        LocationData(DIONE_SHRINE_AP_REGION, DIONE_SHRINE_DISPLAY_NAME + " Shop - Quintar Attendant 2", 22253 + shop_index_offset, lambda state: state.has(BABEL_QUINTAR, player)),

        LocationData(DIONE_SHRINE_AP_REGION, DIONE_SHRINE_DISPLAY_NAME + " Shop - Quintar Raising Supplies 1", 12227 + shop_index_offset, lambda state: state.has(BABEL_QUINTAR, player)),
        LocationData(DIONE_SHRINE_AP_REGION, DIONE_SHRINE_DISPLAY_NAME + " Shop - Quintar Raising Supplies 2", 22227 + shop_index_offset, lambda state: state.has(BABEL_QUINTAR, player)),
        LocationData(DIONE_SHRINE_AP_REGION, DIONE_SHRINE_DISPLAY_NAME + " Shop - Quintar Raising Supplies 3", 32227 + shop_index_offset, lambda state: state.has(BABEL_QUINTAR, player)),
        LocationData(DIONE_SHRINE_AP_REGION, DIONE_SHRINE_DISPLAY_NAME + " Shop - Quintar Raising Supplies 4", 42227 + shop_index_offset, lambda state: state.has(BABEL_QUINTAR, player)),
        LocationData(DIONE_SHRINE_AP_REGION, DIONE_SHRINE_DISPLAY_NAME + " Shop - Quintar Raising Supplies 5", 52227 + shop_index_offset, lambda state: state.has(BABEL_QUINTAR, player)),
        LocationData(DIONE_SHRINE_AP_REGION, DIONE_SHRINE_DISPLAY_NAME + " Shop - Quintar Raising Supplies 6", 62227 + shop_index_offset, lambda state: state.has(BABEL_QUINTAR, player)),
        LocationData(DIONE_SHRINE_AP_REGION, DIONE_SHRINE_DISPLAY_NAME + " Shop - Quintar Raising Supplies 7", 72227 + shop_index_offset, lambda state: state.has(BABEL_QUINTAR, player)),
        LocationData(DIONE_SHRINE_AP_REGION, DIONE_SHRINE_DISPLAY_NAME + " Shop - Quintar Raising Supplies 8", 82227 + shop_index_offset, lambda state: state.has(BABEL_QUINTAR, player)),
        LocationData(DIONE_SHRINE_AP_REGION, DIONE_SHRINE_DISPLAY_NAME + " Shop - Quintar Raising Supplies 9", 92227 + shop_index_offset, lambda state: state.has(BABEL_QUINTAR, player)),

        #Tall Tall Heights
        LocationData(TALL_TALL_HEIGHTS_AP_REGION, "Triton Shrine Shop - Attendant 1", 11165 + shop_index_offset),
        LocationData(TALL_TALL_HEIGHTS_AP_REGION, "Triton Shrine Shop - Attendant 2", 21165 + shop_index_offset),

        LocationData(TALL_TALL_HEIGHTS_AP_REGION, TALL_TALL_HEIGHTS_DISPLAY_NAME + " Shop - Armor Merchant 1", 12746 + shop_index_offset, lambda state: logic.has_vertical_movement(state) and logic.has_glide(state)),
        LocationData(TALL_TALL_HEIGHTS_AP_REGION, TALL_TALL_HEIGHTS_DISPLAY_NAME + " Shop - Armor Merchant 2", 22746 + shop_index_offset, lambda state: logic.has_vertical_movement(state) and logic.has_glide(state)),
        LocationData(TALL_TALL_HEIGHTS_AP_REGION, TALL_TALL_HEIGHTS_DISPLAY_NAME + " Shop - Armor Merchant 3", 32746 + shop_index_offset, lambda state: logic.has_vertical_movement(state) and logic.has_glide(state)),
        LocationData(TALL_TALL_HEIGHTS_AP_REGION, TALL_TALL_HEIGHTS_DISPLAY_NAME + " Shop - Armor Merchant 4", 42746 + shop_index_offset, lambda state: logic.has_vertical_movement(state) and logic.has_glide(state)),
        LocationData(TALL_TALL_HEIGHTS_AP_REGION, TALL_TALL_HEIGHTS_DISPLAY_NAME + " Shop - Armor Merchant 5", 52746 + shop_index_offset, lambda state: logic.has_vertical_movement(state) and logic.has_glide(state)),
        LocationData(TALL_TALL_HEIGHTS_AP_REGION, TALL_TALL_HEIGHTS_DISPLAY_NAME + " Shop - Armor Merchant 6", 62746 + shop_index_offset, lambda state: logic.has_vertical_movement(state) and logic.has_glide(state)),
        LocationData(TALL_TALL_HEIGHTS_AP_REGION, TALL_TALL_HEIGHTS_DISPLAY_NAME + " Shop - Armor Merchant 7", 72746 + shop_index_offset, lambda state: logic.has_vertical_movement(state) and logic.has_glide(state)),
        LocationData(TALL_TALL_HEIGHTS_AP_REGION, TALL_TALL_HEIGHTS_DISPLAY_NAME + " Shop - Armor Merchant 8", 82746 + shop_index_offset, lambda state: logic.has_vertical_movement(state) and logic.has_glide(state)),
        LocationData(TALL_TALL_HEIGHTS_AP_REGION, TALL_TALL_HEIGHTS_DISPLAY_NAME + " Shop - Armor Merchant 9", 92746 + shop_index_offset, lambda state: logic.has_vertical_movement(state) and logic.has_glide(state)),
        LocationData(TALL_TALL_HEIGHTS_AP_REGION, TALL_TALL_HEIGHTS_DISPLAY_NAME + " Shop - Armor Merchant 10", 102746 + shop_index_offset, lambda state: logic.has_vertical_movement(state) and logic.has_glide(state)),

        LocationData(TALL_TALL_HEIGHTS_AP_REGION, TALL_TALL_HEIGHTS_DISPLAY_NAME + " Shop - Weapon Merchant 1", 10540 + shop_index_offset, lambda state: logic.has_vertical_movement(state) and logic.has_glide(state)),
        LocationData(TALL_TALL_HEIGHTS_AP_REGION, TALL_TALL_HEIGHTS_DISPLAY_NAME + " Shop - Weapon Merchant 2", 20540 + shop_index_offset, lambda state: logic.has_vertical_movement(state) and logic.has_glide(state)),
        LocationData(TALL_TALL_HEIGHTS_AP_REGION, TALL_TALL_HEIGHTS_DISPLAY_NAME + " Shop - Weapon Merchant 3", 30540 + shop_index_offset, lambda state: logic.has_vertical_movement(state) and logic.has_glide(state)),
        LocationData(TALL_TALL_HEIGHTS_AP_REGION, TALL_TALL_HEIGHTS_DISPLAY_NAME + " Shop - Weapon Merchant 4", 40540 + shop_index_offset, lambda state: logic.has_vertical_movement(state) and logic.has_glide(state)),
        LocationData(TALL_TALL_HEIGHTS_AP_REGION, TALL_TALL_HEIGHTS_DISPLAY_NAME + " Shop - Weapon Merchant 5", 50540 + shop_index_offset, lambda state: logic.has_vertical_movement(state) and logic.has_glide(state)),
        LocationData(TALL_TALL_HEIGHTS_AP_REGION, TALL_TALL_HEIGHTS_DISPLAY_NAME + " Shop - Weapon Merchant 6", 60540 + shop_index_offset, lambda state: logic.has_vertical_movement(state) and logic.has_glide(state)),
        LocationData(TALL_TALL_HEIGHTS_AP_REGION, TALL_TALL_HEIGHTS_DISPLAY_NAME + " Shop - Weapon Merchant 7", 70540 + shop_index_offset, lambda state: logic.has_vertical_movement(state) and logic.has_glide(state)),
        LocationData(TALL_TALL_HEIGHTS_AP_REGION, TALL_TALL_HEIGHTS_DISPLAY_NAME + " Shop - Weapon Merchant 8", 80540 + shop_index_offset, lambda state: logic.has_vertical_movement(state) and logic.has_glide(state)),
        LocationData(TALL_TALL_HEIGHTS_AP_REGION, TALL_TALL_HEIGHTS_DISPLAY_NAME + " Shop - Weapon Merchant 9", 90540 + shop_index_offset, lambda state: logic.has_vertical_movement(state) and logic.has_glide(state)),
        LocationData(TALL_TALL_HEIGHTS_AP_REGION, TALL_TALL_HEIGHTS_DISPLAY_NAME + " Shop - Weapon Merchant 10", 100540 + shop_index_offset, lambda state: logic.has_vertical_movement(state) and logic.has_glide(state)),

        LocationData(TALL_TALL_HEIGHTS_AP_REGION, TALL_TALL_HEIGHTS_DISPLAY_NAME + " Shop - Souvenir Merchant 1", 12918 + shop_index_offset, lambda state: logic.has_vertical_movement(state) and logic.has_glide(state)),
        LocationData(TALL_TALL_HEIGHTS_AP_REGION, TALL_TALL_HEIGHTS_DISPLAY_NAME + " Shop - Souvenir Merchant 2", 22918 + shop_index_offset, lambda state: logic.has_vertical_movement(state) and logic.has_glide(state)),
        LocationData(TALL_TALL_HEIGHTS_AP_REGION, TALL_TALL_HEIGHTS_DISPLAY_NAME + " Shop - Souvenir Merchant 3", 32918 + shop_index_offset, lambda state: logic.has_vertical_movement(state) and logic.has_glide(state)),
        LocationData(TALL_TALL_HEIGHTS_AP_REGION, TALL_TALL_HEIGHTS_DISPLAY_NAME + " Shop - Souvenir Merchant 4", 42918 + shop_index_offset, lambda state: logic.has_vertical_movement(state) and logic.has_glide(state)),

        #Jidamba Tangle
        LocationData(JIDAMBA_TANGLE_AP_REGION, "Europa Shrine Shop - Attendant 1", 11163 + shop_index_offset),
        LocationData(JIDAMBA_TANGLE_AP_REGION, "Europa Shrine Shop - Attendant 2", 21163 + shop_index_offset),

        #Neptune Shrine
        LocationData(NEPTUNE_SHRINE_AP_REGION, NEPTUNE_SHRINE_DISPLAY_NAME + " Shop - Attendant 1", 13164 + shop_index_offset),
        LocationData(NEPTUNE_SHRINE_AP_REGION, NEPTUNE_SHRINE_DISPLAY_NAME + " Shop - Attendant 2", 23164 + shop_index_offset),
        LocationData(NEPTUNE_SHRINE_AP_REGION, NEPTUNE_SHRINE_DISPLAY_NAME + " Shop - Attendant 3", 33164 + shop_index_offset),

        #Zones (End-Game)
        #The New World
        LocationData(THE_NEW_WORLD_AP_REGION, THE_NEW_WORLD_DISPLAY_NAME + " Shrine Shop - Attendant 1", 11877 + shop_index_offset),
        LocationData(THE_NEW_WORLD_AP_REGION, THE_NEW_WORLD_DISPLAY_NAME + " Shrine Shop - Attendant 2", 21877 + shop_index_offset),
    ]
    return location_table

def get_region_completions(player: int, options: CrystalProjectOptions) -> List[LocationData]:
    logic = CrystalProjectLogic(player, options)
    location_table: List[LocationData] = [
<<<<<<< HEAD
        LocationData(SPAWNING_MEADOWS_AP_REGION, SPAWNING_MEADOWS_DISPLAY_NAME + " Region Completion", 6001 + regionsanity_index_offset, regionsanity=True),
        LocationData(DELENDE_AP_REGION, DELENDE_DISPLAY_NAME + " Region Completion", 6002 + regionsanity_index_offset, regionsanity=True),
        LocationData(MERCURY_SHRINE_AP_REGION, MERCURY_SHRINE_DISPLAY_NAME + " Region Completion", 6007 + regionsanity_index_offset, regionsanity=True),
        LocationData(SOILED_DEN_AP_REGION, SOILED_DEN_DISPLAY_NAME + " Region Completion", 6003 + regionsanity_index_offset, regionsanity=True),
        LocationData(THE_PALE_GROTTO_AP_REGION, THE_PALE_GROTTO_DISPLAY_NAME + " Region Completion", 6004 + regionsanity_index_offset, regionsanity=True),
        LocationData(SEASIDE_CLIFFS_AP_REGION, SEASIDE_CLIFFS_DISPLAY_NAME + " Region Completion", 6005 + regionsanity_index_offset, regionsanity=True),
        LocationData(DRAFT_SHAFT_CONDUIT_AP_REGION, DRAFT_SHAFT_CONDUIT_DISPLAY_NAME + " Region Completion", 6006 + regionsanity_index_offset, regionsanity=True),
        LocationData(YAMAGAWA_MA_AP_REGION, YAMAGAWA_MA_DISPLAY_NAME + " Region Completion", 6008 + regionsanity_index_offset, regionsanity=True),
        LocationData(PROVING_MEADOWS_AP_REGION, PROVING_MEADOWS_DISPLAY_NAME + " Region Completion", 6009 + regionsanity_index_offset, regionsanity=True),
        LocationData(SKUMPARADISE_AP_REGION, SKUMPARADISE_DISPLAY_NAME + " Region Completion", 6010 + regionsanity_index_offset, regionsanity=True),
        LocationData(CAPITAL_SEQUOIA_AP_REGION, CAPITAL_SEQUOIA_DISPLAY_NAME + " Region Completion", 6011 + regionsanity_index_offset, regionsanity=True),
        LocationData(JOJO_SEWERS_AP_REGION, JOJO_SEWERS_DISPLAY_NAME + " Region Completion", 6012 + regionsanity_index_offset, regionsanity=True),
        LocationData(BOOMER_SOCIETY_AP_REGION, BOOMER_SOCIETY_DISPLAY_NAME + " Region Completion", 6013 + regionsanity_index_offset, regionsanity=True),
        LocationData(ROLLING_QUINTAR_FIELDS_AP_REGION, ROLLING_QUINTAR_FIELDS_DISPLAY_NAME + " Region Completion", 6014 + regionsanity_index_offset, regionsanity=True),
        LocationData(QUINTAR_NEST_AP_REGION, QUINTAR_NEST_DISPLAY_NAME + " Region Completion", 6015 + regionsanity_index_offset, regionsanity=True),
        LocationData(QUINTAR_SANCTUM_AP_REGION, QUINTAR_SANCTUM_DISPLAY_NAME + " Region Completion", 6016 + regionsanity_index_offset, regionsanity=True),
        LocationData(CAPITAL_JAIL_AP_REGION, CAPITAL_JAIL_DISPLAY_NAME + " Region Completion", 6017 + regionsanity_index_offset, regionsanity=True),
        LocationData(CAPITAL_PIPELINE_AP_REGION, CAPITAL_PIPELINE_DISPLAY_NAME + " Region Completion", 6018 + regionsanity_index_offset, regionsanity=True),
        LocationData(COBBLESTONE_CRAG_AP_REGION, COBBLESTONE_CRAG_DISPLAY_NAME + " Region Completion", 6019 + regionsanity_index_offset, regionsanity=True),
        LocationData(OKIMOTO_NS_AP_REGION, OKIMOTO_NS_DISPLAY_NAME + " Region Completion", 6020 + regionsanity_index_offset, regionsanity=True),
        LocationData(GREENSHIRE_REPRISE_AP_REGION, GREENSHIRE_REPRISE_DISPLAY_NAME + " Region Completion", 6021 + regionsanity_index_offset, regionsanity=True),
        LocationData(SALMON_PASS_AP_REGION, SALMON_PASS_DISPLAY_NAME + " Region Completion", 6022 + regionsanity_index_offset, regionsanity=True),
        LocationData(SALMON_RIVER_AP_REGION, SALMON_RIVER_DISPLAY_NAME + " Region Completion", 6023 + regionsanity_index_offset, regionsanity=True),
        LocationData(POKO_POKO_DESERT_AP_REGION, POKO_POKO_DESERT_DISPLAY_NAME + " Region Completion", 6024 + regionsanity_index_offset, regionsanity=True),
        LocationData(SARA_SARA_BAZAAR_AP_REGION, SARA_SARA_BAZAAR_DISPLAY_NAME + " Region Completion", 6025 + regionsanity_index_offset, regionsanity=True),
        LocationData(SARA_SARA_BEACH_EAST_AP_REGION, SARA_SARA_BEACH_EAST_DISPLAY_NAME + " Region Completion", 6026 + regionsanity_index_offset, regionsanity=True),
        LocationData(SARA_SARA_BEACH_WEST_AP_REGION, SARA_SARA_BEACH_WEST_DISPLAY_NAME + " Region Completion", 6027 + regionsanity_index_offset, regionsanity=True),
        LocationData(ANCIENT_RESERVOIR_AP_REGION, ANCIENT_RESERVOIR_DISPLAY_NAME + " Region Completion", 6028 + regionsanity_index_offset, regionsanity=True),
        LocationData(SALMON_BAY_AP_REGION, SALMON_BAY_DISPLAY_NAME + " Region Completion", 6030 + regionsanity_index_offset, regionsanity=True),
        LocationData(THE_OPEN_SEA_AP_REGION, THE_OPEN_SEA_DISPLAY_NAME + " Region Completion", 6031 + regionsanity_index_offset, regionsanity=True),
        LocationData(SHOUDU_WATERFRONT_AP_REGION, SHOUDU_WATERFRONT_DISPLAY_NAME + " Region Completion", 6032 + regionsanity_index_offset, regionsanity=True),
        LocationData(SHOUDU_PROVINCE_AP_REGION, SHOUDU_PROVINCE_DISPLAY_NAME + " Region Completion", 6033 + regionsanity_index_offset, regionsanity=True),
        LocationData(THE_UNDERCITY_AP_REGION, THE_UNDERCITY_DISPLAY_NAME + " Region Completion", 6034 + regionsanity_index_offset, regionsanity=True),
        LocationData(GANYMEDE_SHRINE_AP_REGION, GANYMEDE_SHRINE_DISPLAY_NAME + " Region Completion", 6035 + regionsanity_index_offset, regionsanity=True),
        LocationData(BEAURIOR_VOLCANO_AP_REGION, BEAURIOR_VOLCANO_DISPLAY_NAME + " Region Completion", 6036 + regionsanity_index_offset, regionsanity=True),
        LocationData(BEAURIOR_ROCK_AP_REGION, BEAURIOR_ROCK_DISPLAY_NAME + " Region Completion", 6037 + regionsanity_index_offset, regionsanity=True),
        LocationData(LAKE_DELENDE_AP_REGION, LAKE_DELENDE_DISPLAY_NAME + " Region Completion", 6038 + regionsanity_index_offset, regionsanity=True),
        LocationData(QUINTAR_RESERVE_AP_REGION, QUINTAR_RESERVE_DISPLAY_NAME + " Region Completion", 6039 + regionsanity_index_offset, regionsanity=True),
        LocationData(DIONE_SHRINE_AP_REGION, DIONE_SHRINE_DISPLAY_NAME + " Region Completion", 6040 + regionsanity_index_offset, regionsanity=True),
        LocationData(QUINTAR_MAUSOLEUM_AP_REGION, QUINTAR_MAUSOLEUM_DISPLAY_NAME + " Region Completion", 6041 + regionsanity_index_offset, regionsanity=True),
        LocationData(EASTERN_CHASM_AP_REGION, EASTERN_CHASM_DISPLAY_NAME + " Region Completion", 6042 + regionsanity_index_offset, regionsanity=True),
        LocationData(TALL_TALL_HEIGHTS_AP_REGION, TALL_TALL_HEIGHTS_DISPLAY_NAME + " Region Completion", 6043 + regionsanity_index_offset, regionsanity=True),
        LocationData(NORTHERN_CAVE_AP_REGION, NORTHERN_CAVE_DISPLAY_NAME + " Region Completion", 6044 + regionsanity_index_offset, regionsanity=True),
        LocationData(LANDS_END_AP_REGION, LANDS_END_DISPLAY_NAME + " Region Completion", 6045 + regionsanity_index_offset, regionsanity=True),
        LocationData(SLIP_GLIDE_RIDE_AP_REGION, SLIP_GLIDE_RIDE_DISPLAY_NAME + " Region Completion", 6046 + regionsanity_index_offset, regionsanity=True),
        LocationData(SEQUOIA_ATHENAEUM_AP_REGION, SEQUOIA_ATHENAEUM_DISPLAY_NAME + " Region Completion", 6047 + regionsanity_index_offset, regionsanity=True),
        LocationData(NORTHERN_STRETCH_AP_REGION, NORTHERN_STRETCH_DISPLAY_NAME + " Region Completion", 6048 + regionsanity_index_offset, regionsanity=True),
        LocationData(CASTLE_RAMPARTS_AP_REGION, CASTLE_RAMPARTS_DISPLAY_NAME + " Region Completion", 6049 + regionsanity_index_offset, regionsanity=True),
        LocationData(THE_CHALICE_OF_TAR_AP_REGION, THE_CHALICE_OF_TAR_DISPLAY_NAME + " Region Completion", 6050 + regionsanity_index_offset, regionsanity=True),
        LocationData(FLYERS_CRAG_AP_REGION, FLYERS_CRAG_DISPLAY_NAME + " Region Completion", 6051 + regionsanity_index_offset, regionsanity=True),
        LocationData(JIDAMBA_TANGLE_AP_REGION, JIDAMBA_TANGLE_DISPLAY_NAME + " Region Completion", 6052 + regionsanity_index_offset, regionsanity=True),
        LocationData(JIDAMBA_EACLANEYA_AP_REGION, JIDAMBA_EACLANEYA_DISPLAY_NAME + " Region Completion", 6053 + regionsanity_index_offset, regionsanity=True),
        LocationData(THE_DEEP_SEA_AP_REGION, THE_DEEP_SEA_DISPLAY_NAME + " Region Completion", 6054 + regionsanity_index_offset, regionsanity=True),
        LocationData(NEPTUNE_SHRINE_AP_REGION, NEPTUNE_SHRINE_DISPLAY_NAME + " Region Completion", 6055 + regionsanity_index_offset, regionsanity=True),
        LocationData(JADE_CAVERN_AP_REGION, JADE_CAVERN_DISPLAY_NAME + " Region Completion", 6056 + regionsanity_index_offset, regionsanity=True),
        LocationData(CONTINENTAL_TRAM_AP_REGION, CONTINENTAL_TRAM_DISPLAY_NAME + " Region Completion", 6057 + regionsanity_index_offset, regionsanity=True),
        LocationData(ANCIENT_LABYRINTH_AP_REGION, ANCIENT_LABYRINTH_DISPLAY_NAME + " Region Completion", 6058 + regionsanity_index_offset, regionsanity=True),
        LocationData(THE_SEQUOIA_AP_REGION, THE_SEQUOIA_DISPLAY_NAME + " Region Completion", 6059 + regionsanity_index_offset, regionsanity=True),
        LocationData(THE_DEPTHS_AP_REGION, THE_DEPTHS_DISPLAY_NAME + " Region Completion", 6060 + regionsanity_index_offset, regionsanity=True),
        LocationData(CASTLE_SEQUOIA_AP_REGION, CASTLE_SEQUOIA_DISPLAY_NAME + " Region Completion", 6061 + regionsanity_index_offset, regionsanity=True),
        LocationData(THE_NEW_WORLD_AP_REGION, THE_NEW_WORLD_DISPLAY_NAME + " Region Completion", 6063 + regionsanity_index_offset, regionsanity=True),
=======
        LocationData(SPAWNING_MEADOWS, SPAWNING_MEADOWS + " Region Completion", 6001 + regionsanity_index_offset, regionsanity=True),
        LocationData(DELENDE, DELENDE + " Region Completion", 6002 + regionsanity_index_offset, regionsanity=True),
        LocationData(MERCURY_SHRINE, MERCURY_SHRINE + " Region Completion", 6007 + regionsanity_index_offset, regionsanity=True),
        LocationData(SOILED_DEN, SOILED_DEN + " Region Completion", 6003 + regionsanity_index_offset, regionsanity=True),
        LocationData(THE_PALE_GROTTO, THE_PALE_GROTTO + " Region Completion", 6004 + regionsanity_index_offset, regionsanity=True),
        LocationData(SEASIDE_CLIFFS, SEASIDE_CLIFFS + " Region Completion", 6005 + regionsanity_index_offset, regionsanity=True),
        LocationData(DRAFT_SHAFT_CONDUIT, DRAFT_SHAFT_CONDUIT + " Region Completion", 6006 + regionsanity_index_offset, regionsanity=True),
        LocationData(YAMAGAWA_MA, YAMAGAWA_MA + " Region Completion", 6008 + regionsanity_index_offset, regionsanity=True),
        LocationData(PROVING_MEADOWS, PROVING_MEADOWS + " Region Completion", 6009 + regionsanity_index_offset, regionsanity=True),
        LocationData(SKUMPARADISE, SKUMPARADISE + " Region Completion", 6010 + regionsanity_index_offset, regionsanity=True),
        LocationData(CAPITAL_SEQUOIA, CAPITAL_SEQUOIA + " Region Completion", 6011 + regionsanity_index_offset, regionsanity=True),
        LocationData(JOJO_SEWERS, JOJO_SEWERS + " Region Completion", 6012 + regionsanity_index_offset, regionsanity=True),
        LocationData(BOOMER_SOCIETY, BOOMER_SOCIETY + " Region Completion", 6013 + regionsanity_index_offset, regionsanity=True),
        LocationData(ROLLING_QUINTAR_FIELDS, ROLLING_QUINTAR_FIELDS + " Region Completion", 6014 + regionsanity_index_offset, regionsanity=True),
        LocationData(QUINTAR_NEST, QUINTAR_NEST + " Region Completion", 6015 + regionsanity_index_offset, regionsanity=True),
        LocationData(QUINTAR_SANCTUM, QUINTAR_SANCTUM + " Region Completion", 6016 + regionsanity_index_offset, regionsanity=True),
        LocationData(CAPITAL_JAIL, CAPITAL_JAIL + " Region Completion", 6017 + regionsanity_index_offset, regionsanity=True),
        LocationData(CAPITAL_PIPELINE, CAPITAL_PIPELINE + " Region Completion", 6018 + regionsanity_index_offset, regionsanity=True),
        LocationData(COBBLESTONE_CRAG, COBBLESTONE_CRAG + " Region Completion", 6019 + regionsanity_index_offset, regionsanity=True),
        LocationData(OKIMOTO_NS, OKIMOTO_NS + " Region Completion", 6020 + regionsanity_index_offset, regionsanity=True),
        LocationData(GREENSHIRE_REPRISE, GREENSHIRE_REPRISE + " Region Completion", 6021 + regionsanity_index_offset, regionsanity=True),
        LocationData(SALMON_PASS, SALMON_PASS + " Region Completion", 6022 + regionsanity_index_offset, regionsanity=True),
        LocationData(SALMON_RIVER, SALMON_RIVER + " Region Completion", 6023 + regionsanity_index_offset, regionsanity=True),
        LocationData(POKO_POKO_DESERT, POKO_POKO_DESERT + " Region Completion", 6024 + regionsanity_index_offset, regionsanity=True),
        LocationData(SARA_SARA_BAZAAR, SARA_SARA_BAZAAR + " Region Completion", 6025 + regionsanity_index_offset, regionsanity=True),
        LocationData(SARA_SARA_BEACH_EAST, SARA_SARA_BEACH_EAST + " Region Completion", 6026 + regionsanity_index_offset, regionsanity=True),
        LocationData(SARA_SARA_BEACH_WEST, SARA_SARA_BEACH_WEST + " Region Completion", 6027 + regionsanity_index_offset, regionsanity=True),
        LocationData(ANCIENT_RESERVOIR, ANCIENT_RESERVOIR + " Region Completion", 6028 + regionsanity_index_offset, regionsanity=True),
        LocationData(IBEK_CAVE, IBEK_CAVE + " Region Completion", 6029 + regionsanity_index_offset, regionsanity=True),
        LocationData(SALMON_BAY, SALMON_BAY + " Region Completion", 6030 + regionsanity_index_offset, regionsanity=True),
        LocationData(THE_OPEN_SEA, THE_OPEN_SEA + " Region Completion", 6031 + regionsanity_index_offset, regionsanity=True),
        LocationData(SHOUDU_WATERFRONT, SHOUDU_WATERFRONT + " Region Completion", 6032 + regionsanity_index_offset, regionsanity=True),
        LocationData(SHOUDU_PROVINCE, SHOUDU_PROVINCE + " Region Completion", 6033 + regionsanity_index_offset, regionsanity=True),
        LocationData(THE_UNDERCITY, THE_UNDERCITY + " Region Completion", 6034 + regionsanity_index_offset, regionsanity=True),
        LocationData(GANYMEDE_SHRINE, GANYMEDE_SHRINE + " Region Completion", 6035 + regionsanity_index_offset, regionsanity=True),
        LocationData(BEAURIOR_VOLCANO, BEAURIOR_VOLCANO + " Region Completion", 6036 + regionsanity_index_offset, regionsanity=True),
        LocationData(BEAURIOR_ROCK, BEAURIOR_ROCK + " Region Completion", 6037 + regionsanity_index_offset, regionsanity=True),
        LocationData(LAKE_DELENDE, LAKE_DELENDE + " Region Completion", 6038 + regionsanity_index_offset, regionsanity=True),
        LocationData(QUINTAR_RESERVE, QUINTAR_RESERVE + " Region Completion", 6039 + regionsanity_index_offset, regionsanity=True),
        LocationData(DIONE_SHRINE, DIONE_SHRINE + " Region Completion", 6040 + regionsanity_index_offset, regionsanity=True),
        LocationData(QUINTAR_MAUSOLEUM, QUINTAR_MAUSOLEUM + " Region Completion", 6041 + regionsanity_index_offset, regionsanity=True),
        LocationData(EASTERN_CHASM, EASTERN_CHASM + " Region Completion", 6042 + regionsanity_index_offset, regionsanity=True),
        LocationData(TALL_TALL_HEIGHTS, TALL_TALL_HEIGHTS + " Region Completion", 6043 + regionsanity_index_offset, regionsanity=True),
        LocationData(NORTHERN_CAVE, NORTHERN_CAVE + " Region Completion", 6044 + regionsanity_index_offset, regionsanity=True),
        LocationData(LANDS_END, LANDS_END + " Region Completion", 6045 + regionsanity_index_offset, regionsanity=True),
        LocationData(SLIP_GLIDE_RIDE, SLIP_GLIDE_RIDE + " Region Completion", 6046 + regionsanity_index_offset, regionsanity=True),
        LocationData(SEQUOIA_ATHENAEUM, SEQUOIA_ATHENAEUM + " Region Completion", 6047 + regionsanity_index_offset, regionsanity=True),
        LocationData(NORTHERN_STRETCH, NORTHERN_STRETCH + " Region Completion", 6048 + regionsanity_index_offset, regionsanity=True),
        LocationData(CASTLE_RAMPARTS, CASTLE_RAMPARTS + " Region Completion", 6049 + regionsanity_index_offset, regionsanity=True),
        LocationData(THE_CHALICE_OF_TAR, THE_CHALICE_OF_TAR + " Region Completion", 6050 + regionsanity_index_offset, regionsanity=True),
        LocationData(FLYERS_CRAG, FLYERS_CRAG + " Region Completion", 6051 + regionsanity_index_offset, regionsanity=True),
        LocationData(JIDAMBA_TANGLE, JIDAMBA_TANGLE + " Region Completion", 6052 + regionsanity_index_offset, regionsanity=True),
        LocationData(JIDAMBA_EACLANEYA, JIDAMBA_EACLANEYA + " Region Completion", 6053 + regionsanity_index_offset, regionsanity=True),
        LocationData(THE_DEEP_SEA, THE_DEEP_SEA + " Region Completion", 6054 + regionsanity_index_offset, regionsanity=True),
        LocationData(NEPTUNE_SHRINE, NEPTUNE_SHRINE + " Region Completion", 6055 + regionsanity_index_offset, regionsanity=True),
        LocationData(JADE_CAVERN, JADE_CAVERN + " Region Completion", 6056 + regionsanity_index_offset, regionsanity=True),
        LocationData(CONTINENTAL_TRAM, CONTINENTAL_TRAM + " Region Completion", 6057 + regionsanity_index_offset, regionsanity=True),
        LocationData(ANCIENT_LABYRINTH, ANCIENT_LABYRINTH + " Region Completion", 6058 + regionsanity_index_offset, regionsanity=True),
        LocationData(THE_SEQUOIA, THE_SEQUOIA + " Region Completion", 6059 + regionsanity_index_offset, regionsanity=True),
        LocationData(THE_DEPTHS, THE_DEPTHS + " Region Completion", 6060 + regionsanity_index_offset, regionsanity=True),
        LocationData(CASTLE_SEQUOIA, CASTLE_SEQUOIA + " Region Completion", 6061 + regionsanity_index_offset, regionsanity=True),
        LocationData(THE_NEW_WORLD, THE_NEW_WORLD + " Region Completion", 6063 + regionsanity_index_offset, regionsanity=True),
>>>>>>> 1f517ad3
        ]
    return location_table<|MERGE_RESOLUTION|>--- conflicted
+++ resolved
@@ -1,5 +1,6 @@
 from typing import List, Optional, Callable, NamedTuple
 from BaseClasses import CollectionState
+from worlds.crystal_project.constants.display_regions import SARA_SARA_BAZAAR_DISPLAY_NAME
 from .options import CrystalProjectOptions
 from .rules import CrystalProjectLogic
 from .constants.jobs import *
@@ -92,13 +93,8 @@
         LocationData(DELENDE_AP_REGION, DELENDE_DISPLAY_NAME + " NPC - Dizzy noob chucks something at your face", 831 + npc_index_offset), #(276, 116, -204); Fervor Charm
         LocationData(DELENDE_AP_REGION, DELENDE_DISPLAY_NAME + " NPC - Not-at-all shady guy", 124 + npc_index_offset), #(181, 132, -200); Rotten Salmon
         #Todo NPCs Shortcuts: shortcut girl (Z2_Collector Sister ID 3769 (169, 132, -89))
-        #Todo NPCs Player Options: do we want a filter option to add the guy who fishes things up for you (Z2_FisherOnDock ID 121 (166, 133, -208))
-<<<<<<< HEAD
         LocationData(DELENDE_AP_REGION, DELENDE_DISPLAY_NAME + " NPC - Cartographer", 1153 + npc_index_offset), #guy who gives you a map of Delende if you don't have one (Z2_MapMan (198, 131, -74)) Fixed Missable
-=======
-        LocationData(DELENDE, "Delende NPC - Cartographer", 1153 + npc_index_offset), #guy who gives you a map of Delende if you don't have one (Z2_MapMan (198, 131, -74)) Fixed Missable
-        LocationData(DELENDE, "Delende NPC - Fish at the hatchery", 121 + npc_index_offset, lambda state: state.has("Item - Flimsy Rod", player) and state.has("Item - Plug Lure", player)),  # Fisher
->>>>>>> 1f517ad3
+        LocationData(DELENDE_AP_REGION, DELENDE_DISPLAY_NAME + " NPC - Fish at the hatchery", 121 + npc_index_offset, lambda state: state.has("Item - Flimsy Rod", player) and state.has("Item - Plug Lure", player)),  # Fisher (Z2_FisherOnDock ID 121 (166, 133, -208))
         #Todo NPCs Shortcuts: Rabbit Claws shortcut guy (Z2_RoosterFeetGuy ID 74(281, 128, -159))
 
         #Grans House (Delende)
@@ -199,11 +195,7 @@
 
         #Mercury Shrine
         #Treasure chests
-<<<<<<< HEAD
         LocationData(MERCURY_SHRINE_AP_REGION, MERCURY_SHRINE_DISPLAY_NAME + " Chest - Pinnacle", 155 + treasure_index_offset, lambda state: state.has(MERCURY_STONE, player) or logic.has_vertical_movement(state)), #Contract chest
-=======
-        LocationData(MERCURY_SHRINE, "Mercury Shrine Chest - Pinnacle", 155 + treasure_index_offset, lambda state: state.has(MERCURY_STONE, player) or logic.has_vertical_movement(state)), #Contract chest
->>>>>>> 1f517ad3
 
         #Yamagawa M.A.
         #Treasure chests
@@ -479,7 +471,6 @@
 
         #Okimoto N.S.
         #Treasure chests
-<<<<<<< HEAD
         LocationData(OKIMOTO_NS_AP_REGION, OKIMOTO_NS_DISPLAY_NAME + " Chest - Moth love lamp", 364 + treasure_index_offset), #Butterfly chest
         LocationData(OKIMOTO_NS_AP_REGION, OKIMOTO_NS_DISPLAY_NAME + " Chest - Dont bump your head", 2661 + treasure_index_offset), #Ether Pouch chest
         LocationData(OKIMOTO_NS_AP_REGION, OKIMOTO_NS_DISPLAY_NAME + " Chest - Parkour to the west", 337 + treasure_index_offset), #Float Shoes chest
@@ -491,21 +482,7 @@
         LocationData(OKIMOTO_NS_AP_REGION, OKIMOTO_NS_DISPLAY_NAME + " Chest - Lurking behind bookcase", 434 + treasure_index_offset), #Potion Pouch chest
         LocationData(OKIMOTO_NS_AP_REGION, OKIMOTO_NS_DISPLAY_NAME + " Chest - Past hidden staircase", 694 + treasure_index_offset), #Tachi chest
         LocationData(OKIMOTO_NS_AP_REGION, OKIMOTO_NS_DISPLAY_NAME + " Chest - Dance above the koi pond", 1103 + treasure_index_offset), #Training Gi chest
-        LocationData(OKIMOTO_NS_AP_REGION, "Overpass Chest - Mountain lake north of the yashiki", 3534 + treasure_index_offset, lambda state: logic.has_vertical_movement(state) or logic.has_swimming(state)), #(605, 228, -270) 3rd Overpass Scrap in Overpass main map
-=======
-        LocationData(OKIMOTO_NS, "Okimoto N.S. Chest - Moth love lamp", 364 + treasure_index_offset), #Butterfly chest
-        LocationData(OKIMOTO_NS, "Okimoto N.S. Chest - Dont bump your head", 2661 + treasure_index_offset), #Ether Pouch chest
-        LocationData(OKIMOTO_NS, "Okimoto N.S. Chest - Parkour to the west", 337 + treasure_index_offset), #Float Shoes chest
-        LocationData(OKIMOTO_NS, "Okimoto N.S. Chest - Just kinda in there, its not special", 356 + treasure_index_offset), #Potion chest
-        LocationData(OKIMOTO_NS, "Okimoto N.S. Chest - East of save point", 344 + treasure_index_offset), #Tanto chest
-        LocationData(OKIMOTO_NS, "Okimoto N.S. Chest - On yashiki balcony", 690 + treasure_index_offset), #Money chest
-        LocationData(OKIMOTO_NS, "Okimoto N.S. Chest - Down hidden stairs in library", 686 + treasure_index_offset), #Art of War chest
-        LocationData(OKIMOTO_NS, "Okimoto N.S. Chest - East ground floor room", 2673 + treasure_index_offset), #Magic Finder chest
-        LocationData(OKIMOTO_NS, "Okimoto N.S. Chest - Lurking behind bookcase", 434 + treasure_index_offset), #Potion Pouch chest
-        LocationData(OKIMOTO_NS, "Okimoto N.S. Chest - Past hidden staircase", 694 + treasure_index_offset), #Tachi chest
-        LocationData(OKIMOTO_NS, "Okimoto N.S. Chest - Dance above the koi pond", 1103 + treasure_index_offset), #Training Gi chest
-        LocationData(OKIMOTO_NS, "Overpass Chest - Mountain lake north of the yashiki", 3534 + treasure_index_offset, lambda state: logic.has_horizontal_movement(state) or logic.has_vertical_movement(state) or logic.has_swimming(state)), #(605, 228, -270) 3rd Overpass Scrap in Overpass main map
->>>>>>> 1f517ad3
+        LocationData(OKIMOTO_NS_AP_REGION, "Overpass Chest - Mountain lake north of the yashiki", 3534 + treasure_index_offset, lambda state: logic.has_horizontal_movement(state) or logic.has_vertical_movement(state) or logic.has_swimming(state)), #(605, 228, -270) 3rd Overpass Scrap in Overpass main map
 
         #NPCs
         LocationData(OKIMOTO_NS_AP_REGION, OKIMOTO_NS_DISPLAY_NAME + " NPC - Silver on the way up", 359 + npc_index_offset), #Dust
@@ -571,11 +548,11 @@
 
         #Poko Poko Desert
         #Treasure chests
-<<<<<<< HEAD
-        LocationData(POKO_POKO_DESERT_AP_REGION, POKO_POKO_DESERT_DISPLAY_NAME + " Chest - Quintar leapfrog", 1080 + treasure_index_offset, lambda state: logic.has_horizontal_movement(state)), #Butter Cutter chest
-        LocationData(POKO_POKO_DESERT_AP_REGION, POKO_POKO_DESERT_DISPLAY_NAME + " Chest - South of tricky Quintar Gold", 1082 + treasure_index_offset, lambda state: logic.has_horizontal_movement(state)), #Hatchet chest
-        LocationData(POKO_POKO_DESERT_AP_REGION, POKO_POKO_DESERT_DISPLAY_NAME + " Chest - North Lookout Tower", 1190 + treasure_index_offset, lambda state: logic.has_horizontal_movement(state)), #North Lookout Token chest
-        LocationData(POKO_POKO_DESERT_AP_REGION, POKO_POKO_DESERT_DISPLAY_NAME + " Chest - This chests (on) a butte", 1169 + treasure_index_offset, lambda state: logic.has_horizontal_movement(state)), #Dueller
+        LocationData(POKO_POKO_DESERT_AP_REGION, POKO_POKO_DESERT_DISPLAY_NAME + " Chest - Quintar leapfrog", 1080 + treasure_index_offset, lambda state: logic.has_horizontal_movement(state) or logic.has_vertical_movement(state)), #Butter Cutter chest
+        # if you're Good At Jumping you can get to this chest south of rocky outcropping gold with no mounts
+        LocationData(POKO_POKO_DESERT_AP_REGION, POKO_POKO_DESERT_DISPLAY_NAME + " Chest - South of tricky Quintar Gold", 1082 + treasure_index_offset, lambda state: logic.has_horizontal_movement(state) or logic.has_vertical_movement(state)), #Hatchet chest
+        LocationData(POKO_POKO_DESERT_AP_REGION, POKO_POKO_DESERT_DISPLAY_NAME + " Chest - North Lookout Tower", 1190 + treasure_index_offset, lambda state: logic.has_rental_quintar(state, SARA_SARA_BAZAAR_DISPLAY_NAME) or logic.has_vertical_movement(state)), #North Lookout Token chest
+        LocationData(POKO_POKO_DESERT_AP_REGION, POKO_POKO_DESERT_DISPLAY_NAME + " Chest - This chests (on) a butte", 1169 + treasure_index_offset, lambda state: logic.has_rental_quintar(state, SARA_SARA_BAZAAR_DISPLAY_NAME)), #Dueller
         LocationData(POKO_POKO_DESERT_AP_REGION, POKO_POKO_DESERT_DISPLAY_NAME + " Chest - Stormy first floor of ruins", 2676 + treasure_index_offset), #Fenix Juice chest
         LocationData(POKO_POKO_DESERT_AP_REGION, POKO_POKO_DESERT_DISPLAY_NAME + " Chest - West Lookout Tower", 1170 + treasure_index_offset), #West Lookout Token chest
         LocationData(POKO_POKO_DESERT_AP_REGION, POKO_POKO_DESERT_DISPLAY_NAME + " Chest - Potion chest to fortify you for jumping puzzle from hell", 2708 + treasure_index_offset),
@@ -588,6 +565,7 @@
         #Todo NPCs CheckOrNot: three Quintar Eggs in Poko Poko Desert (Nest) map
         LocationData(POKO_POKO_DESERT_AP_REGION, POKO_POKO_DESERT_DISPLAY_NAME + " NPC - Silver beneath overhang in ruins south of shrine", 2675 + npc_index_offset), #Dust
         LocationData(POKO_POKO_DESERT_AP_REGION, POKO_POKO_DESERT_DISPLAY_NAME + " NPC - Silver slumbering in broken house NE of shrine", 1081 + npc_index_offset), #Ingot
+        # if you're Good At Jumping you can get to this rocky outcropping gold with no mounts
         LocationData(POKO_POKO_DESERT_AP_REGION, POKO_POKO_DESERT_DISPLAY_NAME + " NPC - Rocky outcropping Gold will put your Quintar to the test", 2817 + npc_index_offset, lambda state: logic.has_horizontal_movement(state) or logic.has_vertical_movement(state)), #Dust
         LocationData(POKO_POKO_DESERT_AP_REGION, POKO_POKO_DESERT_DISPLAY_NAME + " NPC - Silver in desert arch shade", 2682 + npc_index_offset), #Ingot
         LocationData(POKO_POKO_DESERT_AP_REGION, POKO_POKO_DESERT_DISPLAY_NAME + " NPC - Thirsty Lad", 1201 + npc_index_offset, lambda state: state.has(SPECIAL_MILK, player)),
@@ -600,38 +578,6 @@
         LocationData(POKO_POKO_DESERT_AP_REGION, POKO_POKO_DESERT_DISPLAY_NAME + " NPC - Diamond on Tower of Zots outside", 2879 + npc_index_offset, lambda state: logic.has_vertical_movement(state) and logic.has_glide(state)), #Dust
         LocationData(POKO_POKO_DESERT_AP_REGION, POKO_POKO_DESERT_DISPLAY_NAME + " NPC - Gold on far end of the Tower of Zot", 2816 + npc_index_offset, lambda state: logic.has_vertical_movement(state) and logic.has_glide(state)), #Ore
         LocationData(POKO_POKO_DESERT_AP_REGION, POKO_POKO_DESERT_DISPLAY_NAME + " NPC - Gold on an outcropping by long loop-around chest", 2706 + npc_index_offset), #Ore
-=======
-        LocationData(POKO_POKO_DESERT, "Poko Poko Desert Chest - Quintar leapfrog", 1080 + treasure_index_offset, lambda state: logic.has_horizontal_movement(state) or logic.has_vertical_movement(state)), #Butter Cutter chest
-        # if you're Good At Jumping you can get to this chest south of rocky outcropping gold with no mounts
-        LocationData(POKO_POKO_DESERT, "Poko Poko Desert Chest - South of tricky Quintar Gold", 1082 + treasure_index_offset, lambda state: logic.has_horizontal_movement(state) or logic.has_vertical_movement(state)), #Hatchet chest
-        LocationData(POKO_POKO_DESERT, "Poko Poko Desert Chest - North Lookout Tower", 1190 + treasure_index_offset, lambda state: logic.has_rental_quintar(state, SARA_SARA_BAZAAR) or logic.has_vertical_movement(state)), #North Lookout Token chest
-        LocationData(POKO_POKO_DESERT, "Poko Poko Desert Chest - This chests (on) a butte", 1169 + treasure_index_offset, lambda state: logic.has_rental_quintar(state, SARA_SARA_BAZAAR)), #Dueller
-        LocationData(POKO_POKO_DESERT, "Poko Poko Desert Chest - Stormy first floor of ruins", 2676 + treasure_index_offset), #Fenix Juice chest
-        LocationData(POKO_POKO_DESERT, "Poko Poko Desert Chest - West Lookout Tower", 1170 + treasure_index_offset), #West Lookout Token chest
-        LocationData(POKO_POKO_DESERT, "Poko Poko Desert Chest - Potion chest to fortify you for jumping puzzle from hell", 2708 + treasure_index_offset),
-        LocationData(POKO_POKO_DESERT, "Poko Poko Desert Chest - Central Lookout Tower (ok maybe that jumping puzzle wasnt that bad)", 1189 + treasure_index_offset), #Central Lookout Token chest
-        LocationData(POKO_POKO_DESERT, "Poko Poko Desert Chest - Balance beam", 97 + treasure_index_offset), #Scope Specs chest
-        LocationData(POKO_POKO_DESERT, "Poko Poko Desert Chest - Past Lost Son", 1667 + treasure_index_offset), #Ether Pouch chest
-        LocationData(POKO_POKO_DESERT, "Poko Poko Desert Chest - Cooling off in the tent before the Tower of Zot", 2914 + treasure_index_offset, lambda state: logic.has_horizontal_movement(state) and logic.has_vertical_movement(state)), #Salmon Bay map chest
-
-        #NPCs
-        #Todo NPCs CheckOrNot: three Quintar Eggs in Poko Poko Desert (Nest) map
-        LocationData(POKO_POKO_DESERT, "Poko Poko Desert NPC - Silver beneath overhang in ruins south of shrine", 2675 + npc_index_offset), #Dust
-        LocationData(POKO_POKO_DESERT, "Poko Poko Desert NPC - Silver slumbering in broken house NE of shrine", 1081 + npc_index_offset), #Ingot
-        # if you're Good At Jumping you can get to this rocky outcropping gold with no mounts
-        LocationData(POKO_POKO_DESERT, "Poko Poko Desert NPC - Rocky outcropping Gold will put your Quintar to the test", 2817 + npc_index_offset, lambda state: logic.has_horizontal_movement(state) or logic.has_vertical_movement(state)), #Dust
-        LocationData(POKO_POKO_DESERT, "Poko Poko Desert NPC - Silver in desert arch shade", 2682 + npc_index_offset), #Ingot
-        LocationData(POKO_POKO_DESERT, "Poko Poko Desert NPC - Thirsty Lad", 1201 + npc_index_offset, lambda state: state.has(SPECIAL_MILK, player)),
-        LocationData(POKO_POKO_DESERT, "Poko Poko Desert NPC - Stormy Silver atop ruins", 2677 + npc_index_offset), #Ore
-        LocationData(POKO_POKO_DESERT, "Poko Poko Desert NPC - Stormy Silver on ruined building floor", 2681 + npc_index_offset), #Ore
-        LocationData(POKO_POKO_DESERT, "Poko Poko Desert NPC - Gold Ingot atop ridge south of North Lookout Tower", 2818 + npc_index_offset),
-        LocationData(POKO_POKO_DESERT, "Poko Poko Desert NPC - Silver in the sandstorm on ruins 2nd floor", 2680 + npc_index_offset, lambda state: logic.has_horizontal_movement(state) or logic.has_vertical_movement(state)), #Dust
-        LocationData(POKO_POKO_DESERT, "Poko Poko Desert NPC - Gold overlooking Sara Sara Bazaar", 2707 + npc_index_offset, lambda state: logic.has_vertical_movement(state)), #Ingot
-        LocationData(POKO_POKO_DESERT, "Poko Poko Desert NPC - Gold accessible from beach reacharound", 2711 + npc_index_offset, lambda state: logic.has_horizontal_movement(state) and logic.has_vertical_movement(state)), #Dust
-        LocationData(POKO_POKO_DESERT, "Poko Poko Desert NPC - Diamond on Tower of Zots outside", 2879 + npc_index_offset, lambda state: logic.has_vertical_movement(state) and logic.has_glide(state)), #Dust
-        LocationData(POKO_POKO_DESERT, "Poko Poko Desert NPC - Gold on far end of the Tower of Zot", 2816 + npc_index_offset, lambda state: logic.has_vertical_movement(state) and logic.has_glide(state)), #Ore
-        LocationData(POKO_POKO_DESERT, "Poko Poko Desert NPC - Gold on an outcropping by long loop-around chest", 2706 + npc_index_offset), #Ore
->>>>>>> 1f517ad3
 
         #Sara Sara Bazaar
         #Treasure chests
@@ -676,39 +622,21 @@
 
         #Sara Sara Beach West
         #Treasure chests
-<<<<<<< HEAD
         LocationData(SARA_SARA_BEACH_WEST_AP_REGION, SARA_SARA_BEACH_WEST_DISPLAY_NAME + " Chest - South of Beach Birds Nest", 154 + treasure_index_offset), #Ether chest
         LocationData(SARA_SARA_BEACH_WEST_AP_REGION, SARA_SARA_BEACH_WEST_DISPLAY_NAME + " Chest - Across the palms above the dust", 1509 + treasure_index_offset), #Potion chest
-        LocationData(SARA_SARA_BEACH_WEST_AP_REGION, SARA_SARA_BEACH_WEST_DISPLAY_NAME + " Chest - Beach cave", 2718 + treasure_index_offset, lambda state: logic.has_vertical_movement(state) and logic.has_horizontal_movement(state)), #Blank Pages chest
-        LocationData(SARA_SARA_BEACH_WEST_AP_REGION, SARA_SARA_BEACH_WEST_DISPLAY_NAME + " Chest - Tightrope walk below Beach Birds Nest", 1546 + treasure_index_offset, lambda state: logic.has_vertical_movement(state) or logic.has_horizontal_movement(state)), #Potion chest; possible with rental if masochists play our game
+        LocationData(SARA_SARA_BEACH_WEST_AP_REGION, SARA_SARA_BEACH_WEST_DISPLAY_NAME + " Chest - Beach cave", 2718 + treasure_index_offset, lambda state: (logic.has_vertical_movement(state) and logic.has_horizontal_movement(state)) or logic.has_swimming(state)), #Blank Pages chest
+        LocationData(SARA_SARA_BEACH_WEST_AP_REGION, SARA_SARA_BEACH_WEST_DISPLAY_NAME + " Chest - Tightrope walk below Beach Birds Nest", 1546 + treasure_index_offset, lambda state: logic.has_vertical_movement(state) or logic.has_horizontal_movement(state)), #Potion chest; possible with rental if masochists play our game/Good At Jumping option
 
         #NPCs
         #Todo NPCs Job Masters: Master Dervish ID 3575 (-255, 103, -237); gives you Dervish Seal in exchange for job mastery
         LocationData(SARA_SARA_BEACH_WEST_AP_REGION, SARA_SARA_BEACH_WEST_DISPLAY_NAME + " NPC - Cross my palms with Silver", 2693 + npc_index_offset), #Dust
-        LocationData(SARA_SARA_BEACH_WEST_AP_REGION, SARA_SARA_BEACH_WEST_DISPLAY_NAME + " NPC - Silver past angry birds", 2697 + npc_index_offset, lambda state: logic.has_vertical_movement(state) and logic.has_horizontal_movement(state)), #Dust
+        LocationData(SARA_SARA_BEACH_WEST_AP_REGION, SARA_SARA_BEACH_WEST_DISPLAY_NAME + " NPC - Silver past angry birds", 2697 + npc_index_offset, lambda state: (logic.has_vertical_movement(state) and logic.has_horizontal_movement(state)) or logic.has_glide(state)), #Dust
         LocationData(SARA_SARA_BEACH_WEST_AP_REGION, SARA_SARA_BEACH_WEST_DISPLAY_NAME + " NPC - Silver south of Beach Birds Nest", 2694 + npc_index_offset), #Ingot
-        LocationData(SARA_SARA_BEACH_WEST_AP_REGION, SARA_SARA_BEACH_WEST_DISPLAY_NAME + " NPC - Silver at the foot of the Tower of Zot", 2699 + npc_index_offset, lambda state: logic.has_vertical_movement(state) and logic.has_horizontal_movement(state)), #Ingot
-        LocationData(SARA_SARA_BEACH_WEST_AP_REGION, SARA_SARA_BEACH_WEST_DISPLAY_NAME + " NPC - Lonely Islet Silver", 2878 + npc_index_offset, lambda state: logic.has_vertical_movement(state) and logic.has_horizontal_movement(state)), #Ingot
+        LocationData(SARA_SARA_BEACH_WEST_AP_REGION, SARA_SARA_BEACH_WEST_DISPLAY_NAME + " NPC - Silver at the foot of the Tower of Zot", 2699 + npc_index_offset, lambda state: (logic.has_vertical_movement(state) and logic.has_horizontal_movement(state)) or logic.has_swimming(state)), #Ingot
+        LocationData(SARA_SARA_BEACH_WEST_AP_REGION, SARA_SARA_BEACH_WEST_DISPLAY_NAME + " NPC - Lonely Islet Silver", 2878 + npc_index_offset, lambda state: (logic.has_vertical_movement(state) and logic.has_horizontal_movement(state)) or logic.has_swimming(state)), #Ingot
         LocationData(SARA_SARA_BEACH_WEST_AP_REGION, SARA_SARA_BEACH_WEST_DISPLAY_NAME + " NPC - Southern silver along the cliffside", 2692 + npc_index_offset), #Ore
-        LocationData(SARA_SARA_BEACH_WEST_AP_REGION, SARA_SARA_BEACH_WEST_DISPLAY_NAME + " NPC - Silver chilling in beach cave", 2698 + npc_index_offset, lambda state: logic.has_vertical_movement(state) and logic.has_horizontal_movement(state)), #Ore
+        LocationData(SARA_SARA_BEACH_WEST_AP_REGION, SARA_SARA_BEACH_WEST_DISPLAY_NAME + " NPC - Silver chilling in beach cave", 2698 + npc_index_offset, lambda state: (logic.has_vertical_movement(state) and logic.has_horizontal_movement(state)) or logic.has_swimming(state)), #Ore
         LocationData(SARA_SARA_BEACH_WEST_AP_REGION, SARA_SARA_BEACH_WEST_DISPLAY_NAME + " NPC - Silver further along beach", 2877 + npc_index_offset, lambda state: logic.has_vertical_movement(state) or logic.has_glide(state)), #Ore
-=======
-        LocationData(SARA_SARA_BEACH_WEST, "Sara Sara Beach West Chest - South of Beach Birds Nest", 154 + treasure_index_offset), #Ether chest
-        LocationData(SARA_SARA_BEACH_WEST, "Sara Sara Beach West Chest - Across the palms above the dust", 1509 + treasure_index_offset), #Potion chest
-        LocationData(SARA_SARA_BEACH_WEST, "Sara Sara Beach West Chest - Beach cave", 2718 + treasure_index_offset, lambda state: (logic.has_vertical_movement(state) and logic.has_horizontal_movement(state)) or logic.has_swimming(state)), #Blank Pages chest
-        LocationData(SARA_SARA_BEACH_WEST, "Sara Sara Beach West Chest - Tightrope walk below Beach Birds Nest", 1546 + treasure_index_offset, lambda state: logic.has_vertical_movement(state) or logic.has_horizontal_movement(state)), #Potion chest; possible with rental if masochists play our game/Good At Jumping option
-
-        #NPCs
-        #Todo NPCs Job Masters: Master Dervish ID 3575 (-255, 103, -237); gives you Dervish Seal in exchange for job mastery
-        LocationData(SARA_SARA_BEACH_WEST, "Sara Sara Beach West NPC - Cross my palms with Silver", 2693 + npc_index_offset), #Dust
-        LocationData(SARA_SARA_BEACH_WEST, "Sara Sara Beach West NPC - Silver past angry birds", 2697 + npc_index_offset, lambda state: (logic.has_vertical_movement(state) and logic.has_horizontal_movement(state)) or logic.has_glide(state)), #Dust
-        LocationData(SARA_SARA_BEACH_WEST, "Sara Sara Beach West NPC - Silver south of Beach Birds Nest", 2694 + npc_index_offset), #Ingot
-        LocationData(SARA_SARA_BEACH_WEST, "Sara Sara Beach West NPC - Silver at the foot of the Tower of Zot", 2699 + npc_index_offset, lambda state: (logic.has_vertical_movement(state) and logic.has_horizontal_movement(state)) or logic.has_swimming(state)), #Ingot
-        LocationData(SARA_SARA_BEACH_WEST, "Sara Sara Beach West NPC - Lonely Islet Silver", 2878 + npc_index_offset, lambda state: (logic.has_vertical_movement(state) and logic.has_horizontal_movement(state)) or logic.has_swimming(state)), #Ingot
-        LocationData(SARA_SARA_BEACH_WEST, "Sara Sara Beach West NPC - Southern silver along the cliffside", 2692 + npc_index_offset), #Ore
-        LocationData(SARA_SARA_BEACH_WEST, "Sara Sara Beach West NPC - Silver chilling in beach cave", 2698 + npc_index_offset, lambda state: (logic.has_vertical_movement(state) and logic.has_horizontal_movement(state)) or logic.has_swimming(state)), #Ore
-        LocationData(SARA_SARA_BEACH_WEST, "Sara Sara Beach West NPC - Silver further along beach", 2877 + npc_index_offset, lambda state: logic.has_vertical_movement(state) or logic.has_glide(state)), #Ore
->>>>>>> 1f517ad3
 
         #Ancient Reservoir
         #Treasure chests
@@ -808,12 +736,7 @@
         LocationData(THE_OPEN_SEA_AP_REGION, THE_OPEN_SEA_DISPLAY_NAME + " Chest - South of Jidamba Tangle 2", 3765 + treasure_index_offset, lambda state: logic.has_swimming(state)), #Z-Potion chest
 
         #NPCs
-<<<<<<< HEAD
-        #Todo NPCs Player Options: (-139, 91, 123) do we want a filter option to add the guy who fishes things up for you
-        #LocationData(THE_OPEN_SEA_AP_REGION, THE_OPEN_SEA_DISPLAY_NAME + " NPC - Z27_FisherOnRaft", 2804 + npc_index_offset),
-=======
-        LocationData(THE_OPEN_SEA, "The Open Sea NPC - I'm on a raft!", 2804 + npc_index_offset, lambda state: state.has("Item - Super Rod", player) and state.has("Item - Jigging Lure", player)),
->>>>>>> 1f517ad3
+        LocationData(THE_OPEN_SEA_AP_REGION, THE_OPEN_SEA_DISPLAY_NAME + " NPC - I'm on a raft!", 2804 + npc_index_offset, lambda state: state.has("Item - Super Rod", player) and state.has("Item - Jigging Lure", player)),
         #CheckOrNot: (930, 91, 253) do we put a check on the guy who gives you a Gaea Shard if you get there with no Salmon lol: no
         #LocationData(THE_OPEN_SEA_AP_REGION, THE_OPEN_SEA_DISPLAY_NAME + " NPC - Z34_SinisterSailor", 2520 + npc_index_offset),
 
@@ -1071,7 +994,6 @@
 
         #NPCs
         #Todo NPCs Job Masters: Tall Tall Heights (Outpost) map has Master Chemist ID 3707 (491, 221, -389); gives you Chemist Seal in exchange for job mastery
-<<<<<<< HEAD
         #Todo NPCs Player Options: (197, 192, -441) do we want a filter option to add the guys who fish things up for you
         #LocationData(TALL_TALL_HEIGHTS_AP_REGION, TALL_TALL_HEIGHTS_DISPLAY_NAME + " NPC - Z8_FisherInHut", 1549 + npc_index_offset),
         LocationData(TALL_TALL_HEIGHTS_AP_REGION, TALL_TALL_HEIGHTS_DISPLAY_NAME + " NPC - Gold above the Boomer Society", 1600 + npc_index_offset, lambda state: logic.has_vertical_movement(state) and logic.has_horizontal_movement(state)), #Ingot
@@ -1084,19 +1006,7 @@
         LocationData(TALL_TALL_HEIGHTS_AP_REGION, TALL_TALL_HEIGHTS_DISPLAY_NAME + " NPC - Gold tucked in melted snow past the Chips Challenge east of shrine", 2846 + npc_index_offset, lambda state: logic.has_vertical_movement(state)), #Ore
         LocationData(TALL_TALL_HEIGHTS_AP_REGION, TALL_TALL_HEIGHTS_DISPLAY_NAME + " NPC - Gold past the Athenaeum Chips Challenge", 1602 + npc_index_offset, lambda state: logic.has_vertical_movement(state) and logic.has_glide(state)), #Dust
         LocationData(TALL_TALL_HEIGHTS_AP_REGION, "Overpass NPC - Gold past Tall Tall Heights spiky tunnel to Salmon River", 2710 + npc_index_offset), #1st Gold Dust Overpass (Cloudy Wind)
-=======
-        LocationData(TALL_TALL_HEIGHTS, "Tall, Tall Heights NPC - Gold above the Boomer Society", 1600 + npc_index_offset, lambda state: logic.has_vertical_movement(state) and logic.has_horizontal_movement(state)), #Ingot
-        LocationData(TALL_TALL_HEIGHTS, "Tall, Tall Heights NPC - Hop along spike mountain to Gold", 2853 + npc_index_offset, lambda state: logic.has_vertical_movement(state) or state.has(TRITON_STONE, player)), #Dust
-        LocationData(TALL_TALL_HEIGHTS, "Tall, Tall Heights NPC - Melted snow Gold past the chest east of the Athenaeum", 2847 + npc_index_offset, lambda state: (logic.has_vertical_movement(state) or state.has(TRITON_STONE, player)) and logic.has_horizontal_movement(state)), #Ingot
-        LocationData(TALL_TALL_HEIGHTS, "Tall, Tall Heights NPC - Chip Challenge himself", 2388 + npc_index_offset, lambda state: logic.has_vertical_movement(state) or state.has(TRITON_STONE, player)),
-        LocationData(TALL_TALL_HEIGHTS, "Tall, Tall Heights NPC - Gold by the breakable ice wall", 2814 + npc_index_offset, lambda state: logic.has_vertical_movement(state) and logic.has_glide(state)), #Ingot
-        LocationData(TALL_TALL_HEIGHTS, "Tall, Tall Heights NPC - I bek you can get this one (or come back with the bird) for Gold", 2845 + npc_index_offset, lambda state: logic.has_glide(state) or logic.has_vertical_movement(state)), #Ingot
-        LocationData(TALL_TALL_HEIGHTS, "Tall, Tall Heights NPC - Treacherous landing Gold above the spikes", 1584 + npc_index_offset, lambda state: logic.has_vertical_movement(state) and logic.has_glide(state)), #Ore
-        LocationData(TALL_TALL_HEIGHTS, "Tall, Tall Heights NPC - Gold tucked in melted snow past the Chips Challenge east of shrine", 2846 + npc_index_offset, lambda state: logic.has_vertical_movement(state)), #Ore
-        LocationData(TALL_TALL_HEIGHTS, "Tall, Tall Heights NPC - Gold past the Athenaeum Chips Challenge", 1602 + npc_index_offset, lambda state: logic.has_vertical_movement(state) and logic.has_glide(state)), #Dust
-        LocationData(TALL_TALL_HEIGHTS, "Overpass NPC - Gold past Tall Tall Heights spiky tunnel to Salmon River", 2710 + npc_index_offset), #1st Gold Dust Overpass (Cloudy Wind)
-        LocationData(TALL_TALL_HEIGHTS, "Tall, Tall Heights NPC - Fish in the hut", 1549 + npc_index_offset, lambda state: state.has("Item - Tough Rod", player) and state.has("Item - Fly Lure", player)),
->>>>>>> 1f517ad3
+        LocationData(TALL_TALL_HEIGHTS_AP_REGION, TALL_TALL_HEIGHTS_DISPLAY_NAME + " NPC - Fish in the hut", 1549 + npc_index_offset, lambda state: state.has("Item - Tough Rod", player) and state.has("Item - Fly Lure", player)), #Z8_FisherInHut (197, 192, -441)
 
         #Northern Cave
         #Treasure chests
@@ -1201,20 +1111,19 @@
 
         #Jidamba Tangle
         #Treasure chests
-<<<<<<< HEAD
-        LocationData(JIDAMBA_TANGLE_AP_REGION, JIDAMBA_TANGLE_DISPLAY_NAME + " Chest - Inside overgrown building E of Eaclaneya", 1629 + treasure_index_offset, lambda state: logic.has_vertical_movement(state) and logic.has_glide(state)), #Demon Plate chest
-        LocationData(JIDAMBA_TANGLE_AP_REGION, JIDAMBA_TANGLE_DISPLAY_NAME + " Chest - Up a tree in north foliage", 3024 + treasure_index_offset, lambda state: logic.has_vertical_movement(state) and logic.has_glide(state)), #Ether chest
+        LocationData(JIDAMBA_TANGLE_AP_REGION, JIDAMBA_TANGLE_DISPLAY_NAME + " Chest - Inside overgrown building E of Eaclaneya", 1629 + treasure_index_offset, lambda state: (logic.has_vertical_movement(state) and logic.has_glide(state)) or state.has(EUROPA_STONE, player)), #Demon Plate chest
+        LocationData(JIDAMBA_TANGLE_AP_REGION, JIDAMBA_TANGLE_DISPLAY_NAME + " Chest - Up a tree in north foliage", 3024 + treasure_index_offset, lambda state: (logic.has_vertical_movement(state) and logic.has_glide(state)) or state.has(EUROPA_STONE, player)), #Ether chest
         LocationData(JIDAMBA_TANGLE_AP_REGION, JIDAMBA_TANGLE_DISPLAY_NAME + " Chest - Along a river through the foliage", 3026 + treasure_index_offset, lambda state: logic.has_vertical_movement(state) and logic.has_glide(state)), #Ether chest
-        LocationData(JIDAMBA_TANGLE_AP_REGION, JIDAMBA_TANGLE_DISPLAY_NAME + " Chest - Atop overgrown building E of Eaclaneya", 3028 + treasure_index_offset, lambda state: logic.has_vertical_movement(state) and logic.has_glide(state)), #Ether chest
+        LocationData(JIDAMBA_TANGLE_AP_REGION, JIDAMBA_TANGLE_DISPLAY_NAME + " Chest - Atop overgrown building E of Eaclaneya", 3028 + treasure_index_offset, lambda state: (logic.has_vertical_movement(state) and logic.has_glide(state)) or state.has(EUROPA_STONE, player)), #Ether chest
         LocationData(JIDAMBA_TANGLE_AP_REGION, JIDAMBA_TANGLE_DISPLAY_NAME + " Chest - Tucked against eastern side of Eaclaneya", 2801 + treasure_index_offset, lambda state: logic.has_vertical_movement(state) and logic.has_glide(state)), #Flame Guard chest
         LocationData(JIDAMBA_TANGLE_AP_REGION, JIDAMBA_TANGLE_DISPLAY_NAME + " Chest - Tucked against western side of Eaclaneya", 2802 + treasure_index_offset, lambda state: logic.has_vertical_movement(state) and logic.has_glide(state)), #Flamespike chest
-        LocationData(JIDAMBA_TANGLE_AP_REGION, JIDAMBA_TANGLE_DISPLAY_NAME + " Chest - Smack in the center of the foliage", 1632 + treasure_index_offset, lambda state: logic.has_vertical_movement(state) and logic.has_glide(state)), #Foliage Key chest
-        LocationData(JIDAMBA_TANGLE_AP_REGION, JIDAMBA_TANGLE_DISPLAY_NAME + " Chest - NW foliage", 2807 + treasure_index_offset, lambda state: logic.has_vertical_movement(state) and logic.has_glide(state)), #Partizan chest
-        LocationData(JIDAMBA_TANGLE_AP_REGION, JIDAMBA_TANGLE_DISPLAY_NAME + " Chest - Tucked below NW foliage", 3025 + treasure_index_offset, lambda state: logic.has_vertical_movement(state) and logic.has_glide(state)), #Potion chest
+        LocationData(JIDAMBA_TANGLE_AP_REGION, JIDAMBA_TANGLE_DISPLAY_NAME + " Chest - Smack in the center of the foliage", 1632 + treasure_index_offset, lambda state: (logic.has_vertical_movement(state) and logic.has_glide(state)) or state.has(EUROPA_STONE, player)), #Foliage Key chest
+        LocationData(JIDAMBA_TANGLE_AP_REGION, JIDAMBA_TANGLE_DISPLAY_NAME + " Chest - NW foliage", 2807 + treasure_index_offset, lambda state: (logic.has_vertical_movement(state) and logic.has_glide(state)) or state.has(EUROPA_STONE, player)), #Partizan chest
+        LocationData(JIDAMBA_TANGLE_AP_REGION, JIDAMBA_TANGLE_DISPLAY_NAME + " Chest - Tucked below NW foliage", 3025 + treasure_index_offset, lambda state: (logic.has_vertical_movement(state) and logic.has_glide(state)) or state.has(EUROPA_STONE, player)), #Potion chest
         LocationData(JIDAMBA_TANGLE_AP_REGION, JIDAMBA_TANGLE_DISPLAY_NAME + " Chest - Atop Eaclaneya", 2808 + treasure_index_offset, lambda state: logic.has_vertical_movement(state) and logic.has_glide(state)), #Rune Bow chest
         LocationData(JIDAMBA_TANGLE_AP_REGION, JIDAMBA_TANGLE_DISPLAY_NAME + " Chest - Fly down from Weaver Outpost to pedestal", 2803 + treasure_index_offset, lambda state: logic.has_vertical_movement(state) and logic.has_glide(state)), #Siege Bow chest
-        LocationData(JIDAMBA_TANGLE_AP_REGION, JIDAMBA_TANGLE_DISPLAY_NAME + " Chest - Island in the river through the foliage", 3011 + treasure_index_offset, lambda state: logic.has_vertical_movement(state) and logic.has_glide(state)), #Tower Shield chest
-        LocationData(JIDAMBA_TANGLE_AP_REGION, JIDAMBA_TANGLE_DISPLAY_NAME + " Chest - North of foliage river", 3027 + treasure_index_offset, lambda state: logic.has_vertical_movement(state) and logic.has_glide(state)), #Z-Potion chest
+        LocationData(JIDAMBA_TANGLE_AP_REGION, JIDAMBA_TANGLE_DISPLAY_NAME + " Chest - Island in the river through the foliage", 3011 + treasure_index_offset, lambda state: (logic.has_vertical_movement(state) and logic.has_glide(state)) or state.has(EUROPA_STONE, player)), #Tower Shield chest
+        LocationData(JIDAMBA_TANGLE_AP_REGION, JIDAMBA_TANGLE_DISPLAY_NAME + " Chest - North of foliage river", 3027 + treasure_index_offset, lambda state: (logic.has_vertical_movement(state) and logic.has_glide(state)) or state.has(EUROPA_STONE, player)), #Z-Potion chest
         LocationData(JIDAMBA_TANGLE_AP_REGION, JIDAMBA_TANGLE_DISPLAY_NAME + " Chest - Accompanied by orange cave flowers", 1435 + treasure_index_offset, lambda state: logic.has_vertical_movement(state) and logic.has_glide(state)), #Cave Key chest
         LocationData(JIDAMBA_TANGLE_AP_REGION, JIDAMBA_TANGLE_DISPLAY_NAME + " Chest - Hop from underground root to sneaky passage pond", 2798 + treasure_index_offset, lambda state: logic.has_vertical_movement(state) and logic.has_glide(state)), #Ravens Cloak chest
         LocationData(JIDAMBA_TANGLE_AP_REGION, JIDAMBA_TANGLE_DISPLAY_NAME + " Chest - Underground sneaky passage by NE cave exit", 2797 + treasure_index_offset, lambda state: logic.has_vertical_movement(state) and logic.has_glide(state)), #Ravens Hood chest
@@ -1224,9 +1133,9 @@
 
         #NPCs
         #Todo NPCs Job Masters: Jidamba Tangle (Outpost) has Master Weaver ID 3579 (627, 140, 77); gives you Weaver Seal in exchange for job mastery
-        LocationData(JIDAMBA_TANGLE_AP_REGION, JIDAMBA_TANGLE_DISPLAY_NAME + " NPC - Chloe Queen of the Canopy", 2775 + npc_index_offset), #Super Rod (828, 119, 99); Fixed Missable
+        LocationData(JIDAMBA_TANGLE_AP_REGION, JIDAMBA_TANGLE_DISPLAY_NAME + " NPC - Chloe Queen of the Canopy", 2775 + npc_index_offset, lambda state: logic.has_vertical_movement(state)), #Super Rod (828, 119, 99); Fixed Missable
         LocationData(JIDAMBA_TANGLE_AP_REGION, JIDAMBA_TANGLE_DISPLAY_NAME + " NPC - Splish splash Diamond", 2871 + npc_index_offset, lambda state: logic.has_vertical_movement(state) and logic.has_glide(state)), #Dust
-        LocationData(JIDAMBA_TANGLE_AP_REGION, JIDAMBA_TANGLE_DISPLAY_NAME + " NPC - Diamond hot girl summer on the beach", 2873 + npc_index_offset), #Dust
+        LocationData(JIDAMBA_TANGLE_AP_REGION, JIDAMBA_TANGLE_DISPLAY_NAME + " NPC - Diamond hot girl summer on the beach", 2873 + npc_index_offset, lambda state: logic.has_vertical_movement(state) or logic.has_swimming(state) or logic.has_glide(state)), #Dust
         LocationData(JIDAMBA_TANGLE_AP_REGION, JIDAMBA_TANGLE_DISPLAY_NAME + " NPC - Damp Diamond lurking beneath diamondsmith", 2869 + npc_index_offset, lambda state: logic.has_vertical_movement(state) and logic.has_glide(state)), #Ingot
         LocationData(JIDAMBA_TANGLE_AP_REGION, JIDAMBA_TANGLE_DISPLAY_NAME + " NPC - Diamond at southern mouth of cave", 2874 + npc_index_offset, lambda state: logic.has_vertical_movement(state) and logic.has_glide(state)), #Ingot
         LocationData(JIDAMBA_TANGLE_AP_REGION, JIDAMBA_TANGLE_DISPLAY_NAME + " NPC - Fly from Summoners weeping tree to hot tub Diamond", 2876 + npc_index_offset, lambda state: logic.has_glide(state)), #Ingot
@@ -1236,42 +1145,6 @@
         LocationData(JIDAMBA_TANGLE_AP_REGION, JIDAMBA_TANGLE_DISPLAY_NAME + " NPC - Splash Mountain Gold (pool at NE end of canopy)", 2900 + npc_index_offset, lambda state: logic.has_vertical_movement(state) and logic.has_glide(state)), #Ore
         LocationData(JIDAMBA_TANGLE_AP_REGION, JIDAMBA_TANGLE_DISPLAY_NAME + " NPC - Diamond in the boughs above the shrine", 2898 + npc_index_offset, lambda state: logic.has_vertical_movement(state) and logic.has_glide(state)), #Ingot
         LocationData(JIDAMBA_TANGLE_AP_REGION, JIDAMBA_TANGLE_DISPLAY_NAME + " NPC - Canopy Gold above big lake", 2899 + npc_index_offset, lambda state: logic.has_vertical_movement(state) and logic.has_glide(state)), #Ingot
-=======
-        LocationData(JIDAMBA_TANGLE, "Jidamba Tangle Chest - Inside overgrown building E of Eaclaneya", 1629 + treasure_index_offset, lambda state: (logic.has_vertical_movement(state) and logic.has_glide(state)) or state.has(EUROPA_STONE, player)), #Demon Plate chest
-        LocationData(JIDAMBA_TANGLE, "Jidamba Tangle Chest - Up a tree in north foliage", 3024 + treasure_index_offset, lambda state: (logic.has_vertical_movement(state) and logic.has_glide(state)) or state.has(EUROPA_STONE, player)), #Ether chest
-        LocationData(JIDAMBA_TANGLE, "Jidamba Tangle Chest - Along a river through the foliage", 3026 + treasure_index_offset, lambda state: logic.has_vertical_movement(state) and logic.has_glide(state)), #Ether chest
-        LocationData(JIDAMBA_TANGLE, "Jidamba Tangle Chest - Atop overgrown building E of Eaclaneya", 3028 + treasure_index_offset, lambda state: (logic.has_vertical_movement(state) and logic.has_glide(state)) or state.has(EUROPA_STONE, player)), #Ether chest
-        LocationData(JIDAMBA_TANGLE, "Jidamba Tangle Chest - Tucked against eastern side of Eaclaneya", 2801 + treasure_index_offset, lambda state: logic.has_vertical_movement(state) and logic.has_glide(state)), #Flame Guard chest
-        LocationData(JIDAMBA_TANGLE, "Jidamba Tangle Chest - Tucked against western side of Eaclaneya", 2802 + treasure_index_offset, lambda state: logic.has_vertical_movement(state) and logic.has_glide(state)), #Flamespike chest
-        LocationData(JIDAMBA_TANGLE, "Jidamba Tangle Chest - Smack in the center of the foliage", 1632 + treasure_index_offset, lambda state: (logic.has_vertical_movement(state) and logic.has_glide(state)) or state.has(EUROPA_STONE, player)), #Foliage Key chest
-        LocationData(JIDAMBA_TANGLE, "Jidamba Tangle Chest - NW foliage", 2807 + treasure_index_offset, lambda state: (logic.has_vertical_movement(state) and logic.has_glide(state)) or state.has(EUROPA_STONE, player)), #Partizan chest
-        LocationData(JIDAMBA_TANGLE, "Jidamba Tangle Chest - Tucked below NW foliage", 3025 + treasure_index_offset, lambda state: (logic.has_vertical_movement(state) and logic.has_glide(state)) or state.has(EUROPA_STONE, player)), #Potion chest
-        LocationData(JIDAMBA_TANGLE, "Jidamba Tangle Chest - Atop Eaclaneya", 2808 + treasure_index_offset, lambda state: logic.has_vertical_movement(state) and logic.has_glide(state)), #Rune Bow chest
-        LocationData(JIDAMBA_TANGLE, "Jidamba Tangle Chest - Fly down from Weaver Outpost to pedestal", 2803 + treasure_index_offset, lambda state: logic.has_vertical_movement(state) and logic.has_glide(state)), #Siege Bow chest
-        LocationData(JIDAMBA_TANGLE, "Jidamba Tangle Chest - Island in the river through the foliage", 3011 + treasure_index_offset, lambda state: (logic.has_vertical_movement(state) and logic.has_glide(state)) or state.has(EUROPA_STONE, player)), #Tower Shield chest
-        LocationData(JIDAMBA_TANGLE, "Jidamba Tangle Chest - North of foliage river", 3027 + treasure_index_offset, lambda state: (logic.has_vertical_movement(state) and logic.has_glide(state)) or state.has(EUROPA_STONE, player)), #Z-Potion chest
-        LocationData(JIDAMBA_TANGLE, "Jidamba Tangle Chest - Accompanied by orange cave flowers", 1435 + treasure_index_offset, lambda state: logic.has_vertical_movement(state) and logic.has_glide(state)), #Cave Key chest
-        LocationData(JIDAMBA_TANGLE, "Jidamba Tangle Chest - Hop from underground root to sneaky passage pond", 2798 + treasure_index_offset, lambda state: logic.has_vertical_movement(state) and logic.has_glide(state)), #Ravens Cloak chest
-        LocationData(JIDAMBA_TANGLE, "Jidamba Tangle Chest - Underground sneaky passage by NE cave exit", 2797 + treasure_index_offset, lambda state: logic.has_vertical_movement(state) and logic.has_glide(state)), #Ravens Hood chest
-        LocationData(JIDAMBA_TANGLE, "Jidamba Tangle Chest - Smack in the center of the canopy", 1631 + treasure_index_offset, lambda state: logic.has_vertical_movement(state) and logic.has_glide(state)), #Canopy Key chest
-        LocationData(JIDAMBA_TANGLE, "Jidamba Tangle Chest - Up in the canopy south of shrine", 1171 + treasure_index_offset, lambda state: logic.has_vertical_movement(state) and logic.has_glide(state)), #Demon Helm chest
-        LocationData(JIDAMBA_TANGLE, "Jidamba Tangle Chest - Eaclaneya entrance hall", 2919 + treasure_index_offset, lambda state: logic.has_vertical_movement(state) and logic.has_glide(state)), #Jidamba Tangle map chest
-
-        #NPCs
-        #Todo NPCs Job Masters: Jidamba Tangle (Outpost) has Master Weaver ID 3579 (627, 140, 77); gives you Weaver Seal in exchange for job mastery
-        LocationData(JIDAMBA_TANGLE, "Jidamba Tangle NPC - Chloe Queen of the Canopy", 2775 + npc_index_offset, lambda state: logic.has_vertical_movement(state)), #Super Rod (828, 119, 99); Fixed Missable
-        LocationData(JIDAMBA_TANGLE, "Jidamba Tangle NPC - Splish splash Diamond", 2871 + npc_index_offset, lambda state: logic.has_vertical_movement(state) and logic.has_glide(state)), #Dust
-        LocationData(JIDAMBA_TANGLE, "Jidamba Tangle NPC - Diamond hot girl summer on the beach", 2873 + npc_index_offset, lambda state: logic.has_vertical_movement(state) or logic.has_swimming(state) or logic.has_glide(state)), #Dust
-        LocationData(JIDAMBA_TANGLE, "Jidamba Tangle NPC - Damp Diamond lurking beneath diamondsmith", 2869 + npc_index_offset, lambda state: logic.has_vertical_movement(state) and logic.has_glide(state)), #Ingot
-        LocationData(JIDAMBA_TANGLE, "Jidamba Tangle NPC - Diamond at southern mouth of cave", 2874 + npc_index_offset, lambda state: logic.has_vertical_movement(state) and logic.has_glide(state)), #Ingot
-        LocationData(JIDAMBA_TANGLE, "Jidamba Tangle NPC - Fly from Summoners weeping tree to hot tub Diamond", 2876 + npc_index_offset, lambda state: logic.has_glide(state)), #Ingot
-        LocationData(JIDAMBA_TANGLE, "Jidamba Tangle NPC - Splash Mountain Diamond (pool at S end of canopy)", 2870 + npc_index_offset, lambda state: logic.has_vertical_movement(state) and logic.has_glide(state)), #Ore
-        LocationData(JIDAMBA_TANGLE, "Jidamba Tangle NPC - Diamond atop broken ruins along the beach", 2872 + npc_index_offset, lambda state: logic.has_vertical_movement(state) and logic.has_glide(state)), #Ore
-        LocationData(JIDAMBA_TANGLE, "Jidamba Tangle NPC - Diamond atop broken ruins by the Summoner tree", 2875 + npc_index_offset, lambda state: logic.has_glide(state)), #Ore
-        LocationData(JIDAMBA_TANGLE, "Jidamba Tangle NPC - Splash Mountain Gold (pool at NE end of canopy)", 2900 + npc_index_offset, lambda state: logic.has_vertical_movement(state) and logic.has_glide(state)), #Ore
-        LocationData(JIDAMBA_TANGLE, "Jidamba Tangle NPC - Diamond in the boughs above the shrine", 2898 + npc_index_offset, lambda state: logic.has_vertical_movement(state) and logic.has_glide(state)), #Ingot
-        LocationData(JIDAMBA_TANGLE, "Jidamba Tangle NPC - Canopy Gold above big lake", 2899 + npc_index_offset, lambda state: logic.has_vertical_movement(state) and logic.has_glide(state)), #Ingot
->>>>>>> 1f517ad3
 
         #Jidamba Eaclaneya
         #Treasure chests
@@ -1453,25 +1326,14 @@
         #IDs here are specifically the spark IDs or NPC IDs for where you go to fight them from Crystal Edit
         #Summons
         #Not included: Pinga (unused)
-<<<<<<< HEAD
         LocationData(SPAWNING_MEADOWS_AP_REGION, SPAWNING_MEADOWS_DISPLAY_NAME + " Boss - Shaku Summon", 477 + boss_index_offset, lambda state: state.has(SUMMONER_JOB, player) and logic.is_area_in_level_range(state, 54)), #(118, 109, 10) Monster ID: 102
         LocationData(CAPITAL_SEQUOIA_AP_REGION, CAPITAL_SEQUOIA_DISPLAY_NAME + " Boss - Niltsi Summon", 1109 + boss_index_offset, lambda state: state.has(SUMMONER_JOB, player) and logic.is_area_in_level_range(state, 54)), #376, 178, -345 (Capital Sequoia (Maze) map) Monster ID: 93
         LocationData(SALMON_BAY_AP_REGION, SALMON_BAY_DISPLAY_NAME + " Boss - Guaba Summon", 1138 + boss_index_offset, lambda state: state.has(SUMMONER_JOB, player) and logic.is_area_in_level_range(state, 58)), #-50, 91, -330 Monster ID: 94
-        LocationData(THE_UNDERCITY_AP_REGION, "Underpass Boss - Pah Summon", 1130 + boss_index_offset, lambda state: state.has(SUMMONER_JOB, player) and (logic.has_swimming(state) or logic.has_glide(state)) and logic.is_area_in_level_range(state, 58)), #614, 91, -213 Monster ID: 97
-        LocationData(SHOUDU_PROVINCE_AP_REGION, SHOUDU_PROVINCE_DISPLAY_NAME + " Boss - Tira Summon", 1132 + boss_index_offset, lambda state: state.has(SUMMONER_JOB, player) and (logic.has_vertical_movement(state) or logic.has_glide(state) or state.can_reach(QUINTAR_RESERVE_AP_REGION, player=player) or state.can_reach(GANYMEDE_SHRINE_AP_REGION, player=player)) and logic.is_area_in_level_range(state, 57)), #(720, 138, -278) Monster ID: 98
+        LocationData(THE_UNDERCITY_AP_REGION, "Underpass Boss - Pah Summon", 1130 + boss_index_offset, lambda state: (logic.has_swimming(state) or logic.has_glide(state)) and state.has(SUMMONER_JOB, player) and logic.is_area_in_level_range(state, 58)), #614, 91, -213 Monster ID: 97
+        LocationData(SHOUDU_PROVINCE_AP_REGION, SHOUDU_PROVINCE_DISPLAY_NAME + " Boss - Tira Summon", 1132 + boss_index_offset, lambda state: state.has(SUMMONER_JOB, player) and (logic.has_vertical_movement(state) or logic.has_glide(state) or state.can_reach(QUINTAR_RESERVE, player=player) or state.can_reach(GANYMEDE_SHRINE, player=player)) and logic.is_area_in_level_range(state, 57)), #(720, 138, -278) Monster ID: 98
         LocationData(LAKE_DELENDE_AP_REGION, LAKE_DELENDE_DISPLAY_NAME + " Boss - Ioske Summon", 1111 + boss_index_offset, lambda state: state.has(SUMMONER_JOB, player) and logic.is_area_in_level_range(state, 57)), #97, 126, -211 Monster ID: 92
-        LocationData(TALL_TALL_HEIGHTS_AP_REGION, TALL_TALL_HEIGHTS_DISPLAY_NAME + " Boss - Pamoa Summon", 1136 + boss_index_offset, lambda state: state.has(SUMMONER_JOB, player) and logic.has_vertical_movement(state) and logic.has_glide(state) and logic.is_area_in_level_range(state, 53)), #498, 218, -412 Monster ID: 91
-        LocationData(JIDAMBA_TANGLE_AP_REGION, JIDAMBA_TANGLE_DISPLAY_NAME + " Boss - Juses Summon", 1134 + boss_index_offset, lambda state: state.has(SUMMONER_JOB, player) and (logic.has_swimming(state) or logic.has_glide(state)) and logic.is_area_in_level_range(state, 58)), #(672, 124, 106) Monster ID: 99
-=======
-        LocationData(SPAWNING_MEADOWS, "Spawning Meadows Boss - Shaku Summon", 477 + boss_index_offset, lambda state: state.has(SUMMONER_JOB, player) and logic.is_area_in_level_range(state, 54)), #(118, 109, 10) Monster ID: 102
-        LocationData(CAPITAL_SEQUOIA, "Capital Sequoia Boss - Niltsi Summon", 1109 + boss_index_offset, lambda state: state.has(SUMMONER_JOB, player) and logic.is_area_in_level_range(state, 54)), #376, 178, -345 (Capital Sequoia (Maze) map) Monster ID: 93
-        LocationData(SALMON_BAY, "Salmon Bay Boss - Guaba Summon", 1138 + boss_index_offset, lambda state: state.has(SUMMONER_JOB, player) and logic.is_area_in_level_range(state, 58)), #-50, 91, -330 Monster ID: 94
-        LocationData(THE_UNDERCITY, "Underpass Boss - Pah Summon", 1130 + boss_index_offset, lambda state: (logic.has_swimming(state) or logic.has_glide(state)) and state.has(SUMMONER_JOB, player) and logic.is_area_in_level_range(state, 58)), #614, 91, -213 Monster ID: 97
-        LocationData(SHOUDU_PROVINCE, "Shoudu Province Boss - Tira Summon", 1132 + boss_index_offset, lambda state: state.has(SUMMONER_JOB, player) and (logic.has_vertical_movement(state) or logic.has_glide(state) or state.can_reach(QUINTAR_RESERVE, player=player) or state.can_reach(GANYMEDE_SHRINE, player=player)) and logic.is_area_in_level_range(state, 57)), #(720, 138, -278) Monster ID: 98
-        LocationData(LAKE_DELENDE, "Lake Delende Boss - Ioske Summon", 1111 + boss_index_offset, lambda state: state.has(SUMMONER_JOB, player) and logic.is_area_in_level_range(state, 57)), #97, 126, -211 Monster ID: 92
-        LocationData(TALL_TALL_HEIGHTS, "Tall, Tall Heights Boss - Pamoa Summon", 1136 + boss_index_offset, lambda state: state.has(SUMMONER_JOB, player) and logic.has_vertical_movement(state) and logic.has_glide(state) and logic.is_area_in_level_range(state, 53)), #498, 218, -412 Monster ID: 91
-        LocationData(JIDAMBA_TANGLE, "Jidamba Tangle Boss - Juses Summon", 1134 + boss_index_offset, lambda state: state.has(SUMMONER_JOB, player) and logic.has_vertical_movement(state) and logic.has_glide(state) and logic.is_area_in_level_range(state, 58)), #(672, 124, 106) Monster ID: 99
->>>>>>> 1f517ad3
+        LocationData(TALL_TALL_HEIGHTS_AP_REGION, TALL_TALL_HEIGHTS_DISPLAY_NAME + " Tall Heights Boss - Pamoa Summon", 1136 + boss_index_offset, lambda state: state.has(SUMMONER_JOB, player) and logic.has_vertical_movement(state) and logic.has_glide(state) and logic.is_area_in_level_range(state, 53)), #498, 218, -412 Monster ID: 91
+        LocationData(JIDAMBA_TANGLE_AP_REGION, JIDAMBA_TANGLE_DISPLAY_NAME + " Boss - Juses Summon", 1134 + boss_index_offset, lambda state: state.has(SUMMONER_JOB, player) and logic.has_vertical_movement(state) and logic.has_glide(state) and logic.is_area_in_level_range(state, 58)), #(672, 124, 106) Monster ID: 99
         #Mind's Delusion is part of the Coyote fight
         LocationData(THE_DEEP_SEA_AP_REGION, THE_DEEP_SEA_DISPLAY_NAME + " Boss - Coyote Summon", 1140 + boss_index_offset, lambda state: state.has(SUMMONER_JOB, player) and logic.is_area_in_level_range(state, 58)), #(-60, 53, 202) Monster ID: 95
 
@@ -1965,7 +1827,6 @@
 def get_region_completions(player: int, options: CrystalProjectOptions) -> List[LocationData]:
     logic = CrystalProjectLogic(player, options)
     location_table: List[LocationData] = [
-<<<<<<< HEAD
         LocationData(SPAWNING_MEADOWS_AP_REGION, SPAWNING_MEADOWS_DISPLAY_NAME + " Region Completion", 6001 + regionsanity_index_offset, regionsanity=True),
         LocationData(DELENDE_AP_REGION, DELENDE_DISPLAY_NAME + " Region Completion", 6002 + regionsanity_index_offset, regionsanity=True),
         LocationData(MERCURY_SHRINE_AP_REGION, MERCURY_SHRINE_DISPLAY_NAME + " Region Completion", 6007 + regionsanity_index_offset, regionsanity=True),
@@ -2027,69 +1888,5 @@
         LocationData(THE_DEPTHS_AP_REGION, THE_DEPTHS_DISPLAY_NAME + " Region Completion", 6060 + regionsanity_index_offset, regionsanity=True),
         LocationData(CASTLE_SEQUOIA_AP_REGION, CASTLE_SEQUOIA_DISPLAY_NAME + " Region Completion", 6061 + regionsanity_index_offset, regionsanity=True),
         LocationData(THE_NEW_WORLD_AP_REGION, THE_NEW_WORLD_DISPLAY_NAME + " Region Completion", 6063 + regionsanity_index_offset, regionsanity=True),
-=======
-        LocationData(SPAWNING_MEADOWS, SPAWNING_MEADOWS + " Region Completion", 6001 + regionsanity_index_offset, regionsanity=True),
-        LocationData(DELENDE, DELENDE + " Region Completion", 6002 + regionsanity_index_offset, regionsanity=True),
-        LocationData(MERCURY_SHRINE, MERCURY_SHRINE + " Region Completion", 6007 + regionsanity_index_offset, regionsanity=True),
-        LocationData(SOILED_DEN, SOILED_DEN + " Region Completion", 6003 + regionsanity_index_offset, regionsanity=True),
-        LocationData(THE_PALE_GROTTO, THE_PALE_GROTTO + " Region Completion", 6004 + regionsanity_index_offset, regionsanity=True),
-        LocationData(SEASIDE_CLIFFS, SEASIDE_CLIFFS + " Region Completion", 6005 + regionsanity_index_offset, regionsanity=True),
-        LocationData(DRAFT_SHAFT_CONDUIT, DRAFT_SHAFT_CONDUIT + " Region Completion", 6006 + regionsanity_index_offset, regionsanity=True),
-        LocationData(YAMAGAWA_MA, YAMAGAWA_MA + " Region Completion", 6008 + regionsanity_index_offset, regionsanity=True),
-        LocationData(PROVING_MEADOWS, PROVING_MEADOWS + " Region Completion", 6009 + regionsanity_index_offset, regionsanity=True),
-        LocationData(SKUMPARADISE, SKUMPARADISE + " Region Completion", 6010 + regionsanity_index_offset, regionsanity=True),
-        LocationData(CAPITAL_SEQUOIA, CAPITAL_SEQUOIA + " Region Completion", 6011 + regionsanity_index_offset, regionsanity=True),
-        LocationData(JOJO_SEWERS, JOJO_SEWERS + " Region Completion", 6012 + regionsanity_index_offset, regionsanity=True),
-        LocationData(BOOMER_SOCIETY, BOOMER_SOCIETY + " Region Completion", 6013 + regionsanity_index_offset, regionsanity=True),
-        LocationData(ROLLING_QUINTAR_FIELDS, ROLLING_QUINTAR_FIELDS + " Region Completion", 6014 + regionsanity_index_offset, regionsanity=True),
-        LocationData(QUINTAR_NEST, QUINTAR_NEST + " Region Completion", 6015 + regionsanity_index_offset, regionsanity=True),
-        LocationData(QUINTAR_SANCTUM, QUINTAR_SANCTUM + " Region Completion", 6016 + regionsanity_index_offset, regionsanity=True),
-        LocationData(CAPITAL_JAIL, CAPITAL_JAIL + " Region Completion", 6017 + regionsanity_index_offset, regionsanity=True),
-        LocationData(CAPITAL_PIPELINE, CAPITAL_PIPELINE + " Region Completion", 6018 + regionsanity_index_offset, regionsanity=True),
-        LocationData(COBBLESTONE_CRAG, COBBLESTONE_CRAG + " Region Completion", 6019 + regionsanity_index_offset, regionsanity=True),
-        LocationData(OKIMOTO_NS, OKIMOTO_NS + " Region Completion", 6020 + regionsanity_index_offset, regionsanity=True),
-        LocationData(GREENSHIRE_REPRISE, GREENSHIRE_REPRISE + " Region Completion", 6021 + regionsanity_index_offset, regionsanity=True),
-        LocationData(SALMON_PASS, SALMON_PASS + " Region Completion", 6022 + regionsanity_index_offset, regionsanity=True),
-        LocationData(SALMON_RIVER, SALMON_RIVER + " Region Completion", 6023 + regionsanity_index_offset, regionsanity=True),
-        LocationData(POKO_POKO_DESERT, POKO_POKO_DESERT + " Region Completion", 6024 + regionsanity_index_offset, regionsanity=True),
-        LocationData(SARA_SARA_BAZAAR, SARA_SARA_BAZAAR + " Region Completion", 6025 + regionsanity_index_offset, regionsanity=True),
-        LocationData(SARA_SARA_BEACH_EAST, SARA_SARA_BEACH_EAST + " Region Completion", 6026 + regionsanity_index_offset, regionsanity=True),
-        LocationData(SARA_SARA_BEACH_WEST, SARA_SARA_BEACH_WEST + " Region Completion", 6027 + regionsanity_index_offset, regionsanity=True),
-        LocationData(ANCIENT_RESERVOIR, ANCIENT_RESERVOIR + " Region Completion", 6028 + regionsanity_index_offset, regionsanity=True),
-        LocationData(IBEK_CAVE, IBEK_CAVE + " Region Completion", 6029 + regionsanity_index_offset, regionsanity=True),
-        LocationData(SALMON_BAY, SALMON_BAY + " Region Completion", 6030 + regionsanity_index_offset, regionsanity=True),
-        LocationData(THE_OPEN_SEA, THE_OPEN_SEA + " Region Completion", 6031 + regionsanity_index_offset, regionsanity=True),
-        LocationData(SHOUDU_WATERFRONT, SHOUDU_WATERFRONT + " Region Completion", 6032 + regionsanity_index_offset, regionsanity=True),
-        LocationData(SHOUDU_PROVINCE, SHOUDU_PROVINCE + " Region Completion", 6033 + regionsanity_index_offset, regionsanity=True),
-        LocationData(THE_UNDERCITY, THE_UNDERCITY + " Region Completion", 6034 + regionsanity_index_offset, regionsanity=True),
-        LocationData(GANYMEDE_SHRINE, GANYMEDE_SHRINE + " Region Completion", 6035 + regionsanity_index_offset, regionsanity=True),
-        LocationData(BEAURIOR_VOLCANO, BEAURIOR_VOLCANO + " Region Completion", 6036 + regionsanity_index_offset, regionsanity=True),
-        LocationData(BEAURIOR_ROCK, BEAURIOR_ROCK + " Region Completion", 6037 + regionsanity_index_offset, regionsanity=True),
-        LocationData(LAKE_DELENDE, LAKE_DELENDE + " Region Completion", 6038 + regionsanity_index_offset, regionsanity=True),
-        LocationData(QUINTAR_RESERVE, QUINTAR_RESERVE + " Region Completion", 6039 + regionsanity_index_offset, regionsanity=True),
-        LocationData(DIONE_SHRINE, DIONE_SHRINE + " Region Completion", 6040 + regionsanity_index_offset, regionsanity=True),
-        LocationData(QUINTAR_MAUSOLEUM, QUINTAR_MAUSOLEUM + " Region Completion", 6041 + regionsanity_index_offset, regionsanity=True),
-        LocationData(EASTERN_CHASM, EASTERN_CHASM + " Region Completion", 6042 + regionsanity_index_offset, regionsanity=True),
-        LocationData(TALL_TALL_HEIGHTS, TALL_TALL_HEIGHTS + " Region Completion", 6043 + regionsanity_index_offset, regionsanity=True),
-        LocationData(NORTHERN_CAVE, NORTHERN_CAVE + " Region Completion", 6044 + regionsanity_index_offset, regionsanity=True),
-        LocationData(LANDS_END, LANDS_END + " Region Completion", 6045 + regionsanity_index_offset, regionsanity=True),
-        LocationData(SLIP_GLIDE_RIDE, SLIP_GLIDE_RIDE + " Region Completion", 6046 + regionsanity_index_offset, regionsanity=True),
-        LocationData(SEQUOIA_ATHENAEUM, SEQUOIA_ATHENAEUM + " Region Completion", 6047 + regionsanity_index_offset, regionsanity=True),
-        LocationData(NORTHERN_STRETCH, NORTHERN_STRETCH + " Region Completion", 6048 + regionsanity_index_offset, regionsanity=True),
-        LocationData(CASTLE_RAMPARTS, CASTLE_RAMPARTS + " Region Completion", 6049 + regionsanity_index_offset, regionsanity=True),
-        LocationData(THE_CHALICE_OF_TAR, THE_CHALICE_OF_TAR + " Region Completion", 6050 + regionsanity_index_offset, regionsanity=True),
-        LocationData(FLYERS_CRAG, FLYERS_CRAG + " Region Completion", 6051 + regionsanity_index_offset, regionsanity=True),
-        LocationData(JIDAMBA_TANGLE, JIDAMBA_TANGLE + " Region Completion", 6052 + regionsanity_index_offset, regionsanity=True),
-        LocationData(JIDAMBA_EACLANEYA, JIDAMBA_EACLANEYA + " Region Completion", 6053 + regionsanity_index_offset, regionsanity=True),
-        LocationData(THE_DEEP_SEA, THE_DEEP_SEA + " Region Completion", 6054 + regionsanity_index_offset, regionsanity=True),
-        LocationData(NEPTUNE_SHRINE, NEPTUNE_SHRINE + " Region Completion", 6055 + regionsanity_index_offset, regionsanity=True),
-        LocationData(JADE_CAVERN, JADE_CAVERN + " Region Completion", 6056 + regionsanity_index_offset, regionsanity=True),
-        LocationData(CONTINENTAL_TRAM, CONTINENTAL_TRAM + " Region Completion", 6057 + regionsanity_index_offset, regionsanity=True),
-        LocationData(ANCIENT_LABYRINTH, ANCIENT_LABYRINTH + " Region Completion", 6058 + regionsanity_index_offset, regionsanity=True),
-        LocationData(THE_SEQUOIA, THE_SEQUOIA + " Region Completion", 6059 + regionsanity_index_offset, regionsanity=True),
-        LocationData(THE_DEPTHS, THE_DEPTHS + " Region Completion", 6060 + regionsanity_index_offset, regionsanity=True),
-        LocationData(CASTLE_SEQUOIA, CASTLE_SEQUOIA + " Region Completion", 6061 + regionsanity_index_offset, regionsanity=True),
-        LocationData(THE_NEW_WORLD, THE_NEW_WORLD + " Region Completion", 6063 + regionsanity_index_offset, regionsanity=True),
->>>>>>> 1f517ad3
         ]
     return location_table