--- conflicted
+++ resolved
@@ -1108,17 +1108,10 @@
 
         #Jidamba Tangle
         #Treasure chests
-<<<<<<< HEAD
-        LocationData(JIDAMBA_TANGLE, "Jidamba Tangle Chest - Atop overgrown building E of Eaclaneya", 3028 + treasure_index_offset, lambda state: logic.has_vertical_movement(state) and logic.has_glide(state)), #Ether chest
-        LocationData(JIDAMBA_TANGLE, "Jidamba Tangle Chest - Inside overgrown building E of Eaclaneya", 1629 + treasure_index_offset, lambda state: logic.has_vertical_movement(state) and logic.has_glide(state)), #Demon Plate chest
-        LocationData(JIDAMBA_TANGLE, "Jidamba Tangle Chest - Up a tree in north foliage", 3024 + treasure_index_offset, lambda state: logic.has_vertical_movement(state) and logic.has_glide(state)), #Ether chest
-        LocationData(JIDAMBA_TANGLE, "Jidamba Tangle Chest - Along a river through the foliage", 3026 + treasure_index_offset, lambda state: logic.has_vertical_movement(state) and logic.has_glide(state)), #Ether chest
-=======
         LocationData(JIDAMBA_TANGLE, "Jidamba Tangle Chest - Inside overgrown building E of Eaclaneya", 1629 + treasure_index_offset, lambda state: (logic.has_vertical_movement(state) and logic.has_glide(state)) or state.has(EUROPA_STONE, player)), #Demon Plate chest
         LocationData(JIDAMBA_TANGLE, "Jidamba Tangle Chest - Up a tree in north foliage", 3024 + treasure_index_offset, lambda state: (logic.has_vertical_movement(state) and logic.has_glide(state)) or state.has(EUROPA_STONE, player)), #Ether chest
         LocationData(JIDAMBA_TANGLE, "Jidamba Tangle Chest - Along a river through the foliage", 3026 + treasure_index_offset, lambda state: logic.has_vertical_movement(state) and logic.has_glide(state)), #Ether chest
         LocationData(JIDAMBA_TANGLE, "Jidamba Tangle Chest - Atop overgrown building E of Eaclaneya", 3028 + treasure_index_offset, lambda state: (logic.has_vertical_movement(state) and logic.has_glide(state)) or state.has(EUROPA_STONE, player)), #Ether chest
->>>>>>> c09e2d51
         LocationData(JIDAMBA_TANGLE, "Jidamba Tangle Chest - Tucked against eastern side of Eaclaneya", 2801 + treasure_index_offset, lambda state: logic.has_vertical_movement(state) and logic.has_glide(state)), #Flame Guard chest
         LocationData(JIDAMBA_TANGLE, "Jidamba Tangle Chest - Tucked against western side of Eaclaneya", 2802 + treasure_index_offset, lambda state: logic.has_vertical_movement(state) and logic.has_glide(state)), #Flamespike chest
         LocationData(JIDAMBA_TANGLE, "Jidamba Tangle Chest - Smack in the center of the foliage", 1632 + treasure_index_offset, lambda state: (logic.has_vertical_movement(state) and logic.has_glide(state)) or state.has(EUROPA_STONE, player)), #Foliage Key chest
