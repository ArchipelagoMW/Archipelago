--- conflicted
+++ resolved
@@ -159,21 +159,9 @@
         {"Quintar Mausoleum": logic.has_swimming}) #backwards; Todo check this is correct
     multiworld.get_region("Capital Jail", player).add_exits(["Capital Pipeline"],
         {"Capital Pipeline": lambda state: state.has("Item - South Wing Key", world.player) and state.has("Item - Cell Key", world.player, 6)})
-<<<<<<< HEAD
-    multiworld.get_region("Capital Pipeline", player).add_exits(["Jidamba Tangle"],
-        {"Jidamba Tangle": logic.has_vertical_movement})
-    multiworld.get_region("Rolling Quintar Fields", player).add_exits(["Quintar Nest", "Quintar Sanctum"], 
-        {"Quintar Sanctum": logic.has_rental_quintar}) # forwards
-    multiworld.get_region("Rolling Quintar Fields", player).add_exits(["Capital Sequoia"]) # backwards
-    multiworld.get_region("Quintar Nest", player).add_exits(["Cobblestone Crag"])
-    multiworld.get_region("Capital Sequoia", player).add_exits(["Cobblestone Crag", "Greenshire Reprise"], 
-        {"Cobblestone Crag": lambda state: state.has_any({"Item - Courtyard Key"}, world.player), 
-        "Greenshire Reprise": lambda state: logic.has_jobs(state, 6) })
-=======
     multiworld.get_region("Capital Pipeline", player).add_exits(["Jidamba Tangle", "Continental Tram"],
         {"Jidamba Tangle": logic.has_vertical_movement,
         "Continental Tram": logic.has_vertical_movement})
->>>>>>> 214e5079
     multiworld.get_region("Cobblestone Crag", player).add_exits(["Shoudu Waterfront", "Okimoto N.S."], 
         {"Shoudu Waterfront": logic.has_horizontal_movement, 
         "Okimoto N.S.": logic.has_horizontal_movement})
