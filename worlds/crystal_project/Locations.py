from typing import List, Optional, Callable, NamedTuple
from BaseClasses import CollectionState
from .Options import CrystalProjectOptions
from .rules import CrystalProjectLogic

class LocationData(NamedTuple):
    region: str
    name: str
    code: Optional[int]
    rule: Optional[Callable[[CollectionState], bool]] = None

treasure_index_offset = 1
npc_index_offset = 10000
crystal_index_offset = 100000
#summon_index_offset = 1000000 Summons Todo

def get_locations(player: Optional[int], options: Optional[CrystalProjectOptions]) -> List[LocationData]:
    logic = CrystalProjectLogic(player, options)
    #Todo include crystals/job locations, NPC gifts, key items like squirrels, ore
    location_table: List[LocationData] = [
        #Zones (Beginner)
        #Spawning Meadows
        #Treasure chests
        LocationData("Spawning Meadows", "Spawning Meadows Chest - On cliff north of spawn", 101 + treasure_index_offset), #Money chest
        LocationData("Spawning Meadows", "Spawning Meadows Chest - Under overpass", 292 + treasure_index_offset), #Money chest
        LocationData("Spawning Meadows", "Spawning Meadows Chest - Jump on Nan", 41 + treasure_index_offset), #Burglars Glove chest
        LocationData("Spawning Meadows", "Spawning Meadows Chest - Above waterfall", 17 + treasure_index_offset), #Cedar Staff chest
        LocationData("Spawning Meadows", "Spawning Meadows Chest - Behind Nan house", 61 + treasure_index_offset), #Cedar Wand chest
        LocationData("Spawning Meadows", "Spawning Meadows Chest - Island", 54 + treasure_index_offset), #Cleaver chest
        LocationData("Spawning Meadows", "Spawning Meadows Chest - Jump on secret tunnel chest", 5 + treasure_index_offset), #Fenix Juice chest
        LocationData("Spawning Meadows", "Spawning Meadows Chest - on path to Delende", 49 + treasure_index_offset), #Fenix Juice chest
        LocationData("Spawning Meadows", "Spawning Meadows Chest - Secret tunnel", 47 + treasure_index_offset), #Stabbers chest
        LocationData("Spawning Meadows", "Spawning Meadows Chest - On ledge jump from tree", 50 + treasure_index_offset), #Stout Shield chest
        LocationData("Spawning Meadows", "Spawning Meadows Chest - Cross trees and jump down", 38 + treasure_index_offset), #Tincture chest
        LocationData("Spawning Meadows", "Spawning Meadows Chest - West of spawn", 1 + treasure_index_offset), #Tonic chest
        LocationData("Spawning Meadows", "Spawning Meadows Chest - In cave NW of spawn", 2 + treasure_index_offset), #Tonic chest
        LocationData("Spawning Meadows", "Spawning Meadows Chest - Mountain summit jump on Nan", 1142 + treasure_index_offset), #Tonic Pouch chest

        #NPCs
        LocationData("Spawning Meadows", "Spawning Meadows NPC - Pouch Nan", 53 + npc_index_offset),
        LocationData("Spawning Meadows", "Spawning Meadows NPC - Secret Herb near Shaku", 627 + npc_index_offset), #Secret Herb 0
        LocationData("Spawning Meadows", "Spawning Meadows NPC - Map Nan", 84 + npc_index_offset),
        LocationData("Spawning Meadows", "Spawning Meadows NPC - Nan Stew", 14 + npc_index_offset),
        LocationData("Spawning Meadows", "Spawning Meadows NPC - Butterfly Goo", 194 + npc_index_offset, lambda state: state.has("Item - Black Squirrel", player, 3)), #Tree Fairy NPC seems to have the dialogue for this (ID 194)
        LocationData("Spawning Meadows", "Spawning Meadows NPC - Buttersquirrel on tree SW of spawn", 264 + npc_index_offset),
        LocationData("Spawning Meadows", "Spawning Meadows NPC - Buttersquirrel on tree NW of spawn", 296 + npc_index_offset),
        LocationData("Spawning Meadows", "Spawning Meadows NPC - Buttersquirrel on tree near lampposts", 110 + npc_index_offset),
        LocationData("Spawning Meadows", "Spawning Meadows NPC - Buttersquirrel on Mario jump tree", 3085 + npc_index_offset),
        #Todo Secret Herb locations that don"t seem to be used?
        #LocationData("Spawning Meadows", "Spawning Meadows NPC - Secret Herb 1", 297 + npc_index_offset), #(48, 112, -36)
        #LocationData("Spawning Meadows", "Spawning Meadows NPC - Secret Herb 2", 545 + npc_index_offset), #(79, 112, -30)
        #LocationData("Spawning Meadows", "Spawning Meadows NPC - Secret Herb 3", 546 + npc_index_offset), #(43, 104, -8)

        #Summons Todo: descriptivize and implement
        #LocationData("Spawning Meadows", "Spawning Meadows Summon - Shaku from SFire_Summon", 477 + summon_index_offset), #(118, 109, 10)

        #Delende
        #Treasure chests
        LocationData("Delende", "Delende Chest - In front of camp", 263 + treasure_index_offset), #Money chest
        LocationData("Delende", "Delende Chest - In front of fish hatchery lower level", 210 + treasure_index_offset), #Money chest
        LocationData("Delende", "Delende Chest - Return from fish hatchery", 34 + treasure_index_offset), #Bracer chest
        LocationData("Delende", "Delende Chest - Heart tarn", 1554 + treasure_index_offset, logic.has_swimming and logic.has_glide), #Chartreuse chest
        LocationData("Delende", "Delende Chest - Mushroom underpass", 262 + treasure_index_offset), #Cotton Hood chest
        LocationData("Delende", "Delende Chest - Fallen log parkour", 208 + treasure_index_offset), #Earring chest
        LocationData("Delende", "Delende Chest - Across river", 213 + treasure_index_offset), #Earring chest
        LocationData("Delende", "Delende Chest - Next to river", 43 + treasure_index_offset), #Underground Ether chest
        LocationData("Delende", "Delende Chest - Under ambush tree", 212 + treasure_index_offset), #Fenix Juice chest
        LocationData("Delende", "Delende Chest - On west mountainside", 209 + treasure_index_offset), #Iron Sword chest
        LocationData("Delende", "Delende Chest - Across river from fish hatchery", 123 + treasure_index_offset), #Looters Ring chest
        LocationData("Delende", "Delende Chest - High up west mountainside", 33 + treasure_index_offset), #Mages Robe chest
        LocationData("Delende", "Delende Chest - Up near hatchery", 169 + treasure_index_offset), #Protect Amulet chest
        LocationData("Delende", "Delende Chest - Outside spooky cave", 27 + treasure_index_offset), #Storm Hood chest
        LocationData("Delende", "Delende Chest - In fish hatchery", 39 + treasure_index_offset), #Tincture chest
        LocationData("Delende", "Delende Chest - Fish hatchery approach", 79 + treasure_index_offset), #Tincture chest
        LocationData("Delende", "Delende Chest - Under tree", 261 + treasure_index_offset), #Tincture chest
        LocationData("Delende", "Delende Chest - Top of spooky cave", 73 + treasure_index_offset), #Tincture Pouch chest
        LocationData("Delende", "Delende Chest - Troll", 451 + treasure_index_offset), #Tincture Pouch chest
        LocationData("Delende", "Delende Chest - Off north path", 259 + treasure_index_offset), #Tonic chest
        LocationData("Delende", "Delende Chest - Before Proving Meadows", 216 + treasure_index_offset), #Tonic Pouch chest
        LocationData("Delende", "Delende Chest - In front of fish hatchery below tree", 2997 + treasure_index_offset), #Tonic Pouch chest

        #NPCs
        LocationData("Delende", "Delende NPC - Astley gives you a home point stone", 28 + npc_index_offset),
        LocationData("Delende", "Delende NPC - Dog Bone in spooky cave", 1915 + npc_index_offset),
        LocationData("Delende", "Delende NPC - Dog Bone Guy", 31 + npc_index_offset),
        LocationData("Delende", "Delende NPC - Dog Bone south of Soiled Den", 184 + npc_index_offset),
        LocationData("Delende", "Delende NPC - Dizzy noob chucks something at your face", 831 + npc_index_offset), #(276, 116, -204); Fervor Charm
        #Todo NPCs Shortcuts: shortcut girl (Z2_Collector Sister ID 3769 (169, 132, -89))
        #Todo NPCs Player Options: do we want a filter option to add the guy who fishes things up for you (Z2_FisherOnDock ID 121 (166, 133, -208))
        #Todo NPCs CheckOrNot: guy who gives you a map of Delende if you don't have one (Z2_MapMan (198, 131, -74))
        #LocationData("Delende", "Delende NPC - Cartographer", 1153 + npc_index_offset),
        #Todo NPCs Shortcuts: Rabbit Claws shortcut guy (Z2_RoosterFeetGuy ID 74(281, 128, -159))
        #Todo NPCs CheckOrNot: (Z2_RottenFishGuy ID 124 (181, 132, -200)) sells Rotten Salmon (progression item)

        #Grans House (Delende)
        #Treasure chests
        LocationData("Delende", "Delende Chest - Grans House 1", 87 + treasure_index_offset), #(126, 128, -58) style: blank
        LocationData("Delende", "Delende Chest - Grans House 2", 100 + treasure_index_offset), #(127, 128, -58) style: weapon
        LocationData("Delende", "Delende Chest - Grans House 3", 177 + treasure_index_offset), #(137, 128, -57) style: consumable
        LocationData("Delende", "Delende Chest - Grans House 4", 178 + treasure_index_offset), #(137, 128, -56) style: consumable

        #Basement (Somehow Not Delende)
        #Treasure chests
        LocationData("Delende", "Delende Chest - In basement 1", 179 + treasure_index_offset), #Empty chest
        LocationData("Delende", "Delende Chest - In basement 2", 180 + treasure_index_offset), #Digested Head chest

        #Soiled Den
        #Treasure chests
        LocationData("Soiled Den", "Soiled Den Chest - Lurking in the shadows by the Bangler", 218 + treasure_index_offset), #(311, 111, -96) Clamshell chest
        LocationData("Soiled Den", "Soiled Den Chest - By the Bangler", 271 + treasure_index_offset), #(322, 111, -101) Clamshell chest
        LocationData("Soiled Den", "Soiled Den Chest - Long river jump", 448 + treasure_index_offset), #(326, 111, -116) Dodge Charm chest
        LocationData("Soiled Den", "Soiled Den Chest - Riverside", 1155 + treasure_index_offset), #(249, 116, -156) Tonic Pouch chest

        #NPCs
        #296, 112, -155
        LocationData("Soiled Den", "Soiled Den NPC - Dog Bone among the bones and flowers", 176 + npc_index_offset),

        #Pale Grotto
        #Treasure chests
        #316, 120, -262
        LocationData("Pale Grotto", "Pale Grotto Chest - Across from fish island", 228 + treasure_index_offset), #Fenix Juice chest
        LocationData("Pale Grotto", "Pale Grotto Chest - North from save point", 144 + treasure_index_offset), #(307, 124, -345) Poisonkiss chest
        LocationData("Pale Grotto", "Pale Grotto Chest - Entrance river hop", 229 + treasure_index_offset), #Tonic chest
        LocationData("Pale Grotto", "Pale Grotto Chest - On promontory", 2979 + treasure_index_offset), #Tincture Pouch chest
        LocationData("Pale Grotto", "Pale Grotto Chest - Island 1", 3622 + treasure_index_offset, logic.has_swimming), #Underpass Scrap chest; somehow this is actually in the pale grotto and not the underpass
        LocationData("Pale Grotto", "Pale Grotto Chest - Island 2", 3077 + treasure_index_offset, logic.has_swimming), #Z-Potion Pouch chest
        LocationData("Pale Grotto", "Pale Grotto Chest - Tucked behind path to temple", 267 + treasure_index_offset), #Tincture chest
        LocationData("Pale Grotto", "Pale Grotto Chest - Jumping puzzle", 226 + treasure_index_offset), #Storm Helm chest
        LocationData("Pale Grotto", "Pale Grotto Chest - South of temple", 136 + treasure_index_offset), #Money chest
        LocationData("Pale Grotto", "Pale Grotto Chest - Temple antechamber", 222 + treasure_index_offset), #Toothpick chest
        LocationData("Pale Grotto", "Pale Grotto Chest - Temple sanctuary", 1154 + treasure_index_offset), #Pale Grotto map chest
        
        #NPCs
        #Todo NPCs Missable: Pale Grotto Temple map (Z2_ReidCamp ID 1166 (273, 122, -327)) gives you Ring Mail if you don"t have it but it"s missable (it"s in shops)

        #Crystals
        LocationData("Pale Grotto", "Pale Grotto Crystal - Fencer", 130 + crystal_index_offset),

        #Seaside Cliffs
        #Treasure chests
        LocationData("Seaside Cliffs", "Seaside Cliffs Chest - North across river from double giant box", 282 + treasure_index_offset), #Clamshell chest
        LocationData("Seaside Cliffs", "Seaside Cliffs Chest - Stonehenge", 150 + treasure_index_offset), #Bracer chest
        LocationData("Seaside Cliffs", "Seaside Cliffs Chest - ClamHaters Mulan jumping puzzle", 268 + treasure_index_offset), #Clamshell chest
        LocationData("Seaside Cliffs", "Seaside Cliffs Chest - After ClamHater made a man out of you", 2981 + treasure_index_offset), #Tincture Pouch chest
        LocationData("Seaside Cliffs", "Seaside Cliffs Chest - South of ClamHater", 281 + treasure_index_offset), #Clamshell chest
        LocationData("Seaside Cliffs", "Seaside Cliffs Chest - South of chest south of ClamHater", 286 + treasure_index_offset), #Tonic chest
        LocationData("Seaside Cliffs", "Seaside Cliffs Chest - Climbing the seaside cliffs", 42 + treasure_index_offset), #Potion chest
        LocationData("Seaside Cliffs", "Seaside Cliffs Chest - Three Amigos Uno", 1161 + treasure_index_offset), #Tonic chest
        LocationData("Seaside Cliffs", "Seaside Cliffs Chest - Three Amigos Dos", 447 + treasure_index_offset), #Scope Bit chest
        LocationData("Seaside Cliffs", "Seaside Cliffs Chest - Three Amigos Tres", 270 + treasure_index_offset), #Clamshell chest
        LocationData("Seaside Cliffs", "Seaside Cliffs Chest - Beneath encampment ledge", 217 + treasure_index_offset), #(310, 116, -68) Money chest
        LocationData("Seaside Cliffs", "Seaside Cliffs Chest - On jigsaw mountain", 449 + treasure_index_offset), #(213, 107, 27) Money chest
        LocationData("Seaside Cliffs", "Seaside Cliffs Chest - In cliffs nook south of encampment", 80 + treasure_index_offset), #(307, 113, -22) Clamshell chest
        LocationData("Seaside Cliffs", "Seaside Cliffs Chest - Below west Delende entrance", 273 + treasure_index_offset), #(275,108,-28) Clamshell chest
        LocationData("Seaside Cliffs", "Seaside Cliffs Chest - Above the eastern beach standing stones", 274 + treasure_index_offset), #(312, 95, 12) Clamshell chest
        LocationData("Seaside Cliffs", "Seaside Cliffs Chest - Below jigsaw mountain", 275 + treasure_index_offset), #(223, 94, 26) Clamshell chest
        LocationData("Seaside Cliffs", "Seaside Cliffs Chest - Island by the waterfalls", 277 + treasure_index_offset), #(259, 107, -18) Clamshell chest
        LocationData("Seaside Cliffs", "Seaside Cliffs Chest - East of the river above the beach", 278 + treasure_index_offset), #(281, 98, -3) Clamshell chest
        LocationData("Seaside Cliffs", "Seaside Cliffs Chest - Along the eastern beach up the cliffs", 279 + treasure_index_offset), #(302, 101, 4) Clamshell chest
        LocationData("Seaside Cliffs", "Seaside Cliffs Chest - Parkour by the island waterfalls", 289 + treasure_index_offset), #(250, 104, -13) Fenix Juice chest
        LocationData("Seaside Cliffs", "Seaside Cliffs Chest - On jigsaw mountain", 157 + treasure_index_offset), #(218, 107, 23) Headgear chest
        LocationData("Seaside Cliffs", "Seaside Cliffs Chest - South of encampment on the canyon mountainside", 272 + treasure_index_offset), #(289, 110, -18) Jewel of Defense chest
        LocationData("Seaside Cliffs", "Seaside Cliffs Chest - Downstream of the island waterfalls", 288 + treasure_index_offset), #(250, 98, -4) Tincture chest
        #Seaside Cliffs Beach
        LocationData("Seaside Cliffs", "Seaside Cliffs Chest - The little mermaid", 276 + treasure_index_offset), #Clamshell chest
        LocationData("Seaside Cliffs", "Seaside Cliffs Chest - Hop along the sea stacks south of the peninsula", 280 + treasure_index_offset), #Clamshell chest
        LocationData("Seaside Cliffs", "Seaside Cliffs Chest - Peninsula past the standing stones jump puzzle", 205 + treasure_index_offset), #Storm Cap chest
        LocationData("Seaside Cliffs", "Seaside Cliffs Chest - MR SNIPS", 287 + treasure_index_offset), #Fenix Juice chest
        LocationData("Seaside Cliffs", "Seaside Cliffs Chest - Atop sea stack east of the bay", 450 + treasure_index_offset), #Swimmers Top chest
        #Seaside Cliffs Valley
        LocationData("Seaside Cliffs", "Seaside Cliffs Chest - Rocky cove down the lazy river", 269 + treasure_index_offset), #Clamshell chest
        
        #NPCs
        LocationData("Seaside Cliffs", "Seaside Cliffs NPC - ClamHater above the mist", 283 + npc_index_offset),
        LocationData("Seaside Cliffs", "Seaside Cliffs NPC - If you give a Manana Man a clam... (he will ask you for more)", 284 + npc_index_offset, logic.has_enough_clamshells),
        #343, 81, 0
        LocationData("Seaside Cliffs", "Seaside Cliffs NPC - Diamond below the bay", 2896 + npc_index_offset, logic.has_swimming), #Ore
        #Todo NPCs Job Masters: Seaside Cliffs Outpost map has Master Shaman ID 3572 (387, 155, -104); gives you Shaman Seal in exchange for job mastery

        #Draft Shaft Conduit
        #Treasure chests
        LocationData("Draft Shaft Conduit", "Draft Shaft Conduit Chest - Straight shot", 82 + treasure_index_offset), #Torch chest
        LocationData("Draft Shaft Conduit", "Draft Shaft Conduit Chest - Ring around the rosy", 81 + treasure_index_offset), #Tonic Pouch chest

        #Crystals
        LocationData("Draft Shaft Conduit", "Draft Shaft Conduit Crystal - Shaman", 35 + crystal_index_offset),

        #Mercury Shrine
        #Treasure chests
        LocationData("Mercury Shrine", "Mercury Shrine Chest - Pinnacle", 155 + treasure_index_offset, lambda state: state.has("Item - Mercury Stone", player)), #Contract chest

        #Yamagawa M.A.
        #Treasure chests
        LocationData("Yamagawa M.A.", "Yamagawa M.A. Chest - Up first cliff", 2995 + treasure_index_offset), #Money chest
        LocationData("Yamagawa M.A.", "Yamagawa M.A. Chest - Sneaky behind tree", 91 + treasure_index_offset), #Broadsword chest
        LocationData("Yamagawa M.A.", "Yamagawa M.A. Chest - Tucked next to waterfall", 95 + treasure_index_offset), #Iron Guard chest
        LocationData("Yamagawa M.A.", "Yamagawa M.A. Chest - Dead end", 3056 + treasure_index_offset), #Tonic chest
        LocationData("Yamagawa M.A.", "Yamagawa M.A. Chest - Hidden stairway", 757 + treasure_index_offset), #Tonic Pouch chest
        LocationData("Yamagawa M.A.", "Yamagawa M.A. Chest - Drop down to mountain balcony", 290 + treasure_index_offset), #Torpid Cuffs chest

        #NPCs
        LocationData("Yamagawa M.A.", "Yamagawa M.A. NPC - Hidden inside waterfall source", 628 + npc_index_offset, logic.has_swimming), #Autumns Oath
        #Todo NPCs Job Masters: Yamagawa M.A. Temple map has Master Scholar ID 3574 (59, 151, -98); gives you Scholar Seal in exchange for job mastery

        #Crystals
        LocationData("Yamagawa M.A.", "Yamagawa M.A. Crystal - Jump into fireplace cave for Scholar", 166 + crystal_index_offset),

        #Proving Meadows
        #Treasure chests
        LocationData("Proving Meadows", "Proving Meadows Chest - Next to trial guard", 207 + treasure_index_offset), #Money chest
        LocationData("Proving Meadows", "Proving Meadows Chest - Along mountain behind waterfall", 258 + treasure_index_offset), #Battle Scythe chest
        LocationData("Proving Meadows", "Proving Meadows Chest - Hidden behind the inn", 118 + treasure_index_offset), #Burglars Glove chest
        LocationData("Proving Meadows", "Proving Meadows Chest - Along mountain", 2980 + treasure_index_offset), #Tincture Pouch chest
        LocationData("Proving Meadows", "Proving Meadows Chest - Tarzan", 256 + treasure_index_offset), #Tonic chest
        LocationData("Proving Meadows", "Proving Meadows Chest - On the climb up outside Skumparadise", 193 + treasure_index_offset), #Tonic Pouch chest

        #NPCs
        #Todo NPCs Blocker: this guy checks whether you have enough crystals to pass; this is a blocker guy not a location check guy
        #LocationData("Proving Meadows", "Proving Meadows NPC - Crystal Checker", 128 + npc_index_offset),

        #Skumparadise (we"re smushing Trial Caves into there)
        #Treasure chests
        LocationData("Skumparadise", "Skumparadise Chest - Stairs are lava", 126 + treasure_index_offset), #Stalwart Shield chest
        LocationData("Skumparadise", "Skumparadise Chest - Shroom dodging", 120 + treasure_index_offset), #Help the Prince chest
        LocationData("Skumparadise", "Skumparadise Chest - Ride the shroom", 670 + treasure_index_offset), #Awake Ring chest
        LocationData("Skumparadise", "Skumparadise Chest - Wall niche", 671 + treasure_index_offset), #Awake Ring chest
        LocationData("Skumparadise", "Skumparadise Chest - Smaller wall niche", 669 + treasure_index_offset), #Tincture Pouch chest
        LocationData("Skumparadise", "Skumparadise Chest - Lava-loving shrooms", 684 + treasure_index_offset), #Tonic Pouch chest
        LocationData("Skumparadise", "Skumparadise Chest - Behind the lava shroom colonnade", 685 + treasure_index_offset), #Mana Ring chest
        LocationData("Skumparadise", "Skumparadise Chest - There and back again", 683 + treasure_index_offset), #Sharp Sword chest
        LocationData("Skumparadise", "Skumparadise Chest - Accompanied by yellow flower in tunnel", 1110 + treasure_index_offset), #Fenix Juice chest
        LocationData("Skumparadise", "Skumparadise Chest - Behind boss", 332 + treasure_index_offset), #Money chest

        #Crystals
        LocationData("Skumparadise", "Skumparadise Crystal - Aegis", 68 + crystal_index_offset),

        #Zones (Advanced)
        #Capital Sequoia (smushed Capital Courtyard in)
        #Treasure chests
        LocationData("Capital Sequoia", "Capital Sequoia Chest - Beyond the courtyard wall", 2671 + treasure_index_offset), #Tonic Pouch chest
        LocationData("Capital Sequoia", "Capital Sequoia Chest - Inn room", 1388 + treasure_index_offset), #Craftwork Staff chest
        LocationData("Capital Sequoia", "Capital Sequoia Chest - Second story by Master Rogue", 158 + treasure_index_offset), #Craftwork Dagger chest
        LocationData("Capital Sequoia", "Capital Sequoia Chest - Magic shop attic", 1389 + treasure_index_offset), #Craftwork Scythe chest
        LocationData("Capital Sequoia", "Capital Sequoia Chest - Training ground parkour", 1390 + treasure_index_offset), #Craftwork Katana chest
        LocationData("Capital Sequoia", "Capital Sequoia Chest - Behind Luxury Shop", 2651 + treasure_index_offset), #Craftwork Cap chest
        LocationData("Capital Sequoia", "Capital Sequoia Chest - Locked in Luxury Shop storage 1", 1533 + treasure_index_offset, lambda state: state.has("Item - Luxury Key", player) and state.has_any({"Item - Progressive Luxury Pass"}, player)), #Fenix Syrup Pouch chest
        LocationData("Capital Sequoia", "Capital Sequoia Chest - Locked in Luxury Shop storage 2", 1532 + treasure_index_offset, lambda state: state.has("Item - Luxury Key", player) and state.has_any({"Item - Progressive Luxury Pass"}, player)), #Lucky Briefs chest
        LocationData("Capital Sequoia", "Capital Sequoia Chest - Locked in Luxury Shop storage 3", 1531 + treasure_index_offset, lambda state: state.has("Item - Luxury Key", player) and state.has_any({"Item - Progressive Luxury Pass"}, player)), #Lucky Socks chest
        LocationData("Capital Sequoia", "Capital Sequoia Chest - Inn attic by Master Monk", 2656 + treasure_index_offset), #Craftwork Vest chest
        LocationData("Capital Sequoia", "Capital Sequoia Chest - By Master Warrior atop the Luxury Shop", 2655 + treasure_index_offset), #Craftwork Shield chest
        LocationData("Capital Sequoia", "Capital Sequoia Chest - Atop library bookcases", 1392 + treasure_index_offset), #Craftwork Sword chest
        LocationData("Capital Sequoia", "Capital Sequoia Chest - Penguin sanctuary", 2654 + treasure_index_offset), #Craftwork Robe chest
        LocationData("Capital Sequoia", "Capital Sequoia Chest - Gaea Shrine 1", 137 + treasure_index_offset), #Gaea Shard chest
        LocationData("Capital Sequoia", "Capital Sequoia Chest - Gaea Shrine 2", 227 + treasure_index_offset), #Gaea Shard chest
        LocationData("Capital Sequoia", "Capital Sequoia Chest - Gaea Shrine 3", 381 + treasure_index_offset), #Gaea Shard chest
        LocationData("Capital Sequoia", "Capital Sequoia Chest - Gaea Shrine 4", 548 + treasure_index_offset), #Gaea Shard chest
        #Next check can be acquired with either Owl, Ibek, Quintar, or Gaea Stone; vanilla expects Gaea Stone so that"s the logic we"re using
        LocationData("Capital Sequoia", "Capital Sequoia Chest - Clerics Lounge", 1391 + treasure_index_offset, lambda state: state.has("Item - Gaea Stone", player)), #Craftwork Bow chest
        LocationData("Capital Sequoia", "Capital Sequoia Chest - Instrducktor classroom", 1387 + treasure_index_offset), #Craftwork Axe chest
        LocationData("Capital Sequoia", "Capital Sequoia Chest - Master Warlocks chambers atop Weapons R Us", 2732 + treasure_index_offset, logic.has_vertical_movement), #Watering Can chest
        LocationData("Capital Sequoia", "Capital Sequoia Chest - Master Wizards Library atop Weapons R Us", 168 + treasure_index_offset), #Craftwork Pages chest
        LocationData("Capital Sequoia", "Capital Sequoia Chest - Fenced off in Armor Merchant alley", 2653 + treasure_index_offset), #Craftwork Helm chest
        LocationData("Capital Sequoia", "Capital Sequoia Chest - Beneath grand staircase", 1393 + treasure_index_offset), #Craftwork Rapier chest
        LocationData("Capital Sequoia", "Capital Sequoia Chest - Tucked into maze entrance hedge", 389 + treasure_index_offset), #Fang Pendant chest
        LocationData("Capital Sequoia", "Capital Sequoia Chest - Down left maze path", 452 + treasure_index_offset), #Craftwork Wand chest
        LocationData("Capital Sequoia", "Capital Sequoia Chest - Hop moat to maze", 863 + treasure_index_offset), #Craftwork Spear chest
        LocationData("Capital Sequoia", "Capital Sequoia Chest - Accompanied by blue flower pair in maze", 390 + treasure_index_offset), #Craftwork Crown chest
        LocationData("Capital Sequoia", "Capital Sequoia Chest - Below maze-cheating Lost Penguin", 388 + treasure_index_offset), #Gardeners Key chest
        LocationData("Capital Sequoia", "Capital Sequoia Chest - Above maze fountain", 387 + treasure_index_offset), #Givers Ring chest
        LocationData("Capital Sequoia", "Capital Sequoia Chest - Gardeners Shed 1", 2652 + treasure_index_offset, lambda state: state.has("Item - Gardeners Key", player)), #Craftwork Mail chest
        LocationData("Capital Sequoia", "Capital Sequoia Chest - Gardeners Shed 2", 2663 + treasure_index_offset, lambda state: state.has("Item - Gardeners Key", player)), #Tuber Seed
        LocationData("Capital Sequoia", "Capital Sequoia Chest - Gardeners Shed 3", 2664 + treasure_index_offset, lambda state: state.has("Item - Gardeners Key", player)), #Tuber Seed

        #NPCs 
        #Todo NPCs Missable: Courtyard Chloe (Z37_ChloeFishing ID 1661 (399, 155, -219)) gives you Fly Lure (and later she disappears and it"s on the ground here)
        #Todo NPCs Missable: Courtyard Reid (Z28_Reid ID 2410 (113, 172, -372)) gives you a Courtyard Key or if you miss it it"s on the ground (Z37_Courtyard Key ID 2486 (424, 150, -222))
        #Todo NPCs Job Masters: Master Beatsmith ID 3560 (361, 170, -268); gives you Beatsmith Seal in exchange for job mastery
        #Todo NPCs Job Masters: Master Cleric ID 3568 (363, 166, -266); gives you Cleric Seal in exchange for job mastery
        #Todo NPCs Job Masters: Master Monk ID 3567 (394, 179, -295); gives you Monk Seal in exchange for job mastery
        #Todo NPCs Job Masters: Master Rogue ID 3571 (444, 167, -264); gives you Rogue Seal in exchange for job mastery
        #Todo NPCs Job Masters: Master Warlock ID 3570 (400, 171, -267); gives you Warlock Seal in exchange for job mastery
        #Todo NPCs Job Masters: Master Warrior ID 3566 (424, 182, -293); gives you Warrior Seal in exchange for job mastery
        #Todo NPCs Job Masters: Master Wizard ID 3569 (391, 168, -266); gives you Wizard Seal in exchange for job mastery
        #Todo NPCs CheckOrNot: Z14_Duck_HomePointStone ID 560 (403, 161, -265) gives you a Home Point Stone if you don"t have one
        #Todo NPCs Blocker: Z14_ProgressionGate ID 3823 (403, 180, -367) requires 18 crystals; we think it"s an original-randomizer-only NPC blocking the way to the castle
        #Todo Rules: requires 6 crystals and descriptivize; blocker guy who wants 6 crystals to give you Luxury Pass and entry to Luxury Store
        LocationData("Capital Sequoia", "Capital Sequoia NPC - Artisan Guard", 1162 + npc_index_offset),
        #Todo: (417, 171, -299) descriptivize
        #Todo Rules: requires Z14_LuxuryStolen variable key, which is set when Z14_StoreRoomProxFlag ID 1530 (425, 175, -295) is triggered by PlayerProximity
        LocationData("Capital Sequoia", "Capital Sequoia NPC - Luxury Key Guy", 1529 + npc_index_offset),
        LocationData("Capital Sequoia", "Capital Sequoia NPC - Sparkling in the fountain", 2584 + npc_index_offset), #Plug Lure
        LocationData("Capital Sequoia", "Capital Sequoia NPC - Lost Penguin on a tent", 605 + npc_index_offset),
        LocationData("Capital Sequoia", "Capital Sequoia NPC - Speedy Lost Penguin on patrol", 584 + npc_index_offset),
        LocationData("Capital Sequoia", "Capital Sequoia NPC - Lost Penguin kiosk keeper", 508 + npc_index_offset),
        LocationData("Capital Sequoia", "Capital Sequoia NPC - Lost Penguin skulking in shop alley", 565 + npc_index_offset),
        LocationData("Capital Sequoia", "Capital Sequoia NPC - Lost Penguin on gender change bench porch", 1095 + npc_index_offset),
        LocationData("Capital Sequoia", "Capital Sequoia NPC - Lost Penguin enjoying inn hospitality", 946 + npc_index_offset),
        # Progressive Location: 5 checks on the Penguin Keeper, must add a progressive location in the C# app every time you use one of these.
        # The original check the corresponds to the npc id should be last so that when when it completes it stops showing up on your minimap.
        LocationData("Capital Sequoia", "Capital Sequoia NPC - Penguin Keeper", 531 + 50000 + npc_index_offset),
        LocationData("Capital Sequoia", "Capital Sequoia NPC - Penguin Keeper 2", 531 + 50001 + npc_index_offset),
        LocationData("Capital Sequoia", "Capital Sequoia NPC - Penguin Keeper 3", 531 + 50002 + npc_index_offset),
        LocationData("Capital Sequoia", "Capital Sequoia NPC - Penguin Keeper 4", 531 + 50003 + npc_index_offset),
        LocationData("Capital Sequoia", "Capital Sequoia NPC - Penguin Keeper 5", 531 + npc_index_offset),
        #Next seven checks can be acquired by either Owl, Ibek, Quintar, or Gaea Stone; vanilla game expects Gaea Stone so that"s the logic we"re using
        LocationData("Capital Sequoia", "Capital Sequoia NPC - Lost Penguin trampling Clerics flowers", 564 + npc_index_offset, lambda state: state.has("Item - Gaea Stone", player)),
        LocationData("Capital Sequoia", "Capital Sequoia NPC - Give Sadist Sam head(s)", 536 + npc_index_offset), #name is ca69011a in Crystal Edit whyy lmao
        LocationData("Capital Sequoia", "Capital Sequoia NPC - Lost Penguin wandering Magic Shop rooftop garden", 573 + npc_index_offset),
        LocationData("Capital Sequoia", "Capital Sequoia NPC - Lost Penguin atop sewer exit rooftop", 567 + npc_index_offset, lambda state: state.has("Item - Gaea Stone", player)),
        LocationData("Capital Sequoia", "Capital Sequoia NPC - Lost Penguin cheating at Garden Maze", 421 + npc_index_offset),
        LocationData("Capital Sequoia", "Capital Sequoia NPC - How did you climb that tree, Lost Penguin?", 422 + npc_index_offset),
        LocationData("Capital Sequoia", "Capital Sequoia NPC - Library roof Lost Penguin", 594 + npc_index_offset),
        #Todo: descriptivize (440, 171, -296) Z14_Library Scholar
        LocationData("Capital Sequoia", "Capital Sequoia NPC - Library Scholar", 1948 + npc_index_offset),

        #Crystals
        LocationData("Capital Sequoia", "Capital Sequoia Crystal - Beatsmith", 1087 + crystal_index_offset, logic.has_vertical_movement),

        #Summons
        #Todo: descriptivize and implement
        #376, 178, -345 (Capital Sequoia (Maze) map)
        #LocationData("Capital Sequoia", "Capital Sequoia Summon - Niltsi from SWind_Summon", 1109 + summon_index_offset),

        #Jojo Sewers
        #Treasure chests
        LocationData("Jojo Sewers", "Jojo Sewers Chest - Hiding in the guarded grass", 743 + treasure_index_offset), #Tonic Pouch chest
        LocationData("Jojo Sewers", "Jojo Sewers Chest - Drowned passage to Boomer Society", 634 + treasure_index_offset), #Money chest
        LocationData("Jojo Sewers", "Jojo Sewers Chest - In the shadow of the waterfall", 1126 + treasure_index_offset), #Tincture Pouch
        LocationData("Jojo Sewers", "Jojo Sewers Chest - Leap of faith", 887 + treasure_index_offset), #Smelly Gi chest
        LocationData("Jojo Sewers", "Jojo Sewers Chest - Eastside sewer green room", 2658 + treasure_index_offset), #Iron Helm chest
        LocationData("Jojo Sewers", "Jojo Sewers Chest - Invisible maze", 744 + treasure_index_offset), #Iron Armor chest

        #NPCs
        LocationData("Jojo Sewers", "Jojo Sewers NPC - Who even wants Stone of Jordan these days?", 2759 + npc_index_offset),

        #Boomer Society
        #Treasure chests
        LocationData("Boomer Society", "Boomer Society Chest - Log cabin", 2667 + treasure_index_offset), #Gospel chest
        LocationData("Boomer Society", "Boomer Society Chest - 2nd floor of log cabin", 2909 + treasure_index_offset), #Boomer Society map chest

        #NPCs
        LocationData("Boomer Society", "Boomer Society NPC - Nice Allowance Lady", 476 + npc_index_offset),
        LocationData("Boomer Society", "Boomer Society NPC - Treasury Grandpa", 547 + npc_index_offset),

        #Rolling Quintar Fields
        #Treasure chests
        LocationData("Rolling Quintar Fields", "Rolling Quintar Fields Chest - South of east gate", 826 + treasure_index_offset), #Potion chest
        LocationData("Rolling Quintar Fields", "Rolling Quintar Fields Chest - Chevy divot south of east gate", 828 + treasure_index_offset), #Fenix Juice chest
        LocationData("Rolling Quintar Fields", "Rolling Quintar Fields Chest - Deep in Quintar cave", 817 + treasure_index_offset), #Hunting Axe chest
        LocationData("Rolling Quintar Fields", "Rolling Quintar Fields Chest - Sneaky chest behind tree", 829 + treasure_index_offset), #Potion chest
        LocationData("Rolling Quintar Fields", "Rolling Quintar Fields Chest - Deep in eastern Quintar cave", 745 + treasure_index_offset), #Hunting Bow chest
        LocationData("Rolling Quintar Fields", "Rolling Quintar Fields Chest - At the end of the road", 825 + treasure_index_offset), #Money chest
        LocationData("Rolling Quintar Fields", "Rolling Quintar Fields Chest - Hidden beneath end of the road", 2674 + treasure_index_offset), #Tonic Pouch chest
        LocationData("Rolling Quintar Fields", "Rolling Quintar Fields Chest - West of and above sneaky chest", 338 + treasure_index_offset, logic.has_rental_quintar or logic.has_horizontal_movement), #Money chest
        LocationData("Rolling Quintar Fields", "Rolling Quintar Fields Chest - Pinnacle by short and tall box friends", 471 + treasure_index_offset, logic.has_rental_quintar or logic.has_horizontal_movement), #Tincture Pouch chest
        LocationData("Rolling Quintar Fields", "Rolling Quintar Fields Chest - Treetop west of Quintar Sanctum", 365 + treasure_index_offset, logic.has_rental_quintar or logic.has_horizontal_movement), #Spore Blocker chest
        #Technically the 1st Overpass Scrap chest
        LocationData("Rolling Quintar Fields", "Overpass Chest - Climb the mountain east of Quintar Sanctum", 3532 + treasure_index_offset, logic.has_rental_quintar or logic.has_horizontal_movement), #Overpass Scrap chest

        #NPCs
        #Todo NPCs CheckOrNot: two Quintar Eggs
        #Todo NPCs CheckOrNot: Crystal Checker guy gives you Quintar Pass for having enough crystals; doesn't if you already have the Quintar Pass
        #LocationData("Rolling Quintar Fields", "Rolling Quintar Fields NPC - Quintar Stable Owner crystal checker for Quintar Pass if you refuse to touch an eyeball", 375 + npc_index_offset, lambda state: logic.has_jobs(state, 7)),
        LocationData("Rolling Quintar Fields", "Rolling Quintar Fields NPC - Silver beneath overhang in eastern Quintar cave crevasse", 2678 + npc_index_offset), #Dust
        #Todo NPCs Multichecks: 2 checks on Quintar Enthusiast
        LocationData("Rolling Quintar Fields", "Rolling Quintar Fields NPC - Quintar Enthusiast (always pet Buttermint)", 464 + npc_index_offset),
        LocationData("Rolling Quintar Fields", "Rolling Quintar Fields NPC - Silver in Quintar cave beneath the end of the road", 454 + npc_index_offset), #Ingot
        LocationData("Rolling Quintar Fields", "Rolling Quintar Fields NPC - Silver behind Quintar Nest befriending a stack of boxes", 323 + npc_index_offset, logic.has_rental_quintar or logic.has_horizontal_movement), #Ore

        #Quintar Nest
        #Treasure chests
        LocationData("Quintar Nest", "Quintar Nest Chest - West Donut Lake sprinkle", 883 + treasure_index_offset), #Money chest
        LocationData("Quintar Nest", "Quintar Nest Chest - East Donut Lake sprinkle", 884 + treasure_index_offset), #Ether chest
        LocationData("Quintar Nest", "Quintar Nest Chest - Jumping puzzle above the donut", 756 + treasure_index_offset), #Fenix Juice chest
        LocationData("Quintar Nest", "Quintar Nest Chest - Northwest Donut Lake sprinkle", 432 + treasure_index_offset), #Potion chest
        LocationData("Quintar Nest", "Quintar Nest Chest - Welcome", 3078 + treasure_index_offset), #Potion chest
        LocationData("Quintar Nest", "Quintar Nest Chest - Mighty jump along east side wall", 746 + treasure_index_offset), #Scope Bit chest
        LocationData("Quintar Nest", "Quintar Nest Chest - North of sewers", 638 + treasure_index_offset, logic.has_rental_quintar or logic.has_horizontal_movement), #Static Rod chest
        LocationData("Quintar Nest", "Quintar Nest Chest - North Donut Lake sprinkle", 852 + treasure_index_offset), #Tincture chest
        LocationData("Quintar Nest", "Quintar Nest Chest - Hop along west side wall", 2982 + treasure_index_offset), #Tincture Pouch chest
        LocationData("Quintar Nest", "Quintar Nest Chest - Donut Lake crown sprinkle", 851 + treasure_index_offset), #Tonic chest

        #NPCs
        #Todo NPCs CheckOrNot: two Quintar Eggs here
        LocationData("Quintar Nest", "Quintar Nest NPC - Eastside Silver come on down to the water", 711 + npc_index_offset), #Dust
        LocationData("Quintar Nest", "Quintar Nest NPC - South of sewers Silver", 850 + npc_index_offset), #Ingot
        LocationData("Quintar Nest", "Quintar Nest NPC - Silver on the way out", 755 + npc_index_offset), #Ore

        #Crystals
        LocationData("Quintar Nest", "Quintar Nest Crystal - Hunter", 621 + crystal_index_offset),

        #Quintar Sanctum
        #Treasure chests
        LocationData("Quintar Sanctum", "Quintar Sanctum Chest - West wall big bounce", 810 + treasure_index_offset), #Money chest
        LocationData("Quintar Sanctum", "Quintar Sanctum Chest - Bounce field", 969 + treasure_index_offset), #Fenix Juice chest
        LocationData("Quintar Sanctum", "Quintar Sanctum Chest - In front of the shrine", 2910 + treasure_index_offset), #Quintar Sanctum map chest
        LocationData("Quintar Sanctum", "Quintar Sanctum Chest - West at ground level", 2983 + treasure_index_offset), #Tincture Pouch chest
        LocationData("Quintar Sanctum", "Quintar Sanctum Chest - North at ground level", 593 + treasure_index_offset), #Tonic Pouch chest
        #Technically this one is in Overpass (2nd Overpass Scrap chest in main map's list)
        LocationData("Quintar Sanctum", "Overpass Chest - Lonely chest above Quintar Sanctum", 3533 + treasure_index_offset), #Overpass Scrap chest

        #NPCs
        #Todo NPCs CheckOrNot: Quintar Egg here (on Quintar Sanctum Mushroom map)
        LocationData("Quintar Sanctum", "Quintar Sanctum NPC - Silver going back down", 802 + npc_index_offset), #Dust
        LocationData("Quintar Sanctum", "Quintar Sanctum NPC - Silver almost to the top", 965 + npc_index_offset), #Dust
        LocationData("Quintar Sanctum", "Quintar Sanctum NPC - Mushroom bounce Silver", 411 + npc_index_offset), #Ingot
        LocationData("Quintar Sanctum", "Quintar Sanctum NPC - Silver beneath the shroom", 801 + npc_index_offset), #Ingot
        LocationData("Quintar Sanctum", "Quintar Sanctum NPC - East side Silver (Do not look down)", 737 + npc_index_offset), #Ore
        LocationData("Quintar Sanctum", "Quintar Sanctum NPC - Big bounce Silver", 754 + npc_index_offset), #Ore
        LocationData("Quintar Sanctum", "Quintar Sanctum NPC - Two Toads bestow Princess Toadstool", 963 + npc_index_offset),
        LocationData("Quintar Sanctum", "Quintar Sanctum NPC - Two Toads crown Bowsette", 964 + npc_index_offset),

        #Crystals
        LocationData("Quintar Sanctum", "Quintar Sanctum Crystal - Chemist (of course this is in the shroom zone)", 810 + crystal_index_offset),

        #Capital Jail
        #Treasure chests
        LocationData("Capital Jail", "Capital Jail Chest - Touchdown", 640 + treasure_index_offset), #South Wing Key chest
        LocationData("Capital Jail", "Capital Jail Chest - South Wing jail cell across from busted wall", 930 + treasure_index_offset, lambda state: state.has("Item - South Wing Key", player)), #West Wing Key chest
        LocationData("Capital Jail", "Capital Jail Chest - Haunted jail cell in South Wing dead end", 931 + treasure_index_offset, lambda state: state.has("Item - South Wing Key", player)), #East Wing Key chest
        LocationData("Capital Jail", "Capital Jail Chest - Fiercely guarded and locked behind South Wing rubble 1", 990 + treasure_index_offset, lambda state: state.has("Item - South Wing Key", player) and state.has("Item - Cell Key", player, 6)), #Cell Key chest
        LocationData("Capital Jail", "Capital Jail Chest - Fiercely guarded and locked behind South Wing rubble 2", 2668 + treasure_index_offset, lambda state: state.has("Item - South Wing Key", player) and state.has("Item - Cell Key", player, 6)), #Iron Rod chest
        LocationData("Capital Jail", "Capital Jail Chest - Locked behind South Wing rubble", 991 + treasure_index_offset, lambda state: state.has("Item - South Wing Key", player) and state.has("Item - Cell Key", player, 6)), #Battleplate chest
        #Technically in the Underpass but you come from here
        LocationData("Capital Jail", "Underpass Chest - Drop down behind Capital Jail South Wing rubble", 3675 + treasure_index_offset, lambda state: state.has("Item - South Wing Key", player) and state.has("Item - Cell Key", player, 6)), #Underpass Scrap chest
        LocationData("Capital Jail", "Capital Jail Chest - West Wing jail cell among the glowy plants", 925 + treasure_index_offset, lambda state: state.has("Item - West Wing Key", player)), #Cell Key chest
        LocationData("Capital Jail", "Capital Jail Chest - West Wing arrow plants", 923 + treasure_index_offset, lambda state: state.has("Item - West Wing Key", player)), #Battle Helm chest
        LocationData("Capital Jail", "Capital Jail Chest - Locked among the foliage in West Wing", 916 + treasure_index_offset, lambda state: state.has("Item - West Wing Key", player) and state.has("Item - Cell Key", player, 6)), #Cell Key chest
        LocationData("Capital Jail", "Capital Jail Chest - East Wing bedroom closet twinsies the 1st", 2999 + treasure_index_offset, lambda state: state.has("Item - East Wing Key", player)), #empty chest
        LocationData("Capital Jail", "Capital Jail Chest - East Wing bedroom closet twinsies the 2nd", 906 + treasure_index_offset, lambda state: state.has("Item - East Wing Key", player)), #Potion chest
        LocationData("Capital Jail", "Capital Jail Chest - Waterlogged East Wing hallway twinsies the 1st", 676 + treasure_index_offset, lambda state: state.has("Item - East Wing Key", player)), #Cell Key top chest
        LocationData("Capital Jail", "Capital Jail Chest - Waterlogged East Wing hallway twinsies the 2nd", 707 + treasure_index_offset, lambda state: state.has("Item - East Wing Key", player)), #Cell Key bottom chest

        LocationData("Capital Jail", "Capital Jail Chest - Locked in broken East Wing jail cell", 708 + treasure_index_offset, lambda state: state.has("Item - East Wing Key", player) and state.has("Item - Cell Key", player, 6)), #Cell Key chest
        LocationData("Capital Jail", "Capital Jail Chest - Locked in East Wing bedroom", 763 + treasure_index_offset, lambda state: state.has("Item - East Wing Key", player) and state.has("Item - Cell Key", player, 6)), #Cell Key chest
        LocationData("Capital Jail", "Capital Jail Chest - Locked beyond overgrown West Wing hallway", 909 + treasure_index_offset, lambda state: state.has("Item - West Wing Key", player) and state.has("Item - Cell Key", player, 6)), #Dark Wing Key chest
        LocationData("Capital Jail", "Capital Jail Chest - Dark Wing entry left cell", 2911 + treasure_index_offset, lambda state: state.has("Item - Dark Wing Key", player)), #Capital Jail map chest
        LocationData("Capital Jail", "Capital Jail Chest - Sneaky chest in Dark Wing", 929 + treasure_index_offset, lambda state: state.has("Item - Dark Wing Key", player)), #Woven Hood chest
        LocationData("Capital Jail", "Capital Jail Chest - Corner lava jump in Dark Wing", 920 + treasure_index_offset, lambda state: state.has("Item - Dark Wing Key", player)), #Woven Shirt chest

        #NPCs
        LocationData("Capital Jail", "Capital Jail NPC - Silver in haunted South Wing jail cell", 972 + npc_index_offset, lambda state: state.has("Item - South Wing Key", player)), #Ingot
        LocationData("Capital Jail", "Capital Jail NPC - Silver in zombified South Wing jail cell", 989 + npc_index_offset, lambda state: state.has("Item - South Wing Key", player)), #Ingot
        LocationData("Capital Jail", "Capital Jail NPC - Silver locked in broken East Wing jail cell accompanied by blue flower", 760 + npc_index_offset, lambda state: state.has("Item - East Wing Key", player) and state.has("Item - Cell Key", player, 6)), #Ore
        LocationData("Capital Jail", "Capital Jail NPC - Silver locked in East Wing bedroom", 782 + npc_index_offset, lambda state: state.has("Item - East Wing Key", player) and state.has("Item - Cell Key", player, 6)), #Dust
        LocationData("Capital Jail", "Capital Jail NPC - Silver locked in overgrown West Wing hallway", 759 + npc_index_offset, lambda state: state.has("Item - West Wing Key", player) and state.has("Item - Cell Key", player, 6)), #Ore
        LocationData("Capital Jail", "Capital Jail NPC - Silver in Dark Wing entry right cell", 472 + npc_index_offset, lambda state: state.has("Item - Dark Wing Key", player)), #Dust

        #Crystals
        LocationData("Capital Jail", "Capital Jail Crystal - Reaper, above hell pool", 908 + crystal_index_offset),

        #Capital Pipeline
        #Treasure chests
        LocationData("Capital Pipeline", "Capital Pipeline Chest - I wanna go home", 2912 + treasure_index_offset, logic.has_vertical_movement), #Capital Pipeline map chest
        LocationData("Capital Pipeline", "Capital Pipeline Chest - Do not anger the fungus", 1294 + treasure_index_offset), #Lucky Platter chest

        #NPCs
        LocationData("Capital Pipeline", "Capital Pipeline NPC - Silver in corrupted tunnel 1", 2660 + npc_index_offset), #Ingot
        LocationData("Capital Pipeline", "Capital Pipeline NPC - Silver in corrupted tunnel 2", 1295 + npc_index_offset), #Ore
        LocationData("Capital Pipeline", "Jidamba Eaclaneya NPC - Diamond down Pipeline elevator into Jidamba", 2897 + npc_index_offset, logic.has_vertical_movement), #Dust

        #Cobblestone Crag
        #Treasure chests
        LocationData("Cobblestone Crag", "Cobblestone Crag Chest - Behind sluice gate", 479 + treasure_index_offset), #Ether Pouch chest
        LocationData("Cobblestone Crag", "Cobblestone Crag Chest - Long jump", 382 + treasure_index_offset, logic.has_horizontal_movement), #Potion chest
        LocationData("Cobblestone Crag", "Cobblestone Crag Chest - Tucked in cranny between two tall spikes", 1119 + treasure_index_offset), #Potion Pouch chest
        LocationData("Cobblestone Crag", "Cobblestone Crag Chest - I totally meant to miss that jump", 2670 + treasure_index_offset), #Skewer chest
        LocationData("Cobblestone Crag", "Cobblestone Crag Chest - Upon exiting from Quintar Nest", 478 + treasure_index_offset), #Tonic Pouch chest
        LocationData("Cobblestone Crag", "Cobblestone Crag Chest - Could really use a Walking Stick (chest) right about now...", 2669 + treasure_index_offset),
        #Technically on Underpass (Okimoto) map
        LocationData("Cobblestone Crag", "Underpass Chest - On the way to village hidden among leaves", 3669 + treasure_index_offset, logic.has_horizontal_movement), #Underpass Scrap chest

        #NPCs
        LocationData("Cobblestone Crag", "Cobblestone Crag NPC - Westernmost Silver", 1120 + npc_index_offset), #Dust

        #Okimoto N.S.
        #Treasure chests
        LocationData("Okimoto N.S.", "Okimoto N.S. Chest - Moth love lamp", 364 + treasure_index_offset), #Butterfly chest
        LocationData("Okimoto N.S.", "Okimoto N.S. Chest - Dont bump your head", 2661 + treasure_index_offset), #Ether Pouch chest
        LocationData("Okimoto N.S.", "Okimoto N.S. Chest - Parkour to the west", 337 + treasure_index_offset), #Float Shoes chest
        LocationData("Okimoto N.S.", "Okimoto N.S. Chest - Just kinda in there, its not special", 356 + treasure_index_offset), #Potion chest
        LocationData("Okimoto N.S.", "Okimoto N.S. Chest - East of save point", 344 + treasure_index_offset), #Tanto chest
        LocationData("Okimoto N.S.", "Okimoto N.S. Chest - On yashiki balcony", 690 + treasure_index_offset), #Money chest
        LocationData("Okimoto N.S.", "Okimoto N.S. Chest - Down hidden stairs in library", 686 + treasure_index_offset), #Art of War chest
        LocationData("Okimoto N.S.", "Okimoto N.S. Chest - East ground floor room", 2673 + treasure_index_offset), #Magic Finder chest
        LocationData("Okimoto N.S.", "Okimoto N.S. Chest - Lurking behind bookcase", 434 + treasure_index_offset), #Potion Pouch chest
        LocationData("Okimoto N.S.", "Okimoto N.S. Chest - Past hidden staircase", 694 + treasure_index_offset), #Tachi chest
        LocationData("Okimoto N.S.", "Okimoto N.S. Chest - Dance above the koi pond", 1103 + treasure_index_offset), #Training Gi chest
        #Technically 3rd Overpass Scrap in Overpass main map
        LocationData("Okimoto N.S.", "Overpass Chest - Mountain lake north of the yashiki", 3534 + treasure_index_offset, logic.has_vertical_movement or logic.has_swimming), #(605, 228, -270) Overpass Scrap

        #NPCs
        LocationData("Okimoto N.S.", "Okimoto N.S. NPC - Silver on the way up", 359 + npc_index_offset), #Dust
        LocationData("Okimoto N.S.", "Okimoto N.S. NPC - Why does a room like this exist? (Silver)", 692 + npc_index_offset), #Silver Dust
        LocationData("Okimoto N.S.", "Okimoto N.S. NPC - Eastern Silver atop pond box", 689 + npc_index_offset), #Ingot
        LocationData("Okimoto N.S.", "Okimoto N.S. NPC - Silver behind room that shall not be named", 691 + npc_index_offset), #Ingot
        LocationData("Okimoto N.S.", "Okimoto N.S. NPC - Silver atop yashiki", 2659 + npc_index_offset), #Ore
        LocationData("Okimoto N.S.", "Okimoto N.S. NPC - Lets get down to business western Silver", 429 + npc_index_offset), #Ore
        #Technically in Overpass main map
        LocationData("Okimoto N.S.", "Overpass NPC - Swim up koi pond waterfall into cherry tree", 1583 + npc_index_offset, logic.has_swimming), #Springs Oath (632, 243, -261)

        #Crystals
        LocationData("Okimoto N.S.", "Okimoto N.S. Crystal - Ninja", 699 + crystal_index_offset),

        #Greenshire Reprise
        #Treasure chests
        LocationData("Greenshire Reprise", "Greenshire Reprise Chest - Jump off bridge 4", 483 + treasure_index_offset, logic.has_vertical_movement), #Ambush Knife chest
        LocationData("Greenshire Reprise", "Greenshire Reprise Chest - Atop the waterfalls", 490 + treasure_index_offset), #Ether chest
        LocationData("Greenshire Reprise", "Greenshire Reprise Chest - Jump off bridge 3", 482 + treasure_index_offset, logic.has_vertical_movement), #Looters Ring chest
        LocationData("Greenshire Reprise", "Greenshire Reprise Chest - Tall taunter", 373 + treasure_index_offset, logic.has_vertical_movement), #Shell Amulet chest
        LocationData("Greenshire Reprise", "Greenshire Reprise Chest - In the valley of trees", 487 + treasure_index_offset), #Tincture Pouch chest
        LocationData("Greenshire Reprise", "Greenshire Reprise Chest - Tip of peninsula south of 2nd bridge", 491 + treasure_index_offset), #Tonic Pouch chest

        #NPCs
        LocationData("Greenshire Reprise", "Greenshire Reprise NPC - Jump down from 2nd bridge to Silver fallen in north crack", 485 + npc_index_offset), #Ore
        LocationData("Greenshire Reprise", "Greenshire Reprise NPC - Silver across 1st bridge hiding in a crack", 486 + npc_index_offset), #Dust
        LocationData("Greenshire Reprise", "Greenshire Reprise NPC - The furthest southern edge Silver", 474 + npc_index_offset), #Ingot

        #Salmon Pass
        #Treasure chests
        LocationData("Salmon Pass", "Salmon Pass Chest - Riverbank among yellow flowers", 2700 + treasure_index_offset), #Paypirbak chest
        LocationData("Salmon Pass", "Salmon Pass Chest - Across a bridge and around through a tunnel", 2420 + treasure_index_offset, logic.has_horizontal_movement), #Fenix Juice chest
        LocationData("Salmon Pass", "Salmon Pass Chest - Admiring the hidden waterfall", 419 + treasure_index_offset), #Fenix Juice chest

        #Salmon River
        #Treasure chests
        LocationData("Salmon River", "Salmon River Chest - Hop on chest once you have become frogger", 1264 + treasure_index_offset), #Money chest
        LocationData("Salmon River", "Salmon River Chest - Atop river island crown", 1297 + treasure_index_offset), #Bloodbind chest
        LocationData("Salmon River", "Salmon River Chest - It also wishes to be frogger", 325 + treasure_index_offset), #Money chest
        LocationData("Salmon River", "Salmon River Chest - In the stands of Salmon race finish line ", 2976 + treasure_index_offset), #Ether Pouch chest
        LocationData("Salmon River", "Salmon River Chest - Inside Salmon Shack", 2913 + treasure_index_offset), #Salmon River map chest

        #NPCs
        #Todo NPCs Missable: figure out Courtyard Key Reid (see Capital Sequoia)

        #Crystals
        #Technically in River Cat"s Ego map
        LocationData("Salmon River", "River Cats Ego Crystal - Appease the QuizFish Nomad", 630 + crystal_index_offset),

        #Poko Poko Desert
        #Treasure chests
        LocationData("Poko Poko Desert", "Poko Poko Desert Chest - Quintar leapfrog", 1080 + treasure_index_offset, logic.has_horizontal_movement), #Butter Cutter chest
        LocationData("Poko Poko Desert", "Poko Poko Desert Chest - South of tricky Quintar Gold", 1082 + treasure_index_offset, logic.has_horizontal_movement), #Hatchet chest
        LocationData("Poko Poko Desert", "Poko Poko Desert Chest - North Lookout Tower", 1190 + treasure_index_offset, logic.has_horizontal_movement), #North Lookout Token chest
        LocationData("Poko Poko Desert", "Poko Poko Desert Chest - This chests (on) a butte", 1169 + treasure_index_offset, logic.has_horizontal_movement), #Dueller
        LocationData("Poko Poko Desert", "Poko Poko Desert Chest - Stormy first floor of ruins", 2676 + treasure_index_offset), #Fenix Juice chest
        LocationData("Poko Poko Desert", "Poko Poko Desert Chest - West Lookout Tower", 1170 + treasure_index_offset), #West Lookout Token chest
        LocationData("Poko Poko Desert", "Poko Poko Desert Chest - Potion chest to fortify you for jumping puzzle from hell", 2708 + treasure_index_offset),
        LocationData("Poko Poko Desert", "Poko Poko Desert Chest - Central Lookout Tower (ok maybe that jumping puzzle wasnt that bad)", 1189 + treasure_index_offset), #Central Lookout Token chest
        LocationData("Poko Poko Desert", "Poko Poko Desert Chest - Balance beam", 97 + treasure_index_offset), #Scope Specs chest
        LocationData("Poko Poko Desert", "Poko Poko Desert Chest - Past Lost Son", 1667 + treasure_index_offset), #Ether Pouch chest
        LocationData("Poko Poko Desert", "Poko Poko Desert Chest - Cooling off in the tent before the Tower of Zott", 2914 + treasure_index_offset, logic.has_horizontal_movement and logic.has_vertical_movement), #Salmon Bay map chest

        #NPCs
        #Todo NPCs CheckOrNot: three Quintar Eggs in Poko Poko Desert (Nest) map
        LocationData("Poko Poko Desert", "Poko Poko Desert NPC - Silver beneath overhang in ruins south of shrine", 2675 + npc_index_offset), #Dust
        LocationData("Poko Poko Desert", "Poko Poko Desert NPC - Silver slumbering in broken house NE of shrine", 1081 + npc_index_offset), #Ingot
        LocationData("Poko Poko Desert", "Poko Poko Desert NPC - Rocky outcropping Gold will put your Quintar to the test", 2817 + npc_index_offset, logic.has_horizontal_movement), #Dust
        LocationData("Poko Poko Desert", "Poko Poko Desert NPC - Silver in desert arch shade", 2682 + npc_index_offset), #Ingot
        LocationData("Poko Poko Desert", "Poko Poko Desert NPC - Thirsty Lad", 1201 + npc_index_offset),
        LocationData("Poko Poko Desert", "Poko Poko Desert NPC - Stormy Silver atop ruins", 2677 + npc_index_offset), #Ore
        LocationData("Poko Poko Desert", "Poko Poko Desert NPC - Stormy Silver on ruined building floor", 2681 + npc_index_offset), #Ore
        LocationData("Poko Poko Desert", "Poko Poko Desert NPC - Gold Ingot atop ridge south of North Lookout Tower", 2818 + npc_index_offset),
        LocationData("Poko Poko Desert", "Poko Poko Desert NPC - Silver in the sandstorm on ruins 2nd floor", 2680 + npc_index_offset, logic.has_horizontal_movement), #Dust
        #Todo NPCs Blocker: this son unlocks a check in Sara Sara Bazaar
        LocationData("Poko Poko Desert", "Poko Poko Desert NPC - Circle the western desert wall for Lost Son", 1198 + npc_index_offset), #29b1d681
        LocationData("Poko Poko Desert", "Poko Poko Desert NPC - Gold overlooking Sara Sara Bazaar", 2707 + npc_index_offset, logic.has_vertical_movement), #Ingot
        LocationData("Poko Poko Desert", "Poko Poko Desert NPC - Gold accessible from beach reacharound", 2711 + npc_index_offset, logic.has_horizontal_movement and logic.has_vertical_movement), #Dust
        LocationData("Poko Poko Desert", "Poko Poko Desert NPC - Diamond on Tower of Zotts outside", 2879 + npc_index_offset, logic.has_vertical_movement and logic.has_glide), #Dust
        LocationData("Poko Poko Desert", "Poko Poko Desert NPC - Gold on far end of the Tower of Zott", 2816 + npc_index_offset, logic.has_vertical_movement and logic.has_glide), #Ore
        LocationData("Poko Poko Desert", "Poko Poko Desert NPC - Gold on an outcropping by long loop-around chest", 2706 + npc_index_offset, logic.has_horizontal_movement), #Ore
        
        #Sara Sara Bazaar
        #Treasure chests
        LocationData("Sara Sara Bazaar", "Sara Sara Bazaar Chest - Someone took the St James and left a...", 408 + treasure_index_offset, lambda state: state.has("Item - Room 1 Key", player)), #Knockout Stick chest
        LocationData("Sara Sara Bazaar", "Sara Sara Bazaar Chest - Darkened upper storeroom 1", 414 + treasure_index_offset, logic.has_rental_quintar or logic.has_horizontal_movement), #Potion chest
        LocationData("Sara Sara Bazaar", "Sara Sara Bazaar Chest - Darkened upper storeroom 2", 513 + treasure_index_offset, logic.has_rental_quintar or logic.has_horizontal_movement), #Storm Rod chest
        LocationData("Sara Sara Bazaar", "Sara Sara Bazaar Chest - Potion Mixer", 1194 + treasure_index_offset), #Beaurior Volcano map chest
        LocationData("Sara Sara Bazaar", "Sara Sara Bazaar Chest - Spilled booty", 2936 + treasure_index_offset, logic.has_swimming), #Captains Hat chest

        #NPCs
        #Todo NPCs CheckOrNot: East and West Stable Owners are Crystal Checker guys who give you a Quintar Pass for having enough crystals; don't if you already have the Quintar Pass
        #LocationData("Sara Sara Bazaar", "Sara Sara Bazaar NPC - Quintar West Stable Owner crystal checker for Quintar Pass if you refuse to touch an eyeball", 1852 + npc_index_offset, lambda state: logic.has_jobs(state, 7)),
        #LocationData("Sara Sara Bazaar", "Sara Sara Bazaar NPC - Quintar East Stable Owner crystal checker for Quintar Pass if you refuse to touch an eyeball", 2234 + npc_index_offset, lambda state: logic.has_jobs(state, 7)),
        #Todo NPCs CheckOrNot: Crystal Checker guy gives you Ferry Pass for having 15 crystals Z27_FerryCrystalChecker ID 940 (-166,93,56)
        #LocationData("Sara Sara Bazaar", "Sara Sara Bazaar NPC - Ferry crystal checker grants Ferry Pass in case you hate children", 940 + npc_index_offset, lambda state: logic.has_jobs(state, 15)),
        LocationData("Sara Sara Bazaar", "Sara Sara Bazaar NPC - Three tokens makes a Pyramid Key something something triangles", 949 + npc_index_offset, lambda state: state.has("Item - West Lookout Token", player) and state.has("Item - Central Lookout Token", player) and state.has("Item - North Lookout Token", player)),
        LocationData("Sara Sara Bazaar", "Sara Sara Bazaar NPC - The One and Only Room 1 Key", 385 + npc_index_offset),
        #Todo NPCs Blocker: gotta find the Lost Son first (the mom before you find the son is a different NPC)
        LocationData("Sara Sara Bazaar", "Sara Sara Bazaar NPC - Worried Mom", 1196 + npc_index_offset), #Ferry Pass
        LocationData("Sara Sara Bazaar", "Sara Sara Bazaar NPC - Pelt this Fish Merchant with Rotten Salmon", 942 + npc_index_offset, lambda state: state.has("Item - Rotten Salmon", player)),
        LocationData("Sara Sara Bazaar", "Sara Sara Bazaar NPC - No Shoudu Stew for you!", 1200 + npc_index_offset, lambda state: state.has("Item - Shoudu Stew", player)),
        LocationData("Sara Sara Bazaar", "Sara Sara Bazaar NPC - Spilled booty Silver", 2905 + npc_index_offset, logic.has_swimming), #Dust
        LocationData("Sara Sara Bazaar", "Sara Sara Bazaar NPC - Spilled booty Silverer", 2906 + npc_index_offset, logic.has_swimming), #Dust
        LocationData("Sara Sara Bazaar", "Sara Sara Bazaar NPC - Spilled booty Silvererer", 2903 + npc_index_offset, logic.has_swimming), #Ingot
        LocationData("Sara Sara Bazaar", "Sara Sara Bazaar NPC - Spilled booty Silverererer", 2904 + npc_index_offset, logic.has_swimming), #Ingot
        LocationData("Sara Sara Bazaar", "Sara Sara Bazaar NPC - Spilled booty Silvererererer", 2901 + npc_index_offset, logic.has_swimming), #Ore
        LocationData("Sara Sara Bazaar", "Sara Sara Bazaar NPC - Spilled booty Silverererererer", 2902 + npc_index_offset, logic.has_swimming), #Ore

        #Sara Sara Beach
        #Treasure chests
        LocationData("Sara Sara Beach", "Sara Sara Beach Chest - Glittering in the sun at Ibek Cave exit 1", 1083 + treasure_index_offset, logic.has_vertical_movement), #Tincture Pouch chest
        LocationData("Sara Sara Beach", "Sara Sara Beach Chest - Glittering in the sun at Ibek Cave exit 2", 1085 + treasure_index_offset, logic.has_vertical_movement), #Tonic Pouch chest
        LocationData("Sara Sara Beach", "Sara Sara Beach Chest - On the back cliff wall", 154 + treasure_index_offset, logic.has_horizontal_movement), #Ether chest
        LocationData("Sara Sara Beach", "Sara Sara Beach Chest - Across the palms above the dust", 1509 + treasure_index_offset, logic.has_vertical_movement and logic.has_horizontal_movement), #Potion chest
        LocationData("Sara Sara Beach", "Sara Sara Beach Chest - How dare you stand where he stood?", 1084 + treasure_index_offset, logic.has_vertical_movement), #Money chest
        LocationData("Sara Sara Beach", "Sara Sara Beach Chest - Beach cave", 2718 + treasure_index_offset, logic.has_vertical_movement and logic.has_horizontal_movement), #Blank Pages chest
        LocationData("Sara Sara Beach", "Sara Sara Beach Chest - West beach tightrope walk", 1546 + treasure_index_offset, logic.has_vertical_movement and logic.has_horizontal_movement), #Potion chest
        #Technically 7th Overpass Scrap chest on Overpass main map
        LocationData("Sara Sara Beach", "Overpass Chest - West of Valkyrie Watchtower", 3540 + treasure_index_offset, logic.has_vertical_movement and logic.has_glide), #(1, 129, 62) Overpass scrap

        #NPCs
        #Todo NPCs Job Masters: Master Dervish ID 3575 (-255, 103, -237); gives you Dervish Seal in exchange for job mastery
        LocationData("Sara Sara Beach", "Sara Sara Beach NPC - Silver glittering in the sun at Ibek Cave exit 1", 2683 + npc_index_offset, logic.has_vertical_movement), #Dust
        LocationData("Sara Sara Beach", "Sara Sara Beach NPC - Silver glittering in the sun at Ibek Cave exit 2", 2684 + npc_index_offset, logic.has_vertical_movement), #Dust
        LocationData("Sara Sara Beach", "Sara Sara Beach NPC - Silver glittering in the sun at Ibek Cave exit 3", 2686 + npc_index_offset, logic.has_vertical_movement), #Dust
        LocationData("Sara Sara Beach", "Sara Sara Beach NPC - Cross my palms with Silver", 2693 + npc_index_offset, logic.has_vertical_movement and logic.has_horizontal_movement), #Dust
        LocationData("Sara Sara Beach", "Sara Sara Beach NPC - Silver past angry birds", 2697 + npc_index_offset, logic.has_vertical_movement and logic.has_horizontal_movement), #Dust
        LocationData("Sara Sara Beach", "Sara Sara Beach NPC - Jaunt along cliff past Dr Cool Aids perch to Silver", 2685 + npc_index_offset, logic.has_vertical_movement), #Ingot
        LocationData("Sara Sara Beach", "Sara Sara Beach NPC - Silver on the beach rocks at eastern edge", 2687 + npc_index_offset), #Ingot
        LocationData("Sara Sara Beach", "Sara Sara Beach NPC - Silver glittering in the sun at Ibek Cave exit 4", 2688 + npc_index_offset, logic.has_vertical_movement), #Silver
        LocationData("Sara Sara Beach", "Sara Sara Beach NPC - Silver on the back cliff wall", 2694 + npc_index_offset, logic.has_horizontal_movement), #Ingot
        LocationData("Sara Sara Beach", "Sara Sara Beach NPC - Silver at the foot of the Tower of Zott", 2699 + npc_index_offset, logic.has_vertical_movement and logic.has_horizontal_movement), #Ingot
        LocationData("Sara Sara Beach", "Sara Sara Beach NPC - Lonely Islet Silver", 2878 + npc_index_offset, logic.has_vertical_movement and logic.has_horizontal_movement), #Ingot
        LocationData("Sara Sara Beach", "Sara Sara Beach NPC - Silver glittering in the sun at Ibek Cave exit 2", 2689 + npc_index_offset, logic.has_vertical_movement), #Ore
        LocationData("Sara Sara Beach", "Sara Sara Beach NPC - Silver glittering in the sun at Ibek Cave exit 3", 2690 + npc_index_offset, logic.has_vertical_movement), #Ore
        LocationData("Sara Sara Beach", "Sara Sara Beach NPC - Eastern beach Silver beheld by Dr Cool Aids", 2691 + npc_index_offset, logic.has_vertical_movement), #Ore
        LocationData("Sara Sara Beach", "Sara Sara Beach NPC - Silver on western beach along the cliffside", 2692 + npc_index_offset, logic.has_vertical_movement and logic.has_horizontal_movement), #Ore
        LocationData("Sara Sara Beach", "Sara Sara Beach NPC - Silver chilling in beach cave", 2698 + npc_index_offset, logic.has_vertical_movement and logic.has_horizontal_movement), #Ore
        LocationData("Sara Sara Beach", "Sara Sara Beach NPC - Silver further along beach", 2877 + npc_index_offset), #Ore

        #Ancient Reservoir
        #Treasure chests
        LocationData("Ancient Reservoir", "Ancient Reservoir Chest - Really elaborate crystal rafters", 1123 + treasure_index_offset), #Red Coat chest
        LocationData("Ancient Reservoir", "Ancient Reservoir Chest - Crystal gutters", 1122 + treasure_index_offset), #Red Cap chest
        LocationData("Ancient Reservoir", "Ancient Reservoir Chest - Tucked on ledge by aqueduct", 1982 + treasure_index_offset, logic.has_horizontal_movement), #Resist Shifter chest
        LocationData("Ancient Reservoir", "Ancient Reservoir Chest - East Switch Room", 2977 + treasure_index_offset), #Ether Pouch chest
        LocationData("Ancient Reservoir", "Ancient Reservoir Chest - Eastern nyoom room", 2056 + treasure_index_offset), #Money chest
        LocationData("Ancient Reservoir", "Ancient Reservoir Chest - Hiding behind aqueduct grate", 2703 + treasure_index_offset), #Potion Pouch chest
        LocationData("Ancient Reservoir", "Ancient Reservoir Chest - Hiding behind western aqueduct grate", 2702 + treasure_index_offset, logic.has_horizontal_movement), #Money chest
        LocationData("Ancient Reservoir", "Ancient Reservoir Chest - Twinsies the 1st at west waterfall base", 2704 + treasure_index_offset), #Defense Shifter chest
        LocationData("Ancient Reservoir", "Ancient Reservoir Chest - Twinsies the 2nd at west waterfall base", 1145 + treasure_index_offset), #Money chest
        LocationData("Ancient Reservoir", "Ancient Reservoir Chest - Salmon swim up", 2701 + treasure_index_offset, logic.has_swimming), #Grim Scythe chest
        LocationData("Ancient Reservoir", "Ancient Reservoir Chest - Goat snack for later", 2915 + treasure_index_offset), #Ancient Reservoir map chest
        LocationData("Ancient Reservoir", "Ancient Reservoir Chest - Celebrate your new hops", 2517 + treasure_index_offset, logic.has_vertical_movement), #Fenix Juice Pouch chest

        #NPCs
        LocationData("Ancient Reservoir", "Ancient Reservoir NPC - Silver in odd flooded room 1", 2695 + npc_index_offset), #Ingot
        LocationData("Ancient Reservoir", "Ancient Reservoir NPC - Silver in odd flooded room 2", 1675 + npc_index_offset), #Ore
        LocationData("Ancient Reservoir", "Ancient Reservoir NPC - Goat victory Ibek Bell", 1676 + npc_index_offset), #Z30_PostBossEvent;
        LocationData("Ancient Reservoir", "Ancient Reservoir NPC - Silver in the goat digs", 2696 + npc_index_offset, logic.has_vertical_movement), #Dust

        #Crystals
        LocationData("Ancient Reservoir", "Ancient Reservoir Crystal - Dervish", 1121 + crystal_index_offset),

        #Salmon Bay
        #Treasure chests
        LocationData("Salmon Bay", "Salmon Bay Chest - Cliffdiving", 2975 + treasure_index_offset), #Ether Pouch chest
        LocationData("Salmon Bay", "Salmon Bay Chest - Across the bridge", 2974 + treasure_index_offset), #Potion Pouch chest
        
        #NPCs
        LocationData("Salmon Bay", "Salmon Bay NPC - Ancient Tablet B on moodlit shore behind waterfall", 2438 + npc_index_offset),
        LocationData("Salmon Bay", "Salmon Bay NPC - West cliffdiving Ancient Tablet C", 1271 + npc_index_offset),
        LocationData("Salmon Bay", "Salmon Bay NPC - Quintar splish splash Ancient Tablet A", 1272 + npc_index_offset),
        #Technically 2nd from bottom in Overpass main map
        LocationData("Salmon Bay", "Overpass NPC - Lonely scrap among half-dead pines above Salmon Bay", 3677 + npc_index_offset), #Overpass Scrap

        #Summons Todo: descriptivize and implement
        #-50, 91, -330
        #LocationData("Salmon Bay", "Salmon Bay Summon - Guaba from SThunder_Summon", 1138 + summon_index_offset),

        #Overpass
        #Treasure chests
        #Life Jewel chest on main map has been categorized under Dione Shrine
        #1st Overpass Scrap chest on main map has been categorized under Rolling Quintar Fields
        #2nd Overpass Scrap chest on main map has been categorized under the Quintar Sanctum
        #3rd Overpass Scrap chest on main map has been categorized under the Okimoto N.S.
        #4th Overpass Scrap chest on main map has been categorized under Dione Shrine
        #5th Overpass Scrap chest on main map has been categorized under Quintar Reserve
        #Todo recategorize and descriptivize
        LocationData("Overpass", "Overpass Chest - Overpass Scrap chest", 3537 + treasure_index_offset), #(148, 151, -114)
        #7th Overpass Scrap chest on main map has been categorized under Sara Sara Beach
        #8th Overpass Scrap chest on main map has been categorized under Salmon Bay
<<<<<<< HEAD
        #Todo recategorize and descriptivize
        LocationData("Overpass", "Overpass Chest - Overpass Scrap chest", 3678 + treasure_index_offset), #(191, 177, -214)
        #1st Overpass Scrap chest on (Cloudy Wind) map has been categorized under Tall, Tall Heights
        #Todo recategorize and descriptivize
        LocationData("Overpass", "Overpass Chest - Overpass Scrap chest", 3539 + treasure_index_offset), #(32, 181, -373) (Cloudy Wind)
        LocationData("Overpass", "Overpass Chest - Zether Pouch chest", 1401 + treasure_index_offset), #(-35, 166, -387) (Cloudy Wind)
        LocationData("Overpass", "Overpass Chest - River Cats Ego map chest", 3654 + treasure_index_offset), #(60, 225, -435) (Snow)
=======
        #Gold Ingot and Life Jewel chest have been categorized under Dione Shrine
        #1st Overpass Scrap chest on (Cloudy Wind) map has been categorized under Tall Tall Heights
>>>>>>> 5a98ac62
        #Overpass (Outpost) Northern Stretch map chest has been categorized under Northern Stretch
        LocationData("Overpass", "Overpass Chest - Overpass Scrap chest", 3676 + treasure_index_offset), #(45, 215, -465) (Outpost)

        #NPCs
<<<<<<< HEAD
        #Todo NPCs Job Masters: Overpass main map has Master Hunter ID 3558 (496, 198, -346); gives you Hunter Seal in exchange for job mastery
        #Gold Ingot on main map has been categorized under Dione Shrine
        #Z20_WaterOrigin ID 1583 (gives Springs Oath) has been categorized under Okimoto N.S. (632, 243, -261)
        #1st Gold Dust on (Cloudy Wind) map has been categorized under Tall, Tall Heights
        #Todo recategorize and descriptivize
        LocationData("Overpass", "Overpass NPC - Gold Ingot", 2739 + npc_index_offset), #(63, 191, -399) (Cloudy Wind)
=======
        #1st Gold Dust on (Cloudy Wind) map has been categorized under Tall Tall Heights
>>>>>>> 5a98ac62
        #Todo NPCs CheckOrNot: Overpass 4 Quintar Eggs (Dirt Nest), 1 Quintar Egg (Stone Nest), 1 Quintar Egg (Cave Nest), 1 Quintar Egg (Stone Nest) submap
        #Todo NPCs Job Masters: Overpass (Outpost) has Master Aegis ID 3610 (501, 194, -210); gives you Aegis Seal in exchange for job mastery
        #Todo NPCs Job Masters: Overpass (Outpost) has Master Beastmaster ID 3608 (312, 236, -344); gives you Beastmaster Seal in exchange for job mastery
        #Todo NPCs Job Masters: Overpass (Outpost) has Master Ninja ID 3550 (561, 238, -209); gives you Ninja Seal in exchange for job mastery
        #Todo NPCs Job Masters: Overpass (Outpost) has Master Nomad ID 3548 (53, 227, -465); gives you Nomad Seal in exchange for job mastery
        #Todo NPCs Job Masters: Overpass (Outpost) has Master Reaper ID 3611 (232, 220, -383); gives you Reaper Seal in exchange for job mastery
        #Todo NPCs Job Masters: Overpass (Outpost) has Master Summoner ID 3557 (379, 246, -575); gives you Summoner Seal in exchange for job mastery
        #Todo NPCs Job Masters: Overpass (Outpost) has Master Valkyrie ID 3554 (24, 137, 71); gives you Valkyrie Seal in exchange for job mastery
        #Todo NPCs Job Masters: Overpass (Outpost 3H) has Master Fencer ID 3573 (166, 154, -124); gives you Fencer Seal in exchange for job mastery

        #Underpass
        #Treasure chests
        #Todo recategorize and descriptivize
        LocationData("Underpass", "Underpass Chest - Basement map chest", 3653 + treasure_index_offset), #(126, 115, -102)
        LocationData("Underpass", "Underpass Chest - Fenix Juice Pouch chest", 181 + treasure_index_offset), #(129, 98, -111)
        LocationData("Underpass", "Underpass Chest - Plate of Wolf chest", 182 + treasure_index_offset), #(128, 98, -111)
        LocationData("Underpass", "Underpass Chest - Underpass Scrap chest", 3541 + treasure_index_offset), #(64, 98, -111)
        LocationData("Underpass", "Underpass Chest - Underpass Scrap chest", 3620 + treasure_index_offset), #(524, 146, -368)
        LocationData("Underpass", "Underpass Chest - Underpass Scrap chest", 3621 + treasure_index_offset), #(245, 116, -199)
        LocationData("Underpass", "Underpass Chest - Underpass Scrap chest", 3670 + treasure_index_offset), #(337, 155, -319)
        LocationData("Underpass", "Underpass Chest - Underpass Scrap chest", 3671 + treasure_index_offset), #(119, 98, -110)
        #6th Underpass Scrap chest on main map has been categorized under the Quintar Mausoleum
<<<<<<< HEAD
        #7th Underpass Scrap chest on main map has been categorized under the Capital Jail
        #Underpass (Okimoto) Underpass Scrap has been categorized under Cobblestone Crag
        #Todo recategorize and descriptivize
        LocationData("Underpass", "Underpass Chest - Underpass Scrap chest", 3673 + treasure_index_offset), #(608, 91, -215) (Summon Pah)
        #Underpass (Ice Pass) Scrap chest has been categorized under Tall, Tall Heights
        #Underpass (Ice Pass) Potion chest has been categorized under Tall, Tall Heights
        #Todo recategorize and descriptivize
        LocationData("Underpass", "Underpass Chest - Underpass Scrap chest", 3623 + treasure_index_offset), #(191, 172, -437) (Summon Pah)
=======
        #The last Underpass Scrap chest on main map has been categorized under the Capital Jail
        #The Underpass (Okimoto) Underpass Scrap has been categorized under Cobblestone Crag
        #Underpass (Ice Pass) Scrap chest has been categorized under Tall Tall Heights
        #Underpass (Ice Pass) Potion chest has been categorized under Tall Tall Heights
>>>>>>> 5a98ac62

        #Summons Todo: descriptivize and implement
        #614, 91, -213
        #LocationData("Underpass", "Underpass Summon - Pah from SReflect_Summon", 1130 + summon_index_offset),

        #Zones (Expert)
        #The Open Sea
        #Treasure chests
        LocationData("The Open Sea", "The Open Sea Chest - South of Jidamba Tangle 1", 3767 + treasure_index_offset, logic.has_swimming), #Fenix Syrup chest
        LocationData("The Open Sea", "The Open Sea Chest - South of Jidamba Tangle 2", 3765 + treasure_index_offset, logic.has_swimming), #Z-Potion chest

        #NPCs
        #Todo NPCs Player Options: (-139, 91, 123) do we want a filter option to add the guy who fishes things up for you
        #LocationData("The Open Sea", "The Open Sea NPC - Z27_FisherOnRaft", 2804 + npc_index_offset),
        #Todo NPCs CheckOrNot: (930, 91, 253) do we put a check on the guy who gives you a Gaea Shard if you get there with no Salmon lol
        #LocationData("The Open Sea", "The Open Sea NPC - Z34_SinisterSailor", 2520 + npc_index_offset),

        #Shoudu Waterfront
        #Treasure chests
        LocationData("Shoudu Waterfront", "Shoudu Waterfront Chest - Along the water", 2419 + treasure_index_offset), #Money chest
        LocationData("Shoudu Waterfront", "Shoudu Waterfront Chest - Hop around 1", 3690 + treasure_index_offset), #Empty chest
        LocationData("Shoudu Waterfront", "Shoudu Waterfront Chest - Hop around 2", 1114 + treasure_index_offset), #Mars Stone chest

        #Shoudu Province
        #Treasure chests
        LocationData("Shoudu Province", "Shoudu Province Chest - 2 Sky Arena Wins Room 1", 2794 + treasure_index_offset, logic.has_vertical_movement), #Money chest
        LocationData("Shoudu Province", "Shoudu Province Chest - 2 Sky Arena Wins Room 2", 2751 + treasure_index_offset, logic.has_vertical_movement), #Bone Mail chest
        LocationData("Shoudu Province", "Shoudu Province Chest - 2 Sky Arena Wins room 3", 2747 + treasure_index_offset, logic.has_vertical_movement), #Cutlass chest
        LocationData("Shoudu Province", "Shoudu Province Chest - Below fast boi spark", 3504 + treasure_index_offset, logic.has_vertical_movement), #Elevator Part chest
        LocationData("Shoudu Province", "Shoudu Province Chest - Hidden in a house by the elevator 1", 3505 + treasure_index_offset, logic.has_vertical_movement), #Elevator Part chest
        LocationData("Shoudu Province", "Shoudu Province Chest - Through rooftop window south of fast boi spark 1", 3506 + treasure_index_offset, logic.has_vertical_movement), #Elevator Part chest
        LocationData("Shoudu Province", "Shoudu Province Chest - Near sky fishing 1", 3507 + treasure_index_offset, logic.has_vertical_movement), #Elevator Part chest
        LocationData("Shoudu Province", "Shoudu Province Chest - Reservoir above the water", 3508 + treasure_index_offset, logic.has_vertical_movement and logic.has_swimming), #Elevator Part chest
        LocationData("Shoudu Province", "Shoudu Province Chest - Above accessory shop", 3509 + treasure_index_offset, logic.has_vertical_movement), #Elevator Part chest
        LocationData("Shoudu Province", "Shoudu Province Chest - Building near all the grates", 3510 + treasure_index_offset, logic.has_vertical_movement), #Elevator Part chest
        LocationData("Shoudu Province", "Shoudu Province Chest - Above Samurai Lounge", 3511 + treasure_index_offset, logic.has_vertical_movement), #Elevator Part chest
        LocationData("Shoudu Province", "Shoudu Province Chest - Samurai Lounge", 3512 + treasure_index_offset, logic.has_vertical_movement), #Elevator Part chest
        LocationData("Shoudu Province", "Shoudu Province Chest - Assassin Lounge", 3513 + treasure_index_offset, logic.has_vertical_movement), #Elevator Part chest
        LocationData("Shoudu Province", "Shoudu Province Chest - Among crates across from Assassin Lounge", 3514 + treasure_index_offset, logic.has_vertical_movement), #Elevator Part chest
        LocationData("Shoudu Province", "Shoudu Province Chest - Its in a room and there is a bed", 3515 + treasure_index_offset, logic.has_vertical_movement), #Elevator Part chest
        LocationData("Shoudu Province", "Shoudu Province Chest - Granary", 3520 + treasure_index_offset, logic.has_vertical_movement), #Elevator Part chest
        LocationData("Shoudu Province", "Shoudu Province Chest - Below the flower house", 3521 + treasure_index_offset, logic.has_vertical_movement), #Elevator Part chest
        LocationData("Shoudu Province", "Shoudu Province Chest - White hut", 3522 + treasure_index_offset, logic.has_vertical_movement), #Elevator Part chest
        LocationData("Shoudu Province", "Shoudu Province Chest - Balance above the undercity 1", 2717 + treasure_index_offset, logic.has_vertical_movement), #Ether chest
        LocationData("Shoudu Province", "Shoudu Province Chest - Jump through a window", 1507 + treasure_index_offset, logic.has_vertical_movement), #Ether Pouch chest
        LocationData("Shoudu Province", "Shoudu Province Chest - Across the reservoir", 2978 + treasure_index_offset, logic.has_vertical_movement and logic.has_swimming), #Ether Pouch chest
        LocationData("Shoudu Province", "Shoudu Province Chest - Above Samurai Lounge", 1541 + treasure_index_offset, logic.has_vertical_movement), #Fleuret chest
        LocationData("Shoudu Province", "Shoudu Province Chest - Crawl along the attic", 1536 + treasure_index_offset, logic.has_vertical_movement), #Knicked Knackers chest
        LocationData("Shoudu Province", "Shoudu Province Chest - Sneaky back door of cramped storage room", 1519 + treasure_index_offset, logic.has_vertical_movement), #Looters Pin chest
        LocationData("Shoudu Province", "Shoudu Province Chest - Sneak behind crates near Assassin Lounge", 2760 + treasure_index_offset, logic.has_vertical_movement), #Muggers Glove chest
        LocationData("Shoudu Province", "Shoudu Province Chest - Weaponsmith", 1505 + treasure_index_offset), #Plague Mask chest
        LocationData("Shoudu Province", "Shoudu Province Chest - Outside the inn", 2985 + treasure_index_offset, logic.has_vertical_movement), #Potion chest
        LocationData("Shoudu Province", "Shoudu Province Chest - Go in the back door", 1506 + treasure_index_offset, logic.has_vertical_movement), #Potion Pouch
        LocationData("Shoudu Province", "Shoudu Province Chest - Near the Assassin Lounge", 2762 + treasure_index_offset, logic.has_vertical_movement), #Potion Pouch
        LocationData("Shoudu Province", "Shoudu Province Chest - Jump along the lamppost", 2752 + treasure_index_offset, logic.has_vertical_movement), #Suitor Hat chest
        LocationData("Shoudu Province", "Shoudu Province Chest - Above the armor shop", 1517 + treasure_index_offset, logic.has_vertical_movement), #Potion Pouch chest
        LocationData("Shoudu Province", "Shoudu Province Chest - Through rooftop window south of fast boi spark 2", 2763 + treasure_index_offset, logic.has_vertical_movement), #Potion chest
        LocationData("Shoudu Province", "Shoudu Province Chest - Balance above the undercity 2", 2716 + treasure_index_offset, logic.has_vertical_movement), #Tincture Pouch chest
        LocationData("Shoudu Province", "Shoudu Province Chest - Cross the balance beam east of save point", 3040 + treasure_index_offset, logic.has_vertical_movement), #Potion Pouch chest
        LocationData("Shoudu Province", "Shoudu Province Chest - Cross the balance beam on the way to Sky Arena", 2754 + treasure_index_offset, logic.has_vertical_movement), #Acrobat Shoes chest
        LocationData("Shoudu Province", "Shoudu Province Chest - Atop the roofs near the grates", 1369 + treasure_index_offset, logic.has_vertical_movement), #Potion chest
        LocationData("Shoudu Province", "Shoudu Province Chest - In the flower room", 2789 + treasure_index_offset, logic.has_vertical_movement), #Potion chest
        LocationData("Shoudu Province", "Shoudu Province Chest - Hidden in a house by the elevator 2", 2790 + treasure_index_offset, logic.has_vertical_movement), #Potion chest
        LocationData("Shoudu Province", "Shoudu Province Chest - Near sky fishing 2", 2986 + treasure_index_offset, logic.has_vertical_movement), #Potion chest
        LocationData("Shoudu Province", "Shoudu Province Chest - Under the dry kid pit", 1365 + treasure_index_offset, logic.has_vertical_movement), #The Immovable chest
        LocationData("Shoudu Province", "Shoudu Province Chest - 2 Sky Arena Wins room 4", 2796 + treasure_index_offset, logic.has_vertical_movement), #Tonic Pouch
        LocationData("Shoudu Province", "Shoudu Province Chest - 2 Sky Arena Wins room 5", 2748 + treasure_index_offset, logic.has_vertical_movement), #Soul Kris chest
        LocationData("Shoudu Province", "Shoudu Province Chest - 5 Sky Arena Wins room 1", 2812 + treasure_index_offset, logic.has_vertical_movement), #Money chest
        LocationData("Shoudu Province", "Shoudu Province Chest - 5 Sky Arena Wins room 2", 2723 + treasure_index_offset, logic.has_vertical_movement), #Gaia Axe chest
        LocationData("Shoudu Province", "Shoudu Province Chest - 5 Sky Arena Wins room 3", 2813 + treasure_index_offset, logic.has_vertical_movement), #Money chest
        LocationData("Shoudu Province", "Shoudu Province Chest - 5 Sky Arena Wins room 4", 2753 + treasure_index_offset, logic.has_vertical_movement), #Gaia Vest chest
        LocationData("Shoudu Province", "Shoudu Province Chest - 8 Sky Arena Wins room 1", 2665 + treasure_index_offset, logic.has_vertical_movement), #Gravedigger chest
        LocationData("Shoudu Province", "Shoudu Province Chest - 8 Sky Arena Wins room 2", 2805 + treasure_index_offset, logic.has_vertical_movement), #Malifice chest
        LocationData("Shoudu Province", "Shoudu Province Chest - 8 Sky Arena Wins room 3", 2800 + treasure_index_offset, logic.has_vertical_movement), #Wizards Wall chest
        LocationData("Shoudu Province", "Shoudu Province Chest - Fall through broken grate below Sky Arena building", 2951 + treasure_index_offset, logic.has_vertical_movement), #Potion chest
        LocationData("Shoudu Province", "Shoudu Province Chest - Lurking above spike ballpit by goldsmith", 2984 + treasure_index_offset, logic.has_vertical_movement), #(753, 105, -176) Tincture Pouch chest
        LocationData("Shoudu Province", "Shoudu Province Chest - 10 Sky Arena Wins room 1", 2756 + treasure_index_offset, logic.has_vertical_movement), #(753, 134, -263) Yasha chest
        LocationData("Shoudu Province", "Shoudu Province Chest - 10 Sky Arena Wins room 2", 2928 + treasure_index_offset, logic.has_vertical_movement), #(754, 134, -264) Muramasa chest
        LocationData("Shoudu Province", "Shoudu Province Chest - 10 Sky Arena Wins room 3", 2929 + treasure_index_offset, logic.has_vertical_movement), #(755, 134, -263) Shadow Gi chest
        LocationData("Shoudu Province", "Shoudu Province Chest - Fall through floorboards of 10 Sky Arena Wins room 1", 3763 + treasure_index_offset, logic.has_vertical_movement), #(754, 130, -264) Zether chest
        LocationData("Shoudu Province", "Shoudu Province Chest - Fall through floorboards of 10 Sky Arena Wins room 2", 3764 + treasure_index_offset, logic.has_vertical_movement), #(755, 130, -263) Z-Potion chest

        #NPCs
        #Todo NPCs Job Masters: Master Assassin ID 3605 (769, 123, -201); gives you Assassin Seal in exchange for job mastery
        #Todo NPCs Job Masters: Master Samurai ID 3576 (800, 115, -221); gives you Samurai Seal in exchange for job mastery
        #Todo NPCs Multichecks: Shoudu Province (Sky Arena) map Z38_SkyArenaPrizes ID 1921 (765, 125, -248) gives 6 prizes in exchange for winning fights
        #Todo NPCs Missable: Z38_ChloesLure ID 2737 (781, 131, -278) gives you a Jigging Lure
        LocationData("Shoudu Province", "Shoudu Province NPC - 10 Sky Arena Wins room Diamond 1", 2833 + npc_index_offset, logic.has_vertical_movement), #(752, 133, -262) Dust
        LocationData("Shoudu Province", "Shoudu Province NPC - 10 Sky Arena Wins room Diamond 2", 2811 + npc_index_offset, logic.has_vertical_movement), #(756, 133, -261) Ingot
        LocationData("Shoudu Province", "Shoudu Province NPC - Diamond through a hole in the 10 Sky Arena Wins room floor", 2832 + npc_index_offset, logic.has_vertical_movement), #(753, 130, -264) Ore
        LocationData("Shoudu Province", "Shoudu Province NPC - Gold at back reservoir wall", 2827 + npc_index_offset, logic.has_vertical_movement and logic.has_swimming), #Ingot
        LocationData("Shoudu Province", "Shoudu Province NPC - Gold in farmland on way to shrine", 2821 + npc_index_offset, logic.has_vertical_movement), #Ingot
        LocationData("Shoudu Province", "Shoudu Province NPC - Gold near sky fishing", 2834 + npc_index_offset, logic.has_vertical_movement), #Ore
        LocationData("Shoudu Province", "Shoudu Province NPC - Gold in 2 Sky Arena Wins room", 2829 + npc_index_offset, logic.has_vertical_movement), #Dust
        LocationData("Shoudu Province", "Shoudu Province NPC - Gold in 5 Sky Arena Wins room 1", 2720 + npc_index_offset, logic.has_vertical_movement), #Ore
        LocationData("Shoudu Province", "Shoudu Province NPC - Gold in 5 Sky Arena Wins room 2", 2722 + npc_index_offset, logic.has_vertical_movement), #Ingot
        LocationData("Shoudu Province", "Shoudu Province NPC - Gold in 5 Sky Arena Wins room 3", 2721 + npc_index_offset, logic.has_vertical_movement), #Dust
        LocationData("Shoudu Province", "Shoudu Province NPC - Gold in 8 Sky Arena Wins room 1", 2830 + npc_index_offset, logic.has_vertical_movement), #Ingot
        LocationData("Shoudu Province", "Shoudu Province NPC - Gold in 8 Sky Arena Wins room 2", 2831 + npc_index_offset, logic.has_vertical_movement), #Ore

        #Crystals
        LocationData("Shoudu Province", "Shoudu Province Crystal - Samurai for 3 Sky Arena wins", 1206 + crystal_index_offset, logic.has_vertical_movement),

        #Summons Todo: descriptivize and implement (720, 138, -278)
        #LocationData("Shoudu Province", "Shoudu Province Summon - Tira from SShadow_Summon", 1132 + summon_index_offset),

        #The Undercity
        #Items
        LocationData("The Undercity", "The Undercity Chest - Hiding in the rafters", 2989 + treasure_index_offset), #Potion Pouch chest
        LocationData("The Undercity", "The Undercity Chest - Up the rafters against a pillar", 2990 + treasure_index_offset), #Ether chest
        LocationData("The Undercity", "The Undercity Chest - Even further up the rafters", 2991 + treasure_index_offset), #Ether Pouch chest
        LocationData("The Undercity", "The Undercity Chest - Gated-off room 1", 2988 + treasure_index_offset), #Fenix Juice chest
        LocationData("The Undercity", "The Undercity Chest - Gated-off room 2", 2987 + treasure_index_offset), #Ether chest
        LocationData("The Undercity", "The Undercity Chest - Gated-off room 3", 1147 + treasure_index_offset), #Potion chest
        LocationData("The Undercity", "The Undercity Chest - Gated-off room 4", 3517 + treasure_index_offset), #(778, 94, -254) Elevator Part chest
        LocationData("The Undercity", "The Undercity Chest - Climb up lampposts and run across the fence", 1925 + treasure_index_offset), #Cursegiver chest
        LocationData("The Undercity", "The Undercity Chest - North wall climb", 3516 + treasure_index_offset), #Elevator Part chest
        LocationData("The Undercity", "The Undercity Chest - Atop awning east of the waterfall", 3518 + treasure_index_offset), #Elevator Part chest
        LocationData("The Undercity", "The Undercity Chest - Hiding in a building in the north area", 2826 + treasure_index_offset), #Potion chest
        LocationData("The Undercity", "The Undercity Chest - Undercity Inn", 3519 + treasure_index_offset), #Elevator Part
        LocationData("The Undercity", "The Undercity Chest - South of the Undercity Inn", 1695 + treasure_index_offset), #Brigandine chest
        LocationData("The Undercity", "The Undercity Chest - Hidden in a nook in the wall", 2793 + treasure_index_offset), #Knights Plate chest
        
        #NPCs
        LocationData("The Undercity", "The Undercity NPC - Gold hiding from the bats under the awning", 2835 + npc_index_offset), #Dust
        LocationData("The Undercity", "The Undercity NPC - Gated-off room Gold", 2825 + npc_index_offset), #Ore
        LocationData("The Undercity", "The Undercity NPC - Gold in the sewer offshoot", 1696 + npc_index_offset, lambda state: state.has("Item - Progressive Salmon Violin", player)), #Dust
        LocationData("The Undercity", "The Undercity NPC - Storage room Gold of the Undercity Inns", 1696 + npc_index_offset), #Ingot

        #Crystals
        LocationData("The Undercity", "The Undercity Crystal - Assassin", 1204 + crystal_index_offset),

        #Ganymede Shrine
        #Treasure chests
        LocationData("Ganymede Shrine", "Ganymede Shrine Chest - drop down from the top", 1594 + treasure_index_offset, lambda state: lambda state: state.has("Item - Ganymede Stone", player)),

        #Beaurior Volcano
        #Treasure chests
        LocationData("Beaurior Volcano", "Beaurior Volcano Chest - Beaurior Rock entrance", 3770 + treasure_index_offset), #Fenix Syrup chest
	    LocationData("Beaurior Volcano", "Beaurior Volcano Chest - Outcropping above the fog", 1168 + treasure_index_offset), #Temporal Blade chest
	    LocationData("Beaurior Volcano", "Beaurior Volcano Chest - Tricky jumps past Rock entrance", 2750 + treasure_index_offset), #Tome of Light chest

        #Beaurior Rock
        #Treasure chests
        #Todo prefer the floor #'s to match the in-game map
        LocationData("Beaurior Rock", "Beaurior Rock Chest - B4 big lava room with optional boss", 1796 + treasure_index_offset), #Ether chest
	    LocationData("Beaurior Rock", "Beaurior Rock Chest - Caged in far corner of B4 big lava room with optional boss", 481 + treasure_index_offset), #Guard Crown chest
	    LocationData("Beaurior Rock", "Beaurior Rock Chest - Caged through secret tunnel in B4 big lava room with optional boss", 724 + treasure_index_offset, lambda state: state.has("Item - Small Key", player, 2)), #Halberd chest
	    LocationData("Beaurior Rock", "Beaurior Rock Chest - Island in B4 big lava room with optional boss", 1682 + treasure_index_offset, lambda state: state.has("Item - Small Key", player, 2)), #Small Key chest
        LocationData("Beaurior Rock", "Beaurior Rock Chest - Elevator down from entrance to happy spike land", 894 + treasure_index_offset), #Small Key chest
        LocationData("Beaurior Rock", "Beaurior Rock Chest - B3 balcony above the lava", 1337 + treasure_index_offset, lambda state: state.has("Item - Small Key", player)), #Small Key chest
        LocationData("Beaurior Rock", "Beaurior Rock Chest - B2 with the Lets Make a Deal doors", 2973 + treasure_index_offset, lambda state: state.has("Item - Small Key", player, 2)), #Potion Pouch chest
        LocationData("Beaurior Rock", "Beaurior Rock Chest - B1 overlooking the catwalks room", 818 + treasure_index_offset, lambda state: state.has("Item - Small Key", player, 2)), #Small Key chest
        LocationData("Beaurior Rock", "Beaurior Rock Chest - B1 square pokeball room", 2916 + treasure_index_offset, lambda state: state.has("Item - Small Key", player, 2)), #map chest
        LocationData("Beaurior Rock", "Beaurior Rock Chest - B3 behind wrought-iron fence", 899 + treasure_index_offset, lambda state: state.has("Item - Small Key", player, 2)), #Shelter Dress chest
        LocationData("Beaurior Rock", "Beaurior Rock Chest - B3 ominous green dumplings room", 1797 + treasure_index_offset, lambda state: state.has("Item - Small Key", player, 2)), #Fenix Juice chest
        LocationData("Beaurior Rock", "Beaurior Rock Chest - B2 danger hops back to purple", 2044 + treasure_index_offset, lambda state: state.has("Item - Small Key", player, 4)), #Ether Pouch chest
        LocationData("Beaurior Rock", "Beaurior Rock Chest - B1 cheeky lava platforming 1", 2041 + treasure_index_offset, lambda state: state.has("Item - Small Key", player, 4)), #Potion
        LocationData("Beaurior Rock", "Beaurior Rock Chest - B1 cheeky lava platforming 2", 1799 + treasure_index_offset, lambda state: state.has("Item - Small Key", player, 4)), #Ether
        LocationData("Beaurior Rock", "Beaurior Rock Chest - B1 jump to odd ice block", 2040 + treasure_index_offset, lambda state: state.has("Item - Small Key", player, 4)), #Cold Touch chest
        LocationData("Beaurior Rock", "Beaurior Rock Chest - Top floor ominous lamps room", 1683 + treasure_index_offset, lambda state: state.has("Item - Small Key", player, 4)), #Boss Key chest

        #NPCs
        LocationData("Beaurior Rock", "Beaurior Rock NPC - Gold in B4 big lava room with optional boss", 2822 + npc_index_offset, lambda state: state.has("Item - Small Key", player) and logic.has_horizontal_movement), #Gold Ingot
        LocationData("Beaurior Rock", "Beaurior Rock NPC - B1 cheeky lava platforming Gold", 2823 + npc_index_offset, lambda state: state.has("Item - Small Key", player, 4)), #Dust
        LocationData("Beaurior Rock", "Beaurior Rock NPC - B1 Magic Well friendos hiding in the pillars", 2824 + npc_index_offset, lambda state: state.has("Item - Small Key", player, 4) and logic.has_horizontal_movement), #Ore
	    #Technically Beaurior Volcano but it's at the top so Rock it is
        LocationData("Beaurior Rock", "Beaurior Volcano NPC - Summit Gold", 2836 + npc_index_offset, lambda state: state.has("Item - Small Key", player, 4) and logic.has_horizontal_movement), #Ore

        #Crystals
	    LocationData("Beaurior Rock", "Beaurior Volcano Crystal - Valkyrie", 1086 + crystal_index_offset, lambda state: state.has("Item - Small Key", player, 4) and state.has("Item - Boss Key", player)),

        #Lake Delende
        #Treasure chests
        LocationData("Lake Delende", "Lake Delende Chest - North edge 1", 1263 + treasure_index_offset), #Float Shoes chest
        LocationData("Lake Delende", "Lake Delende Chest - North edge 2", 2917 + treasure_index_offset, logic.has_vertical_movement), #Lake Delende map chest

        #NPCs
        LocationData("Lake Delende", "Lake Delende NPC - Panning for Gold down Salmon Creek without a paddle", 2854 + npc_index_offset), #Dust

        #Summons Todo: descriptivize and implement
        #97, 126, -211
        #LocationData("Lake Delende", "Lake Delende Summon - Ioske from SEarth_Summon", 1111 + summon_index_offset),

        #Quintar Reserve
        #Treasure chests
        #Technically 5th Overpass Scrap chest on Overpass main map
        LocationData("Quintar Reserve", "Overpass Chest - Climbing the boughs up from the elevator", 3536 + treasure_index_offset), #Overpass Scrap chest
        LocationData("Quintar Reserve", "Quintar Reserve Chest - Race start hut", 1591 + treasure_index_offset), #Quintar Grass chest
        LocationData("Quintar Reserve", "Quintar Reserve Chest - Hollowed-out wall of Mausoleum", 1320 + treasure_index_offset, logic.has_glide), #Undead Ring chest

        #NPCs
        #Todo NPCs CheckOrNot: 3 Quintar Eggs here
        #Todo NPCs CheckOrNot: MiscQuintar ID 427 gives you The Sequoia map if you don't have it (and you can speak Quintar aka have Babel Quintar item from Mausoleum) (789, 191, -338)
        LocationData("Quintar Reserve", "Quintar Reserve NPC - Shedding 1 down in the quintar nest 1", 2255 + npc_index_offset, logic.has_vertical_movement and logic.has_horizontal_movement), #Shedding 1
        LocationData("Quintar Reserve", "Quintar Reserve NPC - Shedding 2 down in the quintar nest 2", 2256 + npc_index_offset, logic.has_vertical_movement and logic.has_horizontal_movement), #Shedding 2
        LocationData("Quintar Reserve", "Quintar Reserve NPC - Shedding in sneaky Quintar nest north of Mausoleum", 2257 + npc_index_offset), #Shedding 3
        LocationData("Quintar Reserve", "Quintar Reserve NPC - Shedding east of shrine", 2259 + npc_index_offset, logic.has_vertical_movement and logic.has_horizontal_movement), #Shedding 4
        LocationData("Quintar Reserve", "Quintar Reserve NPC - Long jog along the east mountain to shedding", 2260 + npc_index_offset, logic.has_vertical_movement and logic.has_horizontal_movement), #Shedding 5
        LocationData("Quintar Reserve", "Quintar Reserve NPC - Shedding overlooking the east ocean", 2261 + npc_index_offset, logic.has_vertical_movement and logic.has_horizontal_movement), #Shedding 6
        LocationData("Quintar Reserve", "Quintar Reserve NPC - Shedding atop the Mausoleum", 2262 + npc_index_offset, lambda state: state.has("Item - Dione Stone", player) and logic.has_glide), #Shedding 7
        LocationData("Quintar Reserve", "Quintar Reserve NPC - Treetop shedding north of Mausoleum", 2263 + npc_index_offset, logic.has_vertical_movement and logic.has_horizontal_movement), #Shedding 8
        #shedding 9 is in the Dione Shrine because why not I guess
        LocationData("Quintar Reserve", "Quintar Reserve NPC - Shedding overlooking the race start point", 2265 + npc_index_offset, logic.has_vertical_movement and logic.has_horizontal_movement), #Shedding 10
        LocationData("Quintar Reserve", "Quintar Reserve NPC - Shedding north of Mausoleum", 2266 + npc_index_offset, logic.has_vertical_movement and logic.has_horizontal_movement), #Shedding 11
        LocationData("Quintar Reserve", "Quintar Reserve NPC - Shedding just north of Quintar cosplayer", 2267 + npc_index_offset), #Shedding 12
        LocationData("Quintar Reserve", "Quintar Reserve NPC - Gold on east side of map", 2837 + npc_index_offset, logic.has_vertical_movement and logic.has_horizontal_movement), #Ore
        LocationData("Quintar Reserve", "Quintar Reserve NPC - Climb the center mountain for Gold", 2839 + npc_index_offset, logic.has_vertical_movement and logic.has_horizontal_movement), #Ore
        LocationData("Quintar Reserve", "Quintar Reserve NPC - Jump across the treetops for Gold", 2840 + npc_index_offset, lambda state: logic.has_vertical_movement and logic.has_horizontal_movement and state.has("Item - Dione Stone", player)), #Dust

        #Dione Shrine
        #Treasure chests
        LocationData("Dione Shrine", "Dione Shrine Chest - Roof", 2154 + treasure_index_offset, lambda state: state.has("Item - Dione Stone", player)), #Dione Shard chest
        LocationData("Dione Shrine", "Dione Shrine Chest - Lobby", 2791 + treasure_index_offset), #Dione Shard chest
        LocationData("Dione Shrine", "Dione Shrine Chest - 2nd floor", 2792 + treasure_index_offset), #Dione Shard chest
        LocationData("Dione Shrine", "Dione Shrine Chest - 2nd floor balcony", 1146 + treasure_index_offset), #Dione Shard chest
        #Technically 4th Overpass Scrap on main map
        LocationData("Dione Shrine", "Overpass Chest - Glide SW from top of shrine 1", 3535 + treasure_index_offset, lambda state: logic.has_glide and state.has("Item - Dione Stone", player)), #Overpass Scrap chest
        #Technically on Overpass main map
        LocationData("Dione Shrine", "Overpass Chest - Glide SW from top of shrine 2", 2749 + treasure_index_offset, lambda state: logic.has_glide and state.has("Item - Dione Stone", player)), #Life Jewel chest

        #NPCs
        LocationData("Dione Shrine", "Dione Shrine NPC - Shedding on roof", 2265 + npc_index_offset, lambda state: state.has("Item - Dione Stone", player)), #Shedding 9
        #Technically Gold Ingot on Overpass main map
        LocationData("Dione Shrine", "Dione Shrine NPC - Glide SW from top of shrine to Gold", 2838 + npc_index_offset, lambda state: logic.has_glide and state.has("Item - Dione Stone", player)), #Ingot

        #Quintar Mausoleum
        #Treasure chests
        LocationData("Quintar Mausoleum", "Quintar Mausoleum Chest - Past the switches race", 2153 + treasure_index_offset, lambda state: state.has("Item - Progressive Quintar Flute", player, 2)), #(688, 114, -464) Babel Quintar chest
        LocationData("Quintar Mausoleum", "Quintar Mausoleum Chest - Rocky room", 3401 + treasure_index_offset), #(664, 129, -425) Quintar Mausoleum map chest
        LocationData("Quintar Mausoleum", "Quintar Mausoleum Chest - Glowing grass room", 3768 + treasure_index_offset), #(709, 129, -442) Wind Thresher chest
        #Technically 6th Underpass Scrap chest on Underpass main map
        LocationData("Quintar Mausoleum", "Underpass Chest - Up the waterfall inside Quintar Mausoleum", 3674 + treasure_index_offset), #(614, 146, -410) Underpass Scrap chest

        #Eastern Chasm
        #Treasure chests
        LocationData("Eastern Chasm", "Eastern Chasm Chest - Eastern Chasm map chest at the overgrown opposite of chasm", 3543 + treasure_index_offset),

        #Tall Tall Heights
        #Treasure chests
        LocationData("Tall Tall Heights", "Tall Tall Heights Chest - Past the icy Chips Challenge", 2786 + treasure_index_offset, logic.has_vertical_movement), #Tear Seed chest
        LocationData("Tall Tall Heights", "Tall Tall Heights Chest - Lonely chest", 2428 + treasure_index_offset, logic.has_vertical_movement), #Ether
        LocationData("Tall Tall Heights", "Tall Tall Heights Chest - Past the 2nd icy Chips Challenge", 2788 + treasure_index_offset, logic.has_vertical_movement), #Tear Seed chest
        LocationData("Tall Tall Heights", "Tall Tall Heights Chest - Past the 3rd icy Chips Challenge", 1254 + treasure_index_offset, logic.has_vertical_movement), #Potion chest
        LocationData("Tall Tall Heights", "Tall Tall Heights Chest - Above the Boomer Society", 2844 + treasure_index_offset, logic.has_vertical_movement and logic.has_horizontal_movement), #Z-Potion Pouch chest
        LocationData("Tall Tall Heights", "Tall Tall Heights Chest - Above the Triton Shrine", 2795 + treasure_index_offset, logic.has_vertical_movement or state.has("Item - Triton Stone", player)), #Ether chest
        LocationData("Tall Tall Heights", "Tall Tall Heights Chest - Past the Chips Challenge fishing hut", 1578 + treasure_index_offset, lambda state: logic.has_vertical_movement or state.has("Item - Triton Stone", player)), #Frost Reaper chest
        #requires (Ibek or Triton Stone) and Quintar
        LocationData("Tall Tall Heights", "Tall Tall Heights Chest - Tall stones and blue flowers", 2992 + treasure_index_offset, lambda state: (logic.has_vertical_movement or state.has("Item - Triton Stone", player)) and logic.has_horizontal_movement), #Potion Pouch chest
        #Technically Northern Cave
        LocationData("Tall Tall Heights", "Tall Tall Heights Chest - Break the ice", 2744 + treasure_index_offset, logic.has_vertical_movement and logic.has_glide), #Radiance chest
        LocationData("Tall Tall Heights", "Tall Tall Heights Chest - Parkour off the diamondsmith beneath the dead tree", 2810 + treasure_index_offset, logic.has_glide), #Judo Gi chest
        LocationData("Tall Tall Heights", "Tall Tall Heights Chest - East of the souvenir shop", 2993 + treasure_index_offset, logic.has_vertical_movement and logic.has_glide), #Money chest
        LocationData("Tall Tall Heights", "Tall Tall Heights Chest - Athenaeum Chips Challenge (or be a bird)", 2785 + treasure_index_offset, logic.has_vertical_movement and logic.has_glide), #Insignia Helm chest
        LocationData("Tall Tall Heights", "Tall Tall Heights Chest - East of the Athenaeum", 2565 + treasure_index_offset, logic.has_vertical_movement and logic.has_glide), #Potion Pouch chest
        LocationData("Tall Tall Heights", "Tall Tall Heights Chest - On the way to the Athenaeum", 2994 + treasure_index_offset, logic.has_vertical_movement and logic.has_glide), #Z-Potion chest
        #Technically 1st Overpass Scrap on Overpass (Cloudy Wind) submap
        LocationData("Tall Tall Heights", "Overpass Chest - Past Tall,Tall Heights spiky tunnel to Salmon River", 3538 + treasure_index_offset), #Overpass Scrap chest
        #Technically Underpass Scrap on Underpass (Ice Pass) submap
        LocationData("Tall Tall Heights", "Underpass Chest - Tall,Tall Heights spiky tunnel to Salmon River", 3672 + treasure_index_offset), #Underpass Scrap chest
        #Technically Potion chest on Underpass (Ice Pass) submap
        LocationData("Tall Tall Heights", "Underpass Chest - Tall,Tall Heights spiky tunnel to Salmon River", 1601 + treasure_index_offset), #Potion chest

        #NPCs
        #Todo NPCs Job Masters: Tall Tall Heights (Outpost) map has Master Chemist ID 3707 (491, 221, -389); gives you Chemist Seal in exchange for job mastery
        #Todo NPCs Player Options: (197, 192, -441) do we want a filter option to add the guys who fish things up for you
        #LocationData("Tall Tall Heights", "Tall Tall Heights NPC - Z8_FisherInHut", 1549 + npc_index_offset),
        LocationData("Tall Tall Heights", "Tall Tall Heights NPC - Gold above the Boomer Society", 1600 + npc_index_offset, logic.has_vertical_movement and logic.has_horizontal_movement), #Ingot
        LocationData("Tall Tall Heights", "Tall Tall Heights NPC - Hop along spike mountain to Gold", 2853 + npc_index_offset, lambda state: logic.has_vertical_movement or state.has("Item - Triton Stone", player)), #Dust
        LocationData("Tall Tall Heights", "Tall Tall Heights NPC - Melted snow Gold past the chest east of the Athenaeum", 2847 + npc_index_offset, lambda state: (logic.has_vertical_movement or state.has("Item - Triton Stone", player)) and logic.has_horizontal_movement), #Ingot
        LocationData("Tall Tall Heights", "Tall Tall Heights NPC - Chip Challenge himself", 2388 + npc_index_offset, lambda state: logic.has_vertical_movement or state.has("Item - Triton Stone", player)),
        LocationData("Tall Tall Heights", "Tall Tall Heights NPC - Gold by the breakable ice wall", 2814 + npc_index_offset, logic.has_vertical_movement and logic.has_glide), #Ingot
        LocationData("Tall Tall Heights", "Tall Tall Heights NPC - Come back with the bird for Gold", 2845 + npc_index_offset, logic.has_glide), #Ingot
        LocationData("Tall Tall Heights", "Tall Tall Heights NPC - Treacherous landing Gold above the spikes", 1584 + npc_index_offset, logic.has_vertical_movement and logic.has_glide), #Ore
        LocationData("Tall Tall Heights", "Tall Tall Heights NPC - Gold tucked in melted snow past the Chips Challenge east of shrine", 2846 + npc_index_offset, logic.has_vertical_movement), #Ore
        LocationData("Tall Tall Heights", "Tall Tall Heights NPC - Gold past the Athenaeum Chips Challenge", 1602 + npc_index_offset, logic.has_vertical_movement and logic.has_glide), #Dust
        #Technically 1st Gold Dust on Overpass (Cloudy Wind) submap
        LocationData("Tall Tall Heights", "Overpass NPC - Gold past Tall,Tall Heights spiky tunnel to Salmon River", 2710 + npc_index_offset), #Dust

        #Summons Todo: descriptivize and implement
        #498, 218, -412
<<<<<<< HEAD
        #LocationData("Tall, Tall Heights", "Tall, Tall Heights Summon - Pamoa from SIce_Summon", 1136 + summon_index_offset),
=======
        #LocationData("Tall Tall Heights", "Tall Tall Heights Ability - Pamoa from SIce_Summon", 1136 + ability_index_offset),
>>>>>>> 5a98ac62

        #Northern Cave
        #Treasure chests
        LocationData("Northern Cave", "Northern Cave Chest - Island in the ice", 2787 + treasure_index_offset), #Tear Seed chest
        LocationData("Northern Cave", "Northern Cave Chest - Ominous Chips Challenge cave", 1579 + treasure_index_offset), #Ice Cell Key chest
        LocationData("Northern Cave", "Northern Cave Chest - Chip mimic", 1552 + treasure_index_offset, logic.has_horizontal_movement and logic.has_vertical_movement), #Apprentice chest
        LocationData("Northern Cave", "Northern Cave Chest - Past the wiggly block spike pit", 3001 + treasure_index_offset, logic.has_vertical_movement), #Money chest

        #NPCs
        LocationData("Northern Cave", "Northern Cave NPC - Gold past the wiggly block spike pit", 2815 + npc_index_offset, logic.has_vertical_movement), #Ore

        #Lands End
        #Treasure chests
        LocationData("Lands End", "Lands End Chest - Definitely requires Quintar *wink* among the first spikes 1", 2849 + treasure_index_offset), #Ether chest
        LocationData("Lands End", "Lands End Chest - Definitely requires Quintar *wink* among the first spikes 2", 3003 + treasure_index_offset), #Potion chest
        LocationData("Lands End", "Lands End Chest - Brave the spikes to climb the northern peak", 3002 + treasure_index_offset), #Money chest
        LocationData("Lands End", "Lands End Chest - To defeat the Huns", 2740 + treasure_index_offset), #Blue Cape chest
        LocationData("Lands End", "Lands End Chest - Tucked up high against River Cats Ego", 1692 + treasure_index_offset), #Blue Cape chest
        LocationData("Lands End", "Lands End Chest - In spikes and storm", 1358 + treasure_index_offset, lambda state: state.has("Item - Progressive Quintar Flute", player, 2)), #Defender chest
        LocationData("Lands End", "Lands End Chest - Fancy some spikes cliffdiving?", 1693 + treasure_index_offset), #Rune Ward chest
        LocationData("Lands End", "Lands End Chest - By the lovely owl tree", 1561 + treasure_index_offset), #Callisto Stone chest
        LocationData("Lands End", "Lands End Chest - Inside the shrine", 3017 + treasure_index_offset), #Ether chest

        #NPCs
        LocationData("Lands End", "Lands End NPC - Lets get down to business in the mountains for Gold", 2848 + npc_index_offset), #Ingot
        LocationData("Lands End", "Lands End NPC - Pillar Gold by River Cats Ego", 2850 + npc_index_offset), #Ore
        LocationData("Lands End", "Lands End NPC - Gold in spikes and storm", 2851 + npc_index_offset, lambda state: state.has("Item - Progressive Quintar Flute", player, 2)), #Dust
        LocationData("Lands End", "Lands End NPC - Gold behind the shrine", 2852 + npc_index_offset), #Ingot
        LocationData("Lands End", "Lands End NPC - Owl Drum", 1176 + npc_index_offset), #Todo make the owl drum sparkle despawn after you pick up this check; it stays rn if you don't have the owl drum item

        #Slip Glide Ride
        #Treasure chests
        LocationData("Slip Glide Ride", "Slip Glide Ride Chest - Back out to 1st room", 2554 + treasure_index_offset, lambda state: state.has("Item - Red Door Key", player, 1)), #Money chest
        LocationData("Slip Glide Ride", "Slip Glide Ride Chest - Climb up and fall down", 1172 + treasure_index_offset), #Plate of Lion chest
        LocationData("Slip Glide Ride", "Slip Glide Ride Chest - Sparks and tar", 1298 + treasure_index_offset), #Red Door Key chest
        LocationData("Slip Glide Ride", "Slip Glide Ride Chest - To the left through 2nd red lock", 1698 + treasure_index_offset, lambda state: state.has("Item - Red Door Key", player, 2)), #Red Door Key chest
        LocationData("Slip Glide Ride", "Slip Glide Ride Chest - Through 1st red lock", 1716 + treasure_index_offset, lambda state: state.has("Item - Red Door Key", player, 1)), #Red Door Key chest
        LocationData("Slip Glide Ride", "Slip Glide Ride Chest - Past the mean Ibek jump", 1282 + treasure_index_offset, lambda state: state.has("Item - Red Door Key", player, 1)), #Sages Walker chest
        LocationData("Slip Glide Ride", "Slip Glide Ride Chest - Nickelodeon slime time :)", 1269 + treasure_index_offset), #Seekers Garb chest

        #Crystals
        LocationData("Slip Glide Ride", "Slip Glide Ride Crystal - Summoner", 1714 + crystal_index_offset, lambda state: state.has("Item - Red Door Key", player, 3)),

        #Sequoia Athenaeum
        #Todo descriptivize and check requirements
        #Treasure chests
        LocationData("Sequoia Athenaeum", "Sequoia Athenaeum Chest - Spellsword Helm chest", 2932 + treasure_index_offset), #(412, 200, -551)
        LocationData("Sequoia Athenaeum", "Sequoia Athenaeum Chest - Z-Potion Pouch chest", 2569 + treasure_index_offset), #(403, 199, -547)
        LocationData("Sequoia Athenaeum", "Sequoia Athenaeum Chest - Ice Puzzle Key chest", 2322 + treasure_index_offset), #(415, 180, -570)
        LocationData("Sequoia Athenaeum", "Sequoia Athenaeum Chest - Ice Puzzle Key chest", 2375 + treasure_index_offset), #(396, 180, -570)
        LocationData("Sequoia Athenaeum", "Sequoia Athenaeum Chest - Ice Puzzle Key chest", 2341 + treasure_index_offset), #(396, 164, -570)
        LocationData("Sequoia Athenaeum", "Sequoia Athenaeum Chest - Ice Puzzle Key chest", 2371 + treasure_index_offset), #(415, 164, -572)
        LocationData("Sequoia Athenaeum", "Sequoia Athenaeum Chest - Ice Puzzle Key chest", 2372 + treasure_index_offset), #(434, 164, -570)
        LocationData("Sequoia Athenaeum", "Sequoia Athenaeum Chest - Ice Puzzle Key chest", 2373 + treasure_index_offset), #(424, 148, -570)
        LocationData("Sequoia Athenaeum", "Sequoia Athenaeum Chest - Skeleton Key chest", 2335 + treasure_index_offset), #(415, 131, -565)

        #Northern Stretch
        #Treasure chests
        #Technically in Overpass (Outpost)
        LocationData("Northern Stretch", "Overpass Chest - At the base of Summoners Lookout", 3655 + treasure_index_offset), #Northern Stretch map chest

        #Castle Ramparts
        #Treasure chests
        LocationData("Castle Ramparts", "Castle Ramparts Chest - Tucked beside eastern turret", 1547 + treasure_index_offset), #(443, 206, -378) Money chest
        LocationData("Castle Ramparts", "Castle Ramparts Chest - Below the crystal", 2908 + treasure_index_offset, logic.has_glide), #(407, 228, -383) Castle Ramparts map chest
        LocationData("Castle Ramparts", "Castle Ramparts Chest - Jump down from eastern save point", 2742 + treasure_index_offset, logic.has_glide), #(440, 227, -386) Conquest chest
        LocationData("Castle Ramparts", "Castle Ramparts Chest - Jump down from western save point", 2741 + treasure_index_offset, logic.has_glide), #(369, 227, -386) Rune Sword chest

        #NPCs
        LocationData("Castle Ramparts", "Castle Ramparts NPC - Western Gold above spikes", 2843 + npc_index_offset, logic.has_glide), #(354, 231, -429) Ingot
        LocationData("Castle Ramparts", "Castle Ramparts NPC - Eastern Gold above spikes", 2842 + npc_index_offset, logic.has_glide), #(458, 231, -436) Ore

        #Crystals
        LocationData("Castle Ramparts", "Castle Ramparts Crystal - Beastmaster (say high to the Ramparts Demon!)", 1370 + crystal_index_offset, logic.has_glide), #(404, 243, -386)

        #The Chalice of Tar
        #Treasure chests
        LocationData("The Chalice of Tar", "The Chalice of Tar Chest - At the tippy-top", 3544 + treasure_index_offset, logic.has_vertical_movement), #The Chalice of Tar map chest
        LocationData("The Chalice of Tar", "The Chalice of Tar Chest - Dont let your feathers touch the tar", 2587 + treasure_index_offset), #Vermillion Book chest
        LocationData("The Chalice of Tar", "The Chalice of Tar Chest - Post tar tunnel", 2806 + treasure_index_offset), #Windsong chest

        #NPCs
        #Todo NPCs Job Masters: The Chalice of Tar has Master Mimic ID 3606 (526, 234, -438); gives you Mimic Seal in exchange for job mastery
        LocationData("The Chalice of Tar", "The Chalice of Tar NPC - Gold sparkling above the Overpass on the way up", 2841 + npc_index_offset), #Ore

        #Crystals
        LocationData("The Chalice of Tar", "The Chalice of Tar Crystal - Biiiiiig glide to the Mimic", 3701 + crystal_index_offset),

        #Flyers Crag
        #Treasure chests
        LocationData("Flyers Crag", "Flyers Crag Chest - You cant miss it", 3656 + treasure_index_offset), #(658, 216, -170) Flyers Crag map chest
        
        #NPCs
        LocationData("Flyers Crag", "Flyers Crag NPC - Gold twinsies the 1st south of Ganymede Shrine", 2820 + npc_index_offset), #(695, 137, -159) Dust
        LocationData("Flyers Crag", "Flyers Crag NPC - Gold twinsies the 2nd south of Ganymede Shrine", 2819 + npc_index_offset), #(686, 132, -162) Ingot

        #Flyers Lookout
        #Treasure chests
        #There are no checks here unless an Overpass Scrap shows up

        #Jidamba Tangle
        #Treasure chests
        LocationData("Jidamba Tangle", "Jidamba Tangle Chest - Inside overgrown building E of Eaclaneya", 1629 + treasure_index_offset, logic.has_vertical_movement and logic.has_glide), #Demon Plate chest
        LocationData("Jidamba Tangle", "Jidamba Tangle Chest - Up a tree in north foliage", 3024 + treasure_index_offset, logic.has_vertical_movement and logic.has_glide), #Ether chest
        LocationData("Jidamba Tangle", "Jidamba Tangle Chest - Along a river through the foliage", 3026 + treasure_index_offset, logic.has_vertical_movement and logic.has_glide), #Ether chest
        LocationData("Jidamba Tangle", "Jidamba Tangle Chest - Atop overgrown building E of Eaclaneya", 3028 + treasure_index_offset, logic.has_vertical_movement and logic.has_glide), #Ether chest
        LocationData("Jidamba Tangle", "Jidamba Tangle Chest - Tucked against eastern side of Eaclaneya", 2801 + treasure_index_offset, logic.has_vertical_movement and logic.has_glide), #Flame Guard chest
        LocationData("Jidamba Tangle", "Jidamba Tangle Chest - Tucked against western side of Eaclaneya", 2802 + treasure_index_offset, logic.has_vertical_movement and logic.has_glide), #Flamespike chest
        LocationData("Jidamba Tangle", "Jidamba Tangle Chest - Smack in the center of the foliage", 1632 + treasure_index_offset, logic.has_vertical_movement and logic.has_glide), #Foliage Key chest
        LocationData("Jidamba Tangle", "Jidamba Tangle Chest - NW foliage", 2807 + treasure_index_offset, logic.has_vertical_movement and logic.has_glide), #Partizan chest
        LocationData("Jidamba Tangle", "Jidamba Tangle Chest - Tucked below NW foliage", 3025 + treasure_index_offset, logic.has_vertical_movement and logic.has_glide), #Potion chest
        LocationData("Jidamba Tangle", "Jidamba Tangle Chest - Atop Eaclaneya", 2808 + treasure_index_offset, logic.has_vertical_movement and logic.has_glide), #Rune Bow chest
        LocationData("Jidamba Tangle", "Jidamba Tangle Chest - Fly down from Weaver Outpost to pedestal", 2803 + treasure_index_offset, logic.has_vertical_movement and logic.has_glide), #Siege Bow chest
        LocationData("Jidamba Tangle", "Jidamba Tangle Chest - Island in the river through the foliage", 3011 + treasure_index_offset, logic.has_vertical_movement and logic.has_glide), #Tower Shield chest
        LocationData("Jidamba Tangle", "Jidamba Tangle Chest - North of foliage river", 3027 + treasure_index_offset, logic.has_vertical_movement and logic.has_glide), #Z-Potion chest
        LocationData("Jidamba Tangle", "Jidamba Tangle Chest - Accompanied by orange cave flowers", 1435 + treasure_index_offset, logic.has_vertical_movement and logic.has_glide), #Cave Key chest
        LocationData("Jidamba Tangle", "Jidamba Tangle Chest - Hop from underground root to sneaky passage pond", 2798 + treasure_index_offset, logic.has_vertical_movement and logic.has_glide), #Ravens Cloak chest
        LocationData("Jidamba Tangle", "Jidamba Tangle Chest - Underground sneaky passage by NE cave exit", 2797 + treasure_index_offset, logic.has_vertical_movement and logic.has_glide), #Ravens Hood chest
        LocationData("Jidamba Tangle", "Jidamba Tangle Chest - Smack in the center of the canopy", 1631 + treasure_index_offset, logic.has_vertical_movement and logic.has_glide), #Canopy Key chest
        LocationData("Jidamba Tangle", "Jidamba Tangle Chest - Up in the canopy south of shrine", 1171 + treasure_index_offset, logic.has_vertical_movement and logic.has_glide), #Demon Helm chest
        LocationData("Jidamba Tangle", "Jidamba Tangle Chest - Eaclaneya entrance hall", 2919 + treasure_index_offset, logic.has_vertical_movement and logic.has_glide), #Jidamba Tangle map chest

        #NPCs
        #Todo NPCs Missable: Z54_ChloeFishing ID 2775 gives you the Super Rod (828, 119, 99)
        #Todo NPCs Job Masters: Jidamba Tangle (Outpost) has Master Weaver ID 3579 (627, 140, 77); gives you Weaver Seal in exchange for job mastery
        LocationData("Jidamba Tangle", "Jidamba Tangle NPC - Splish splash Diamond", 2871 + npc_index_offset, logic.has_vertical_movement and logic.has_glide), #Dust
        LocationData("Jidamba Tangle", "Jidamba Tangle NPC - Diamond hot girl summer on the beach", 2873 + npc_index_offset), #Dust
        LocationData("Jidamba Tangle", "Jidamba Tangle NPC - Damp Diamond lurking beneath diamondsmith", 2869 + npc_index_offset, logic.has_vertical_movement and logic.has_glide), #Ingot
        LocationData("Jidamba Tangle", "Jidamba Tangle NPC - Diamond at southern mouth of cave", 2874 + npc_index_offset, logic.has_vertical_movement and logic.has_glide), #Ingot
        LocationData("Jidamba Tangle", "Jidamba Tangle NPC - Fly from Summoners weeping tree to hot tub Diamond", 2876 + npc_index_offset, logic.has_vertical_movement and logic.has_glide), #Ingot
        LocationData("Jidamba Tangle", "Jidamba Tangle NPC - Splash Mountain Diamond (pool at S end of canopy)", 2870 + npc_index_offset, logic.has_vertical_movement and logic.has_glide), #Ore
        LocationData("Jidamba Tangle", "Jidamba Tangle NPC - Diamond atop broken ruins along the beach", 2872 + npc_index_offset, logic.has_vertical_movement and logic.has_glide), #Ore
        LocationData("Jidamba Tangle", "Jidamba Tangle NPC - Diamond atop broken ruins by the Summoner tree", 2875 + npc_index_offset, logic.has_vertical_movement and logic.has_glide), #Ore
        LocationData("Jidamba Tangle", "Jidamba Tangle NPC - Splash Mountain Gold (pool at NE end of canopy)", 2900 + npc_index_offset, logic.has_vertical_movement and logic.has_glide), #Ore
        LocationData("Jidamba Tangle", "Jidamba Tangle NPC - Diamond in the boughs above the shrine", 2898 + npc_index_offset, logic.has_vertical_movement and logic.has_glide), #Ingot
        LocationData("Jidamba Tangle", "Jidamba Tangle NPC - Canopy Gold above big lake", 2899 + npc_index_offset, logic.has_vertical_movement and logic.has_glide), #Ingot

        #Summons Todo: descriptivize and implement (672, 124, 106)
        #LocationData("Jidamba Tangle", "Jidamba Tangle Summon - Juses from SLife_Summon", 1134 + summon_index_offset),

        #Jidamba Eaclaneya
        #Treasure chests
        LocationData("Jidamba Eaclaneya", "Jidamba Eaclaneya Chest - Climb the lamp in the south room", 2799 + treasure_index_offset, logic.has_glide and logic.has_vertical_movement), #Celestial Crown chest
        LocationData("Jidamba Eaclaneya", "Jidamba Eaclaneya Chest - At the end of spike hallway", 2755 + treasure_index_offset, logic.has_glide), #Flame Sword chest
        LocationData("Jidamba Eaclaneya", "Jidamba Eaclaneya Chest - Monster cubby", 2920 + treasure_index_offset), #Jidamba Eaclaneya map chest
        LocationData("Jidamba Eaclaneya", "Jidamba Eaclaneya Chest - Practice your swimming", 2282 + treasure_index_offset, logic.has_glide), #Ether Pouch chest
        LocationData("Jidamba Eaclaneya", "Jidamba Eaclaneya Chest - Right side of the swimming puzzle", 2289 + treasure_index_offset, logic.has_glide), #Staff of Balance chest
        LocationData("Jidamba Eaclaneya", "Jidamba Eaclaneya Chest - Glass elevator room", 2301 + treasure_index_offset, logic.has_glide), #Stardust Wand chest
        LocationData("Jidamba Eaclaneya", "Jidamba Eaclaneya Chest - Underwater swimming puzzle", 2308 + treasure_index_offset, logic.has_glide), #Flameseeker chest
        LocationData("Jidamba Eaclaneya", "Jidamba Eaclaneya Chest - Left side of underwater swimming puzzle", 2317 + treasure_index_offset, logic.has_glide), #Viridian Book chest
        LocationData("Jidamba Eaclaneya", "Jidamba Eaclaneya Chest - Salmon Violin past the fish puzzles", 2288 + treasure_index_offset, logic.has_glide),

        #NPCs
        #1 Diamond Dust NPC on Jidamba Eaclaneya Fish Floor map has been categorized under the Capital Pipeline

        #Crystals
        LocationData("Jidamba Eaclaneya", "Jidamba Eaclaneya Crystal - Weaver", 2403 + crystal_index_offset),

        #The Deep Sea
        #Todo descriptivize and check requirements (requires swimming to get here.. wait. the neptune shrine is here. check if any checks can be gotten sans salmon ig lol)
        #Treasure chests
        LocationData("The Deep Sea", "The Deep Sea Chest - Deep Sea Scrap chest", 3451 + treasure_index_offset), #(878, 39, -536)
        LocationData("The Deep Sea", "The Deep Sea Chest - Touching Jidamba", 3658 + treasure_index_offset), #Deep Sea Scrap chest
        LocationData("The Deep Sea", "The Deep Sea Chest - Ruins just south of Jidamba 1", 3659 + treasure_index_offset), #Deep Sea Scrap chest
        LocationData("The Deep Sea", "The Deep Sea Chest - Deep Sea Scrap chest", 3660 + treasure_index_offset), #(657, 53, 165)
        LocationData("The Deep Sea", "The Deep Sea Chest - Deep Sea Scrap chest", 3661 + treasure_index_offset), #(545, 47, -31)
        LocationData("The Deep Sea", "The Deep Sea Chest - Deep Sea Scrap chest", 3662 + treasure_index_offset), #(890, 51, -66)
        LocationData("The Deep Sea", "The Deep Sea Chest - Deep Sea Scrap chest", 3663 + treasure_index_offset), #(842, 53, -359)
        LocationData("The Deep Sea", "The Deep Sea Chest - Deep Sea Scrap chest", 3666 + treasure_index_offset), #(-23, 39, -557)
        LocationData("The Deep Sea", "The Deep Sea Chest - Underwater cove south of volcano", 3667 + treasure_index_offset), #(94, 59, 133) Deep Sea Scrap chest
        #next 2 scraps from (Sand Bar) submap
        LocationData("The Deep Sea", "The Deep Sea Chest - Deep Sea Scrap chest", 3664 + treasure_index_offset), #(-364, 53, -183)
        LocationData("The Deep Sea", "The Deep Sea Chest - Deep Sea Scrap chest", 3665 + treasure_index_offset), #(-226, 49, 164)
        #next scrap from (Shrooms) submap
        LocationData("The Deep Sea", "The Deep Sea Chest - Deep Sea Scrap chest", 3668 + treasure_index_offset), #(254, 53, -547)
        LocationData("The Deep Sea", "The Deep Sea Chest - Forgotten Key chest", 2767 + treasure_index_offset), #(872, 39, -517)
        LocationData("The Deep Sea", "The Deep Sea Chest - Oven Mitt chest", 2290 + treasure_index_offset), #(838, 52, -357)
        LocationData("The Deep Sea", "The Deep Sea Chest - Ruins just south of Jidamba 2", 2937 + treasure_index_offset), #Paladin Wand chest
        LocationData("The Deep Sea", "The Deep Sea Chest - Rampart Key chest", 2589 + treasure_index_offset), #(582, 47, -51)
        LocationData("The Deep Sea", "The Deep Sea Chest - Soul Keeper chest", 2766 + treasure_index_offset), #(663, 54, 165)
        LocationData("The Deep Sea", "The Deep Sea Chest - Zether chest", 2768 + treasure_index_offset), #(649, 53, 195)
        LocationData("The Deep Sea", "The Deep Sea Chest - Zether Pouch chest", 3726 + treasure_index_offset), #(646, 53, 196)
        LocationData("The Deep Sea", "The Deep Sea Chest - Treasure Finder chest", 595 + treasure_index_offset), #(270, 29, -591)

        #NPCs
        LocationData("The Deep Sea", "The Deep Sea NPC - Diamond Dust", 2519 + npc_index_offset), #(639, 54, 182)
        LocationData("The Deep Sea", "The Deep Sea NPC - Gold Dust", 2518 + npc_index_offset), #(648, 54, 180)
        #Todo Player Options: Carcinization victory condition
        #its crab tiem babey
        LocationData("The Deep Sea", "The Deep Sea NPC - Crab 1", 3409 + npc_index_offset), #(20, 53, 251)
        LocationData("The Deep Sea", "The Deep Sea NPC - Crab 2", 3426 + npc_index_offset), #(76, 76, 178)
        LocationData("The Deep Sea", "The Deep Sea NPC - Crab in underwater cove south of volcano", 3427 + npc_index_offset), #(96, 60, 131) Crab 3
        LocationData("The Deep Sea", "The Deep Sea NPC - Crab 4", 3428 + npc_index_offset), #(142, 51, -611)
        LocationData("The Deep Sea", "The Deep Sea NPC - Crab 5", 3429 + npc_index_offset), #(60, 53, -609)
        LocationData("The Deep Sea", "The Deep Sea NPC - Crab 6", 3430 + npc_index_offset), #(54, 62, 155)
        LocationData("The Deep Sea", "The Deep Sea NPC - Crab 7", 3431 + npc_index_offset), #(128, 49, 196)
        #for some reason crab 8 is on (Depths Fix) submap
        LocationData("The Deep Sea", "The Deep Sea NPC - Crab 8", 3432 + npc_index_offset), #(239, 53, -613)
        LocationData("The Deep Sea", "The Deep Sea NPC - Crab 9", 3433 + npc_index_offset), #(254, 53, 215)
        LocationData("The Deep Sea", "The Deep Sea NPC - Crab 10", 3434 + npc_index_offset), #(306, 53, 224)
        LocationData("The Deep Sea", "The Deep Sea NPC - Crab 11", 3435 + npc_index_offset), #(288, 53, -620)
        LocationData("The Deep Sea", "The Deep Sea NPC - Crab 12", 3436 + npc_index_offset), #(58, 52, 244)
        LocationData("The Deep Sea", "The Deep Sea NPC - Crab 13", 3437 + npc_index_offset), #(54, 52, 200)
        LocationData("The Deep Sea", "The Deep Sea NPC - Crab 14", 3438 + npc_index_offset), #(52, 76, -616)
        LocationData("The Deep Sea", "The Deep Sea NPC - Crab 15", 3439 + npc_index_offset), #(207, 53, 152)
        LocationData("The Deep Sea", "The Deep Sea NPC - Z35_CrabCollect", 3425 + npc_index_offset), #(255, 62, 124)
        LocationData("The Deep Sea", "The Deep Sea NPC - Z35_FoundCrabKing", 3424 + npc_index_offset), #(256, 63, 113)
        LocationData("The Deep Sea", "The Deep Sea NPC - Z35_SpeedOcto", 3450 + npc_index_offset), #(-314, 64, -624) (swims in a fixed path; slightly slower than golden quintar but faster than royal salmon)
        LocationData("The Deep Sea", "The Deep Sea NPC - Gold Dust", 2855 + npc_index_offset), #(-367, 53, -182)
        LocationData("The Deep Sea", "The Deep Sea NPC - Gold Ingot", 2857 + npc_index_offset), #(-356, 55, -167)
        LocationData("The Deep Sea", "The Deep Sea NPC - Gold Ore", 2856 + npc_index_offset), #(-370, 53, -173)

        #Summons Todo: descriptivize and implement
        #LocationData("The Deep Sea", "The Deep Sea Summon - Coyote from SWater_Summon", 1140 + summon_index_offset), #(-60, 53, 202)

        #Jade Cavern
        #Todo descriptivize and check requirements
        #Treasure chests
        LocationData("Jade Cavern", "Jade Cavern Chest - Jade Cavern map chest", 3604 + treasure_index_offset), #(239, 99, -124)

        #NPCs
        #Todo NPCs CheckOrNot Job Masters: this guy trades you a thing for each job seal you've gotten from a job master for mastering that job
        #LocationData("Jade Cavern", "Jade Cavern NPC - Jade Cavern Map chest", 3603 + npc_index_offset), #(255, 91, -90)
        
        #Continental Tram
        #Treasure chests
        LocationData("Continental Tram", "Continental Tram Chest - Tickets please 1", 1844 + treasure_index_offset), #Continental Tram map chest
        LocationData("Continental Tram", "Continental Tram Chest - End of the line", 3012 + treasure_index_offset), #Nomads Guard chest
        LocationData("Continental Tram", "Continental Tram Chest - Tickets please 2", 1654 + treasure_index_offset), #Tram Key chest

        #NPCs
        LocationData("Continental Tram", "Continental Tram NPC - Diamond hanging out with the conscript 1", 2895 + npc_index_offset, lambda state: state.has("Item - Tram Key", player) or logic.has_swimming), #Dust
        LocationData("Continental Tram", "Continental Tram NPC - Diamond hanging out with the conscript 2", 2894 + npc_index_offset, lambda state: state.has("Item - Tram Key", player) or logic.has_swimming), #Ingot

        #Zones (End-Game)
        #Ancient Labyrinth
        #Todo descriptivize and check requirements
        #Treasure chests
        LocationData("Ancient Labyrinth", "Ancient Labyrinth Chest - Money chest", 1274 + treasure_index_offset), #(-186, 125, -316) F2
        LocationData("Ancient Labyrinth", "Ancient Labyrinth Chest - Archmage Vest chest", 2412 + treasure_index_offset), #(-190, 125, -316) F2
        LocationData("Ancient Labyrinth", "Ancient Labyrinth Chest - Vita Crown chest", 1738 + treasure_index_offset), #(-209, 87, -311) F3
        LocationData("Ancient Labyrinth", "Ancient Labyrinth Chest - Judgement chest", 2924 + treasure_index_offset), #(-185, 63, -363) F4
        LocationData("Ancient Labyrinth", "Ancient Labyrinth Chest - Zether Pouch chest", 2926 + treasure_index_offset), #(-162, 63, -336) F4
        LocationData("Ancient Labyrinth", "Ancient Labyrinth Chest - Ancient Labyrinth map chest", 3649 + treasure_index_offset), #(-185, 38, -301) F6
        LocationData("Ancient Labyrinth", "Ancient Labyrinth Chest - Mirror Shield chest", 2591 + treasure_index_offset), #(-219, 27, -350) F7

        #NPCs
        LocationData("Ancient Labyrinth", "Ancient Labyrinth NPC - Diamond Ingot", 2881 + npc_index_offset), #(-186, 125, -300) F2
        LocationData("Ancient Labyrinth", "Ancient Labyrinth NPC - Diamond Ore", 2880 + npc_index_offset), #(-182, 126, -326) F2
        LocationData("Ancient Labyrinth", "Ancient Labyrinth NPC - Diamond Ingot", 2882 + npc_index_offset), #(-200, 98, -334) F3

        #The Sequoia
        #Todo descriptivize and check requirements
        #Treasure chests
        LocationData("The Sequoia", "The Sequoia Chest - Money chest", 2934 + treasure_index_offset), #(-286, 90, -539)
        LocationData("The Sequoia", "The Sequoia Chest - Battle Band chest", 2437 + treasure_index_offset), #(-250, 174, -512)
        LocationData("The Sequoia", "The Sequoia Chest - Sange chest", 2935 + treasure_index_offset), #(-296, 182, -533)
        LocationData("The Sequoia", "The Sequoia Chest - Zether Pouch chest", 2884 + treasure_index_offset), #(-223, 118, -541)
        LocationData("The Sequoia", "The Sequoia Chest - Z-Potion Pouch chest", 2887 + treasure_index_offset), #(-244, 168, -498)
        LocationData("The Sequoia", "The Sequoia Chest - Aphotic Edge chest", 2933 + treasure_index_offset), #(-282, 182, -528)
        LocationData("The Sequoia", "The Sequoia Chest - The Hand of Midas chest", 2451 + treasure_index_offset), #(-272, 241, -544)
        
        #NPCs
        LocationData("The Sequoia", "The Sequoia NPC - Diamond Dust", 2885 + treasure_index_offset), #(-223, 160, -530)
        LocationData("The Sequoia", "The Sequoia NPC - Diamond Ore", 2883 + treasure_index_offset), #(-237, 117, -563)
        LocationData("The Sequoia", "The Sequoia NPC - Diamond Ore", 2886 + treasure_index_offset), #(-311, 160, -540)
        LocationData("The Sequoia", "The Sequoia NPC - Diamond Dust", 2889 + treasure_index_offset), #(-269, 240, -545)
        LocationData("The Sequoia", "The Sequoia NPC - Diamond Dust", 2890 + treasure_index_offset), #(-268, 240, -547)
        LocationData("The Sequoia", "The Sequoia NPC - Diamond Dust", 2888 + treasure_index_offset), #(-275, 240, -546)

        #The Depths
        #Todo descriptivize and check requirements
        #Treasure chests
        LocationData("The Depths", "The Depths Chest - Down among glowing blue seaweed between Poko Poko Desert and Jidamba 1", 2588 + treasure_index_offset), #(-358, 1, 18) Cerulean Book chest
        LocationData("The Depths", "The Depths Chest - Down among glowing blue seaweed between Poko Poko Desert and Jidamba 2", 2714 + treasure_index_offset), #(-357, 2, 20) #Z-Potion chest

        #NPCs
        LocationData("The Depths", "The Depths NPC - Diamond Dust", 2865 + npc_index_offset), #(692, 20, -618)
        LocationData("The Depths", "The Depths NPC - Diamond Dust", 2868 + npc_index_offset), #(823, 17, -595)
        LocationData("The Depths", "The Depths NPC - Diamond Dust", 2891 + npc_index_offset), #(161, 20, 240)
        LocationData("The Depths", "The Depths NPC - Diamond Ingot", 1214 + npc_index_offset), #(-377, 20, -220)
        LocationData("The Depths", "The Depths NPC - Diamond Ingot", 2859 + npc_index_offset), #(-373, 19, -261)
        LocationData("The Depths", "The Depths NPC - Diamond Ingot", 2863 + npc_index_offset), #(784, 17, -611)
        LocationData("The Depths", "The Depths NPC - Diamond Ingot", 2866 + npc_index_offset), #(629, 20, -615)
        LocationData("The Depths", "The Depths NPC - Diamond Ingot", 2893 + npc_index_offset), #(180, 20, 255)
        LocationData("The Depths", "The Depths NPC - Diamond Ore", 1213 + npc_index_offset), #(932, 19, -199)
        LocationData("The Depths", "The Depths NPC - Diamond Ore", 2858 + npc_index_offset), #(924, 20, -235)
        LocationData("The Depths", "The Depths NPC - Diamond Ore", 2864 + npc_index_offset), #(760, 12, -612)
        LocationData("The Depths", "The Depths NPC - Diamond Ore", 2867 + npc_index_offset), #(722, 20, -604)
        LocationData("The Depths", "The Depths NPC - Diamond Ore", 2892 + npc_index_offset), #(189, 30, 235)
        LocationData("The Depths", "The Depths NPC - Diamond Dust", 2861 + npc_index_offset), #(-308, 12, 132)
        LocationData("The Depths", "The Depths NPC - Diamond Ingot", 2862 + npc_index_offset), #(-303, 14, 183)
        LocationData("The Depths", "The Depths NPC - Diamond Ore", 2860 + npc_index_offset), #(-359, 10, 162)

        #Castle Sequoia
        #Todo descriptivize and check requirements
        #Treasure chests
        #Todo maybe categorize map and Decapitator chests as in Castle Ramparts requiring the Ramparts key
        LocationData("Castle Sequoia", "Castle Sequoia Chest - Castle Sequoia map chest", 3657 + treasure_index_offset), #(371, 231, -457) (Skums)
        LocationData("Castle Sequoia", "Castle Sequoia Chest - Decapitator chest", 2758 + treasure_index_offset), #(375, 232, -452) (Skums)
        LocationData("Castle Sequoia", "Castle Sequoia Chest - Zether Pouch chest", 2515 + treasure_index_offset), #(422, 169, -406) (Skums)
        LocationData("Castle Sequoia", "Castle Sequoia Chest - Z-Potion chest", 1465 + treasure_index_offset), #(427, 170, -441) (Skums)
        LocationData("Castle Sequoia", "Castle Sequoia Chest - Z-Potion Pouch chest", 1447 + treasure_index_offset), #(409, 169, -406) (Skums)
        LocationData("Castle Sequoia", "Castle Sequoia Chest - Beads of Defense chest", 1472 + treasure_index_offset), #(375, 153, -405) (Bounce)
        LocationData("Castle Sequoia", "Castle Sequoia Chest - Ether chest", 2949 + treasure_index_offset), #(401, 151, -404) (Bounce)
        LocationData("Castle Sequoia", "Castle Sequoia Chest - Fenix Syrup chest", 2948 + treasure_index_offset), #(401, 151, -424) (Bounce)
        LocationData("Castle Sequoia", "Castle Sequoia Chest - Potion chest", 2945 + treasure_index_offset), #(434, 154, -441) (Bounce)
        LocationData("Castle Sequoia", "Castle Sequoia Chest - Protector chest", 2922 + treasure_index_offset), #(395, 155, -453) (Bounce)
        LocationData("Castle Sequoia", "Castle Sequoia Chest - Kings Guard chest", 2927 + treasure_index_offset), #(387, 134, -431) (Ice)
        LocationData("Castle Sequoia", "Castle Sequoia Chest - Royal Guard chest", 1492 + treasure_index_offset), #(387, 134, -427) (Ice)
        LocationData("Castle Sequoia", "Castle Sequoia Chest - Dream Hunter chest", 2479 + treasure_index_offset), #(401, 119, -415) (Fish)
        LocationData("Castle Sequoia", "Castle Sequoia Chest - Nightingale chest", 2509 + treasure_index_offset), #(388, 122, -445) (Fish)
        LocationData("Castle Sequoia", "Castle Sequoia Chest - Oily Sword chest", 2484 + treasure_index_offset), #(397, 119, -415) (Fish)
        LocationData("Castle Sequoia", "Castle Sequoia Chest - Paladin Wand chest", 2510 + treasure_index_offset), #(364, 85, -424) (2D)
        LocationData("Castle Sequoia", "Castle Sequoia Chest - New World Stone chest", 2505 + treasure_index_offset), #(401, 250, -478) (Throne)

        #NPCs
        #Todo NPCs CheckOrNot: this gives you a Gaea Shard if you're stuck
        #LocationData("Castle Sequoia", "Castle Sequoia NPC - Z58_StrandedShard", 3785 + npc_index_offset), #(401, 183, -382)
        #Todo NPCs Blocker: i think this guy might only show up in the vanilla game's randomizer? checks if Z58_EleOn (Z58 is Castle Sequoia); Z58Progression_Gate ID 3824 (400, 250, -478)

        #The New World
        #Todo Player Options: if astley is the goal, make the requirement for entering the new world be the number of crystals the player picked to win
        #Todo descriptivize and check requirements
        #Treasure chests
        LocationData("The New World", "The New World Chest - Lunar Mail chest", 2930 + treasure_index_offset), #(-134, 8, 230)
        LocationData("The New World", "The New World Chest - Mages Pike chest", 2931 + treasure_index_offset), #(-11, 12, -577)
        LocationData("The New World", "The New World Chest - The New World map chest", 1938 + treasure_index_offset), #(-85, 8, 142)

    ]

    return location_table<|MERGE_RESOLUTION|>--- conflicted
+++ resolved
@@ -681,32 +681,23 @@
         LocationData("Overpass", "Overpass Chest - Overpass Scrap chest", 3537 + treasure_index_offset), #(148, 151, -114)
         #7th Overpass Scrap chest on main map has been categorized under Sara Sara Beach
         #8th Overpass Scrap chest on main map has been categorized under Salmon Bay
-<<<<<<< HEAD
         #Todo recategorize and descriptivize
         LocationData("Overpass", "Overpass Chest - Overpass Scrap chest", 3678 + treasure_index_offset), #(191, 177, -214)
-        #1st Overpass Scrap chest on (Cloudy Wind) map has been categorized under Tall, Tall Heights
+        #1st Overpass Scrap chest on (Cloudy Wind) map has been categorized under Tall Tall Heights
         #Todo recategorize and descriptivize
         LocationData("Overpass", "Overpass Chest - Overpass Scrap chest", 3539 + treasure_index_offset), #(32, 181, -373) (Cloudy Wind)
         LocationData("Overpass", "Overpass Chest - Zether Pouch chest", 1401 + treasure_index_offset), #(-35, 166, -387) (Cloudy Wind)
         LocationData("Overpass", "Overpass Chest - River Cats Ego map chest", 3654 + treasure_index_offset), #(60, 225, -435) (Snow)
-=======
-        #Gold Ingot and Life Jewel chest have been categorized under Dione Shrine
-        #1st Overpass Scrap chest on (Cloudy Wind) map has been categorized under Tall Tall Heights
->>>>>>> 5a98ac62
         #Overpass (Outpost) Northern Stretch map chest has been categorized under Northern Stretch
         LocationData("Overpass", "Overpass Chest - Overpass Scrap chest", 3676 + treasure_index_offset), #(45, 215, -465) (Outpost)
 
         #NPCs
-<<<<<<< HEAD
         #Todo NPCs Job Masters: Overpass main map has Master Hunter ID 3558 (496, 198, -346); gives you Hunter Seal in exchange for job mastery
         #Gold Ingot on main map has been categorized under Dione Shrine
         #Z20_WaterOrigin ID 1583 (gives Springs Oath) has been categorized under Okimoto N.S. (632, 243, -261)
-        #1st Gold Dust on (Cloudy Wind) map has been categorized under Tall, Tall Heights
+        #1st Gold Dust on (Cloudy Wind) map has been categorized under Tall Tall Heights
         #Todo recategorize and descriptivize
         LocationData("Overpass", "Overpass NPC - Gold Ingot", 2739 + npc_index_offset), #(63, 191, -399) (Cloudy Wind)
-=======
-        #1st Gold Dust on (Cloudy Wind) map has been categorized under Tall Tall Heights
->>>>>>> 5a98ac62
         #Todo NPCs CheckOrNot: Overpass 4 Quintar Eggs (Dirt Nest), 1 Quintar Egg (Stone Nest), 1 Quintar Egg (Cave Nest), 1 Quintar Egg (Stone Nest) submap
         #Todo NPCs Job Masters: Overpass (Outpost) has Master Aegis ID 3610 (501, 194, -210); gives you Aegis Seal in exchange for job mastery
         #Todo NPCs Job Masters: Overpass (Outpost) has Master Beastmaster ID 3608 (312, 236, -344); gives you Beastmaster Seal in exchange for job mastery
@@ -729,21 +720,14 @@
         LocationData("Underpass", "Underpass Chest - Underpass Scrap chest", 3670 + treasure_index_offset), #(337, 155, -319)
         LocationData("Underpass", "Underpass Chest - Underpass Scrap chest", 3671 + treasure_index_offset), #(119, 98, -110)
         #6th Underpass Scrap chest on main map has been categorized under the Quintar Mausoleum
-<<<<<<< HEAD
         #7th Underpass Scrap chest on main map has been categorized under the Capital Jail
         #Underpass (Okimoto) Underpass Scrap has been categorized under Cobblestone Crag
         #Todo recategorize and descriptivize
         LocationData("Underpass", "Underpass Chest - Underpass Scrap chest", 3673 + treasure_index_offset), #(608, 91, -215) (Summon Pah)
-        #Underpass (Ice Pass) Scrap chest has been categorized under Tall, Tall Heights
-        #Underpass (Ice Pass) Potion chest has been categorized under Tall, Tall Heights
+        #Underpass (Ice Pass) Scrap chest has been categorized under Tall Tall Heights
+        #Underpass (Ice Pass) Potion chest has been categorized under Tall Tall Heights
         #Todo recategorize and descriptivize
         LocationData("Underpass", "Underpass Chest - Underpass Scrap chest", 3623 + treasure_index_offset), #(191, 172, -437) (Summon Pah)
-=======
-        #The last Underpass Scrap chest on main map has been categorized under the Capital Jail
-        #The Underpass (Okimoto) Underpass Scrap has been categorized under Cobblestone Crag
-        #Underpass (Ice Pass) Scrap chest has been categorized under Tall Tall Heights
-        #Underpass (Ice Pass) Potion chest has been categorized under Tall Tall Heights
->>>>>>> 5a98ac62
 
         #Summons Todo: descriptivize and implement
         #614, 91, -213
@@ -1025,11 +1009,7 @@
 
         #Summons Todo: descriptivize and implement
         #498, 218, -412
-<<<<<<< HEAD
-        #LocationData("Tall, Tall Heights", "Tall, Tall Heights Summon - Pamoa from SIce_Summon", 1136 + summon_index_offset),
-=======
-        #LocationData("Tall Tall Heights", "Tall Tall Heights Ability - Pamoa from SIce_Summon", 1136 + ability_index_offset),
->>>>>>> 5a98ac62
+        #LocationData("Tall Tall Heights", "Tall Tall Heights Summon - Pamoa from SIce_Summon", 1136 + summon_index_offset),
 
         #Northern Cave
         #Treasure chests
