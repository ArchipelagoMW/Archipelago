from typing import List, Optional, Callable, NamedTuple
from BaseClasses import CollectionState

class LocationData(NamedTuple):
    region: str
    name: str
    code: Optional[int]
    rule: Optional[Callable[[CollectionState], bool]] = None

treasure_index_offset = 1
npc_index_offset = 10000
crystal_index_offset = 100000
#ability_index_offset = 1000000 Abilities Todo

def get_locations(player: Optional[int]) -> List[LocationData]:
    #Todo include crystals/job locations, NPC gifts, key items like squirrels, ore
    location_table: List[LocationData] = [
        #Zones (Beginner)
        #Spawning Meadows
        #Treasure chests
        LocationData("Spawning Meadows", "Spawning Meadows Chest - Money chest on cliff north of spawn", 101 + treasure_index_offset),
        LocationData("Spawning Meadows", "Spawning Meadows Chest - Money chest under overpass", 292 + treasure_index_offset),
        LocationData("Spawning Meadows", "Spawning Meadows Chest - Jump on Nan Burglars Glove chest", 41 + treasure_index_offset),
        LocationData("Spawning Meadows", "Spawning Meadows Chest - Cedar Staff chest above waterfall", 17 + treasure_index_offset),
        LocationData("Spawning Meadows", "Spawning Meadows Chest - Cedar Wand chest behind Nan house", 61 + treasure_index_offset),
        LocationData("Spawning Meadows", "Spawning Meadows Chest - Island Cleaver chest", 54 + treasure_index_offset),
        LocationData("Spawning Meadows", "Spawning Meadows Chest - Jump on secret tunnel chest Fenix Juice chest", 5 + treasure_index_offset),
        LocationData("Spawning Meadows", "Spawning Meadows Chest - Fenix Juice chest on path to Delende", 49 + treasure_index_offset),
        LocationData("Spawning Meadows", "Spawning Meadows Chest - Secret tunnel Stabbers chest", 47 + treasure_index_offset),
        LocationData("Spawning Meadows", "Spawning Meadows Chest - Stout Shield chest on ledge jump from tree", 50 + treasure_index_offset),
        LocationData("Spawning Meadows", "Spawning Meadows Chest - Cross trees and jump down Tincture chest", 38 + treasure_index_offset),
        LocationData("Spawning Meadows", "Spawning Meadows Chest - Tonic chest west of spawn", 1 + treasure_index_offset),
        LocationData("Spawning Meadows", "Spawning Meadows Chest - Tonic chest in cave NW of spawn", 2 + treasure_index_offset),
        LocationData("Spawning Meadows", "Spawning Meadows Chest - Mountain summit jump on Nan Tonic Pouch chest", 1142 + treasure_index_offset),

        #NPCs
        LocationData("Spawning Meadows", "Spawning Meadows NPC - Pouch Nan", 53 + npc_index_offset),
        LocationData("Spawning Meadows", "Spawning Meadows NPC - Secret Herb near Shaku", 627 + npc_index_offset), #Secret Herb 0
        LocationData("Spawning Meadows", "Spawning Meadows NPC - Map Nan", 84 + npc_index_offset),
        LocationData("Spawning Meadows", "Spawning Meadows NPC - Nan Stew", 14 + npc_index_offset),
        LocationData("Spawning Meadows", "Spawning Meadows NPC - Butterfly Goo", 194 + npc_index_offset, lambda state: state.has('Item - Black Squirrel', player, 3)), #Tree Fairy NPC seems to have the dialogue for this (ID 194)
        LocationData("Spawning Meadows", "Spawning Meadows NPC - Buttersquirrel on tree SW of spawn", 264 + npc_index_offset),
        LocationData("Spawning Meadows", "Spawning Meadows NPC - Buttersquirrel on tree NW of spawn", 296 + npc_index_offset),
        LocationData("Spawning Meadows", "Spawning Meadows NPC - Buttersquirrel on tree near lampposts", 110 + npc_index_offset),
        LocationData("Spawning Meadows", "Spawning Meadows NPC - Buttersquirrel on Mario jump tree", 3085 + npc_index_offset),
        #Todo Secret Herb locations that don't seem to be used?
        #48, 112, -36
        #LocationData("Spawning Meadows", "Spawning Meadows NPC - Secret Herb 1", 297 + npc_index_offset),
        #79, 112, -30
        #LocationData("Spawning Meadows", "Spawning Meadows NPC - Secret Herb 2", 545 + npc_index_offset),
        #43, 104, -8
        #LocationData("Spawning Meadows", "Spawning Meadows NPC - Secret Herb 3", 546 + npc_index_offset),

        #Abilities Todo: descriptivize and implement
        #118, 109, 10
        #LocationData("Spawning Meadows", "Spawning Meadows Ability - Shaku from SFire_Summon", 477 + ability_index_offset),

        #Delende
        #Treasure chests
        LocationData("Delende", "Delende Chest - Money chest in front of camp", 263 + treasure_index_offset),
        LocationData("Delende", "Delende Chest - Money chest in front of fish hatchery lower level", 210 + treasure_index_offset),
        LocationData("Delende", "Delende Chest - Return from fish hatchery Bracer chest", 34 + treasure_index_offset),
<<<<<<< HEAD
        #Todo Rules: requires Owl + Salmon
        LocationData("Delende", "Delende Chest - Heart tarn Chartreuse chest", 1554 + treasure_index_offset),
=======
        LocationData("Delende", "Delende Chest - Heart tarn Chartreuse chest", 1554 + treasure_index_offset, lambda state: state.has('Item - Progressive Salmon Violin', player) and state.has('Item - Owl Drum', player)),
>>>>>>> 45812275
        LocationData("Delende", "Delende Chest - Mushroom underpass Cotton Hood chest", 262 + treasure_index_offset),
        LocationData("Delende", "Delende Chest - Fallen log parkour Earring chest", 208 + treasure_index_offset),
        LocationData("Delende", "Delende Chest - Earring chest across river", 213 + treasure_index_offset),
        LocationData("Delende", "Delende Chest - Underground Ether chest next to river", 43 + treasure_index_offset),
        LocationData("Delende", "Delende Chest - Fenix Juice chest under ambush tree", 212 + treasure_index_offset),
        LocationData("Delende", "Delende Chest - Iron Sword chest on west mountainside", 209 + treasure_index_offset),
        LocationData("Delende", "Delende Chest - Across river from fish hatchery Looters Ring chest", 123 + treasure_index_offset),
        LocationData("Delende", "Delende Chest - Mages Robe chest high up west mountainside", 33 + treasure_index_offset),
        LocationData("Delende", "Delende Chest - Up near hatchery Protect Amulet chest", 169 + treasure_index_offset),
        LocationData("Delende", "Delende Chest - Storm Hood chest outside spooky cave", 27 + treasure_index_offset),
        LocationData("Delende", "Delende Chest - Tincture chest in fish hatchery", 39 + treasure_index_offset),
        LocationData("Delende", "Delende Chest - Fish hatchery approach Tincture chest ", 79 + treasure_index_offset),
        LocationData("Delende", "Delende Chest - Tincture chest under tree", 261 + treasure_index_offset),
        LocationData("Delende", "Delende Chest - Top of spooky cave Tincture Pouch chest", 73 + treasure_index_offset),
        LocationData("Delende", "Delende Chest - Troll Tincture Pouch chest", 451 + treasure_index_offset),
        LocationData("Delende", "Delende Chest - Tonic chest off north path", 259 + treasure_index_offset),
        LocationData("Delende", "Delende Chest - Tonic Pouch chest before Proving Meadows", 216 + treasure_index_offset),
        LocationData("Delende", "Delende Chest - Tonic Pouch chest in front of fish hatchery below tree", 2997 + treasure_index_offset),

        #Todo NPCs Missable: Astley1 NPC (ID 28) (184, 125, -93) gives you a Home Point Stone, but it's missable as a location; the item appears elsewhere later
        LocationData("Delende", "Delende NPC - Dog Bone in spooky cave", 1915 + npc_index_offset),
        LocationData("Delende", "Delende NPC - Dog Bone Guy", 31 + npc_index_offset),
        LocationData("Delende", "Delende NPC - Dog Bone south of Soiled Den", 184 + npc_index_offset),
        #276, 116, -204; gives you Fervor Charm
        LocationData("Delende", "Delende NPC - Dizzy noob chucks a Fervor Charm at your face", 831 + npc_index_offset),
        #Todo NPCs Shortcuts: shortcut girl (Z2_Collector Sister ID 3769 (169, 132, -89))
        #Todo NPCs Player Options: do we want a filter option to add the guy who fishes things up for you (Z2_FisherOnDock ID 121 (166, 133, -208))
        LocationData("Delende", "Delende NPC - Dizzy noob chucks a Fervor Charm at your face", 831 + npc_index_offset),
        #Todo: descriptivize (Z2_MapMan (198, 131, -74))
        LocationData("Delende", "Delende NPC - Cartographer", 1153 + npc_index_offset),
        #Todo NPCs Shortcuts: Rabbit Claws shortcut guy (Z2_RoosterFeetGuy ID 74(281, 128, -159))
        #Todo NPCs CheckOrNot: (Z2_RottenFishGuy ID 124 (181, 132, -200)) sells Rotten Salmon (progression item)

        #Grans House (Delende)
        #Treasure chests
        #126, 128, -58 style: blank
        LocationData("Delende", "Delende Chest - Grans House empty chest 1", 87 + treasure_index_offset),
        #127, 128, -58 style: weapon
        LocationData("Delende", "Delende Chest - Grans House empty chest 2", 100 + treasure_index_offset),
        #137, 128, -57 style: consumable
        LocationData("Delende", "Delende Chest - Grans House empty chest 3", 177 + treasure_index_offset),
        #137, 128, -56 style: consumable
        LocationData("Delende", "Delende Chest - Grans House empty chest 4", 178 + treasure_index_offset),

        #Basement (Somehow Not Delende)
        #Treasure chests
        LocationData("Delende", "Delende Chest - Empty chest in basement", 179 + treasure_index_offset),
        LocationData("Delende", "Delende Chest - Digested Head chest in basement", 180 + treasure_index_offset),

        #Soiled Den
        #Treasure chests
        #311, 111, -96
        LocationData("Soiled Den", "Soiled Den Chest - Clamshell chest lurking in the shadows by the Bangler", 218 + treasure_index_offset),
        #322, 111, -101
        LocationData("Soiled Den", "Soiled Den Chest - Clamshell chest by the Bangler", 271 + treasure_index_offset),
        #326, 111, -116
        LocationData("Soiled Den", "Soiled Den Chest - Long river jump Dodge Charm chest", 448 + treasure_index_offset),
        #249, 116, -156
        LocationData("Soiled Den", "Soiled Den Chest - Riverside Tonic Pouch chest", 1155 + treasure_index_offset),

        #NPCs
        #296, 112, -155
        LocationData("Soiled Den", "Soiled Den NPC - Dog Bone among the bones and flowers", 176 + npc_index_offset),

        #Pale Grotto
        #Treasure chests
        #316, 120, -262
        LocationData("Pale Grotto", "Pale Grotto Chest - Ring around the rosy Fenix Juice chest", 228 + treasure_index_offset),
        #307, 124, -345
        LocationData("Pale Grotto", "Pale Grotto Chest - Poisonkiss chest north from save point", 144 + treasure_index_offset),
        LocationData("Pale Grotto", "Pale Grotto Chest - Entrance river hop Tonic chest", 229 + treasure_index_offset),
        LocationData("Pale Grotto", "Pale Grotto Chest - Tincture Pouch chest on promontory", 2979 + treasure_index_offset),
<<<<<<< HEAD
        #Todo Rules: the next two checks require Salmon
        LocationData("Pale Grotto", "Pale Grotto Chest - Island Underpass Scrap chest", 3622 + treasure_index_offset),
        LocationData("Pale Grotto", "Pale Grotto Chest - Island Z-Potion Pouch chest", 3077 + treasure_index_offset),
=======
        #Todo: the next two checks require Salmon
        LocationData("Pale Grotto", "Pale Grotto Chest - Island Underpass Scrap chest", 3622 + treasure_index_offset, lambda state: state.has('Item - Progressive Salmon Violin', player)),
        LocationData("Pale Grotto", "Pale Grotto Chest - Island Z-Potion Pouch chest", 3077 + treasure_index_offset, lambda state: state.has('Item - Progressive Salmon Violin', player)),
>>>>>>> 45812275
        LocationData("Pale Grotto", "Pale Grotto Chest - Tincture chest tucked behind path to temple", 267 + treasure_index_offset),
        LocationData("Pale Grotto", "Pale Grotto Chest - Jumping puzzle Storm Helm chest", 226 + treasure_index_offset),
        LocationData("Pale Grotto", "Pale Grotto Chest - Money chest south of temple", 136 + treasure_index_offset),
        LocationData("Pale Grotto", "Pale Grotto Chest - Temple antechamber Toothpick chest", 222 + treasure_index_offset),
        LocationData("Pale Grotto", "Pale Grotto Chest - Temple sanctuary Pale Grotto Map chest", 1154 + treasure_index_offset),
        
        #NPCs
        #Todo NPCs Missable: Pale Grotto Temple map (Z2_ReidCamp ID 1166 (273, 122, -327)) gives you Ring Mail if you don't have it but it's missable (it's in shops)

        #Crystals
        LocationData("Pale Grotto", "Pale Grotto Crystal - Temple sanctuary Fencer Crystal", 130 + crystal_index_offset),

        #Seaside Cliffs
        #Treasure chests
        LocationData("Seaside Cliffs", "Seaside Cliffs Chest - north Clamshell chest across river from double giant box", 282 + treasure_index_offset),
        LocationData("Seaside Cliffs", "Seaside Cliffs Chest - Stonehenge Bracer chest", 150 + treasure_index_offset),
        LocationData("Seaside Cliffs", "Seaside Cliffs Chest - ClamHaters Mulan jumping puzzle Clamshell chest", 268 + treasure_index_offset),
        LocationData("Seaside Cliffs", "Seaside Cliffs Chest - ClamHaters Tincture Pouch chest after being made a man", 2981 + treasure_index_offset),
        LocationData("Seaside Cliffs", "Seaside Cliffs Chest - Clamshell chest south of ClamHater", 281 + treasure_index_offset),
        LocationData("Seaside Cliffs", "Seaside Cliffs Chest - Tonic chest south of Clamshell chest south of ClamHater", 286 + treasure_index_offset),
        LocationData("Seaside Cliffs", "Seaside Cliffs Chest - Climbing the seaside cliffs Potion chest", 42 + treasure_index_offset),
        LocationData("Seaside Cliffs", "Seaside Cliffs Chest - Three Amigos Tonic chest", 1161 + treasure_index_offset),
        LocationData("Seaside Cliffs", "Seaside Cliffs Chest - Three Amigos Scope Bit chest", 447 + treasure_index_offset),
        LocationData("Seaside Cliffs", "Seaside Cliffs Chest - Three Amigos Clamshell chest", 270 + treasure_index_offset),
        #310, 116, -68
        LocationData("Seaside Cliffs", "Seaside Cliffs Chest - Money chest beneath encampment ledge", 217 + treasure_index_offset),
        #213, 107, 27
        LocationData("Seaside Cliffs", "Seaside Cliffs Chest - Money chest on jigsaw mountain", 449 + treasure_index_offset),
        #307, 113, -22
        LocationData("Seaside Cliffs", "Seaside Cliffs Chest - Clamshell chest in cliffs nook south of encampment", 80 + treasure_index_offset),
        #275,108,-28
        LocationData("Seaside Cliffs", "Seaside Cliffs Chest - Clamshell chest below west Delende entrance", 273 + treasure_index_offset),
        #312, 95, 12
        LocationData("Seaside Cliffs", "Seaside Cliffs Chest - Clamshell chest above the eastern beach standing stones", 274 + treasure_index_offset),
        #223, 94, 26
        LocationData("Seaside Cliffs", "Seaside Cliffs Chest - Clamshell chest below jigsaw mountain", 275 + treasure_index_offset),
        #259, 107, -18
        LocationData("Seaside Cliffs", "Seaside Cliffs Chest - Island Clamshell chest by the waterfalls", 277 + treasure_index_offset),
        #281, 98, -3
        LocationData("Seaside Cliffs", "Seaside Cliffs Chest - Clamshell chest east of the river above the beach", 278 + treasure_index_offset),
        #302, 101, 4
        LocationData("Seaside Cliffs", "Seaside Cliffs Chest - Clamshell chest along the eastern beach up the cliffs", 279 + treasure_index_offset),
        #250, 104, -13
        LocationData("Seaside Cliffs", "Seaside Cliffs Chest - Parkour Fenix Juice chest by the island waterfalls", 289 + treasure_index_offset),
        #218, 107, 23
        LocationData("Seaside Cliffs", "Seaside Cliffs Chest - Headgear chest on jigsaw mountain", 157 + treasure_index_offset),
        #289, 110, -18
        LocationData("Seaside Cliffs", "Seaside Cliffs Chest - Jewel of Defense chest south of encampment on the canyon mountainside", 272 + treasure_index_offset),
        #250, 98, -4
        LocationData("Seaside Cliffs", "Seaside Cliffs Chest - Tincture chest downstream of the island waterfalls", 288 + treasure_index_offset),
        #Seaside Cliffs Beach
        LocationData("Seaside Cliffs", "Seaside Cliffs Chest - The little mermaid Clamshell chest", 276 + treasure_index_offset),
        LocationData("Seaside Cliffs", "Seaside Cliffs Chest - Hop along the sea stacks to the Clamshell chest south of the peninsula", 280 + treasure_index_offset),
        LocationData("Seaside Cliffs", "Seaside Cliffs Chest - Peninsula Storm Cap chest past the standing stones jump puzzle", 205 + treasure_index_offset),
        LocationData("Seaside Cliffs", "Seaside Cliffs Chest - MR SNIPS Fenix Juice chest", 287 + treasure_index_offset),
        LocationData("Seaside Cliffs", "Seaside Cliffs Chest - Swimmers Top chest atop sea stack east of the bay", 450 + treasure_index_offset),
        #Seaside Cliffs Valley
        LocationData("Seaside Cliffs", "Seaside Cliffs Chest - Rocky cove Clamshell chest down the lazy river", 269 + treasure_index_offset),
        
        #NPCs
        LocationData("Seaside Cliffs", "Seaside Cliffs NPC - ClamHater above the mist", 283 + npc_index_offset),
        LocationData("Seaside Cliffs", "Seaside Cliffs NPC - If you give a Manana Man a clam... (he will ask you for more)", 284 + npc_index_offset),
<<<<<<< HEAD
        #343, 81, 0
        #Todo Rules: requires Salmon
        LocationData("Seaside Cliffs", "Seaside Cliffs NPC - Diamond Ore below the bay", 2896 + npc_index_offset),
        #Todo NPCs Job Masters: Seaside Cliffs Outpost map has Master Shaman ID 3572 (387, 155, -104); gives you Shaman Seal in exchange for job mastery
=======
        #343, 81, 0 Todo: requires Salmon
        LocationData("Seaside Cliffs", "Seaside Cliffs NPC - Diamond Ore below the bay", 2896 + npc_index_offset, lambda state: state.has('Item - Progressive Salmon Violin', player)),
        #NPCs Todo: Seaside Cliffs Outpost map has Master Shaman ID 3572 (387, 155, -104); gives you Shaman Seal in exchange for job mastery
>>>>>>> 45812275

        #Draft Shaft Conduit
        #Treasure chests
        LocationData("Draft Shaft Conduit", "Draft Shaft Conduit Chest - Straight shot Torch chest", 82 + treasure_index_offset),
        LocationData("Draft Shaft Conduit", "Draft Shaft Conduit Chest - Ring around the rosy Tonic Pouch chest", 81 + treasure_index_offset),

        #Crystals
        LocationData("Draft Shaft Conduit", "Draft Shaft Conduit Crystal - Shaman Crystal", 35 + crystal_index_offset),

        #Mercury Shrine
<<<<<<< HEAD
        #Treasure chests
        #Todo Rules: requires Mercury Stone
        LocationData("Mercury Shrine", "Mercury Shrine Chest - Pinnacle Contract chest", 155 + treasure_index_offset),
=======
        #Treasure chests Todo: requires Mercury Stone
        LocationData("Mercury Shrine", "Mercury Shrine Chest - Pinnacle Contract chest", 155 + treasure_index_offset, lambda state: state.has('Item - Mercury Stone', player)),
>>>>>>> 45812275

        #Yamagawa M.A.
        #Treasure chests
        LocationData("Yamagawa M.A.", "Yamagawa M.A. Chest - Money chest up first cliff", 2995 + treasure_index_offset),
        LocationData("Yamagawa M.A.", "Yamagawa M.A. Chest - Sneaky Broadsword chest behind tree", 91 + treasure_index_offset),
        LocationData("Yamagawa M.A.", "Yamagawa M.A. Chest - Iron Guard chest tucked next to waterfall", 95 + treasure_index_offset),
        LocationData("Yamagawa M.A.", "Yamagawa M.A. Chest - Dead-end Tonic chest", 3056 + treasure_index_offset),
        LocationData("Yamagawa M.A.", "Yamagawa M.A. Chest - Hidden stairway Tonic Pouch chest", 757 + treasure_index_offset),
        LocationData("Yamagawa M.A.", "Yamagawa M.A. Chest - Drop down to mountain balcony Torpid Cuffs chest", 290 + treasure_index_offset),

        #NPCs
<<<<<<< HEAD
        #Todo Rules: this requires Salmon
        LocationData("Yamagawa M.A.", "Yamagawa M.A. NPC - Autumns Oath at waterfall source", 628 + npc_index_offset),
        #Todo NPCs Job Masters: Yamagawa M.A. Temple map has Master Scholar ID 3574 (59, 151, -98); gives you Scholar Seal in exchange for job mastery
=======
        LocationData("Yamagawa M.A.", "Yamagawa M.A. NPC - Autumns Oath at waterfall source", 628 + npc_index_offset, lambda state: state.has('Item - Progressive Salmon Violin', player)),
>>>>>>> 45812275

        #Crystals
        LocationData("Yamagawa M.A.", "Yamagawa M.A. Crystal - Jump into fireplace cave for Scholar Crystal", 166 + crystal_index_offset),

        #Proving Meadows
        #Treasure chests
        LocationData("Proving Meadows", "Proving Meadows Chest - Money chest next to trial guard", 207 + treasure_index_offset),
        LocationData("Proving Meadows", "Proving Meadows Chest - Battle Scythe chest along mountain behind waterfall", 258 + treasure_index_offset),
        LocationData("Proving Meadows", "Proving Meadows Chest - Burglars Glove chest hidden behind the inn", 118 + treasure_index_offset),
        LocationData("Proving Meadows", "Proving Meadows Chest - Tincture Pouch chest along mountain", 2980 + treasure_index_offset),
        LocationData("Proving Meadows", "Proving Meadows Chest - Tarzan Tonic chest", 256 + treasure_index_offset),
        LocationData("Proving Meadows", "Proving Meadows Chest - Tonic Pouch chest on the climb up outside Skumparadise", 193 + treasure_index_offset),

        #NPCs
        #Todo NPCs Blocker: this guy checks whether you have enough crystals to pass; this is a blocker guy not a location check guy
        #LocationData("Proving Meadows", "Proving Meadows NPC - Crystal Checker", 128 + npc_index_offset),

        #Skumparadise (we're smushing Trial Caves into there)
        #Treasure chests
        LocationData("Skumparadise", "Skumparadise Chest - Stairs are lava Stalwart Shield chest", 126 + treasure_index_offset),
        LocationData("Skumparadise", "Skumparadise Chest - Shroom-dodging Help the Prince chest", 120 + treasure_index_offset),
        LocationData("Skumparadise", "Skumparadise Chest - Ride the shroom Awake Ring chest", 670 + treasure_index_offset),
        LocationData("Skumparadise", "Skumparadise Chest - Wall niche Awake Ring chest", 671 + treasure_index_offset),
        LocationData("Skumparadise", "Skumparadise Chest - Smaller wall niche Tincture Pouch chest", 669 + treasure_index_offset),
        LocationData("Skumparadise", "Skumparadise Chest - Lava-loving shrooms Tonic Pouch chest", 684 + treasure_index_offset),
        LocationData("Skumparadise", "Skumparadise Chest - Mana Ring chest behind the lava shroom colonnade", 685 + treasure_index_offset),
        LocationData("Skumparadise", "Skumparadise Chest - There and back again Sharp Sword chest", 683 + treasure_index_offset),
        LocationData("Skumparadise", "Skumparadise Chest - Tunnel Fenix Juice chest accompanied by a yellow flower", 1110 + treasure_index_offset),
        LocationData("Skumparadise", "Skumparadise Chest - Money chest behind boss", 332 + treasure_index_offset),

        #Crystals
        LocationData("Skumparadise", "Skumparadise Crystal - Aegis Crystal", 68 + crystal_index_offset),

        #Zones (Advanced)
        #Capital Sequoia (smushed Capital Courtyard in)
        #Treasure chests
        LocationData("Capital Sequoia", "Capital Sequoia Chest - Tonic Pouch chest beyond the courtyard wall", 2671 + treasure_index_offset),
        LocationData("Capital Sequoia", "Capital Sequoia Chest - Inn room Craftwork Staff chest", 1388 + treasure_index_offset),
        LocationData("Capital Sequoia", "Capital Sequoia Chest - Second-story Craftwork Dagger chest by Master Rogue", 158 + treasure_index_offset),
        LocationData("Capital Sequoia", "Capital Sequoia Chest - Magic shop attic Craftwork Scythe chest", 1389 + treasure_index_offset),
        LocationData("Capital Sequoia", "Capital Sequoia Chest - Training ground parkour Craftwork Katana chest", 1390 + treasure_index_offset),
        LocationData("Capital Sequoia", "Capital Sequoia Chest - Craftwork Cap chest behind Luxury Shop", 2651 + treasure_index_offset),
<<<<<<< HEAD
        #Todo Rules: next three chests require the Luxury Key and Luxury Pass: Fenix Syrup Pouch (1533), Lucky Briefs (1532), Lucky Socks (1531)
        LocationData("Capital Sequoia", "Capital Sequoia Chest - Fenix Syrup Pouch chest locked in Luxury Shop storage", 1533 + treasure_index_offset),
        LocationData("Capital Sequoia", "Capital Sequoia Chest - Lucky Briefs chest locked in Luxury Shop storage", 1532 + treasure_index_offset),
        LocationData("Capital Sequoia", "Capital Sequoia Chest - Lucky Socks chest locked in Luxury Shop storage", 1531 + treasure_index_offset),
=======
        #Todo: next three chests require the Luxury Key: Fenix Syrup Pouch (1533), Lucky Briefs (1532), Lucky Socks (1531), does this require luxary pass too?
        LocationData("Capital Sequoia", "Capital Sequoia Chest - Fenix Syrup Pouch chest locked in Luxury Shop storage", 1533 + treasure_index_offset, lambda state: state.has('Item - Luxury Key', player)),
        LocationData("Capital Sequoia", "Capital Sequoia Chest - Lucky Briefs chest locked in Luxury Shop storage", 1532 + treasure_index_offset, lambda state: state.has('Item - Luxury Key', player)),
        LocationData("Capital Sequoia", "Capital Sequoia Chest - Lucky Socks chest locked in Luxury Shop storage", 1531 + treasure_index_offset, lambda state: state.has('Item - Luxury Key', player)),
>>>>>>> 45812275
        LocationData("Capital Sequoia", "Capital Sequoia Chest - Inn attic Craftwork Vest chest by Master Monk", 2656 + treasure_index_offset),
        LocationData("Capital Sequoia", "Capital Sequoia Chest - Craftwork Shield chest by Master Warrior atop the Luxury Shop", 2655 + treasure_index_offset),
        LocationData("Capital Sequoia", "Capital Sequoia Chest - Craftwork Sword chest atop library bookcases", 1392 + treasure_index_offset),
        LocationData("Capital Sequoia", "Capital Sequoia Chest - Penguin sanctuary Craftwork Robe chest", 2654 + treasure_index_offset),
        LocationData("Capital Sequoia", "Capital Sequoia Chest - Gaea Shard chest 1 in Gaea Shrine", 137 + treasure_index_offset),
        LocationData("Capital Sequoia", "Capital Sequoia Chest - Gaea Shard chest 2 in Gaea Shrine", 227 + treasure_index_offset),
        LocationData("Capital Sequoia", "Capital Sequoia Chest - Gaea Shard chest 3 in Gaea Shrine", 381 + treasure_index_offset),
        LocationData("Capital Sequoia", "Capital Sequoia Chest - Gaea Shard chest 4 in Gaea Shrine", 548 + treasure_index_offset),
<<<<<<< HEAD
        #Todo Rules: requires either Owl, Ibek, Quintar, or Gaea Stone
        LocationData("Capital Sequoia", "Capital Sequoia Chest - Craftwork Bow chest in Clerics Lounge", 1391 + treasure_index_offset),
        LocationData("Capital Sequoia", "Capital Sequoia Chest - Craftwork Axe chest in instrducktor classroom", 1387 + treasure_index_offset),
        #Todo Rules: requires Ibek
        LocationData("Capital Sequoia", "Capital Sequoia Chest - Watering Can chest in Master Warlocks chambers atop Weapons R Us", 2732 + treasure_index_offset),
=======
        #Todo: requires either Owl, Ibek, Quintar, or Gaea Stone
        LocationData("Capital Sequoia", "Capital Sequoia Chest - Craftwork Bow chest in Clerics Lounge", 1391 + treasure_index_offset, lambda state: state.has('Item - Gaea Stone', player)),
        LocationData("Capital Sequoia", "Capital Sequoia Chest - Craftwork Axe chest in instrducktor classroom", 1387 + treasure_index_offset, lambda state: state.has('Item - Gaea Stone', player)),
        #Todo: requires Ibek
        LocationData("Capital Sequoia", "Capital Sequoia Chest - Watering Can chest in Master Warlocks chambers atop Weapons R Us", 2732 + treasure_index_offset, lambda state: state.has('Item - Ibek Bell', player)),
>>>>>>> 45812275
        LocationData("Capital Sequoia", "Capital Sequoia Chest - Craftwork Pages chest in Master Wizards Library atop Weapons R Us", 168 + treasure_index_offset),
        LocationData("Capital Sequoia", "Capital Sequoia Chest - Fenced-off Craftwork Helm chest in Armor Merchant alley", 2653 + treasure_index_offset),
        LocationData("Capital Sequoia", "Capital Sequoia Chest - Craftwork Rapier chest beneath grand staircase", 1393 + treasure_index_offset),
        LocationData("Capital Sequoia", "Capital Sequoia Chest - Fang Pendant chest tucked into maze entrance hedge", 389 + treasure_index_offset),
        LocationData("Capital Sequoia", "Capital Sequoia Chest - Craftwork Wand chest down left maze path", 452 + treasure_index_offset),
        LocationData("Capital Sequoia", "Capital Sequoia Chest - Hop the moat to maze Craftwork Spear chest", 863 + treasure_index_offset),
        LocationData("Capital Sequoia", "Capital Sequoia Chest - Maze Craftwork Crown chest accompanied by blue flower pair", 390 + treasure_index_offset),
        LocationData("Capital Sequoia", "Capital Sequoia Chest - Gardeners Key chest below Lost Penguin", 388 + treasure_index_offset),
        LocationData("Capital Sequoia", "Capital Sequoia Chest - Cheat at maze for Givers Ring chest above fountain", 387 + treasure_index_offset),
<<<<<<< HEAD
        #Todo Rules: next three locations require Gardeners Key
        LocationData("Capital Sequoia", "Capital Sequoia Chest - Craftwork Mail chest in Gardeners Shed", 2652 + treasure_index_offset),
        LocationData("Capital Sequoia", "Capital Sequoia Chest - Tuber Seed 1 in Gardeners Shed", 2663 + treasure_index_offset),
        LocationData("Capital Sequoia", "Capital Sequoia Chest - Tuber Seed 2 in Gardeners Shed", 2664 + treasure_index_offset),
=======
        #Todo: next three locations require Gardeners Key
        LocationData("Capital Sequoia", "Capital Sequoia Chest - Craftwork Mail chest in Gardeners Shed", 2652 + treasure_index_offset, lambda state: state.has('Item - Gardeners Key', player)),
        LocationData("Capital Sequoia", "Capital Sequoia Chest - Tuber Seed 1 in Gardeners Shed", 2663 + treasure_index_offset, lambda state: state.has('Item - Gardeners Key', player)),
        LocationData("Capital Sequoia", "Capital Sequoia Chest - Tuber Seed 2 in Gardeners Shed", 2664 + treasure_index_offset, lambda state: state.has('Item - Gardeners Key', player)),
>>>>>>> 45812275

        #NPCs 
        #Todo NPCs Missable: Courtyard Chloe (Z37_ChloeFishing ID 1661 (399, 155, -219)) gives you Fly Lure (and later she disappears and it's on the ground here)
        #Todo NPCs Missable: Courtyard Reid (Z28_Reid ID 2410 (113, 172, -372)) gives you a Courtyard Key or if you miss it it's on the ground (Z37_Courtyard Key ID 2486 (424, 150, -222))
        #Todo NPCs Job Masters: Master Beatsmith ID 3560 (361, 170, -268); gives you Beatsmith Seal in exchange for job mastery
        #Todo NPCs Job Masters: Master Cleric ID 3568 (363, 166, -266); gives you Cleric Seal in exchange for job mastery
        #Todo NPCs Job Masters: Master Monk ID 3567 (394, 179, -295); gives you Monk Seal in exchange for job mastery
        #Todo NPCs Job Masters: Master Rogue ID 3571 (444, 167, -264); gives you Rogue Seal in exchange for job mastery
        #Todo NPCs Job Masters: Master Warlock ID 3570 (400, 171, -267); gives you Warlock Seal in exchange for job mastery
        #Todo NPCs Job Masters: Master Warrior ID 3566 (424, 182, -293); gives you Warrior Seal in exchange for job mastery
        #Todo NPCs Job Masters: Master Wizard ID 3569 (391, 168, -266); gives you Wizard Seal in exchange for job mastery
        #Todo NPCs CheckOrNot: Z14_Duck_HomePointStone ID 560 (403, 161, -265) gives you a Home Point Stone if you don't have one
        #Todo NPCs Blocker: Z14_ProgressionGate ID 3823 (403, 180, -367) requires 18 crystals; we think it's an original-randomizer-only NPC blocking the way to the castle
        #Todo Rules: requires 6 crystals and descriptivize; blocker guy who wants 6 crystals to give you Luxury Pass and entry to Luxury Store
        LocationData("Capital Sequoia", "Capital Sequoia NPC - Artisan Guard", 1162 + npc_index_offset),
        #Todo: (417, 171, -299) descriptivize
        #Todo Rules: requires Z14_LuxuryStolen variable key, which is set when Z14_StoreRoomProxFlag ID 1530 (425, 175, -295) is triggered by PlayerProximity
        LocationData("Capital Sequoia", "Capital Sequoia NPC - Luxury Key Guy", 1529 + npc_index_offset),
        LocationData("Capital Sequoia", "Capital Sequoia NPC - Plug Lure sparkling in the fountain", 2584 + npc_index_offset),
        LocationData("Capital Sequoia", "Capital Sequoia NPC - Lost Penguin on a tent", 605 + npc_index_offset),
        LocationData("Capital Sequoia", "Capital Sequoia NPC - Speedy Lost Penguin on patrol", 584 + npc_index_offset),
        LocationData("Capital Sequoia", "Capital Sequoia NPC - Lost Penguin kiosk keeper", 508 + npc_index_offset),
        LocationData("Capital Sequoia", "Capital Sequoia NPC - Lost Penguin skulking in shop alley", 565 + npc_index_offset),
        LocationData("Capital Sequoia", "Capital Sequoia NPC - Lost Penguin on gender change bench porch", 1095 + npc_index_offset),
        LocationData("Capital Sequoia", "Capital Sequoia NPC - Lost Penguin enjoying inn hospitality", 946 + npc_index_offset),
        #Todo Multichecks: 5 checks on the Penguin Keeper
        LocationData("Capital Sequoia", "Capital Sequoia NPC - Penguin Keeper", 531 + npc_index_offset),
<<<<<<< HEAD
        #Todo Rules: requires either Owl, Ibek, Quintar, or Gaea Stone
        LocationData("Capital Sequoia", "Capital Sequoia NPC - Lost Penguin trampling the Clerics flowers", 564 + npc_index_offset),
        LocationData("Capital Sequoia", "Capital Sequoia NPC - Sadist Sam eats(?) Cerberus", 536 + npc_index_offset), #name is ca69011a in Crystal Edit whyy lmao
        LocationData("Capital Sequoia", "Capital Sequoia NPC - Lost Penguin wandering the Magic Shop rooftop garden", 573 + npc_index_offset),
        LocationData("Capital Sequoia", "Capital Sequoia NPC - Lost Penguin atop sewer exit rooftop", 567 + npc_index_offset),
        LocationData("Capital Sequoia", "Capital Sequoia NPC - Lost Penguin cheating at Garden Maze", 421 + npc_index_offset),
        LocationData("Capital Sequoia", "Capital Sequoia NPC - How did you climb that tree, Lost Penguin", 422 + npc_index_offset),
        LocationData("Capital Sequoia", "Capital Sequoia NPC - Lost Penguin among the eaves of Library roof", 594 + npc_index_offset),
=======
        #Todo: requires either Owl, Ibek, Quintar, or Gaea Stone
        LocationData("Capital Sequoia", "Capital Sequoia NPC - Lost Penguin trampling the Clerics flowers", 564 + npc_index_offset, lambda state: state.has('Item - Gaea Stone', player)),
        LocationData("Capital Sequoia", "Capital Sequoia NPC - Sadist Sam eats(?) Cerberus", 536 + npc_index_offset, lambda state: state.has('Item - Gaea Stone', player)), #name is ca69011a in Crystal Edit whyy lmao
        LocationData("Capital Sequoia", "Capital Sequoia NPC - Lost Penguin wandering the Magic Shop rooftop garden", 573 + npc_index_offset, lambda state: state.has('Item - Gaea Stone', player)),
        LocationData("Capital Sequoia", "Capital Sequoia NPC - Lost Penguin atop sewer exit rooftop", 567 + npc_index_offset, lambda state: state.has('Item - Gaea Stone', player)),
        LocationData("Capital Sequoia", "Capital Sequoia NPC - Lost Penguin cheating at Garden Maze", 421 + npc_index_offset, lambda state: state.has('Item - Gaea Stone', player)),
        LocationData("Capital Sequoia", "Capital Sequoia NPC - How did you climb that tree, Lost Penguin", 422 + npc_index_offset, lambda state: state.has('Item - Gaea Stone', player)),
        LocationData("Capital Sequoia", "Capital Sequoia NPC - Lost Penguin among the eaves of Library roof", 594 + npc_index_offset, lambda state: state.has('Item - Gaea Stone', player)),
>>>>>>> 45812275
        #Todo: descriptivize (440, 171, -296)
        LocationData("Capital Sequoia", "Capital Sequoia NPC - Library Scholar", 1948 + npc_index_offset),

        #Crystals
<<<<<<< HEAD
        #Todo Rules: requires Ibek
        LocationData("Capital Sequoia", "Capital Sequoia Crystal - Beatsmith", 1087 + crystal_index_offset),
=======
        #Todo: requires Ibek
        LocationData("Capital Sequoia", "Capital Sequoia Crystal - Beatsmith", 1087 + crystal_index_offset, lambda state: state.has('Item - Ibek Bell', player)),
>>>>>>> 45812275

        #Abilities
        #Todo: descriptivize and implement
        #376, 178, -345 (Capital Sequoia (Maze) map)
        #LocationData("Capital Sequoia", "Capital Sequoia Ability - Niltsi from SWind_Summon", 1109 + ability_index_offset),

        #Jojo Sewers
        #Treasure chests
        LocationData("Jojo Sewers", "Jojo Sewers Chest - Guarded Tonic Pouch chest hiding in the grass", 743 + treasure_index_offset),
        LocationData("Jojo Sewers", "Jojo Sewers Chest - Money chest in drowned passage to Boomer Society", 634 + treasure_index_offset),
        LocationData("Jojo Sewers", "Jojo Sewers Chest - Tincture Pouch in the shadow of the waterfall", 1126 + treasure_index_offset),
        LocationData("Jojo Sewers", "Jojo Sewers Chest - Leap of faith Smelly Gi chest", 887 + treasure_index_offset),
        LocationData("Jojo Sewers", "Jojo Sewers Chest - Iron Helm chest in eastside sewer green room", 2658 + treasure_index_offset),
        LocationData("Jojo Sewers", "Jojo Sewers Chest - Invisible maze Iron Armor chest", 744 + treasure_index_offset),

        #NPCs
        LocationData("Jojo Sewers", "Jojo Sewers NPC - Who even wants Stone of Jordan these days", 2759 + npc_index_offset),

        #Boomer Society
        #Treasure chests
        LocationData("Boomer Society", "Boomer Society Chest - Gospel chest in log cabin", 2667 + treasure_index_offset),
        LocationData("Boomer Society", "Boomer Society Chest - Boomer Society map chest on second floor of log cabin", 2909 + treasure_index_offset),

        #NPCs
        LocationData("Boomer Society", "Boomer Society NPC - Nice Allowance Lady", 476 + npc_index_offset),
        LocationData("Boomer Society", "Boomer Society NPC - Treasury Grandpa", 547 + npc_index_offset),

        #Rolling Quintar Fields
        #Treasure chests
        LocationData("Rolling Quintar Fields", "Rolling Quintar Fields Chest - Potion chest south of east gate", 826 + treasure_index_offset),
        LocationData("Rolling Quintar Fields", "Rolling Quintar Fields Chest - Fenix Juice chest in Chevy divot south of east gate", 828 + treasure_index_offset),
        LocationData("Rolling Quintar Fields", "Rolling Quintar Fields Chest - Hunting Axe chest deep in the Quintar cave", 817 + treasure_index_offset),
        LocationData("Rolling Quintar Fields", "Rolling Quintar Fields Chest - Sneaky Potion chest behind tree", 829 + treasure_index_offset),
        LocationData("Rolling Quintar Fields", "Rolling Quintar Fields Chest - Hunting Bow chest deep in the eastern Quintar cave", 745 + treasure_index_offset),
        LocationData("Rolling Quintar Fields", "Rolling Quintar Fields Chest - Money chest at the end of the road", 825 + treasure_index_offset),
        LocationData("Rolling Quintar Fields", "Rolling Quintar Fields Chest - Tonic Pouch chest hidden beneath the end of the road", 2674 + treasure_index_offset),
<<<<<<< HEAD
        #Todo Rules: the rest all require Quintar
        LocationData("Rolling Quintar Fields", "Rolling Quintar Fields Chest - Money chest west of and above sneaky Potion chest", 338 + treasure_index_offset),
        LocationData("Rolling Quintar Fields", "Rolling Quintar Fields Chest - Pinnacle Tincture Pouch chest with a short and tall box friend", 471 + treasure_index_offset),
        LocationData("Rolling Quintar Fields", "Rolling Quintar Fields Chest - Treetop Spore Blocker chest west of Quintar Sanctum", 365 + treasure_index_offset),
=======
        #Todo: the rest all require Quintar
        LocationData("Rolling Quintar Fields", "Rolling Quintar Fields Chest - Money chest west of and above sneaky Potion chest", 338 + treasure_index_offset, lambda state: state.has('Item - Quintar Flute', player)),
        LocationData("Rolling Quintar Fields", "Rolling Quintar Fields Chest - Pinnacle Tincture Pouch chest with a short and tall box friend", 471 + treasure_index_offset, lambda state: state.has('Item - Quintar Flute', player)),
        LocationData("Rolling Quintar Fields", "Rolling Quintar Fields Chest - Treetop Spore Blocker chest west of Quintar Sanctum", 365 + treasure_index_offset, lambda state: state.has('Item - Quintar Flute', player)),
>>>>>>> 45812275

        #NPCs
        LocationData("Rolling Quintar Fields", "Rolling Quintar Fields NPC - Silver Dust beneath overhang in eastern Quintar cave crevasse", 2678 + npc_index_offset),
        #Todo NPCs Multichecks: 2 checks on Quintar Enthusiast
        LocationData("Rolling Quintar Fields", "Rolling Quintar Fields NPC - Quintar Enthusiast (always pet Buttermint)", 464 + npc_index_offset),
        LocationData("Rolling Quintar Fields", "Rolling Quintar Fields NPC - Silver Ingot in Quintar cave beneath the end of the road", 454 + npc_index_offset),
<<<<<<< HEAD
        #Todo Rules: the rest all require Quintar
        LocationData("Rolling Quintar Fields", "Rolling Quintar Fields NPC - Silver Ore behind Quintar Nest befriending a stack of boxes", 323 + npc_index_offset),
=======
        #Todo: the rest all require Quintar
        LocationData("Rolling Quintar Fields", "Rolling Quintar Fields NPC - Silver Ore behind Quintar Nest befriending a stack of boxes", 323 + npc_index_offset, lambda state: state.has('Item - Quintar Flute', player)),
>>>>>>> 45812275


        #Capital Jail
        #Treasure chests
        LocationData("Capital Jail", "Capital Jail Chest - Touchdown South Wing Key chest", 640 + treasure_index_offset),
        #Todo: require South Wing Key
        LocationData("Capital Jail", "Capital Jail Chest - West Wing Key chest in South Wing jail cell across from busted wall", 930 + treasure_index_offset, lambda state: state.has('Item - South Wing Key', player)),
        #Todo: require South Wing Key
        LocationData("Capital Jail", "Capital Jail Chest - Haunted jail cell East Wing Key chest in South Wing dead end", 931 + treasure_index_offset, lambda state: state.has('Item - South Wing Key', player)),
        #Todo: require South Wing Key and all Cell Keys
        LocationData("Capital Jail", "Capital Jail Chest - Fiercely guarded Cell Key chest locked behind the South Wing rubble", 990 + treasure_index_offset, lambda state: state.has('Item - South Wing Key', player) and state.has('Item - Cell Key', player, 6)),
        #Todo: require South Wing Key and all Cell Keys
        LocationData("Capital Jail", "Capital Jail Chest - Fiercely guarded Iron Rod chest locked behind the South Wing rubble", 2668 + treasure_index_offset, lambda state: state.has('Item - South Wing Key', player) and state.has('Item - Cell Key', player, 6)),
        #Todo: require South Wing Key and all Cell Keys
        LocationData("Capital Jail", "Capital Jail Chest - Battleplate chest locked behind the South Wing rubble", 991 + treasure_index_offset, lambda state: state.has('Item - South Wing Key', player) and state.has('Item - Cell Key', player, 6)),
        #Technically in the Underpass but you come from here
        #Todo: require South Wing Key and all Cell Keys
        LocationData("Capital Jail", "Capital Jail Chest - Drop down behind the South Wing rubble Underpass Scrap chest", 3675 + treasure_index_offset, lambda state: state.has('Item - South Wing Key', player) and state.has('Item - Cell Key', player, 6)),
        #Todo: require West Wing Key
        LocationData("Capital Jail", "Capital Jail Chest - Cell Key chest in West Wing jail cell among the glowy plants", 925 + treasure_index_offset, lambda state: state.has('Item - West Wing Key', player)),
        #Todo: require West Wing Key
        LocationData("Capital Jail", "Capital Jail Chest - West Wing arrow plants Battle Helm chest", 923 + treasure_index_offset, lambda state: state.has('Item - West Wing Key', player)),
        #Todo: require West Wing Key and all Cell Keys
        LocationData("Capital Jail", "Capital Jail Chest - West Wing Cell Key chest locked among the foliage", 916 + treasure_index_offset, lambda state: state.has('Item - West Wing Key', player) and state.has('Item - Cell Key', player, 6)),
        #Todo: require East Wing Key
        LocationData("Capital Jail", "Capital Jail Chest - Twinsies empty chest in East Wing bedroom closet", 2999 + treasure_index_offset, lambda state: state.has('Item - East Wing Key', player)),
        #Todo: require East Wing Key
        LocationData("Capital Jail", "Capital Jail Chest - Twinsies Potion chest in East Wing bedroom closet", 906 + treasure_index_offset, lambda state: state.has('Item - East Wing Key', player)),
        #Todo: require East Wing Key
        LocationData("Capital Jail", "Capital Jail Chest - Twinsies Cell Key top chest in waterlogged East Wing hallway", 676 + treasure_index_offset, lambda state: state.has('Item - East Wing Key', player)),
        #Todo: require East Wing Key
        LocationData("Capital Jail", "Capital Jail Chest - Twinsies Cell Key bottom chest in waterlogged East Wing hallway", 707 + treasure_index_offset, lambda state: state.has('Item - East Wing Key', player)),
        #Todo: require East Wing Key and all Cell Keys
        LocationData("Capital Jail", "Capital Jail Chest - Cell Key chest locked in broken East Wing jail cell", 708 + treasure_index_offset, lambda state: state.has('Item - East Wing Key', player) and state.has('Item - Cell Key', player, 6)),
        #Todo: require East Wing Key and all Cell Keys
        LocationData("Capital Jail", "Capital Jail Chest - Cell Key chest locked in East Wing bedroom", 763 + treasure_index_offset, lambda state: state.has('Item - West Wing Key', player) and state.has('Item - Cell Key', player, 6)),
        #Todo: require East Wing Key and all Cell Keys
        LocationData("Capital Jail", "Capital Jail Chest - Dark Wing Key chest locked beyond overgrown West Wing hallway", 909 + treasure_index_offset, lambda state: state.has('Item - West Wing Key', player) and state.has('Item - Cell Key', player, 6)),
        #Todo: require Dark Wing Key
        LocationData("Capital Jail", "Capital Jail Chest - Capital Jail map chest in Dark Wing entry left cell", 2911 + treasure_index_offset, lambda state: state.has('Item - Dark Wing Key', player)),
        #Todo: require Dark Wing Key
        LocationData("Capital Jail", "Capital Jail Chest - Sneaky Woven Hood chest in Dark Wing", 929 + treasure_index_offset, lambda state: state.has('Item - Dark Wing Key', player)),
        #Todo: require Dark Wing Key
        LocationData("Capital Jail", "Capital Jail Chest - Corner lava jump Woven Shirt chest in Dark Wing", 920 + treasure_index_offset, lambda state: state.has('Item - Dark Wing Key', player)),

        #NPCs
        #Todo: require South Wing Key
        LocationData("Capital Jail", "Capital Jail NPC - Silver Ingot in haunted South Wing jail cell", 972 + npc_index_offset, lambda state: state.has('Item - South Wing Key', player)),
        #Todo: require South Wing Key
        LocationData("Capital Jail", "Capital Jail NPC - Silver Ingot in zombified South Wing jail cell", 989 + npc_index_offset, lambda state: state.has('Item - South Wing Key', player)),
        #Todo: require East Wing Key and all Cell Keys
        LocationData("Capital Jail", "Capital Jail NPC - Silver Ore locked in broken East Wing jail cell accompanied by blue flower", 760 + npc_index_offset, lambda state: state.has('Item - East Wing Key', player) and state.has('Item - Cell Key', player, 6)),
        #Todo: require East Wing Key and all Cell Keys
        LocationData("Capital Jail", "Capital Jail NPC - Silver Dust locked in East Wing bedroom", 782 + npc_index_offset, lambda state: state.has('Item - East Wing Key', player) and state.has('Item - Cell Key', player, 6)),
        #Todo: require West Wing Key and all Cell Keys
        LocationData("Capital Jail", "Capital Jail NPC - Silver Ore locked in overgrown West Wing hallway", 759 + npc_index_offset, lambda state: state.has('Item - West Wing Key', player) and state.has('Item - Cell Key', player, 6)),
        #Todo: require Dark Wing Key
        LocationData("Capital Jail", "Capital Jail NPC - Silver Dust in Dark Wing entry right cell", 472 + npc_index_offset, lambda state: state.has('Item - Dark Wing Key', player)),

        #Crystals
        LocationData("Capital Jail", "Capital Jail Crystal - Reaper Crystal above hell pool", 908 + crystal_index_offset),

        #Zones (Expert)
        #Lake Delende
        #Treasure chests
        LocationData("Lake Delende", "Lake Delende Chest - Float Shoes chest on north edge", 1263 + treasure_index_offset),
        LocationData("Lake Delende", "Lake Delende Chest - Lake Delende map chest on north edge", 2917 + treasure_index_offset),

    ]

    return location_table<|MERGE_RESOLUTION|>--- conflicted
+++ resolved
@@ -60,12 +60,7 @@
         LocationData("Delende", "Delende Chest - Money chest in front of camp", 263 + treasure_index_offset),
         LocationData("Delende", "Delende Chest - Money chest in front of fish hatchery lower level", 210 + treasure_index_offset),
         LocationData("Delende", "Delende Chest - Return from fish hatchery Bracer chest", 34 + treasure_index_offset),
-<<<<<<< HEAD
-        #Todo Rules: requires Owl + Salmon
-        LocationData("Delende", "Delende Chest - Heart tarn Chartreuse chest", 1554 + treasure_index_offset),
-=======
         LocationData("Delende", "Delende Chest - Heart tarn Chartreuse chest", 1554 + treasure_index_offset, lambda state: state.has('Item - Progressive Salmon Violin', player) and state.has('Item - Owl Drum', player)),
->>>>>>> 45812275
         LocationData("Delende", "Delende Chest - Mushroom underpass Cotton Hood chest", 262 + treasure_index_offset),
         LocationData("Delende", "Delende Chest - Fallen log parkour Earring chest", 208 + treasure_index_offset),
         LocationData("Delende", "Delende Chest - Earring chest across river", 213 + treasure_index_offset),
@@ -138,15 +133,8 @@
         LocationData("Pale Grotto", "Pale Grotto Chest - Poisonkiss chest north from save point", 144 + treasure_index_offset),
         LocationData("Pale Grotto", "Pale Grotto Chest - Entrance river hop Tonic chest", 229 + treasure_index_offset),
         LocationData("Pale Grotto", "Pale Grotto Chest - Tincture Pouch chest on promontory", 2979 + treasure_index_offset),
-<<<<<<< HEAD
-        #Todo Rules: the next two checks require Salmon
-        LocationData("Pale Grotto", "Pale Grotto Chest - Island Underpass Scrap chest", 3622 + treasure_index_offset),
-        LocationData("Pale Grotto", "Pale Grotto Chest - Island Z-Potion Pouch chest", 3077 + treasure_index_offset),
-=======
-        #Todo: the next two checks require Salmon
         LocationData("Pale Grotto", "Pale Grotto Chest - Island Underpass Scrap chest", 3622 + treasure_index_offset, lambda state: state.has('Item - Progressive Salmon Violin', player)),
         LocationData("Pale Grotto", "Pale Grotto Chest - Island Z-Potion Pouch chest", 3077 + treasure_index_offset, lambda state: state.has('Item - Progressive Salmon Violin', player)),
->>>>>>> 45812275
         LocationData("Pale Grotto", "Pale Grotto Chest - Tincture chest tucked behind path to temple", 267 + treasure_index_offset),
         LocationData("Pale Grotto", "Pale Grotto Chest - Jumping puzzle Storm Helm chest", 226 + treasure_index_offset),
         LocationData("Pale Grotto", "Pale Grotto Chest - Money chest south of temple", 136 + treasure_index_offset),
@@ -209,16 +197,9 @@
         #NPCs
         LocationData("Seaside Cliffs", "Seaside Cliffs NPC - ClamHater above the mist", 283 + npc_index_offset),
         LocationData("Seaside Cliffs", "Seaside Cliffs NPC - If you give a Manana Man a clam... (he will ask you for more)", 284 + npc_index_offset),
-<<<<<<< HEAD
         #343, 81, 0
-        #Todo Rules: requires Salmon
-        LocationData("Seaside Cliffs", "Seaside Cliffs NPC - Diamond Ore below the bay", 2896 + npc_index_offset),
+        LocationData("Seaside Cliffs", "Seaside Cliffs NPC - Diamond Ore below the bay", 2896 + npc_index_offset, lambda state: state.has('Item - Progressive Salmon Violin', player)),
         #Todo NPCs Job Masters: Seaside Cliffs Outpost map has Master Shaman ID 3572 (387, 155, -104); gives you Shaman Seal in exchange for job mastery
-=======
-        #343, 81, 0 Todo: requires Salmon
-        LocationData("Seaside Cliffs", "Seaside Cliffs NPC - Diamond Ore below the bay", 2896 + npc_index_offset, lambda state: state.has('Item - Progressive Salmon Violin', player)),
-        #NPCs Todo: Seaside Cliffs Outpost map has Master Shaman ID 3572 (387, 155, -104); gives you Shaman Seal in exchange for job mastery
->>>>>>> 45812275
 
         #Draft Shaft Conduit
         #Treasure chests
@@ -229,14 +210,8 @@
         LocationData("Draft Shaft Conduit", "Draft Shaft Conduit Crystal - Shaman Crystal", 35 + crystal_index_offset),
 
         #Mercury Shrine
-<<<<<<< HEAD
-        #Treasure chests
-        #Todo Rules: requires Mercury Stone
-        LocationData("Mercury Shrine", "Mercury Shrine Chest - Pinnacle Contract chest", 155 + treasure_index_offset),
-=======
-        #Treasure chests Todo: requires Mercury Stone
+        #Treasure chests
         LocationData("Mercury Shrine", "Mercury Shrine Chest - Pinnacle Contract chest", 155 + treasure_index_offset, lambda state: state.has('Item - Mercury Stone', player)),
->>>>>>> 45812275
 
         #Yamagawa M.A.
         #Treasure chests
@@ -248,13 +223,8 @@
         LocationData("Yamagawa M.A.", "Yamagawa M.A. Chest - Drop down to mountain balcony Torpid Cuffs chest", 290 + treasure_index_offset),
 
         #NPCs
-<<<<<<< HEAD
-        #Todo Rules: this requires Salmon
-        LocationData("Yamagawa M.A.", "Yamagawa M.A. NPC - Autumns Oath at waterfall source", 628 + npc_index_offset),
+        LocationData("Yamagawa M.A.", "Yamagawa M.A. NPC - Autumns Oath at waterfall source", 628 + npc_index_offset, lambda state: state.has('Item - Progressive Salmon Violin', player)),
         #Todo NPCs Job Masters: Yamagawa M.A. Temple map has Master Scholar ID 3574 (59, 151, -98); gives you Scholar Seal in exchange for job mastery
-=======
-        LocationData("Yamagawa M.A.", "Yamagawa M.A. NPC - Autumns Oath at waterfall source", 628 + npc_index_offset, lambda state: state.has('Item - Progressive Salmon Violin', player)),
->>>>>>> 45812275
 
         #Crystals
         LocationData("Yamagawa M.A.", "Yamagawa M.A. Crystal - Jump into fireplace cave for Scholar Crystal", 166 + crystal_index_offset),
@@ -297,17 +267,10 @@
         LocationData("Capital Sequoia", "Capital Sequoia Chest - Magic shop attic Craftwork Scythe chest", 1389 + treasure_index_offset),
         LocationData("Capital Sequoia", "Capital Sequoia Chest - Training ground parkour Craftwork Katana chest", 1390 + treasure_index_offset),
         LocationData("Capital Sequoia", "Capital Sequoia Chest - Craftwork Cap chest behind Luxury Shop", 2651 + treasure_index_offset),
-<<<<<<< HEAD
-        #Todo Rules: next three chests require the Luxury Key and Luxury Pass: Fenix Syrup Pouch (1533), Lucky Briefs (1532), Lucky Socks (1531)
-        LocationData("Capital Sequoia", "Capital Sequoia Chest - Fenix Syrup Pouch chest locked in Luxury Shop storage", 1533 + treasure_index_offset),
-        LocationData("Capital Sequoia", "Capital Sequoia Chest - Lucky Briefs chest locked in Luxury Shop storage", 1532 + treasure_index_offset),
-        LocationData("Capital Sequoia", "Capital Sequoia Chest - Lucky Socks chest locked in Luxury Shop storage", 1531 + treasure_index_offset),
-=======
-        #Todo: next three chests require the Luxury Key: Fenix Syrup Pouch (1533), Lucky Briefs (1532), Lucky Socks (1531), does this require luxary pass too?
+        #Todo Rules: next three chests require the Luxury Key: Fenix Syrup Pouch (1533), Lucky Briefs (1532), Lucky Socks (1531) and Progressive Luxury Pass
         LocationData("Capital Sequoia", "Capital Sequoia Chest - Fenix Syrup Pouch chest locked in Luxury Shop storage", 1533 + treasure_index_offset, lambda state: state.has('Item - Luxury Key', player)),
         LocationData("Capital Sequoia", "Capital Sequoia Chest - Lucky Briefs chest locked in Luxury Shop storage", 1532 + treasure_index_offset, lambda state: state.has('Item - Luxury Key', player)),
         LocationData("Capital Sequoia", "Capital Sequoia Chest - Lucky Socks chest locked in Luxury Shop storage", 1531 + treasure_index_offset, lambda state: state.has('Item - Luxury Key', player)),
->>>>>>> 45812275
         LocationData("Capital Sequoia", "Capital Sequoia Chest - Inn attic Craftwork Vest chest by Master Monk", 2656 + treasure_index_offset),
         LocationData("Capital Sequoia", "Capital Sequoia Chest - Craftwork Shield chest by Master Warrior atop the Luxury Shop", 2655 + treasure_index_offset),
         LocationData("Capital Sequoia", "Capital Sequoia Chest - Craftwork Sword chest atop library bookcases", 1392 + treasure_index_offset),
@@ -316,19 +279,10 @@
         LocationData("Capital Sequoia", "Capital Sequoia Chest - Gaea Shard chest 2 in Gaea Shrine", 227 + treasure_index_offset),
         LocationData("Capital Sequoia", "Capital Sequoia Chest - Gaea Shard chest 3 in Gaea Shrine", 381 + treasure_index_offset),
         LocationData("Capital Sequoia", "Capital Sequoia Chest - Gaea Shard chest 4 in Gaea Shrine", 548 + treasure_index_offset),
-<<<<<<< HEAD
-        #Todo Rules: requires either Owl, Ibek, Quintar, or Gaea Stone
-        LocationData("Capital Sequoia", "Capital Sequoia Chest - Craftwork Bow chest in Clerics Lounge", 1391 + treasure_index_offset),
+        #Next check can be acquired with either Owl, Ibek, Quintar, or Gaea Stone; vanilla expects Gaea Stone so that's the logic we're using
+        LocationData("Capital Sequoia", "Capital Sequoia Chest - Craftwork Bow chest in Clerics Lounge", 1391 + treasure_index_offset, lambda state: state.has('Item - Gaea Stone', player)),
         LocationData("Capital Sequoia", "Capital Sequoia Chest - Craftwork Axe chest in instrducktor classroom", 1387 + treasure_index_offset),
-        #Todo Rules: requires Ibek
-        LocationData("Capital Sequoia", "Capital Sequoia Chest - Watering Can chest in Master Warlocks chambers atop Weapons R Us", 2732 + treasure_index_offset),
-=======
-        #Todo: requires either Owl, Ibek, Quintar, or Gaea Stone
-        LocationData("Capital Sequoia", "Capital Sequoia Chest - Craftwork Bow chest in Clerics Lounge", 1391 + treasure_index_offset, lambda state: state.has('Item - Gaea Stone', player)),
-        LocationData("Capital Sequoia", "Capital Sequoia Chest - Craftwork Axe chest in instrducktor classroom", 1387 + treasure_index_offset, lambda state: state.has('Item - Gaea Stone', player)),
-        #Todo: requires Ibek
         LocationData("Capital Sequoia", "Capital Sequoia Chest - Watering Can chest in Master Warlocks chambers atop Weapons R Us", 2732 + treasure_index_offset, lambda state: state.has('Item - Ibek Bell', player)),
->>>>>>> 45812275
         LocationData("Capital Sequoia", "Capital Sequoia Chest - Craftwork Pages chest in Master Wizards Library atop Weapons R Us", 168 + treasure_index_offset),
         LocationData("Capital Sequoia", "Capital Sequoia Chest - Fenced-off Craftwork Helm chest in Armor Merchant alley", 2653 + treasure_index_offset),
         LocationData("Capital Sequoia", "Capital Sequoia Chest - Craftwork Rapier chest beneath grand staircase", 1393 + treasure_index_offset),
@@ -338,17 +292,9 @@
         LocationData("Capital Sequoia", "Capital Sequoia Chest - Maze Craftwork Crown chest accompanied by blue flower pair", 390 + treasure_index_offset),
         LocationData("Capital Sequoia", "Capital Sequoia Chest - Gardeners Key chest below Lost Penguin", 388 + treasure_index_offset),
         LocationData("Capital Sequoia", "Capital Sequoia Chest - Cheat at maze for Givers Ring chest above fountain", 387 + treasure_index_offset),
-<<<<<<< HEAD
-        #Todo Rules: next three locations require Gardeners Key
-        LocationData("Capital Sequoia", "Capital Sequoia Chest - Craftwork Mail chest in Gardeners Shed", 2652 + treasure_index_offset),
-        LocationData("Capital Sequoia", "Capital Sequoia Chest - Tuber Seed 1 in Gardeners Shed", 2663 + treasure_index_offset),
-        LocationData("Capital Sequoia", "Capital Sequoia Chest - Tuber Seed 2 in Gardeners Shed", 2664 + treasure_index_offset),
-=======
-        #Todo: next three locations require Gardeners Key
         LocationData("Capital Sequoia", "Capital Sequoia Chest - Craftwork Mail chest in Gardeners Shed", 2652 + treasure_index_offset, lambda state: state.has('Item - Gardeners Key', player)),
         LocationData("Capital Sequoia", "Capital Sequoia Chest - Tuber Seed 1 in Gardeners Shed", 2663 + treasure_index_offset, lambda state: state.has('Item - Gardeners Key', player)),
         LocationData("Capital Sequoia", "Capital Sequoia Chest - Tuber Seed 2 in Gardeners Shed", 2664 + treasure_index_offset, lambda state: state.has('Item - Gardeners Key', player)),
->>>>>>> 45812275
 
         #NPCs 
         #Todo NPCs Missable: Courtyard Chloe (Z37_ChloeFishing ID 1661 (399, 155, -219)) gives you Fly Lure (and later she disappears and it's on the ground here)
@@ -376,17 +322,7 @@
         LocationData("Capital Sequoia", "Capital Sequoia NPC - Lost Penguin enjoying inn hospitality", 946 + npc_index_offset),
         #Todo Multichecks: 5 checks on the Penguin Keeper
         LocationData("Capital Sequoia", "Capital Sequoia NPC - Penguin Keeper", 531 + npc_index_offset),
-<<<<<<< HEAD
-        #Todo Rules: requires either Owl, Ibek, Quintar, or Gaea Stone
-        LocationData("Capital Sequoia", "Capital Sequoia NPC - Lost Penguin trampling the Clerics flowers", 564 + npc_index_offset),
-        LocationData("Capital Sequoia", "Capital Sequoia NPC - Sadist Sam eats(?) Cerberus", 536 + npc_index_offset), #name is ca69011a in Crystal Edit whyy lmao
-        LocationData("Capital Sequoia", "Capital Sequoia NPC - Lost Penguin wandering the Magic Shop rooftop garden", 573 + npc_index_offset),
-        LocationData("Capital Sequoia", "Capital Sequoia NPC - Lost Penguin atop sewer exit rooftop", 567 + npc_index_offset),
-        LocationData("Capital Sequoia", "Capital Sequoia NPC - Lost Penguin cheating at Garden Maze", 421 + npc_index_offset),
-        LocationData("Capital Sequoia", "Capital Sequoia NPC - How did you climb that tree, Lost Penguin", 422 + npc_index_offset),
-        LocationData("Capital Sequoia", "Capital Sequoia NPC - Lost Penguin among the eaves of Library roof", 594 + npc_index_offset),
-=======
-        #Todo: requires either Owl, Ibek, Quintar, or Gaea Stone
+        #Next seven checks can be acquired by either Owl, Ibek, Quintar, or Gaea Stone; vanilla game expects Gaea Stone so that's the logic we're using
         LocationData("Capital Sequoia", "Capital Sequoia NPC - Lost Penguin trampling the Clerics flowers", 564 + npc_index_offset, lambda state: state.has('Item - Gaea Stone', player)),
         LocationData("Capital Sequoia", "Capital Sequoia NPC - Sadist Sam eats(?) Cerberus", 536 + npc_index_offset, lambda state: state.has('Item - Gaea Stone', player)), #name is ca69011a in Crystal Edit whyy lmao
         LocationData("Capital Sequoia", "Capital Sequoia NPC - Lost Penguin wandering the Magic Shop rooftop garden", 573 + npc_index_offset, lambda state: state.has('Item - Gaea Stone', player)),
@@ -394,18 +330,11 @@
         LocationData("Capital Sequoia", "Capital Sequoia NPC - Lost Penguin cheating at Garden Maze", 421 + npc_index_offset, lambda state: state.has('Item - Gaea Stone', player)),
         LocationData("Capital Sequoia", "Capital Sequoia NPC - How did you climb that tree, Lost Penguin", 422 + npc_index_offset, lambda state: state.has('Item - Gaea Stone', player)),
         LocationData("Capital Sequoia", "Capital Sequoia NPC - Lost Penguin among the eaves of Library roof", 594 + npc_index_offset, lambda state: state.has('Item - Gaea Stone', player)),
->>>>>>> 45812275
         #Todo: descriptivize (440, 171, -296)
         LocationData("Capital Sequoia", "Capital Sequoia NPC - Library Scholar", 1948 + npc_index_offset),
 
         #Crystals
-<<<<<<< HEAD
-        #Todo Rules: requires Ibek
-        LocationData("Capital Sequoia", "Capital Sequoia Crystal - Beatsmith", 1087 + crystal_index_offset),
-=======
-        #Todo: requires Ibek
         LocationData("Capital Sequoia", "Capital Sequoia Crystal - Beatsmith", 1087 + crystal_index_offset, lambda state: state.has('Item - Ibek Bell', player)),
->>>>>>> 45812275
 
         #Abilities
         #Todo: descriptivize and implement
@@ -442,87 +371,49 @@
         LocationData("Rolling Quintar Fields", "Rolling Quintar Fields Chest - Hunting Bow chest deep in the eastern Quintar cave", 745 + treasure_index_offset),
         LocationData("Rolling Quintar Fields", "Rolling Quintar Fields Chest - Money chest at the end of the road", 825 + treasure_index_offset),
         LocationData("Rolling Quintar Fields", "Rolling Quintar Fields Chest - Tonic Pouch chest hidden beneath the end of the road", 2674 + treasure_index_offset),
-<<<<<<< HEAD
-        #Todo Rules: the rest all require Quintar
-        LocationData("Rolling Quintar Fields", "Rolling Quintar Fields Chest - Money chest west of and above sneaky Potion chest", 338 + treasure_index_offset),
-        LocationData("Rolling Quintar Fields", "Rolling Quintar Fields Chest - Pinnacle Tincture Pouch chest with a short and tall box friend", 471 + treasure_index_offset),
-        LocationData("Rolling Quintar Fields", "Rolling Quintar Fields Chest - Treetop Spore Blocker chest west of Quintar Sanctum", 365 + treasure_index_offset),
-=======
-        #Todo: the rest all require Quintar
         LocationData("Rolling Quintar Fields", "Rolling Quintar Fields Chest - Money chest west of and above sneaky Potion chest", 338 + treasure_index_offset, lambda state: state.has('Item - Quintar Flute', player)),
         LocationData("Rolling Quintar Fields", "Rolling Quintar Fields Chest - Pinnacle Tincture Pouch chest with a short and tall box friend", 471 + treasure_index_offset, lambda state: state.has('Item - Quintar Flute', player)),
         LocationData("Rolling Quintar Fields", "Rolling Quintar Fields Chest - Treetop Spore Blocker chest west of Quintar Sanctum", 365 + treasure_index_offset, lambda state: state.has('Item - Quintar Flute', player)),
->>>>>>> 45812275
 
         #NPCs
         LocationData("Rolling Quintar Fields", "Rolling Quintar Fields NPC - Silver Dust beneath overhang in eastern Quintar cave crevasse", 2678 + npc_index_offset),
         #Todo NPCs Multichecks: 2 checks on Quintar Enthusiast
         LocationData("Rolling Quintar Fields", "Rolling Quintar Fields NPC - Quintar Enthusiast (always pet Buttermint)", 464 + npc_index_offset),
         LocationData("Rolling Quintar Fields", "Rolling Quintar Fields NPC - Silver Ingot in Quintar cave beneath the end of the road", 454 + npc_index_offset),
-<<<<<<< HEAD
-        #Todo Rules: the rest all require Quintar
-        LocationData("Rolling Quintar Fields", "Rolling Quintar Fields NPC - Silver Ore behind Quintar Nest befriending a stack of boxes", 323 + npc_index_offset),
-=======
-        #Todo: the rest all require Quintar
         LocationData("Rolling Quintar Fields", "Rolling Quintar Fields NPC - Silver Ore behind Quintar Nest befriending a stack of boxes", 323 + npc_index_offset, lambda state: state.has('Item - Quintar Flute', player)),
->>>>>>> 45812275
 
 
         #Capital Jail
         #Treasure chests
         LocationData("Capital Jail", "Capital Jail Chest - Touchdown South Wing Key chest", 640 + treasure_index_offset),
-        #Todo: require South Wing Key
         LocationData("Capital Jail", "Capital Jail Chest - West Wing Key chest in South Wing jail cell across from busted wall", 930 + treasure_index_offset, lambda state: state.has('Item - South Wing Key', player)),
-        #Todo: require South Wing Key
         LocationData("Capital Jail", "Capital Jail Chest - Haunted jail cell East Wing Key chest in South Wing dead end", 931 + treasure_index_offset, lambda state: state.has('Item - South Wing Key', player)),
-        #Todo: require South Wing Key and all Cell Keys
         LocationData("Capital Jail", "Capital Jail Chest - Fiercely guarded Cell Key chest locked behind the South Wing rubble", 990 + treasure_index_offset, lambda state: state.has('Item - South Wing Key', player) and state.has('Item - Cell Key', player, 6)),
-        #Todo: require South Wing Key and all Cell Keys
         LocationData("Capital Jail", "Capital Jail Chest - Fiercely guarded Iron Rod chest locked behind the South Wing rubble", 2668 + treasure_index_offset, lambda state: state.has('Item - South Wing Key', player) and state.has('Item - Cell Key', player, 6)),
-        #Todo: require South Wing Key and all Cell Keys
         LocationData("Capital Jail", "Capital Jail Chest - Battleplate chest locked behind the South Wing rubble", 991 + treasure_index_offset, lambda state: state.has('Item - South Wing Key', player) and state.has('Item - Cell Key', player, 6)),
         #Technically in the Underpass but you come from here
-        #Todo: require South Wing Key and all Cell Keys
         LocationData("Capital Jail", "Capital Jail Chest - Drop down behind the South Wing rubble Underpass Scrap chest", 3675 + treasure_index_offset, lambda state: state.has('Item - South Wing Key', player) and state.has('Item - Cell Key', player, 6)),
-        #Todo: require West Wing Key
         LocationData("Capital Jail", "Capital Jail Chest - Cell Key chest in West Wing jail cell among the glowy plants", 925 + treasure_index_offset, lambda state: state.has('Item - West Wing Key', player)),
-        #Todo: require West Wing Key
         LocationData("Capital Jail", "Capital Jail Chest - West Wing arrow plants Battle Helm chest", 923 + treasure_index_offset, lambda state: state.has('Item - West Wing Key', player)),
-        #Todo: require West Wing Key and all Cell Keys
         LocationData("Capital Jail", "Capital Jail Chest - West Wing Cell Key chest locked among the foliage", 916 + treasure_index_offset, lambda state: state.has('Item - West Wing Key', player) and state.has('Item - Cell Key', player, 6)),
-        #Todo: require East Wing Key
         LocationData("Capital Jail", "Capital Jail Chest - Twinsies empty chest in East Wing bedroom closet", 2999 + treasure_index_offset, lambda state: state.has('Item - East Wing Key', player)),
-        #Todo: require East Wing Key
         LocationData("Capital Jail", "Capital Jail Chest - Twinsies Potion chest in East Wing bedroom closet", 906 + treasure_index_offset, lambda state: state.has('Item - East Wing Key', player)),
-        #Todo: require East Wing Key
         LocationData("Capital Jail", "Capital Jail Chest - Twinsies Cell Key top chest in waterlogged East Wing hallway", 676 + treasure_index_offset, lambda state: state.has('Item - East Wing Key', player)),
-        #Todo: require East Wing Key
         LocationData("Capital Jail", "Capital Jail Chest - Twinsies Cell Key bottom chest in waterlogged East Wing hallway", 707 + treasure_index_offset, lambda state: state.has('Item - East Wing Key', player)),
-        #Todo: require East Wing Key and all Cell Keys
+
         LocationData("Capital Jail", "Capital Jail Chest - Cell Key chest locked in broken East Wing jail cell", 708 + treasure_index_offset, lambda state: state.has('Item - East Wing Key', player) and state.has('Item - Cell Key', player, 6)),
-        #Todo: require East Wing Key and all Cell Keys
-        LocationData("Capital Jail", "Capital Jail Chest - Cell Key chest locked in East Wing bedroom", 763 + treasure_index_offset, lambda state: state.has('Item - West Wing Key', player) and state.has('Item - Cell Key', player, 6)),
-        #Todo: require East Wing Key and all Cell Keys
+        LocationData("Capital Jail", "Capital Jail Chest - Cell Key chest locked in East Wing bedroom", 763 + treasure_index_offset, lambda state: state.has('Item - East Wing Key', player) and state.has('Item - Cell Key', player, 6)),
         LocationData("Capital Jail", "Capital Jail Chest - Dark Wing Key chest locked beyond overgrown West Wing hallway", 909 + treasure_index_offset, lambda state: state.has('Item - West Wing Key', player) and state.has('Item - Cell Key', player, 6)),
-        #Todo: require Dark Wing Key
         LocationData("Capital Jail", "Capital Jail Chest - Capital Jail map chest in Dark Wing entry left cell", 2911 + treasure_index_offset, lambda state: state.has('Item - Dark Wing Key', player)),
-        #Todo: require Dark Wing Key
         LocationData("Capital Jail", "Capital Jail Chest - Sneaky Woven Hood chest in Dark Wing", 929 + treasure_index_offset, lambda state: state.has('Item - Dark Wing Key', player)),
-        #Todo: require Dark Wing Key
         LocationData("Capital Jail", "Capital Jail Chest - Corner lava jump Woven Shirt chest in Dark Wing", 920 + treasure_index_offset, lambda state: state.has('Item - Dark Wing Key', player)),
 
         #NPCs
-        #Todo: require South Wing Key
         LocationData("Capital Jail", "Capital Jail NPC - Silver Ingot in haunted South Wing jail cell", 972 + npc_index_offset, lambda state: state.has('Item - South Wing Key', player)),
-        #Todo: require South Wing Key
         LocationData("Capital Jail", "Capital Jail NPC - Silver Ingot in zombified South Wing jail cell", 989 + npc_index_offset, lambda state: state.has('Item - South Wing Key', player)),
-        #Todo: require East Wing Key and all Cell Keys
         LocationData("Capital Jail", "Capital Jail NPC - Silver Ore locked in broken East Wing jail cell accompanied by blue flower", 760 + npc_index_offset, lambda state: state.has('Item - East Wing Key', player) and state.has('Item - Cell Key', player, 6)),
-        #Todo: require East Wing Key and all Cell Keys
         LocationData("Capital Jail", "Capital Jail NPC - Silver Dust locked in East Wing bedroom", 782 + npc_index_offset, lambda state: state.has('Item - East Wing Key', player) and state.has('Item - Cell Key', player, 6)),
-        #Todo: require West Wing Key and all Cell Keys
         LocationData("Capital Jail", "Capital Jail NPC - Silver Ore locked in overgrown West Wing hallway", 759 + npc_index_offset, lambda state: state.has('Item - West Wing Key', player) and state.has('Item - Cell Key', player, 6)),
-        #Todo: require Dark Wing Key
         LocationData("Capital Jail", "Capital Jail NPC - Silver Dust in Dark Wing entry right cell", 472 + npc_index_offset, lambda state: state.has('Item - Dark Wing Key', player)),
 
         #Crystals
