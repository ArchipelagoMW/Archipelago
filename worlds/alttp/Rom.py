--- conflicted
+++ resolved
@@ -780,15 +780,9 @@
     # https://discord.com/channels/731205301247803413/827141303330406408/852102450822905886
 
 
-<<<<<<< HEAD
 def patch_rom(multiworld: MultiWorld, rom: LocalRom, player: int, enemized: bool):
     local_random = multiworld.worlds[player].random
     local_world = multiworld.worlds[player]
-=======
-def patch_rom(world: MultiWorld, rom: LocalRom, player: int, enemized: bool):
-    local_world = world.worlds[player]
-    local_random = local_world.random
->>>>>>> 6f2464d4
 
     # patch items
 
@@ -1861,11 +1855,7 @@
 def apply_rom_settings(rom, beep, color, quickswap, menuspeed, music: bool, sprite: str, oof: str, palettes_options,
                        multiworld=None, player=1, allow_random_on_event=False, reduceflashing=False,
                        triforcehud: str = None, deathlink: bool = False, allowcollect: bool = False):
-<<<<<<< HEAD
     local_random = random if not multiworld else multiworld.worlds[player].random
-=======
-    local_random = random if not world else world.worlds[player].random
->>>>>>> 6f2464d4
     disable_music: bool = not music
     # enable instant item menu
     if menuspeed == 'instant':
@@ -2195,14 +2185,8 @@
 
 def write_strings(rom, multiworld, player):
     from . import ALTTPWorld
-<<<<<<< HEAD
     local_random = multiworld.worlds[player].random
     w: ALTTPWorld = multiworld.worlds[player]
-=======
-
-    w: ALTTPWorld = world.worlds[player]
-    local_random = w.random
->>>>>>> 6f2464d4
 
     tt = TextTable()
     tt.removeUnwantedText()
@@ -2426,17 +2410,10 @@
             ' %s?' % hint_text(silverarrows[0]).replace('Ganon\'s', 'my')) if silverarrows else '?\nI think not!'
     tt['ganon_phase_3_no_silvers'] = 'Did you find the silver arrows%s' % silverarrow_hint
     tt['ganon_phase_3_no_silvers_alt'] = 'Did you find the silver arrows%s' % silverarrow_hint
-<<<<<<< HEAD
     if multiworld.worlds[player].has_progressive_bows and (w.difficulty_requirements.progressive_bow_limit >= 2 or (
             multiworld.swordless[player] or multiworld.glitches_required[player] == 'no_glitches')):
         prog_bow_locs = multiworld.find_item_locations('Progressive Bow', player, True)
-        multiworld.worlds[player].random.shuffle(prog_bow_locs)
-=======
-    if world.worlds[player].has_progressive_bows and (w.difficulty_requirements.progressive_bow_limit >= 2 or (
-            world.swordless[player] or world.glitches_required[player] == 'no_glitches')):
-        prog_bow_locs = world.find_item_locations('Progressive Bow', player, True)
         local_random.shuffle(prog_bow_locs)
->>>>>>> 6f2464d4
         found_bow = False
         found_bow_alt = False
         while prog_bow_locs and not (found_bow and found_bow_alt):
