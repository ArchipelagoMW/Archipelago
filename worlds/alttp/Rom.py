from __future__ import annotations

import Utils
import worlds.Files

LTTPJPN10HASH: str = "03a63945398191337e896e5771f77173"
RANDOMIZERBASEHASH: str = "35d010bc148e0ea0ee68e81e330223f1"
ROM_PLAYER_LIMIT: int = 255

import io
import json
import hashlib
import logging
import os
import random
import struct
import subprocess
import threading
import concurrent.futures
import bsdiff4
from typing import Optional, List

from BaseClasses import CollectionState, Region, Location, MultiWorld
from Utils import local_path, user_path, int16_as_bytes, int32_as_bytes, snes_to_pc, is_frozen, parse_yaml, read_snes_rom

from .Shops import ShopType, ShopPriceType
from .Dungeons import dungeon_music_addresses
from .Regions import old_location_address_to_new_location_address, key_drop_data
from .Text import MultiByteTextMapper, text_addresses, Credits, TextTable
from .Text import Uncle_texts, Ganon1_texts, TavernMan_texts, Sahasrahla2_texts, Triforce_texts, \
    Blind_texts, \
    BombShop2_texts, junk_texts
from .Text import KingsReturn_texts, Sanctuary_texts, Kakariko_texts, Blacksmiths_texts, \
    DeathMountain_texts, \
    LostWoods_texts, WishingWell_texts, DesertPalace_texts, MountainTower_texts, LinksHouse_texts, Lumberjacks_texts, \
    SickKid_texts, FluteBoy_texts, Zora_texts, MagicShop_texts, Sahasrahla_names
from .Items import ItemFactory, item_table, item_name_groups, progression_items
from .EntranceShuffle import door_addresses
from .Options import small_key_shuffle

try:
    from maseya import z3pr
    from maseya.z3pr.palette_randomizer import build_offset_collections
except:
    z3pr = None

try:
    import xxtea
except:
    xxtea = None

enemizer_logger = logging.getLogger("Enemizer")


class LocalRom(object):

    def __init__(self, file, patch=True, vanillaRom=None, name=None, hash=None):
        self.name = name
        self.hash = hash
        self.orig_buffer = None

        with open(file, 'rb') as stream:
            self.buffer = read_snes_rom(stream)
        if patch:
            self.patch_base_rom()
            self.orig_buffer = self.buffer.copy()
        if vanillaRom:
            with open(vanillaRom, 'rb') as vanillaStream:
                self.orig_buffer = read_snes_rom(vanillaStream)

    def read_byte(self, address: int) -> int:
        return self.buffer[address]

    def read_bytes(self, startaddress: int, length: int) -> bytes:
        return self.buffer[startaddress:startaddress + length]

    def write_byte(self, address: int, value: int):
        self.buffer[address] = value

    def write_bytes(self, startaddress: int, values):
        self.buffer[startaddress:startaddress + len(values)] = values

    def encrypt_range(self, startaddress: int, length: int, key: bytes):
        for i in range(0, length, 8):
            data = bytes(self.read_bytes(startaddress + i, 8))
            data = xxtea.encrypt(data, key, padding=False)
            self.write_bytes(startaddress + i, bytearray(data))

    def encrypt(self, world, player):
        global xxtea
        if xxtea is None:
            # cause crash to provide traceback
            import xxtea

        local_random = world.per_slot_randoms[player]
        key = bytes(local_random.getrandbits(8 * 16).to_bytes(16, 'big'))
        self.write_bytes(0x1800B0, bytearray(key))
        self.write_int16(0x180087, 1)

        itemtable = []
        locationtable = []
        itemplayertable = []
        for i in range(168):
            itemtable.append(self.read_byte(0xE96E + (i * 3)))
            itemplayertable.append(self.read_byte(0x186142 + (i * 3)))
            locationtable.append(self.read_byte(0xe96C + (i * 3)))
            locationtable.append(self.read_byte(0xe96D + (i * 3)))
        self.write_bytes(0xE96C, locationtable)
        self.write_bytes(0xE96C + 0x150, itemtable)
        self.encrypt_range(0xE96C + 0x150, 168, key)
        self.write_bytes(0x186140, [0] * 0x150)
        self.write_bytes(0x186140 + 0x150, itemplayertable)
        self.encrypt_range(0x186140 + 0x150, 168, key)
        self.encrypt_range(0x186338, 56, key)
        self.encrypt_range(0x180000, 32, key)
        self.encrypt_range(0x180140, 32, key)
        self.encrypt_range(0xEDA1, 8, key)

    def write_to_file(self, file):
        with open(file, 'wb') as outfile:
            outfile.write(self.buffer)

    def read_from_file(self, file):
        with open(file, 'rb') as stream:
            self.buffer = bytearray(stream.read())

    @staticmethod
    def verify(buffer, expected: str = RANDOMIZERBASEHASH) -> bool:
        buffermd5 = hashlib.md5()
        buffermd5.update(buffer)
        return expected == buffermd5.hexdigest()

    def patch_base_rom(self):
        if os.path.isfile(user_path('basepatch.sfc')):
            with open(user_path('basepatch.sfc'), 'rb') as stream:
                buffer = bytearray(stream.read())

            if self.verify(buffer):
                self.buffer = buffer
                return

        with open(local_path("data", "basepatch.bsdiff4"), "rb") as f:
            delta = f.read()

        buffer = bsdiff4.patch(get_base_rom_bytes(), delta)
        if self.verify(buffer):
            self.buffer = bytearray(buffer)
            with open(user_path('basepatch.sfc'), 'wb') as stream:
                stream.write(buffer)
            return
        raise RuntimeError('Base patch unverified.  Unable to continue.')

    def write_crc(self):
        crc = (sum(self.buffer[:0x7FDC] + self.buffer[0x7FE0:]) + 0x01FE) & 0xFFFF
        inv = crc ^ 0xFFFF
        self.write_bytes(0x7FDC, [inv & 0xFF, (inv >> 8) & 0xFF, crc & 0xFF, (crc >> 8) & 0xFF])

    def get_hash(self) -> str:
        h = hashlib.md5()
        h.update(self.buffer)
        return h.hexdigest()

    def write_int16(self, address: int, value: int):
        self.write_bytes(address, int16_as_bytes(value))

    def write_int32(self, address: int, value: int):
        self.write_bytes(address, int32_as_bytes(value))

    def write_int16s(self, startaddress: int, values):
        for i, value in enumerate(values):
            self.write_int16(startaddress + (i * 2), value)

    def write_int32s(self, startaddress: int, values):
        for i, value in enumerate(values):
            self.write_int32(startaddress + (i * 4), value)


check_lock = threading.Lock()


def check_enemizer(enemizercli):
    if getattr(check_enemizer, "done", None):
        return
    if not os.path.exists(enemizercli) and not os.path.exists(enemizercli + ".exe"):
        raise Exception(f"Enemizer not found at {enemizercli}, please install it."
                        f"Such as https://github.com/Ijwu/Enemizer/releases")

    with check_lock:
        # some time may have passed since the lock was acquired, as such a quick re-check doesn't hurt
        if getattr(check_enemizer, "done", None):
            return
        wanted_version = (7, 1, 0)
        # version info is saved on the lib, for some reason
        library_info = os.path.join(os.path.dirname(enemizercli), "EnemizerCLI.Core.deps.json")
        with open(library_info) as f:
            info = json.load(f)

        for lib in info["libraries"]:
            if lib.startswith("EnemizerLibrary/"):
                version = lib.split("/")[-1]
                version = tuple(int(element) for element in version.split("."))
                enemizer_logger.debug(f"Found Enemizer version {version}")
                if version < wanted_version:
                    raise Exception(
                        f"Enemizer found at {enemizercli} is outdated ({version}) < ({wanted_version}), "
                        f"please update your Enemizer. "
                        f"Such as from https://github.com/Ijwu/Enemizer/releases")
                break
        else:
            raise Exception(f"Could not find Enemizer library version information in {library_info}")

    check_enemizer.done = True


def apply_random_sprite_on_event(rom: LocalRom, sprite, local_random, allow_random_on_event, sprite_pool):
    userandomsprites = False
    if sprite and not isinstance(sprite, Sprite):
        sprite = sprite.lower()
        userandomsprites = sprite.startswith('randomon')

        racerom = rom.read_byte(0x180213)
        if allow_random_on_event or not racerom:
            # Changes to this byte for race rom seeds are only permitted on initial rolling of the seed.
            # However, if the seed is not a racerom seed, then it is always allowed.
            rom.write_byte(0x186381, 0x00 if userandomsprites else 0x01)

        onevent = 0
        if sprite == 'randomonall':
            onevent = 0xFFFF  # Support all current and future events that can cause random sprite changes.
        elif sprite == 'randomonnone':
            # Allows for opting into random on events on race rom seeds, without actually enabling any of the events initially.
            onevent = 0x0000
        elif sprite == 'randomonrandom':
            # Allows random to take the wheel on which events apply. (at least one event will be applied.)
            onevent = local_random.randint(0x0001, 0x003F)
        elif userandomsprites:
            onevent = 0x01 if 'hit' in sprite else 0x00
            onevent += 0x02 if 'enter' in sprite else 0x00
            onevent += 0x04 if 'exit' in sprite else 0x00
            onevent += 0x08 if 'slash' in sprite else 0x00
            onevent += 0x10 if 'item' in sprite else 0x00
            onevent += 0x20 if 'bonk' in sprite else 0x00

        rom.write_int16(0x18637F, onevent)

        sprite = Sprite(sprite) if os.path.isfile(sprite) else Sprite.get_sprite_from_name(sprite, local_random)

    # write link sprite if required
    if sprite:
        sprites = list()
        sprite.write_to_rom(rom)

        _populate_sprite_table()
        if userandomsprites:
            if sprite_pool:
                if isinstance(sprite_pool, str):
                    sprite_pool = sprite_pool.split(':')
                for spritename in sprite_pool:
                    sprite = Sprite(spritename) if os.path.isfile(spritename) else Sprite.get_sprite_from_name(
                        spritename, local_random)
                    if sprite:
                        sprites.append(sprite)
                    else:
                        logging.info(f"Sprite {spritename} was not found.")
            else:
                sprites = list(set(_sprite_table.values()))  # convert to list and remove dupes
        else:
            sprites.append(sprite)
        if sprites:
            while len(sprites) < 32:
                sprites.extend(sprites)
            local_random.shuffle(sprites)

            for i, sprite in enumerate(sprites[:32]):
                if not i and not userandomsprites:
                    continue
                rom.write_bytes(0x300000 + (i * 0x8000), sprite.sprite)
                rom.write_bytes(0x307000 + (i * 0x8000), sprite.palette)
                rom.write_bytes(0x307078 + (i * 0x8000), sprite.glove_palette)


def patch_enemizer(world, rom: LocalRom, enemizercli, output_directory):
    player = world.player
    multiworld = world.multiworld
    check_enemizer(enemizercli)
    randopatch_path = os.path.abspath(os.path.join(output_directory, f'enemizer_randopatch_{player}.sfc'))
    options_path = os.path.abspath(os.path.join(output_directory, f'enemizer_options_{player}.json'))
    enemizer_output_path = os.path.abspath(os.path.join(output_directory, f'enemizer_output_{player}.sfc'))

    # write options file for enemizer
    options = {
        'RandomizeEnemies': multiworld.enemy_shuffle[player].value,
        'RandomizeEnemiesType': 3,
        'RandomizeBushEnemyChance': multiworld.bush_shuffle[player].value,
        'RandomizeEnemyHealthRange': multiworld.enemy_health[player] != 'default',
        'RandomizeEnemyHealthType': {'default': 0, 'easy': 0, 'normal': 1, 'hard': 2, 'expert': 3}[
            multiworld.enemy_health[player].current_key],
        'OHKO': False,
        'RandomizeEnemyDamage': multiworld.enemy_damage[player] != 'default',
        'AllowEnemyZeroDamage': True,
        'ShuffleEnemyDamageGroups': multiworld.enemy_damage[player] != 'default',
        'EnemyDamageChaosMode': multiworld.enemy_damage[player] == 'chaos',
        'EasyModeEscape': multiworld.mode[player] == "standard",
        'EnemiesAbsorbable': False,
        'AbsorbableSpawnRate': 10,
        'AbsorbableTypes': {
            'FullMagic': True, 'SmallMagic': True, 'Bomb_1': True, 'BlueRupee': True, 'Heart': True, 'BigKey': True,
            'Key': True,
            'Fairy': True, 'Arrow_10': True, 'Arrow_5': True, 'Bomb_8': True, 'Bomb_4': True, 'GreenRupee': True,
            'RedRupee': True
        },
        'BossMadness': False,
        'RandomizeBosses': True,
        'RandomizeBossesType': 0,
        'RandomizeBossHealth': False,
        'RandomizeBossHealthMinAmount': 0,
        'RandomizeBossHealthMaxAmount': 300,
        'RandomizeBossDamage': False,
        'RandomizeBossDamageMinAmount': 0,
        'RandomizeBossDamageMaxAmount': 200,
        'RandomizeBossBehavior': False,
        'RandomizeDungeonPalettes': False,
        'SetBlackoutMode': False,
        'RandomizeOverworldPalettes': False,
        'RandomizeSpritePalettes': False,
        'SetAdvancedSpritePalettes': False,
        'PukeMode': False,
        'NegativeMode': False,
        'GrayscaleMode': False,
        'GenerateSpoilers': False,
        'RandomizeLinkSpritePalette': False,
        'RandomizePots': multiworld.pot_shuffle[player].value,
        'ShuffleMusic': False,
        'BootlegMagic': True,
        'CustomBosses': False,
        'AndyMode': False,
        'HeartBeepSpeed': 0,
        'AlternateGfx': False,
        'ShieldGraphics': "shield_gfx/normal.gfx",
        'SwordGraphics': "sword_gfx/normal.gfx",
        'BeeMizer': False,
        'BeesLevel': 0,
        'RandomizeTileTrapPattern': False,
        'RandomizeTileTrapFloorTile': False,
        'AllowKillableThief': multiworld.killable_thieves[player].value,
        'RandomizeSpriteOnHit': False,
        'DebugMode': False,
        'DebugForceEnemy': False,
        'DebugForceEnemyId': 0,
        'DebugForceBoss': False,
        'DebugForceBossId': 0,
        'DebugOpenShutterDoors': False,
        'DebugForceEnemyDamageZero': False,
        'DebugShowRoomIdInRupeeCounter': False,
        'UseManualBosses': True,
        'ManualBosses': {
            'EasternPalace': world.dungeons["Eastern Palace"].boss.enemizer_name,
            'DesertPalace': world.dungeons["Desert Palace"].boss.enemizer_name,
            'TowerOfHera': world.dungeons["Tower of Hera"].boss.enemizer_name,
            'AgahnimsTower': 'Agahnim',
            'PalaceOfDarkness': world.dungeons["Palace of Darkness"].boss.enemizer_name,
            'SwampPalace': world.dungeons["Swamp Palace"].boss.enemizer_name,
            'SkullWoods': world.dungeons["Skull Woods"].boss.enemizer_name,
            'ThievesTown': world.dungeons["Thieves Town"].boss.enemizer_name,
            'IcePalace': world.dungeons["Ice Palace"].boss.enemizer_name,
            'MiseryMire': world.dungeons["Misery Mire"].boss.enemizer_name,
            'TurtleRock': world.dungeons["Turtle Rock"].boss.enemizer_name,
            'GanonsTower1':
                world.dungeons["Ganons Tower" if multiworld.mode[player] != 'inverted' else
                               "Inverted Ganons Tower"].bosses['bottom'].enemizer_name,
            'GanonsTower2':
                world.dungeons["Ganons Tower" if multiworld.mode[player] != 'inverted' else
                               "Inverted Ganons Tower"].bosses['middle'].enemizer_name,
            'GanonsTower3':
                world.dungeons["Ganons Tower" if multiworld.mode[player] != 'inverted' else
                               "Inverted Ganons Tower"].bosses['top'].enemizer_name,
            'GanonsTower4': 'Agahnim2',
            'Ganon': 'Ganon',
        }
    }

    rom.write_to_file(randopatch_path)

    with open(options_path, 'w') as f:
        json.dump(options, f)

    max_enemizer_tries = 5
    for i in range(max_enemizer_tries):
        enemizer_seed = str(multiworld.per_slot_randoms[player].randint(0, 999999999))
        enemizer_command = [os.path.abspath(enemizercli),
                            '--rom', randopatch_path,
                            '--seed', enemizer_seed,
                            '--binary',
                            '--enemizer', options_path,
                            '--output', enemizer_output_path]

        p_open = subprocess.Popen(enemizer_command,
                                  cwd=os.path.dirname(enemizercli),
                                  stdout=subprocess.PIPE,
                                  stderr=subprocess.STDOUT,
                                  universal_newlines=True)

        enemizer_logger.debug(
            f"Enemizer attempt {i + 1} of {max_enemizer_tries} for player {player} using enemizer seed {enemizer_seed}")
        for stdout_line in iter(p_open.stdout.readline, ""):
            if i == max_enemizer_tries - 1:
                enemizer_logger.warning(stdout_line.rstrip())
            else:
                enemizer_logger.debug(stdout_line.rstrip())
        p_open.stdout.close()

        return_code = p_open.wait()
        if return_code:
            if i == max_enemizer_tries - 1:
                raise subprocess.CalledProcessError(return_code, enemizer_command)
            continue

        for j in range(i + 1, max_enemizer_tries):
            multiworld.per_slot_randoms[player].randint(0, 999999999)
            # Sacrifice all remaining random numbers that would have been used for unused enemizer tries.
            # This allows for future enemizer bug fixes to NOT affect the rest of the seed's randomness
        break

    rom.read_from_file(enemizer_output_path)
    os.remove(enemizer_output_path)

    if world.dungeons["Thieves Town"].boss.enemizer_name == "Blind":
        rom.write_byte(0x04DE81, 6)
        rom.write_byte(0x1B0101, 0)  # Do not close boss room door on entry.

    # Moblins attached to "key drop" locations crash the game when dropping their item when Key Drop Shuffle is on.
    # Replace them with a Slime enemy if they are placed.
    if multiworld.key_drop_shuffle[player]:
        key_drop_enemies = {
            0x4DA20, 0x4DA5C, 0x4DB7F, 0x4DD73, 0x4DDC3, 0x4DE07, 0x4E201,
            0x4E20A, 0x4E326, 0x4E4F7, 0x4E686, 0x4E70C, 0x4E7C8, 0x4E7FA
        }
        for enemy in key_drop_enemies:
            if rom.read_byte(enemy) == 0x12:
                logging.debug(f"Moblin found and replaced at {enemy} in world {player}")
                rom.write_byte(enemy, 0x8F)

    for used in (randopatch_path, options_path):
        try:
            os.remove(used)
        except OSError:
            pass


tile_list_lock = threading.Lock()
_tile_collection_table = []


def _populate_tile_sets():
    with tile_list_lock:
        if not _tile_collection_table:
            def load_tileset_from_file(file):
                tileset = TileSet(file)
                _tile_collection_table.append(tileset)

            with concurrent.futures.ThreadPoolExecutor() as pool:
                for dir in [local_path('data', 'tiles')]:
                    for file in os.listdir(dir):
                        pool.submit(load_tileset_from_file, os.path.join(dir, file))


class TileSet:
    def __init__(self, filename):
        with open(filename, 'rt', encoding='utf-8-sig') as file:
            jsondata = json.load(file)
        self.speed = jsondata['Speed']
        self.tiles = jsondata['Items']
        self.name = os.path.basename(os.path.splitext(filename)[0])

    def __hash__(self):
        return hash(self.name)

    def get_bytes(self):
        data = []
        for tile in self.tiles:
            data.append((tile['x'] + 3) * 16)
        while len(data) < 22:
            data.append(0)
        for tile in self.tiles:
            data.append((tile['y'] + 4) * 16)
        return data

    def get_speed(self):
        return self.speed

    def get_len(self):
        return len(self.tiles)

    @staticmethod
    def get_random_tile_set(localrandom=random):
        _populate_tile_sets()
        tile_sets = list(set(_tile_collection_table))
        tile_sets.sort(key=lambda x: x.name)
        return localrandom.choice(tile_sets)


sprite_list_lock = threading.Lock()
_sprite_table = {}


def _populate_sprite_table():
    with sprite_list_lock:
        if not _sprite_table:
            def load_sprite_from_file(file):
                sprite = Sprite(file)
                if sprite.valid:
                    _sprite_table[sprite.name.lower()] = sprite
                    _sprite_table[os.path.basename(file).split(".")[0].lower()] = sprite  # alias for filename base
                else:
                    logging.debug(f"Spritefile {file} could not be loaded as a valid sprite.")

            with concurrent.futures.ThreadPoolExecutor() as pool:
                for dir in [user_path('data', 'sprites', 'alttpr'), user_path('data', 'sprites', 'custom')]:
                    for file in os.listdir(dir):
                        pool.submit(load_sprite_from_file, os.path.join(dir, file))


class Sprite():
    sprite_size = 28672
    palette_size = 120
    glove_size = 4
    author_name: Optional[str] = None
    base_data: bytes

    def __init__(self, filename):
        if not hasattr(Sprite, "base_data"):
            self.get_vanilla_sprite_data()
        with open(filename, 'rb') as file:
            filedata = file.read()
        self.name = os.path.basename(filename)
        self.valid = True
        if filename.endswith(".apsprite"):
            self.from_ap_sprite(filedata)
        elif len(filedata) == 0x7000:
            # sprite file with graphics and without palette data
            self.sprite = filedata[:0x7000]
        elif len(filedata) == 0x7078:
            # sprite file with graphics and palette data
            self.sprite = filedata[:0x7000]
            self.palette = filedata[0x7000:]
            self.glove_palette = filedata[0x7036:0x7038] + filedata[0x7054:0x7056]
        elif len(filedata) == 0x707C:
            # sprite file with graphics and palette data including gloves
            self.sprite = filedata[:0x7000]
            self.palette = filedata[0x7000:0x7078]
            self.glove_palette = filedata[0x7078:]
        elif len(filedata) in [0x100000, 0x200000, 0x400000]:
            # full rom with patched sprite, extract it
            self.sprite = filedata[0x80000:0x87000]
            self.palette = filedata[0xDD308:0xDD380]
            self.glove_palette = filedata[0xDEDF5:0xDEDF9]
        elif filedata.startswith(b'ZSPR'):
            self.from_zspr(filedata, filename)
        else:
            self.valid = False

    def get_vanilla_sprite_data(self):
        file_name = get_base_rom_path()
        base_rom_bytes = bytes(read_snes_rom(open(file_name, "rb")))
        Sprite.sprite = base_rom_bytes[0x80000:0x87000]
        Sprite.palette = base_rom_bytes[0xDD308:0xDD380]
        Sprite.glove_palette = base_rom_bytes[0xDEDF5:0xDEDF9]
        Sprite.base_data = Sprite.sprite + Sprite.palette + Sprite.glove_palette

    def from_ap_sprite(self, filedata):
        # noinspection PyBroadException
        try:
            obj = parse_yaml(filedata.decode("utf-8-sig"))
            if obj["min_format_version"] > 1:
                raise Exception("Sprite file requires an updated reader.")
            self.author_name = obj["author"]
            self.name = obj["name"]
            if obj["data"]:  # skip patching for vanilla content
                data = bsdiff4.patch(Sprite.base_data, obj["data"])
                self.sprite = data[:self.sprite_size]
                self.palette = data[self.sprite_size:self.palette_size]
                self.glove_palette = data[self.sprite_size + self.palette_size:]
        except Exception:
            logger = logging.getLogger("apsprite")
            logger.exception("Error parsing apsprite file")
            self.valid = False

    @property
    def author_game_display(self) -> str:
        name = getattr(self, "_author_game_display", "")
        if not name:
            name = self.author_name

        # At this point, may need some filtering to displayable characters
        return name

    def to_ap_sprite(self, path):
        import yaml
        payload = {"format_version": 1,
                   "min_format_version": 1,
                   "sprite_version": 1,
                   "name": self.name,
                   "author": self.author_name,
                   "game": "A Link to the Past",
                   "data": self.get_delta()}
        with open(path, "w") as f:
            f.write(yaml.safe_dump(payload))

    def get_delta(self):
        modified_data = self.sprite + self.palette + self.glove_palette
        return bsdiff4.diff(Sprite.base_data, modified_data)

    def from_zspr(self, filedata, filename):
        result = self.parse_zspr(filedata, 1)
        if result is None:
            self.valid = False
            return
        (sprite, palette, self.name, self.author_name, self._author_game_display) = result
        if self.name == "":
            self.name = os.path.split(filename)[1].split(".")[0]

        if len(sprite) != 0x7000:
            self.valid = False
            return
        self.sprite = sprite
        if len(palette) == 0:
            pass
        elif len(palette) == 0x78:
            self.palette = palette
        elif len(palette) == 0x7C:
            self.palette = palette[:0x78]
            self.glove_palette = palette[0x78:]
        else:
            self.valid = False

    @staticmethod
    def get_sprite_from_name(name: str, local_random=random) -> Optional[Sprite]:
        _populate_sprite_table()
        name = name.lower()
        if name.startswith('random'):
            sprites = list(set(_sprite_table.values()))
            sprites.sort(key=lambda x: x.name)
            return local_random.choice(sprites)
        return _sprite_table.get(name, None)

    @staticmethod
    def default_link_sprite():
        return Sprite(local_path('data', 'default.apsprite'))

    def decode8(self, pos):
        arr = [[0 for _ in range(8)] for _ in range(8)]
        for y in range(8):
            for x in range(8):
                position = 1 << (7 - x)
                val = 0
                if self.sprite[pos + 2 * y] & position:
                    val += 1
                if self.sprite[pos + 2 * y + 1] & position:
                    val += 2
                if self.sprite[pos + 2 * y + 16] & position:
                    val += 4
                if self.sprite[pos + 2 * y + 17] & position:
                    val += 8
                arr[y][x] = val
        return arr

    def decode16(self, pos):
        arr = [[0 for _ in range(16)] for _ in range(16)]
        top_left = self.decode8(pos)
        top_right = self.decode8(pos + 0x20)
        bottom_left = self.decode8(pos + 0x200)
        bottom_right = self.decode8(pos + 0x220)
        for x in range(8):
            for y in range(8):
                arr[y][x] = top_left[y][x]
                arr[y][x + 8] = top_right[y][x]
                arr[y + 8][x] = bottom_left[y][x]
                arr[y + 8][x + 8] = bottom_right[y][x]
        return arr

    @staticmethod
    def parse_zspr(filedata, expected_kind):
        logger = logging.getLogger("ZSPR")
        headerstr = "<4xBHHIHIHH6x"
        headersize = struct.calcsize(headerstr)
        if len(filedata) < headersize:
            return None
        version, csum, icsum, sprite_offset, sprite_size, palette_offset, palette_size, kind = struct.unpack_from(
            headerstr, filedata)
        if version not in [1]:
            logger.error("Error parsing ZSPR file: Version %g not supported", version)
            return None
        if kind != expected_kind:
            return None

        stream = io.BytesIO(filedata)
        stream.seek(headersize)

        def read_utf16le(stream):
            """Decodes a null-terminated UTF-16_LE string of unknown size from a stream"""
            raw = bytearray()
            while True:
                char = stream.read(2)
                if char in [b"", b"\x00\x00"]:
                    break
                raw += char
            return raw.decode("utf-16_le")

        # noinspection PyBroadException
        try:
            sprite_name = read_utf16le(stream)
            author_name = read_utf16le(stream)
            author_credits_name = stream.read().split(b"\x00", 1)[0].decode()

            # Ignoring the Author Rom name for the time being.

            real_csum = sum(filedata) % 0x10000
            if real_csum != csum or real_csum ^ 0xFFFF != icsum:
                logger.warning("ZSPR file has incorrect checksum. It may be corrupted.")

            sprite = filedata[sprite_offset:sprite_offset + sprite_size]
            palette = filedata[palette_offset:palette_offset + palette_size]

            if len(sprite) != sprite_size or len(palette) != palette_size:
                logger.error("Error parsing ZSPR file: Unexpected end of file")
                return None

            return sprite, palette, sprite_name, author_name, author_credits_name

        except Exception:
            logger.exception("Error parsing ZSPR file")
            return None

    def decode_palette(self):
        """Returns the palettes as an array of arrays of 15 colors"""

        def array_chunk(arr, size):
            return list(zip(*[iter(arr)] * size))

        def make_int16(pair):
            return pair[1] << 8 | pair[0]

        def expand_color(i):
            return (i & 0x1F) * 8, (i >> 5 & 0x1F) * 8, (i >> 10 & 0x1F) * 8

        # turn palette data into a list of RGB tuples with 8 bit values
        palette_as_colors = [expand_color(make_int16(chnk)) for chnk in array_chunk(self.palette, 2)]

        # split into palettes of 15 colors
        return array_chunk(palette_as_colors, 15)

    def __hash__(self):
        return hash(self.name)

    def write_to_rom(self, rom: LocalRom):
        if not self.valid:
            logging.warning("Tried writing invalid sprite to rom, skipping.")
            return
        rom.write_bytes(0x80000, self.sprite)
        rom.write_bytes(0xDD308, self.palette)
        rom.write_bytes(0xDEDF5, self.glove_palette)
        rom.write_bytes(0x300000, self.sprite)
        rom.write_bytes(0x307000, self.palette)
        rom.write_bytes(0x307078, self.glove_palette)


bonk_addresses = [0x4CF6C, 0x4CFBA, 0x4CFE0, 0x4CFFB, 0x4D018, 0x4D01B, 0x4D028, 0x4D03C, 0x4D059, 0x4D07A,
                  0x4D09E, 0x4D0A8, 0x4D0AB, 0x4D0AE, 0x4D0BE, 0x4D0DD,
                  0x4D16A, 0x4D1E5, 0x4D1EE, 0x4D20B, 0x4CBBF, 0x4CBBF, 0x4CC17, 0x4CC1A, 0x4CC4A, 0x4CC4D,
                  0x4CC53, 0x4CC69, 0x4CC6F, 0x4CC7C, 0x4CCEF, 0x4CD51,
                  0x4CDC0, 0x4CDC3, 0x4CDC6, 0x4CE37, 0x4D2DE, 0x4D32F, 0x4D355, 0x4D367, 0x4D384, 0x4D387,
                  0x4D397, 0x4D39E, 0x4D3AB, 0x4D3AE, 0x4D3D1, 0x4D3D7,
                  0x4D3F8, 0x4D416, 0x4D420, 0x4D423, 0x4D42D, 0x4D449, 0x4D48C, 0x4D4D9, 0x4D4DC, 0x4D4E3,
                  0x4D504, 0x4D507, 0x4D55E, 0x4D56A]


def get_nonnative_item_sprite(code: int) -> int:
    if 84173 >= code >= 84007:  # LttP item in SMZ3
        return code - 84000
    return 0x6B  # set all non-native sprites to Power Star as per 13 to 2 vote at
    # https://discord.com/channels/731205301247803413/827141303330406408/852102450822905886


def patch_rom(world: MultiWorld, rom: LocalRom, player: int, enemized: bool):
    local_random = world.per_slot_randoms[player]
    local_world = world.worlds[player]

    # patch items

    for location in world.get_locations(player):
        if location.address is None or location.shop_slot is not None:
            continue

        itemid = location.item.code if location.item is not None else 0x5A

        if not location.crystal:

            if location.item is not None:
                if not location.native_item:
                    if location.item.trap:
                        itemid = 0x5A  # Nothing, which disguises
                    else:
                        itemid = get_nonnative_item_sprite(location.item.code)
                # Keys in their native dungeon should use the orignal item code for keys
                elif location.parent_region.dungeon:
                    if location.parent_region.dungeon.is_dungeon_item(location.item):
                        if location.item.bigkey:
                            itemid = 0x32
                        elif location.item.smallkey:
                            itemid = 0x24
                        elif location.item.map:
                            itemid = 0x33
                        elif location.item.compass:
                            itemid = 0x25
                # if world.worlds[player].remote_items:  # remote items does not currently work
                #     itemid = list(location_table.keys()).index(location.name) + 1
                #     assert itemid < 0x100
                #     rom.write_byte(location.player_address, 0xFF)
                if location.item.player != player:
                    if location.player_address is not None:
                        rom.write_byte(location.player_address, min(location.item.player, ROM_PLAYER_LIMIT))
                    else:
                        itemid = 0x5A
            location_address = old_location_address_to_new_location_address.get(location.address, location.address)
            rom.write_byte(location_address, itemid)
        else:
            # crystals
            for address, value in zip(location.address, itemid):
                rom.write_byte(address, value)

            # patch music
            music_addresses = dungeon_music_addresses[location.name]
            if world.map_shuffle[player]:
                music = local_random.choice([0x11, 0x16])
            else:
                music = 0x11 if 'Pendant' in location.item.name else 0x16
            for music_address in music_addresses:
                rom.write_byte(music_address, music)

    if world.map_shuffle[player]:
        rom.write_byte(0x155C9, local_random.choice([0x11, 0x16]))  # Randomize GT music too with map shuffle

    # patch entrance/exits/holes
    for region in world.regions:
        for exit in region.exits:
            if exit.target is not None and exit.player == player:
                if isinstance(exit.addresses, tuple):
                    offset = exit.target
                    room_id, ow_area, vram_loc, scroll_y, scroll_x, link_y, link_x, camera_y, camera_x, unknown_1, unknown_2, door_1, door_2 = exit.addresses
                    # room id is deliberately not written

                    rom.write_byte(0x15B8C + offset, ow_area)
                    rom.write_int16(0x15BDB + 2 * offset, vram_loc)
                    rom.write_int16(0x15C79 + 2 * offset, scroll_y)
                    rom.write_int16(0x15D17 + 2 * offset, scroll_x)

                    # for positioning fixups we abuse the roomid as a way of identifying which exit data we are appling
                    # Thanks to Zarby89 for originally finding these values
                    # todo fix screen scrolling

                    if world.entrance_shuffle[player] != 'insanity' and \
                            exit.name in {'Eastern Palace Exit', 'Tower of Hera Exit', 'Thieves Town Exit',
                                          'Skull Woods Final Section Exit', 'Ice Palace Exit', 'Misery Mire Exit',
                                          'Palace of Darkness Exit', 'Swamp Palace Exit', 'Ganons Tower Exit',
                                          'Desert Palace Exit (North)', 'Agahnims Tower Exit', 'Spiral Cave Exit (Top)',
                                          'Superbunny Cave Exit (Bottom)', 'Turtle Rock Ledge Exit (East)'} and \
                            (world.glitches_required[player] not in ['hybrid_major_glitches', 'no_logic'] or 
                                exit.name not in {'Palace of Darkness Exit', 'Tower of Hera Exit', 'Swamp Palace Exit'}):
                        # For exits that connot be reached from another, no need to apply offset fixes.
                        rom.write_int16(0x15DB5 + 2 * offset, link_y)  # same as final else
                    elif room_id == 0x0059 and world.fix_skullwoods_exit[player]:
                        rom.write_int16(0x15DB5 + 2 * offset, 0x00F8)
                    elif room_id == 0x004a and world.fix_palaceofdarkness_exit[player]:
                        rom.write_int16(0x15DB5 + 2 * offset, 0x0640)
                    elif room_id == 0x00d6 and world.fix_trock_exit[player]:
                        rom.write_int16(0x15DB5 + 2 * offset, 0x0134)
                    elif room_id == 0x000c and world.shuffle_ganon:  # fix ganons tower exit point
                        rom.write_int16(0x15DB5 + 2 * offset, 0x00A4)
                    else:
                        rom.write_int16(0x15DB5 + 2 * offset, link_y)

                    rom.write_int16(0x15E53 + 2 * offset, link_x)
                    rom.write_int16(0x15EF1 + 2 * offset, camera_y)
                    rom.write_int16(0x15F8F + 2 * offset, camera_x)
                    rom.write_byte(0x1602D + offset, unknown_1)
                    rom.write_byte(0x1607C + offset, unknown_2)
                    rom.write_int16(0x160CB + 2 * offset, door_1)
                    rom.write_int16(0x16169 + 2 * offset, door_2)
                elif isinstance(exit.addresses, list):
                    # is hole
                    for address in exit.addresses:
                        rom.write_byte(address, exit.target)
                else:
                    # patch door table
                    rom.write_byte(0xDBB73 + exit.addresses, exit.target)
    if world.mode[player] == 'inverted':
        patch_shuffled_dark_sanc(world, rom, player)

    write_custom_shops(rom, world, player)

    def credits_digit(num):
        # top: $54 is 1, 55 2, etc , so 57=4, 5C=9
        # bot: $7A is 1, 7B is 2, etc so 7D=4, 82=9 (zero unknown...)
        return 0x53 + int(num), 0x79 + int(num)

    credits_total = 216
    if world.retro_caves[player]:  # Old man cave and Take any caves will count towards collection rate.
        credits_total += 5
    if world.shop_item_slots[player]:  # Potion shop only counts towards collection rate if included in the shuffle.
        credits_total += 30 if world.include_witch_hut[player] else 27
    if world.shuffle_capacity_upgrades[player]:
        credits_total += 2

    rom.write_byte(0x187010, credits_total)  # dynamic credits

    if world.key_drop_shuffle[player]:
        rom.write_byte(0x140000, 1)  # enable key drop shuffle
        credits_total += len(key_drop_data)
        # update dungeon counters
        rom.write_byte(0x187001, 12)  # Hyrule Castle
        rom.write_byte(0x187002, 8)  # Eastern Palace
        rom.write_byte(0x187003, 9)  # Desert Palace
        rom.write_byte(0x187004, 4)  # Agahnims Tower
        rom.write_byte(0x187005, 15)  # Swamp Palace
        rom.write_byte(0x187007, 11)  # Misery Mire
        rom.write_byte(0x187008, 10)  # Skull Woods
        rom.write_byte(0x187009, 12)  # Ice Palace
        rom.write_byte(0x18700B, 10)  # Thieves Town
        rom.write_byte(0x18700C, 14)  # Turtle Rock
        rom.write_byte(0x18700D, 31)  # Ganons Tower
        # update credits GT Big Key counter
        gt_bigkey_top, gt_bigkey_bottom = credits_digit(5)
        rom.write_byte(0x118B6A, gt_bigkey_top)
        rom.write_byte(0x118B88, gt_bigkey_bottom)



    # collection rate address: 238C37
    first_top, first_bot = credits_digit((credits_total / 100) % 10)
    mid_top, mid_bot = credits_digit((credits_total / 10) % 10)
    last_top, last_bot = credits_digit(credits_total % 10)
    # top half
    rom.write_bytes(0x118C46, [first_top, mid_top, last_top])
    # bottom half
    rom.write_bytes(0x118C64, [first_bot, mid_bot, last_bot])

    # patch medallion requirements
    if world.required_medallions[player][0] == 'Bombos':
        rom.write_byte(0x180022, 0x00)  # requirement
        rom.write_byte(0x4FF2, 0x31)  # sprite
        rom.write_byte(0x50D1, 0x80)
        rom.write_byte(0x51B0, 0x00)
    elif world.required_medallions[player][0] == 'Quake':
        rom.write_byte(0x180022, 0x02)  # requirement
        rom.write_byte(0x4FF2, 0x31)  # sprite
        rom.write_byte(0x50D1, 0x88)
        rom.write_byte(0x51B0, 0x00)
    if world.required_medallions[player][1] == 'Bombos':
        rom.write_byte(0x180023, 0x00)  # requirement
        rom.write_byte(0x5020, 0x31)  # sprite
        rom.write_byte(0x50FF, 0x90)
        rom.write_byte(0x51DE, 0x00)
    elif world.required_medallions[player][1] == 'Ether':
        rom.write_byte(0x180023, 0x01)  # requirement
        rom.write_byte(0x5020, 0x31)  # sprite
        rom.write_byte(0x50FF, 0x98)
        rom.write_byte(0x51DE, 0x00)

    # set open mode:
    if world.mode[player] in ['open', 'inverted']:
        rom.write_byte(0x180032, 0x01)  # open mode
    if world.mode[player] == 'inverted':
        set_inverted_mode(world, player, rom)
    elif world.mode[player] == 'standard':
        rom.write_byte(0x180032, 0x00)  # standard mode

    uncle_location = world.get_location('Link\'s Uncle', player)
    if uncle_location.item is None or uncle_location.item.name not in ['Master Sword', 'Tempered Sword',
                                                                       'Fighter Sword', 'Golden Sword',
                                                                       'Progressive Sword']:
        # disable sword sprite from uncle
        rom.write_bytes(0x6D263, [0x00, 0x00, 0xf6, 0xff, 0x00, 0x0E])
        rom.write_bytes(0x6D26B, [0x00, 0x00, 0xf6, 0xff, 0x00, 0x0E])
        rom.write_bytes(0x6D293, [0x00, 0x00, 0xf6, 0xff, 0x00, 0x0E])
        rom.write_bytes(0x6D29B, [0x00, 0x00, 0xf7, 0xff, 0x00, 0x0E])
        rom.write_bytes(0x6D2B3, [0x00, 0x00, 0xf6, 0xff, 0x02, 0x0E])
        rom.write_bytes(0x6D2BB, [0x00, 0x00, 0xf6, 0xff, 0x02, 0x0E])
        rom.write_bytes(0x6D2E3, [0x00, 0x00, 0xf7, 0xff, 0x02, 0x0E])
        rom.write_bytes(0x6D2EB, [0x00, 0x00, 0xf7, 0xff, 0x02, 0x0E])
        rom.write_bytes(0x6D31B, [0x00, 0x00, 0xe4, 0xff, 0x08, 0x0E])
        rom.write_bytes(0x6D323, [0x00, 0x00, 0xe4, 0xff, 0x08, 0x0E])

    # set light cones
    rom.write_byte(0x180038, 0x01 if world.mode[player] == "standard" else 0x00)
    rom.write_byte(0x180039, 0x01 if world.light_world_light_cone else 0x00)
    rom.write_byte(0x18003A, 0x01 if world.dark_world_light_cone else 0x00)

    GREEN_TWENTY_RUPEES = 0x47
    GREEN_CLOCK = ItemFactory('Green Clock', player).code

    rom.write_byte(0x18004F, 0x01)  # Byrna Invulnerability: on

    # handle item_functionality
    if world.item_functionality[player] == 'hard':
        rom.write_byte(0x180181, 0x01)  # Make silver arrows work only on ganon
        rom.write_byte(0x180182, 0x00)  # Don't auto equip silvers on pickup
        # Powdered Fairies Prize
        rom.write_byte(0x36DD0, 0xD8)  # One Heart
        # potion heal amount
        rom.write_byte(0x180084, 0x38)  # Seven Hearts
        # potion magic restore amount
        rom.write_byte(0x180085, 0x40)  # Half Magic
        # Cape magic cost
        rom.write_bytes(0x3ADA7, [0x02, 0x04, 0x08])
        # Byrna Invulnerability: off
        rom.write_byte(0x18004F, 0x00)
        # Disable catching fairies
        rom.write_byte(0x34FD6, 0x80)
        overflow_replacement = GREEN_TWENTY_RUPEES
        # Rupoor negative value
        rom.write_int16(0x180036, world.rupoor_cost)
        # Set stun items
        rom.write_byte(0x180180, 0x02)  # Hookshot only
    elif world.item_functionality[player] == 'expert':
        rom.write_byte(0x180181, 0x01)  # Make silver arrows work only on ganon
        rom.write_byte(0x180182, 0x00)  # Don't auto equip silvers on pickup
        # Powdered Fairies Prize
        rom.write_byte(0x36DD0, 0xD8)  # One Heart
        # potion heal amount
        rom.write_byte(0x180084, 0x20)  # 4 Hearts
        # potion magic restore amount
        rom.write_byte(0x180085, 0x20)  # Quarter Magic
        # Cape magic cost
        rom.write_bytes(0x3ADA7, [0x02, 0x04, 0x08])
        # Byrna Invulnerability: off
        rom.write_byte(0x18004F, 0x00)
        # Disable catching fairies
        rom.write_byte(0x34FD6, 0x80)
        overflow_replacement = GREEN_TWENTY_RUPEES
        # Rupoor negative value
        rom.write_int16(0x180036, world.rupoor_cost)
        # Set stun items
        rom.write_byte(0x180180, 0x00)  # Nothing
    else:
        rom.write_byte(0x180181, 0x00)  # Make silver arrows freely usable
        rom.write_byte(0x180182, 0x01)  # auto equip silvers on pickup
        # Powdered Fairies Prize
        rom.write_byte(0x36DD0, 0xE3)  # fairy
        # potion heal amount
        rom.write_byte(0x180084, 0xA0)  # full
        # potion magic restore amount
        rom.write_byte(0x180085, 0x80)  # full
        # Cape magic cost
        rom.write_bytes(0x3ADA7, [0x04, 0x08, 0x10])
        # Byrna Invulnerability: on
        rom.write_byte(0x18004F, 0x01)
        # Enable catching fairies
        rom.write_byte(0x34FD6, 0xF0)
        # Rupoor negative value
        rom.write_int16(0x180036, world.rupoor_cost)
        # Set stun items
        rom.write_byte(0x180180, 0x03)  # All standard items
        # Set overflow items for progressive equipment
        if world.timer[player] in ['timed', 'timed_countdown', 'timed_ohko']:
            overflow_replacement = GREEN_CLOCK
        else:
            overflow_replacement = GREEN_TWENTY_RUPEES

    # Byrna residual magic cost
    rom.write_bytes(0x45C42, [0x04, 0x02, 0x01])

    difficulty = world.difficulty_requirements[player]

    # Set overflow items for progressive equipment
    rom.write_bytes(0x180090,
                    [difficulty.progressive_sword_limit if not world.swordless[player] else 0,
                     item_table[difficulty.basicsword[-1]].item_code,
                     difficulty.progressive_shield_limit, item_table[difficulty.basicshield[-1]].item_code,
                     difficulty.progressive_armor_limit, item_table[difficulty.basicarmor[-1]].item_code,
                     difficulty.progressive_bottle_limit, overflow_replacement,
                     difficulty.progressive_bow_limit, item_table[difficulty.basicbow[-1]].item_code])

    if difficulty.progressive_bow_limit < 2 and (
            world.swordless[player] or world.glitches_required[player] == 'no_glitches'):
        rom.write_bytes(0x180098, [2, item_table["Silver Bow"].item_code])
        rom.write_byte(0x180181, 0x01)  # Make silver arrows work only on ganon
        rom.write_byte(0x180182, 0x00)  # Don't auto equip silvers on pickup

    # set up game internal RNG seed
    rom.write_bytes(0x178000, local_random.getrandbits(8 * 1024).to_bytes(1024, 'big'))
    prize_replacements = {}
    if world.item_functionality[player] in ['hard', 'expert']:
        prize_replacements[0xE0] = 0xDF  # Fairy -> heart
        prize_replacements[0xE3] = 0xD8  # Big magic -> small magic

    if world.retro_bow[player]:
        prize_replacements[0xE1] = 0xDA  # 5 Arrows -> Blue Rupee
        prize_replacements[0xE2] = 0xDB  # 10 Arrows -> Red Rupee

    if world.shuffle_prizes[player] in ("general", "both"):
        # shuffle prize packs
        prizes = [0xD8, 0xD8, 0xD8, 0xD8, 0xD9, 0xD8, 0xD8, 0xD9, 0xDA, 0xD9, 0xDA, 0xDB, 0xDA, 0xD9, 0xDA, 0xDA, 0xE0,
                  0xDF, 0xDF, 0xDA, 0xE0, 0xDF, 0xD8, 0xDF,
                  0xDC, 0xDC, 0xDC, 0xDD, 0xDC, 0xDC, 0xDE, 0xDC, 0xE1, 0xD8, 0xE1, 0xE2, 0xE1, 0xD8, 0xE1, 0xE2, 0xDF,
                  0xD9, 0xD8, 0xE1, 0xDF, 0xDC, 0xD9, 0xD8,
                  0xD8, 0xE3, 0xE0, 0xDB, 0xDE, 0xD8, 0xDB, 0xE2, 0xD9, 0xDA, 0xDB, 0xD9, 0xDB, 0xD9, 0xDB]
        dig_prizes = [0xB2, 0xD8, 0xD8, 0xD8, 0xD8, 0xD8, 0xD8, 0xD8, 0xD8,
                      0xD9, 0xD9, 0xD9, 0xD9, 0xD9, 0xDA, 0xDA, 0xDA, 0xDA, 0xDA,
                      0xDB, 0xDB, 0xDB, 0xDB, 0xDB, 0xDC, 0xDC, 0xDC, 0xDC, 0xDC,
                      0xDD, 0xDD, 0xDD, 0xDD, 0xDD, 0xDE, 0xDE, 0xDE, 0xDE, 0xDE,
                      0xDF, 0xDF, 0xDF, 0xDF, 0xDF, 0xE0, 0xE0, 0xE0, 0xE0, 0xE0,
                      0xE1, 0xE1, 0xE1, 0xE1, 0xE1, 0xE2, 0xE2, 0xE2, 0xE2, 0xE2,
                      0xE3, 0xE3, 0xE3, 0xE3, 0xE3]

        def chunk(l, n):
            return [l[i:i + n] for i in range(0, len(l), n)]

        # randomize last 7 slots
        prizes[-7:] = local_random.sample(prizes, 7)

        # shuffle order of 7 main packs
        packs = chunk(prizes[:56], 8)
        local_random.shuffle(packs)
        prizes[:56] = [drop for pack in packs for drop in pack]
        if prize_replacements:
            prizes = [prize_replacements.get(prize, prize) for prize in prizes]
            dig_prizes = [prize_replacements.get(prize, prize) for prize in dig_prizes]

        rom.write_bytes(0x180100, dig_prizes)

        # write tree pull prizes
        rom.write_byte(0xEFBD4, prizes.pop())
        rom.write_byte(0xEFBD5, prizes.pop())
        rom.write_byte(0xEFBD6, prizes.pop())

        # rupee crab prizes
        rom.write_byte(0x329C8, prizes.pop())  # first prize
        rom.write_byte(0x329C4, prizes.pop())  # final prize

        # stunned enemy prize
        rom.write_byte(0x37993, prizes.pop())

        # saved fish prize
        rom.write_byte(0xE82CC, prizes.pop())

        # fill enemy prize packs
        rom.write_bytes(0x37A78, prizes)

    elif prize_replacements:
        dig_prizes = list(rom.read_bytes(0x180100, 64))
        dig_prizes = [prize_replacements.get(byte, byte) for byte in dig_prizes]
        rom.write_bytes(0x180100, dig_prizes)

        prizes = list(rom.read_bytes(0x37A78, 56))
        prizes = [prize_replacements.get(byte, byte) for byte in prizes]
        rom.write_bytes(0x37A78, prizes)

        for address in (0xEFBD4, 0xEFBD5, 0xEFBD6, 0x329C8, 0x329C4, 0x37993, 0xE82CC):
            byte = int(rom.read_byte(address))
            rom.write_byte(address, prize_replacements.get(byte, byte))

    if world.shuffle_prizes[player] in ("bonk", "both"):
        # set bonk prizes
        bonk_prizes = [0x79, 0xE3, 0x79, 0xAC, 0xAC, 0xE0, 0xDC, 0xAC, 0xE3, 0xE3, 0xDA, 0xE3, 0xDA, 0xD8, 0xAC,
                       0xAC, 0xE3, 0xD8, 0xE3, 0xE3, 0xE3, 0xE3, 0xE3, 0xE3, 0xDC, 0xDB, 0xE3, 0xDA, 0x79, 0x79,
                       0xE3, 0xE3,
                       0xDA, 0x79, 0xAC, 0xAC, 0x79, 0xE3, 0x79, 0xAC, 0xAC, 0xE0, 0xDC, 0xE3, 0x79, 0xDE, 0xE3,
                       0xAC, 0xDB, 0x79, 0xE3, 0xD8, 0xAC, 0x79, 0xE3, 0xDB, 0xDB, 0xE3, 0xE3, 0x79, 0xD8, 0xDD]

        local_random.shuffle(bonk_prizes)

        if prize_replacements:
            bonk_prizes = [prize_replacements.get(prize, prize) for prize in bonk_prizes]

        for prize, address in zip(bonk_prizes, bonk_addresses):
            rom.write_byte(address, prize)

    elif prize_replacements:
        for address in bonk_addresses:
            byte = int(rom.read_byte(address))
            rom.write_byte(address, prize_replacements.get(byte, byte))

    # Fill in item substitutions table
    rom.write_bytes(0x184000, [
        # original_item, limit, replacement_item, filler
        0x12, 0x01, 0x35, 0xFF,  # lamp -> 5 rupees
        0x51, 0x06, 0x52, 0xFF,  # 6 +5 bomb upgrades -> +10 bomb upgrade
        0x53, 0x06, 0x54, 0xFF,  # 6 +5 arrow upgrades -> +10 arrow upgrade
        0x58, 0x01, 0x36 if world.retro_bow[player] else 0x43, 0xFF,  # silver arrows -> single arrow (red 20 in retro mode)
        0x3E, difficulty.boss_heart_container_limit, 0x47, 0xff,  # boss heart -> green 20
        0x17, difficulty.heart_piece_limit, 0x47, 0xff,  # piece of heart -> green 20
        0xFF, 0xFF, 0xFF, 0xFF,  # end of table sentinel
    ])

    # set Fountain bottle exchange items
<<<<<<< HEAD
    if world.item_pool[player] in ['hard', 'expert']:
        rom.write_byte(0x348FF, [0x16, 0x2B, 0x2C, 0x2D, 0x3C, 0x48][local_random.randint(0, 5)])
        rom.write_byte(0x3493B, [0x16, 0x2B, 0x2C, 0x2D, 0x3C, 0x48][local_random.randint(0, 5)])
    else:
        rom.write_byte(0x348FF, [0x16, 0x2B, 0x2C, 0x2D, 0x3C, 0x3D, 0x48][local_random.randint(0, 6)])
        rom.write_byte(0x3493B, [0x16, 0x2B, 0x2C, 0x2D, 0x3C, 0x3D, 0x48][local_random.randint(0, 6)])
=======
    rom.write_byte(0x348FF, item_table[local_world.waterfall_fairy_bottle_fill].item_code)
    rom.write_byte(0x3493B, item_table[local_world.pyramid_fairy_bottle_fill].item_code)
>>>>>>> 6c5f8250

    # enable Fat Fairy Chests
    rom.write_bytes(0x1FC16, [0xB1, 0xC6, 0xF9, 0xC9, 0xC6, 0xF9])
    # set Fat Fairy Bow/Sword prizes to be disappointing
    rom.write_byte(0x34914, 0x3A)  # Bow and Arrow
    rom.write_byte(0x180028, 0x49)  # Fighter Sword
    # enable Waterfall fairy chests
    rom.write_bytes(0xE9AE, [0x14, 0x01])
    rom.write_bytes(0xE9CF, [0x14, 0x01])
    rom.write_bytes(0x1F714,
                    [225, 0, 16, 172, 13, 41, 154, 1, 88, 152, 15, 17, 177, 97, 252, 77, 129, 32, 218, 2, 44, 225, 97,
                     252, 190, 129, 97, 177, 98, 84, 218, 2,
                     253, 141, 131, 68, 225, 98, 253, 30, 131, 49, 165, 201, 49, 164, 105, 49, 192, 34, 77, 164, 105,
                     49, 198, 249, 73, 198, 249, 16, 153, 160, 92, 153,
                     162, 11, 152, 96, 13, 232, 192, 85, 232, 192, 11, 146, 0, 115, 152, 96, 254, 105, 0, 152, 163, 97,
                     254, 107, 129, 254, 171, 133, 169, 200, 97, 254,
                     174, 129, 255, 105, 2, 216, 163, 98, 255, 107, 131, 255, 43, 135, 201, 200, 98, 255, 46, 131, 254,
                     161, 0, 170, 33, 97, 254, 166, 129, 255, 33, 2,
                     202, 33, 98, 255, 38, 131, 187, 35, 250, 195, 35, 250, 187, 43, 250, 195, 43, 250, 187, 83, 250,
                     195, 83, 250, 176, 160, 61, 152, 19, 192, 152, 82,
                     192, 136, 0, 96, 144, 0, 96, 232, 0, 96, 240, 0, 96, 152, 202, 192, 216, 202, 192, 216, 19, 192,
                     216, 82, 192, 252, 189, 133, 253, 29, 135, 255,
                     255, 255, 255, 240, 255, 128, 46, 97, 14, 129, 14, 255, 255])
    # set Waterfall fairy prizes to be disappointing
    rom.write_byte(0x348DB, 0x3A)  # Red Boomerang becomes Red Boomerang
    rom.write_byte(0x348EB, 0x05)  # Blue Shield becomes Blue Shield

    # Remove Statues for upgrade fairy
    rom.write_bytes(0x01F810, [0x1A, 0x1E, 0x01, 0x1A, 0x1E, 0x01])

    rom.write_byte(0x180029, 0x01)  # Smithy quick item give

    # set swordless mode settings
    rom.write_byte(0x18003F, 0x01 if world.swordless[player] else 0x00)  # hammer can harm ganon
    rom.write_byte(0x180040, 0x01 if world.swordless[player] else 0x00)  # open curtains
    rom.write_byte(0x180041, 0x01 if world.swordless[player] else 0x00)  # swordless medallions
    rom.write_byte(0x180043, 0xFF if world.swordless[player] else 0x00)  # starting sword for link
    rom.write_byte(0x180044, 0x01 if world.swordless[player] else 0x00)  # hammer activates tablets

    if world.item_functionality[player] == 'easy':
        rom.write_byte(0x18003F, 0x01)  # hammer can harm ganon
        rom.write_byte(0x180041, 0x02)  # Allow swordless medallion use EVERYWHERE.
        rom.write_byte(0x180044, 0x01)  # hammer activates tablets

    # set up clocks for timed modes
    if world.clock_mode[player] in ['ohko', 'countdown-ohko']:
        rom.write_bytes(0x180190, [0x01, 0x02, 0x01])  # ohko timer with resetable timer functionality
    elif world.clock_mode[player] == 'stopwatch':
        rom.write_bytes(0x180190, [0x02, 0x01, 0x00])  # set stopwatch mode
    elif world.clock_mode[player] == 'countdown':
        rom.write_bytes(0x180190, [0x01, 0x01, 0x00])  # set countdown, with no reset available
    else:
        rom.write_bytes(0x180190, [0x00, 0x00, 0x00])  # turn off clock mode

    # Set up requested clock settings
    if world.clock_mode[player] in ['countdown-ohko', 'stopwatch', 'countdown']:
        rom.write_int32(0x180200,
                        world.red_clock_time[player] * 60 * 60)  # red clock adjustment time (in frames, sint32)
        rom.write_int32(0x180204,
                        world.blue_clock_time[player] * 60 * 60)  # blue clock adjustment time (in frames, sint32)
        rom.write_int32(0x180208,
                        world.green_clock_time[player] * 60 * 60)  # green clock adjustment time (in frames, sint32)
    else:
        rom.write_int32(0x180200, 0)  # red clock adjustment time (in frames, sint32)
        rom.write_int32(0x180204, 0)  # blue clock adjustment time (in frames, sint32)
        rom.write_int32(0x180208, 0)  # green clock adjustment time (in frames, sint32)

    # Set up requested start time for countdown modes
    if world.clock_mode[player] in ['countdown-ohko', 'countdown']:
        rom.write_int32(0x18020C, world.countdown_start_time[player] * 60 * 60)  # starting time (in frames, sint32)
    else:
        rom.write_int32(0x18020C, 0)  # starting time (in frames, sint32)

    # set up goals for treasure hunt
    rom.write_int16(0x180163, world.treasure_hunt_count[player])
    rom.write_bytes(0x180165, [0x0E, 0x28] if world.treasure_hunt_icon[player] == 'Triforce Piece' else [0x0D, 0x28])
    rom.write_byte(0x180194, 1)  # Must turn in triforced pieces (instant win not enabled)

    rom.write_bytes(0x180213, [0x00, 0x01])  # Not a Tournament Seed

    gametype = 0x04  # item
    if world.entrance_shuffle[player] != 'vanilla':
        gametype |= 0x02  # entrance
    if enemized:
        gametype |= 0x01  # enemizer
    rom.write_byte(0x180211, gametype)  # Game type

    # assorted fixes
    rom.write_byte(0x1800A2, 0x01 if world.fix_fake_world[
        player] else 0x00)  # Toggle whether to be in real/fake dark world when dying in a DW dungeon before killing aga1
    # Lock or unlock aga tower door during escape sequence.
    rom.write_byte(0x180169, 0x00)
    if world.mode[player] == 'inverted':
        rom.write_byte(0x180169, 0x02)  # lock aga/ganon tower door with crystals in inverted
    rom.write_byte(0x180171,
                   0x01 if world.ganon_at_pyramid[player] else 0x00)  # Enable respawning on pyramid after ganon death
    rom.write_byte(0x180173, 0x01)  # Bob is enabled
    rom.write_byte(0x180168, 0x08)  # Spike Cave Damage
    rom.write_bytes(0x18016B, [0x04, 0x02, 0x01])  # Set spike cave and MM spike room Cape usage
    rom.write_bytes(0x18016E, [0x04, 0x08, 0x10])  # Set spike cave and MM spike room Cape usage
    rom.write_bytes(0x50563, [0x3F, 0x14])  # disable below ganon chest
    rom.write_byte(0x50599, 0x00)  # disable below ganon chest
    rom.write_bytes(0xE9A5, [0x7E, 0x00, 0x24])  # disable below ganon chest
    rom.write_byte(0x18008B, 0x01 if world.open_pyramid[player].to_bool(world, player) else 0x00)  # pre-open Pyramid Hole
    rom.write_byte(0x18008C, 0x01 if world.crystals_needed_for_gt[
                                         player] == 0 else 0x00)  # GT pre-opened if crystal requirement is 0
    rom.write_byte(0xF5D73, 0xF0)  # bees are catchable
    rom.write_byte(0xF5F10, 0xF0)  # bees are catchable
    rom.write_byte(0x180086, 0x00 if world.aga_randomness else 0x01)  # set blue ball and ganon warp randomness
    rom.write_byte(0x1800A0, 0x01)  # return to light world on s+q without mirror
    rom.write_byte(0x1800A1, 0x01)  # enable overworld screen transition draining for water level inside swamp
    rom.write_byte(0x180174, 0x01 if world.fix_fake_world[player] else 0x00)
    rom.write_byte(0x18017E, 0x01)  # Fairy fountains only trade in bottles

    # Starting equipment
    equip = [0] * (0x340 + 0x4F)
    equip[0x36C] = 0x18
    equip[0x36D] = 0x18
    equip[0x379] = 0x68
    starting_max_bombs = 0 if world.bombless_start[player] else 10
    starting_max_arrows = 30

    startingstate = CollectionState(world)

    if startingstate.has('Silver Bow', player):
        equip[0x340] = 1
        equip[0x38E] |= 0x60
        if not world.retro_bow[player]:
            equip[0x38E] |= 0x80
    elif startingstate.has('Bow', player):
        equip[0x340] = 1
        equip[0x38E] |= 0x20  # progressive flag to get the correct hint in all cases
        if not world.retro_bow[player]:
            equip[0x38E] |= 0x80
    if startingstate.has('Silver Arrows', player):
        equip[0x38E] |= 0x40

    if startingstate.has('Titans Mitts', player):
        equip[0x354] = 2
    elif startingstate.has('Power Glove', player):
        equip[0x354] = 1

    if startingstate.has('Golden Sword', player):
        equip[0x359] = 4
    elif startingstate.has('Tempered Sword', player):
        equip[0x359] = 3
    elif startingstate.has('Master Sword', player):
        equip[0x359] = 2
    elif startingstate.has('Fighter Sword', player):
        equip[0x359] = 1

    if startingstate.has('Mirror Shield', player):
        equip[0x35A] = 3
    elif startingstate.has('Red Shield', player):
        equip[0x35A] = 2
    elif startingstate.has('Blue Shield', player):
        equip[0x35A] = 1

    if startingstate.has('Red Mail', player):
        equip[0x35B] = 2
    elif startingstate.has('Blue Mail', player):
        equip[0x35B] = 1

    if startingstate.has('Magic Upgrade (1/4)', player):
        equip[0x37B] = 2
        equip[0x36E] = 0x80
    elif startingstate.has('Magic Upgrade (1/2)', player):
        equip[0x37B] = 1
        equip[0x36E] = 0x80

    for item in world.precollected_items[player]:

        if item.name in {'Bow', 'Silver Bow', 'Silver Arrows', 'Progressive Bow', 'Progressive Bow (Alt)',
                         'Titans Mitts', 'Power Glove', 'Progressive Glove',
                         'Golden Sword', 'Tempered Sword', 'Master Sword', 'Fighter Sword', 'Progressive Sword',
                         'Mirror Shield', 'Red Shield', 'Blue Shield', 'Progressive Shield',
                         'Red Mail', 'Blue Mail', 'Progressive Mail',
                         'Magic Upgrade (1/4)', 'Magic Upgrade (1/2)'}:
            continue

        set_table = {'Book of Mudora': (0x34E, 1), 'Hammer': (0x34B, 1), 'Bug Catching Net': (0x34D, 1),
                     'Hookshot': (0x342, 1), 'Magic Mirror': (0x353, 2),
                     'Cape': (0x352, 1), 'Lamp': (0x34A, 1), 'Moon Pearl': (0x357, 1), 'Cane of Somaria': (0x350, 1),
                     'Cane of Byrna': (0x351, 1),
                     'Fire Rod': (0x345, 1), 'Ice Rod': (0x346, 1), 'Bombos': (0x347, 1), 'Ether': (0x348, 1),
                     'Quake': (0x349, 1)}
        or_table = {'Green Pendant': (0x374, 0x04), 'Red Pendant': (0x374, 0x01), 'Blue Pendant': (0x374, 0x02),
                    'Crystal 1': (0x37A, 0x02), 'Crystal 2': (0x37A, 0x10), 'Crystal 3': (0x37A, 0x40),
                    'Crystal 4': (0x37A, 0x20),
                    'Crystal 5': (0x37A, 0x04), 'Crystal 6': (0x37A, 0x01), 'Crystal 7': (0x37A, 0x08),
                    'Big Key (Eastern Palace)': (0x367, 0x20), 'Compass (Eastern Palace)': (0x365, 0x20),
                    'Map (Eastern Palace)': (0x369, 0x20),
                    'Big Key (Desert Palace)': (0x367, 0x10), 'Compass (Desert Palace)': (0x365, 0x10),
                    'Map (Desert Palace)': (0x369, 0x10),
                    'Big Key (Tower of Hera)': (0x366, 0x20), 'Compass (Tower of Hera)': (0x364, 0x20),
                    'Map (Tower of Hera)': (0x368, 0x20),
                    'Big Key (Hyrule Castle)': (0x367, 0xC0), 'Compass (Hyrule Castle)': (0x365, 0xC0),
                    'Map (Hyrule Castle)': (0x369, 0xC0),
                    # doors-specific items
                    'Big Key (Agahnims Tower)': (0x367, 0x08), 'Compass (Agahnims Tower)': (0x365, 0x08),
                    'Map (Agahnims Tower)': (0x369, 0x08),
                    # end of doors-specific items
                    'Big Key (Palace of Darkness)': (0x367, 0x02), 'Compass (Palace of Darkness)': (0x365, 0x02),
                    'Map (Palace of Darkness)': (0x369, 0x02),
                    'Big Key (Thieves Town)': (0x366, 0x10), 'Compass (Thieves Town)': (0x364, 0x10),
                    'Map (Thieves Town)': (0x368, 0x10),
                    'Big Key (Skull Woods)': (0x366, 0x80), 'Compass (Skull Woods)': (0x364, 0x80),
                    'Map (Skull Woods)': (0x368, 0x80),
                    'Big Key (Swamp Palace)': (0x367, 0x04), 'Compass (Swamp Palace)': (0x365, 0x04),
                    'Map (Swamp Palace)': (0x369, 0x04),
                    'Big Key (Ice Palace)': (0x366, 0x40), 'Compass (Ice Palace)': (0x364, 0x40),
                    'Map (Ice Palace)': (0x368, 0x40),
                    'Big Key (Misery Mire)': (0x367, 0x01), 'Compass (Misery Mire)': (0x365, 0x01),
                    'Map (Misery Mire)': (0x369, 0x01),
                    'Big Key (Turtle Rock)': (0x366, 0x08), 'Compass (Turtle Rock)': (0x364, 0x08),
                    'Map (Turtle Rock)': (0x368, 0x08),
                    'Big Key (Ganons Tower)': (0x366, 0x04), 'Compass (Ganons Tower)': (0x364, 0x04),
                    'Map (Ganons Tower)': (0x368, 0x04)}
        set_or_table = {'Flippers': (0x356, 1, 0x379, 0x02), 'Pegasus Boots': (0x355, 1, 0x379, 0x04),
                        'Shovel': (0x34C, 1, 0x38C, 0x04),
                        'Flute': (0x34C, 2, 0x38C, 0x02),
                        'Activated Flute': (0x34C, 3, 0x38C, 0x01),
                        'Mushroom': (0x344, 1, 0x38C, 0x20 | 0x08), 'Magic Powder': (0x344, 2, 0x38C, 0x10),
                        'Blue Boomerang': (0x341, 1, 0x38C, 0x80), 'Red Boomerang': (0x341, 2, 0x38C, 0x40)}
        keys = {'Small Key (Eastern Palace)': [0x37E], 'Small Key (Desert Palace)': [0x37F],
                'Small Key (Tower of Hera)': [0x386],
                'Small Key (Agahnims Tower)': [0x380], 'Small Key (Palace of Darkness)': [0x382],
                'Small Key (Thieves Town)': [0x387],
                'Small Key (Skull Woods)': [0x384], 'Small Key (Swamp Palace)': [0x381],
                'Small Key (Ice Palace)': [0x385],
                'Small Key (Misery Mire)': [0x383], 'Small Key (Turtle Rock)': [0x388],
                'Small Key (Ganons Tower)': [0x389],
                'Small Key (Universal)': [0x38B], 'Small Key (Hyrule Castle)': [0x37C, 0x37D]}
        bottles = {'Bottle': 2, 'Bottle (Red Potion)': 3, 'Bottle (Green Potion)': 4, 'Bottle (Blue Potion)': 5,
                   'Bottle (Fairy)': 6, 'Bottle (Bee)': 7, 'Bottle (Good Bee)': 8}
        rupees = {'Rupee (1)': 1, 'Rupees (5)': 5, 'Rupees (20)': 20, 'Rupees (50)': 50, 'Rupees (100)': 100,
                  'Rupees (300)': 300}
        bomb_caps = {'Bomb Upgrade (+5)': 5, 'Bomb Upgrade (+10)': 10, 'Bomb Upgrade (50)': 50}
        arrow_caps = {'Arrow Upgrade (+5)': 5, 'Arrow Upgrade (+10)': 10, 'Arrow Upgrade (70)': 70}
        bombs = {'Single Bomb': 1, 'Bombs (3)': 3, 'Bombs (10)': 10}
        arrows = {'Single Arrow': 1, 'Arrows (10)': 10}

        if item.name in set_table:
            equip[set_table[item.name][0]] = set_table[item.name][1]
        elif item.name in or_table:
            equip[or_table[item.name][0]] |= or_table[item.name][1]
        elif item.name in set_or_table:
            equip[set_or_table[item.name][0]] = set_or_table[item.name][1]
            equip[set_or_table[item.name][2]] |= set_or_table[item.name][3]
        elif item.name in keys:
            for address in keys[item.name]:
                equip[address] = min(equip[address] + 1, 99)
        elif item.name in bottles:
            if equip[0x34F] < world.difficulty_requirements[player].progressive_bottle_limit:
                equip[0x35C + equip[0x34F]] = bottles[item.name]
                equip[0x34F] += 1
        elif item.name in rupees:
            equip[0x360:0x362] = list(
                min(equip[0x360] + (equip[0x361] << 8) + rupees[item.name], 9999).to_bytes(2, byteorder='little',
                                                                                           signed=False))
            equip[0x362:0x364] = list(
                min(equip[0x362] + (equip[0x363] << 8) + rupees[item.name], 9999).to_bytes(2, byteorder='little',
                                                                                           signed=False))
        elif item.name in bomb_caps:
            starting_max_bombs = min(starting_max_bombs + bomb_caps[item.name], 50)
        elif item.name in arrow_caps:
            starting_max_arrows = min(starting_max_arrows + arrow_caps[item.name], 70)
        elif item.name in bombs:
            equip[0x343] += bombs[item.name]
        elif item.name in arrows:
            if world.retro_bow[player]:
                equip[0x38E] |= 0x80
                equip[0x377] = 1
            else:
                equip[0x377] += arrows[item.name]
        elif item.name in ['Piece of Heart', 'Boss Heart Container', 'Sanctuary Heart Container']:
            if item.name == 'Piece of Heart':
                equip[0x36B] = (equip[0x36B] + 1) % 4
            if item.name != 'Piece of Heart' or equip[0x36B] == 0:
                equip[0x36C] = min(equip[0x36C] + 0x08, 0xA0)
                equip[0x36D] = min(equip[0x36D] + 0x08, 0xA0)
        else:
            raise RuntimeError(f'Unsupported item in starting equipment: {item.name}')

    equip[0x343] = min(equip[0x343], starting_max_bombs)
    rom.write_byte(0x180034, starting_max_bombs)
    equip[0x377] = min(equip[0x377], starting_max_arrows)
    rom.write_byte(0x180035, starting_max_arrows)
    rom.write_bytes(0x180046, equip[0x360:0x362])
    if equip[0x359]:
        rom.write_byte(0x180043, equip[0x359])

    assert equip[:0x340] == [0] * 0x340
    rom.write_bytes(0x183000, equip[0x340:])
    rom.write_bytes(0x271A6, equip[0x340:0x340 + 60])

    rom.write_byte(0x18004A, 0x00 if world.mode[player] != 'inverted' else 0x01)  # Inverted mode
    rom.write_byte(0x18005D, 0x00)  # Hammer always breaks barrier
    rom.write_byte(0x2AF79, 0xD0 if world.mode[
                                        player] != 'inverted' else 0xF0)  # vortexes: Normal  (D0=light to dark, F0=dark to light, 42 = both)
    rom.write_byte(0x3A943, 0xD0 if world.mode[
                                        player] != 'inverted' else 0xF0)  # Mirror: Normal  (D0=Dark to Light, F0=light to dark, 42 = both)
    rom.write_byte(0x3A96D, 0xF0 if world.mode[
                                        player] != 'inverted' else 0xD0)  # Residual Portal: Normal  (F0= Light Side, D0=Dark Side, 42 = both (Darth Vader))
    rom.write_byte(0x3A9A7, 0xD0)  # Residual Portal: Normal  (D0= Light Side, F0=Dark Side, 42 = both (Darth Vader))
    if world.shuffle_capacity_upgrades[player]:
        rom.write_bytes(0x180080,
                        [5, 10, 5, 10])  # values to fill for Capacity Upgrades (Bomb5, Bomb10, Arrow5, Arrow10)
    else:
        rom.write_bytes(0x180080,
                        [50, 50, 70, 70])  # values to fill for Capacity Upgrades (Bomb5, Bomb10, Arrow5, Arrow10)

    rom.write_byte(0x18004D, ((0x01 if 'arrows' in world.escape_assist[player] else 0x00) |
                              (0x02 if 'bombs' in world.escape_assist[player] else 0x00) |
                              (0x04 if 'magic' in world.escape_assist[player] else 0x00)))  # Escape assist

    if world.goal[player] in ['pedestal', 'triforce_hunt', 'local_triforce_hunt']:
        rom.write_byte(0x18003E, 0x01)  # make ganon invincible
    elif world.goal[player] in ['ganon_triforce_hunt', 'local_ganon_triforce_hunt']:
        rom.write_byte(0x18003E, 0x05)  # make ganon invincible until enough triforce pieces are collected
    elif world.goal[player] in ['ganon_pedestal']:
        rom.write_byte(0x18003E, 0x06)
    elif world.goal[player] in ['bosses']:
        rom.write_byte(0x18003E, 0x02)  # make ganon invincible until all bosses are beat
    elif world.goal[player] in ['crystals']:
        rom.write_byte(0x18003E, 0x04)  # make ganon invincible until all crystals
    else:
        rom.write_byte(0x18003E, 0x03)  # make ganon invincible until all crystals and aga 2 are collected

    rom.write_byte(0x18005E, world.crystals_needed_for_gt[player])
    rom.write_byte(0x18005F, world.crystals_needed_for_ganon[player])

    # Bitfield - enable text box to show with free roaming items
    #
    # ---o bmcs
    # o - enabled for outside dungeon items
    # b - enabled for inside big keys
    # m - enabled for inside maps
    # c - enabled for inside compasses
    # s - enabled for inside small keys
    # block HC upstairs doors in rain state in standard mode
    rom.write_byte(0x18008A, 0x01 if world.mode[player] == "standard" and world.entrance_shuffle[player] != 'vanilla' else 0x00)

    rom.write_byte(0x18016A, 0x10 | ((0x01 if world.small_key_shuffle[player] else 0x00)
                                     | (0x02 if world.compass_shuffle[player] else 0x00)
                                     | (0x04 if world.map_shuffle[player] else 0x00)
                                     | (0x08 if world.big_key_shuffle[
                player] else 0x00)))  # free roaming item text boxes
    rom.write_byte(0x18003B, 0x01 if world.map_shuffle[player] else 0x00)  # maps showing crystals on overworld

    # compasses showing dungeon count
    if world.clock_mode[player] or not world.dungeon_counters[player]:
        rom.write_byte(0x18003C, 0x00)  # Currently must be off if timer is on, because they use same HUD location
    elif world.dungeon_counters[player] is True:
        rom.write_byte(0x18003C, 0x02)  # always on
    elif world.compass_shuffle[player] or world.dungeon_counters[player] == 'pickup':
        rom.write_byte(0x18003C, 0x01)  # show on pickup
    else:
        rom.write_byte(0x18003C, 0x00)

    # Bitfield - enable free items to show up in menu
    #
    # ----dcba
    # d - Compass
    # c - Map
    # b - Big Key
    # a - Small Key
    #
    rom.write_byte(0x180045, ((0x00 if (world.small_key_shuffle[player] == small_key_shuffle.option_original_dungeon or
                                        world.small_key_shuffle[player] == small_key_shuffle.option_universal) else 0x01)
                              | (0x02 if world.big_key_shuffle[player] else 0x00)
                              | (0x04 if world.map_shuffle[player] else 0x00)
                              | (0x08 if world.compass_shuffle[player] else 0x00)))  # free roaming items in menu

    # Map reveals
    reveal_bytes = {
        "Eastern Palace": 0x2000,
        "Desert Palace": 0x1000,
        "Tower of Hera": 0x0020,
        "Palace of Darkness": 0x0200,
        "Thieves Town": 0x0010,
        "Skull Woods": 0x0080,
        "Swamp Palace": 0x0400,
        "Ice Palace": 0x0040,
        "Misery Mire": 0x0100,
        "Turtle Rock": 0x0008,
    }

    def get_reveal_bytes(itemName):
        locations = world.find_item_locations(itemName, player)
        if len(locations) < 1:
            return 0x0000
        location = locations[0]
        if location.parent_region and location.parent_region.dungeon:
            return reveal_bytes.get(location.parent_region.dungeon.name, 0x0000)
        return 0x0000

    rom.write_int16(0x18017A,
                    get_reveal_bytes('Green Pendant') if world.map_shuffle[player] else 0x0000)  # Sahasrahla reveal
    rom.write_int16(0x18017C, get_reveal_bytes('Crystal 5') | get_reveal_bytes('Crystal 6') if world.map_shuffle[
        player] else 0x0000)  # Bomb Shop Reveal

    rom.write_byte(0x180172, 0x01 if world.small_key_shuffle[
                                         player] == small_key_shuffle.option_universal else 0x00)  # universal keys
    rom.write_byte(0x18637E, 0x01 if world.retro_bow[player] else 0x00)  # Skip quiver in item shops once bought
    rom.write_byte(0x180175, 0x01 if world.retro_bow[player] else 0x00)  # rupee bow
    rom.write_byte(0x180176, 0x0A if world.retro_bow[player] else 0x00)  # wood arrow cost
    rom.write_byte(0x180178, 0x32 if world.retro_bow[player] else 0x00)  # silver arrow cost
    rom.write_byte(0x301FC, 0xDA if world.retro_bow[player] else 0xE1)  # rupees replace arrows under pots
    rom.write_byte(0x30052, 0xDB if world.retro_bow[player] else 0xE2)  # replace arrows in fish prize from bottle merchant
    rom.write_bytes(0xECB4E, [0xA9, 0x00, 0xEA, 0xEA] if world.retro_bow[player] else [0xAF, 0x77, 0xF3,
                                                                                   0x7E])  # Thief steals rupees instead of arrows
    rom.write_bytes(0xF0D96, [0xA9, 0x00, 0xEA, 0xEA] if world.retro_bow[player] else [0xAF, 0x77, 0xF3,
                                                                                   0x7E])  # Pikit steals rupees instead of arrows
    rom.write_bytes(0xEDA5,
                    [0x35, 0x41] if world.retro_bow[player] else [0x43, 0x44])  # Chest game gives rupees instead of arrows
    digging_game_rng = local_random.randint(1, 30)  # set rng for digging game
    rom.write_byte(0x180020, digging_game_rng)
    rom.write_byte(0xEFD95, digging_game_rng)
    rom.write_byte(0x1800A3, 0x01)  # enable correct world setting behaviour after agahnim kills
    rom.write_byte(0x1800A4, 0x01 if world.glitches_required[player] != 'no_logic' else 0x00)  # enable POD EG fix
    rom.write_byte(0x186383, 0x01 if world.glitch_triforce or world.glitches_required[
        player] == 'no_logic' else 0x00)  # disable glitching to Triforce from Ganons Room
    rom.write_byte(0x180042, 0x01 if world.save_and_quit_from_boss else 0x00)  # Allow Save and Quit after boss kill

    # remove shield from uncle
    rom.write_bytes(0x6D253, [0x00, 0x00, 0xf6, 0xff, 0x00, 0x0E])
    rom.write_bytes(0x6D25B, [0x00, 0x00, 0xf6, 0xff, 0x00, 0x0E])
    rom.write_bytes(0x6D283, [0x00, 0x00, 0xf6, 0xff, 0x00, 0x0E])
    rom.write_bytes(0x6D28B, [0x00, 0x00, 0xf7, 0xff, 0x00, 0x0E])
    rom.write_bytes(0x6D2CB, [0x00, 0x00, 0xf6, 0xff, 0x02, 0x0E])
    rom.write_bytes(0x6D2FB, [0x00, 0x00, 0xf7, 0xff, 0x02, 0x0E])
    rom.write_bytes(0x6D313, [0x00, 0x00, 0xe4, 0xff, 0x08, 0x0E])

    rom.write_byte(0x18004E, 0)  # Escape Fill (nothing)
    rom.write_int16(0x180183, 300)  # Escape fill rupee bow
    rom.write_bytes(0x180185, [0, 0, 0])  # Uncle respawn refills (magic, bombs, arrows)
    rom.write_bytes(0x180188, [0, 0, 0])  # Zelda respawn refills (magic, bombs, arrows)
    rom.write_bytes(0x18018B, [0, 0, 0])  # Mantle respawn refills (magic, bombs, arrows)
    if world.mode[player] == 'standard' and uncle_location.item and uncle_location.item.player == player:
        if uncle_location.item.name in {'Bow', 'Progressive Bow'}:
            rom.write_byte(0x18004E, 1)  # Escape Fill (arrows)
            rom.write_int16(0x180183, 300)  # Escape fill rupee bow
            rom.write_bytes(0x180185, [0, 0, 70])  # Uncle respawn refills (magic, bombs, arrows)
            rom.write_bytes(0x180188, [0, 0, 10])  # Zelda respawn refills (magic, bombs, arrows)
            rom.write_bytes(0x18018B, [0, 0, 10])  # Mantle respawn refills (magic, bombs, arrows)
        elif uncle_location.item.name in {'Bombs (10)'}:
            rom.write_byte(0x18004E, 2)  # Escape Fill (bombs)
            rom.write_bytes(0x180185, [0, 50, 0])  # Uncle respawn refills (magic, bombs, arrows)
            rom.write_bytes(0x180188, [0, 3, 0])  # Zelda respawn refills (magic, bombs, arrows)
            rom.write_bytes(0x18018B, [0, 3, 0])  # Mantle respawn refills (magic, bombs, arrows)
        elif uncle_location.item.name in {'Cane of Somaria', 'Cane of Byrna', 'Fire Rod'}:
            rom.write_byte(0x18004E, 4)  # Escape Fill (magic)
            rom.write_bytes(0x180185, [0x80, 0, 0])  # Uncle respawn refills (magic, bombs, arrows)
            rom.write_bytes(0x180188, [0x20, 0, 0])  # Zelda respawn refills (magic, bombs, arrows)
            rom.write_bytes(0x18018B, [0x20, 0, 0])  # Mantle respawn refills (magic, bombs, arrows)

    # patch swamp: Need to enable permanent drain of water as dam or swamp were moved
    rom.write_byte(0x18003D, 0x01 if world.swamp_patch_required[player] else 0x00)

    # powder patch: remove the need to leave the screen after powder, since it causes problems for potion shop at race game
    # temporarally we are just nopping out this check we will conver this to a rom fix soon.
    rom.write_bytes(0x02F539,
                    [0xEA, 0xEA, 0xEA, 0xEA, 0xEA] if world.powder_patch_required[player] else [0xAD, 0xBF, 0x0A, 0xF0,
                                                                                                0x4F])

    # allow smith into multi-entrance caves in appropriate shuffles
    if world.entrance_shuffle[player] in ['restricted', 'full', 'crossed', 'insanity'] or (
            world.entrance_shuffle[player] == 'simple' and world.mode[player] == 'inverted'):
        rom.write_byte(0x18004C, 0x01)

    # set correct flag for hera basement item
    hera_basement = world.get_location('Tower of Hera - Basement Cage', player)
    if hera_basement.item is not None and hera_basement.item.name == 'Small Key (Tower of Hera)' and hera_basement.item.player == player:
        rom.write_byte(0x4E3BB, 0xE4)
    else:
        rom.write_byte(0x4E3BB, 0xEB)

    # fix trock doors for reverse entrances
    if world.fix_trock_doors[player]:
        rom.write_byte(0xFED31, 0x0E)  # preopen bombable exit
        rom.write_byte(0xFEE41, 0x0E)  # preopen bombable exit
        # included unconditionally in base2current
        # rom.write_byte(0xFE465, 0x1E)  # remove small key door on backside of big key door
    else:
        rom.write_byte(0xFED31, 0x2A)  # preopen bombable exit
        rom.write_byte(0xFEE41, 0x2A)  # preopen bombable exit

    if world.tile_shuffle[player]:
        tile_set = TileSet.get_random_tile_set(world.per_slot_randoms[player])
        rom.write_byte(0x4BA21, tile_set.get_speed())
        rom.write_byte(0x4BA1D, tile_set.get_len())
        rom.write_bytes(0x4BA2A, tile_set.get_bytes())

    write_strings(rom, world, player)

    # remote items flag, does not currently work
    rom.write_byte(0x18637C, 0)

    # set rom name
    # 21 bytes
    from Utils import __version__
    rom.name = bytearray(f'AP{__version__.replace(".", "")[0:3]}_{player}_{world.seed:11}\0', 'utf8')[:21]
    rom.name.extend([0] * (21 - len(rom.name)))
    rom.write_bytes(0x7FC0, rom.name)

    # set player names
    encoded_players = world.players + len(world.groups)
    for p in range(1, min(encoded_players, ROM_PLAYER_LIMIT) + 1):
        rom.write_bytes(0x195FFC + ((p - 1) * 32), hud_format_text(world.player_name[p]))
    if encoded_players > ROM_PLAYER_LIMIT:
        rom.write_bytes(0x195FFC + ((ROM_PLAYER_LIMIT - 1) * 32), hud_format_text("Archipelago"))

    # Write title screen Code
    hashint = int(rom.get_hash(), 16)
    code = [
        (hashint >> 20) & 0x1F,
        (hashint >> 15) & 0x1F,
        (hashint >> 10) & 0x1F,
        (hashint >> 5) & 0x1F,
        hashint & 0x1F,
    ]
    rom.write_bytes(0x180215, code)
    rom.hash = code

    return rom


def patch_race_rom(rom, world, player):
    rom.write_bytes(0x180213, [0x01, 0x00])  # Tournament Seed
    rom.encrypt(world, player)


def get_price_data(price: int, price_type: int) -> List[int]:
    if price_type != ShopPriceType.Rupees:
        # Set special price flag 0x8000
        # Then set the type of price we're setting 0x7F00 (this starts from Hearts, not Rupees, subtract 1)
        # Then append the price/index into the second byte 0x00FF
        return int16_as_bytes(0x8000 | 0x100 * (price_type - 1) | price)
    else:
        return int16_as_bytes(price)


def write_custom_shops(rom, world, player):
    shops = sorted([shop for shop in world.shops if shop.custom and shop.region.player == player],
                   key=lambda shop: shop.sram_offset)

    shop_data = bytearray()
    items_data = bytearray()
    retro_shop_slots = bytearray()

    for shop_id, shop in enumerate(shops):
        if shop_id == len(shops) - 1:
            shop_id = 0xFF
        bytes = shop.get_bytes()
        bytes[0] = shop_id
        bytes[-1] = shop.sram_offset
        shop_data.extend(bytes)

        arrow_mask = 0x00
        for index, item in enumerate(shop.inventory):
            slot = 0 if shop.type == ShopType.TakeAny else index
            if item is None:
                break
            if world.shop_item_slots[player] or shop.type == ShopType.TakeAny:
                count_shop = (shop.region.name != 'Potion Shop' or world.include_witch_hut[player]) and \
                             (shop.region.name != 'Capacity Upgrade' or world.shuffle_capacity_upgrades[player])
                rom.write_byte(0x186560 + shop.sram_offset + slot, 1 if count_shop else 0)
            if item['item'] == 'Single Arrow' and item['player'] == 0:
                arrow_mask |= 1 << index
                retro_shop_slots.append(shop.sram_offset + slot)

        # [id][item][price-low][price-high][max][repl_id][repl_price-low][repl_price-high][player]
        for index, item in enumerate(shop.inventory):
            if item is None:
                break
            price_data = get_price_data(item['price'], item["price_type"])
            replacement_price_data = get_price_data(item['replacement_price'], item['replacement_price_type'])
            slot = 0 if shop.type == ShopType.TakeAny else index
            if item['player'] and world.game[item['player']] != "A Link to the Past":  # item not native to ALTTP
                item_code = get_nonnative_item_sprite(world.worlds[item['player']].item_name_to_id[item['item']])
            else:
                item_code = ItemFactory(item['item'], player).code
                if item['item'] == 'Single Arrow' and item['player'] == 0 and world.retro_bow[player]:
                    rom.write_byte(0x186500 + shop.sram_offset + slot, arrow_mask)

            item_data = [shop_id, item_code] + price_data + \
                        [item['max'], ItemFactory(item['replacement'], player).code if item['replacement'] else 0xFF] + \
                        replacement_price_data + [0 if item['player'] == player else min(ROM_PLAYER_LIMIT, item['player'])]
            items_data.extend(item_data)

    rom.write_bytes(0x184800, shop_data)

    items_data.extend([0xFF, 0xFF, 0xFF, 0xFF, 0xFF, 0xFF, 0xFF, 0xFF])
    rom.write_bytes(0x184900, items_data)

    if world.retro_bow[player]:
        retro_shop_slots.append(0xFF)
        rom.write_bytes(0x186540, retro_shop_slots)


def hud_format_text(text):
    output = bytes()
    for char in text.lower():
        if 'a' <= char <= 'z':
            output += bytes([0x5d + ord(char) - ord('a'), 0x29])
        elif '0' <= char <= '8':
            output += bytes([0x77 + ord(char) - ord('0'), 0x29])
        elif char == '9':
            output += b'\x4b\x29'
        elif char == ' ' or char == '_':
            output += b'\x7f\x00'
        else:
            output += b'\x2a\x29'
    while len(output) < 32:
        output += b'\x7f\x00'
    return output[:32]

def apply_oof_sfx(rom, oof: str):
    with open(oof, 'rb') as stream:
        oof_bytes = bytearray(stream.read())

    oof_len_bytes = len(oof_bytes).to_bytes(2, byteorder='little')

    # Credit to kan for this method, and Nyx for initial C# implementation
    # this is ported from, with both of their permission for use by AP
    # Original C# implementation:
    # https://github.com/Nyx-Edelstein/The-Unachievable-Ideal-of-Chibi-Elf-Grunting-Noises-When-They-Get-Punched-A-Z3-Rom-Patcher

    # Jump execution from the SPC load routine to new code
    rom.write_bytes(0x8CF, [0x5C, 0x00, 0x80, 0x25])

    # Change the pointer for instrument 9 in SPC memory to point to the new data we'll be inserting:
    rom.write_bytes(0x1A006C, [0x88, 0x31, 0x00, 0x00])

    # Insert a sigil so we can branch on it later
    # We will recover the value it overwrites after we're done with insertion
    rom.write_bytes(0x1AD38C, [0xBE, 0xBE])

    # Change the "oof" sound effect to use instrument 9:
    rom.write_byte(0x1A9C4E, 0x09)

    # Correct the pitch shift value:
    rom.write_byte(0x1A9C51, 0xB6)

    # Modify parameters of instrument 9
    # (I don't actually understand this part, they're just magic values to me)
    rom.write_bytes(0x1A9CAE, [0x7F, 0x7F, 0x00, 0x10, 0x1A, 0x00, 0x00, 0x7F, 0x01])

    # Hook from SPC load routine:
    #  * Check for the read of the sigil
    #  * Once we find it, change the SPC load routine's data pointer to read from the location containing the new sample
    #  * Note: XXXX in the string below is a placeholder for the number of bytes in the .brr sample (little endian)
    #  * Another sigil "$EBEB" is inserted at the end of the data
    #  * When the second sigil is read, we know we're done inserting our data so we can change the data pointer back
    #  * Effect: The new data gets loaded into SPC memory without having to relocate the SPC load routine
    # Slight variation from VT-compatible algorithm: We need to change the data pointer to $00 00 35 and load 538E into Y to pick back up where we left off
    rom.write_bytes(0x128000, [0xB7, 0x00, 0xC8, 0xC8, 0xC9, 0xBE, 0xBE, 0xF0, 0x09, 0xC9, 0xEB, 0xEB, 0xF0, 0x1B, 0x5C, 0xD3, 0x88, 0x00, 0xA2, oof_len_bytes[0], oof_len_bytes[1], 0xA9, 0x80, 0x25, 0x85, 0x01, 0xA9, 0x3A, 0x80, 0x85, 0x00, 0xA0, 0x00, 0x00, 0xA9, 0x88, 0x31, 0x5C, 0xD8, 0x88, 0x00, 0xA9, 0x80, 0x35, 0x64, 0x00, 0x85, 0x01, 0xA2, 0x00, 0x00, 0xA0, 0x8E, 0x53, 0x5C, 0xD4, 0x88, 0x00])

    # The new sample data
    # (We need to insert the second sigil at the end)
    rom.write_bytes(0x12803A, oof_bytes)
    rom.write_bytes(0x12803A + len(oof_bytes), [0xEB, 0xEB])

	#Enemizer patch: prevent Enemizer from overwriting $3188 in SPC memory with an unused sound effect ("WHAT")
    rom.write_bytes(0x13000D, [0x00, 0x00, 0x00, 0x08])


def apply_rom_settings(rom, beep, color, quickswap, menuspeed, music: bool, sprite: str, oof: str, palettes_options,
                       world=None, player=1, allow_random_on_event=False, reduceflashing=False,
                       triforcehud: str = None, deathlink: bool = False, allowcollect: bool = False):
    local_random = random if not world else world.per_slot_randoms[player]
    disable_music: bool = not music
    # enable instant item menu
    if menuspeed == 'instant':
        rom.write_byte(0x6DD9A, 0x20)
        rom.write_byte(0x6DF2A, 0x20)
        rom.write_byte(0x6E0E9, 0x20)
    else:
        rom.write_byte(0x6DD9A, 0x11)
        rom.write_byte(0x6DF2A, 0x12)
        rom.write_byte(0x6E0E9, 0x12)
    if menuspeed == 'instant':
        rom.write_byte(0x180048, 0xE8)
    elif menuspeed == 'double':
        rom.write_byte(0x180048, 0x10)
    elif menuspeed == 'triple':
        rom.write_byte(0x180048, 0x18)
    elif menuspeed == 'quadruple':
        rom.write_byte(0x180048, 0x20)
    elif menuspeed == 'half':
        rom.write_byte(0x180048, 0x04)
    else:
        rom.write_byte(0x180048, 0x08)

    # Reduce flashing by nopping out instructions
    if reduceflashing:
        rom.write_bytes(0x17E07, [
            0x06])  # reduce amount of colors changed, add this branch if we need to reduce more  ""+ [0x80] + [(0x81-0x08)]""
        rom.write_bytes(0x17EAB,
                        [0xD0, 0x03, 0xA9, 0x40, 0x29, 0x60])  # nullifies aga lightning, cutscene, vitreous, bat, ether
        # ONLY write to black values with this low pale blue to indicate flashing, that's IT.  ""BNE + : LDA #$2940 : + : RTS""
        rom.write_bytes(0x123FE, [0x72])  # set lightning flash in misery mire (and standard) to brightness 0x72
        rom.write_bytes(0x3FA7B, [0x80, 0xac - 0x7b])  # branch from palette writing lightning on death mountain
        rom.write_byte(0x10817F, 0x01)  # internal rom option
        rom.write_byte(0x3FAB6, 0x80)  # GT flashing
        rom.write_byte(0x3FAC2, 0x80)  # GT flashing
    else:
        rom.write_bytes(0x17E07, [0x00])
        rom.write_bytes(0x17EAB, [0x85, 0x00, 0x29, 0x1F, 0x00, 0x18])
        rom.write_bytes(0x123FE, [0x32])  # original weather flash value
        rom.write_bytes(0x3FA7B, [0xc2, 0x20])  # rep #$20
        rom.write_byte(0x10817F, 0x00)  # internal rom option
        rom.write_byte(0x3FAB6, 0xF0)  # GT flashing
        rom.write_byte(0x3FAC2, 0xD0)  # GT flashing

    rom.write_byte(0x18004B, 0x01 if quickswap else 0x00)

    rom.write_byte(0x0CFE18, 0x00 if disable_music else rom.orig_buffer[0x0CFE18] if rom.orig_buffer else 0x70)
    rom.write_byte(0x0CFEC1, 0x00 if disable_music else rom.orig_buffer[0x0CFEC1] if rom.orig_buffer else 0xC0)
    rom.write_bytes(0x0D0000,
                    [0x00, 0x00] if disable_music else rom.orig_buffer[0x0D0000:0x0D0002] if rom.orig_buffer else [0xDA,
                                                                                                                   0x58])
    rom.write_bytes(0x0D00E7,
                    [0xC4, 0x58] if disable_music else rom.orig_buffer[0x0D00E7:0x0D00E9] if rom.orig_buffer else [0xDA,
                                                                                                                   0x58])

    rom.write_byte(0x18021A, 1 if disable_music else 0x00)

    # set heart beep rate
    rom.write_byte(0x180033, {'off': 0x00, 'half': 0x40, 'quarter': 0x80, 'normal': 0x20, 'double': 0x10}[beep])

    # set heart color
    if color == 'random':
        color = local_random.choice(['red', 'blue', 'green', 'yellow'])
    rom.write_byte(0x6FA1E, {'red': 0x24, 'blue': 0x2C, 'green': 0x3C, 'yellow': 0x28}[color])
    rom.write_byte(0x6FA20, {'red': 0x24, 'blue': 0x2C, 'green': 0x3C, 'yellow': 0x28}[color])
    rom.write_byte(0x6FA22, {'red': 0x24, 'blue': 0x2C, 'green': 0x3C, 'yellow': 0x28}[color])
    rom.write_byte(0x6FA24, {'red': 0x24, 'blue': 0x2C, 'green': 0x3C, 'yellow': 0x28}[color])
    rom.write_byte(0x6FA26, {'red': 0x24, 'blue': 0x2C, 'green': 0x3C, 'yellow': 0x28}[color])
    rom.write_byte(0x6FA28, {'red': 0x24, 'blue': 0x2C, 'green': 0x3C, 'yellow': 0x28}[color])
    rom.write_byte(0x6FA2A, {'red': 0x24, 'blue': 0x2C, 'green': 0x3C, 'yellow': 0x28}[color])
    rom.write_byte(0x6FA2C, {'red': 0x24, 'blue': 0x2C, 'green': 0x3C, 'yellow': 0x28}[color])
    rom.write_byte(0x6FA2E, {'red': 0x24, 'blue': 0x2C, 'green': 0x3C, 'yellow': 0x28}[color])
    rom.write_byte(0x6FA30, {'red': 0x24, 'blue': 0x2C, 'green': 0x3C, 'yellow': 0x28}[color])
    rom.write_byte(0x65561, {'red': 0x05, 'blue': 0x0D, 'green': 0x19, 'yellow': 0x09}[color])

    if triforcehud:
        # set triforcehud
        triforce_flag = (rom.read_byte(0x180167) & 0x80) | \
                        {'normal': 0x00, 'hide_goal': 0x01, 'hide_required': 0x02, 'hide_both': 0x03}[triforcehud]
        rom.write_byte(0x180167, triforce_flag)

    if z3pr:
        def buildAndRandomize(option_name, mode):
            options = {
                option_name: True
            }

            data_dir = local_path("data") if is_frozen() else None
            offsets_array = build_offset_collections(options, data_dir)
            restore_maseya_colors(rom, offsets_array)
            if mode == 'default':
                return
            ColorF = z3pr.ColorF

            def next_color_generator():
                while True:
                    yield ColorF(local_random.random(), local_random.random(), local_random.random())

            if mode == 'good':
                mode = 'maseya'
            z3pr.randomize(rom.buffer, mode, offset_collections=offsets_array, random_colors=next_color_generator())

        uw_palettes = palettes_options['dungeon']
        ow_palettes = palettes_options['overworld']
        hud_palettes = palettes_options['hud']
        sword_palettes = palettes_options['sword']
        shield_palettes = palettes_options['shield']
        # link_palettes = palettes_options['link']
        buildAndRandomize("randomize_dungeon", uw_palettes)
        buildAndRandomize("randomize_overworld", ow_palettes)
        buildAndRandomize("randomize_hud", hud_palettes)
        buildAndRandomize("randomize_sword", sword_palettes)
        buildAndRandomize("randomize_shield", shield_palettes)
        # link palette shuffle does not work very well and it's incompatible with random sprite on event
        # buildAndRandomize("randomize_link_sprite", link_palettes)

    else:
        # reset palette if it was adjusted already
        default_ow_palettes(rom)
        default_uw_palettes(rom)
        logging.warning("Could not find z3pr palette shuffle. "
                        "If you want improved palette shuffling please install the maseya-z3pr package.")
        if palettes_options['overworld'] == 'random':
            randomize_ow_palettes(rom, local_random)
        elif palettes_options['overworld'] == 'blackout':
            blackout_ow_palettes(rom)

        if palettes_options['dungeon'] == 'blackout':
            blackout_uw_palettes(rom)
        elif palettes_options['dungeon'] == 'random':
            randomize_uw_palettes(rom, local_random)

    rom.write_byte(0x18008D, (0b00000001 if deathlink else 0) |
                   #          0b00000010 is already used for death_link_allow_survive in super metroid.
                             (0b00000100 if allowcollect else 0))

    apply_random_sprite_on_event(rom, sprite, local_random, allow_random_on_event,
                                 world.sprite_pool[player] if world else [])

    if oof is not None:
        apply_oof_sfx(rom, oof)

    if isinstance(rom, LocalRom):
        rom.write_crc()


def restore_maseya_colors(rom, offsets_array):
    if not rom.orig_buffer:
        return
    for offsetC in offsets_array:
        for address in offsetC:
            rom.write_bytes(address, rom.orig_buffer[address:address + 2])


def set_color(rom, address, color, shade):
    r = round(min(color[0], 0xFF) * pow(0.8, shade) * 0x1F / 0xFF)
    g = round(min(color[1], 0xFF) * pow(0.8, shade) * 0x1F / 0xFF)
    b = round(min(color[2], 0xFF) * pow(0.8, shade) * 0x1F / 0xFF)

    rom.write_bytes(address, ((b << 10) | (g << 5) | (r << 0)).to_bytes(2, byteorder='little', signed=False))


def default_ow_palettes(rom):
    if not rom.orig_buffer:
        return
    rom.write_bytes(0xDE604, rom.orig_buffer[0xDE604:0xDEBB4])

    for address in [0x067FB4, 0x067F94, 0x067FC6, 0x067FE6, 0x067FE1, 0x05FEA9, 0x05FEB3]:
        rom.write_bytes(address, rom.orig_buffer[address:address + 2])


def randomize_ow_palettes(rom, local_random):
    grass, grass2, grass3, dirt, dirt2, water, clouds, dwdirt, \
    dwgrass, dwwater, dwdmdirt, dwdmgrass, dwdmclouds1, dwdmclouds2 = [[local_random.randint(60, 215) for _ in range(3)]
                                                                       for _ in range(14)]
    dwtree = [c + local_random.randint(-20, 10) for c in dwgrass]
    treeleaf = [c + local_random.randint(-20, 10) for c in grass]

    patches = {0x067FB4: (grass, 0), 0x067F94: (grass, 0), 0x067FC6: (grass, 0), 0x067FE6: (grass, 0),
               0x067FE1: (grass, 3), 0x05FEA9: (grass, 0), 0x05FEB3: (dwgrass, 1),
               0x0DD4AC: (grass, 2), 0x0DE6DE: (grass2, 2), 0x0DE6E0: (grass2, 1), 0x0DD4AE: (grass2, 1),
               0x0DE9FA: (grass2, 1), 0x0DEA0E: (grass2, 1), 0x0DE9FE: (grass2, 0),
               0x0DD3D2: (grass2, 2), 0x0DE88C: (grass2, 2), 0x0DE8A8: (grass2, 2), 0x0DE9F8: (grass2, 2),
               0x0DEA4E: (grass2, 2), 0x0DEAF6: (grass2, 2), 0x0DEB2E: (grass2, 2), 0x0DEB4A: (grass2, 2),
               0x0DE892: (grass, 1), 0x0DE886: (grass, 0), 0x0DE6D2: (grass, 0), 0x0DE6FA: (grass, 3),
               0x0DE6FC: (grass, 0), 0x0DE6FE: (grass, 0), 0x0DE70A: (grass, 0), 0x0DE708: (grass, 2),
               0x0DE70C: (grass, 1),
               0x0DE6D4: (dirt, 2), 0x0DE6CA: (dirt, 5), 0x0DE6CC: (dirt, 4), 0x0DE6CE: (dirt, 3), 0x0DE6E2: (dirt, 2),
               0x0DE6D8: (dirt, 5), 0x0DE6DA: (dirt, 4), 0x0DE6DC: (dirt, 2),
               0x0DE6F0: (dirt, 2), 0x0DE6E6: (dirt, 5), 0x0DE6E8: (dirt, 4), 0x0DE6EA: (dirt, 2), 0x0DE6EC: (dirt, 4),
               0x0DE6EE: (dirt, 2),
               0x0DE91E: (grass, 0),
               0x0DE920: (dirt, 2), 0x0DE916: (dirt, 3), 0x0DE934: (dirt, 3),
               0x0DE92C: (grass, 0), 0x0DE93A: (grass, 0), 0x0DE91C: (grass, 1), 0x0DE92A: (grass, 1),
               0x0DEA1C: (grass, 0), 0x0DEA2A: (grass, 0), 0x0DEA30: (grass, 0),
               0x0DEA2E: (dirt, 5),
               0x0DE884: (grass, 3), 0x0DE8AE: (grass, 3), 0x0DE8BE: (grass, 3), 0x0DE8E4: (grass, 3),
               0x0DE938: (grass, 3), 0x0DE9C4: (grass, 3), 0x0DE6D0: (grass, 4),
               0x0DE890: (treeleaf, 1), 0x0DE894: (treeleaf, 0),
               0x0DE924: (water, 3), 0x0DE668: (water, 3), 0x0DE66A: (water, 2), 0x0DE670: (water, 1),
               0x0DE918: (water, 1), 0x0DE66C: (water, 0), 0x0DE91A: (water, 0), 0x0DE92E: (water, 1),
               0x0DEA1A: (water, 1), 0x0DEA16: (water, 3), 0x0DEA10: (water, 4),
               0x0DE66E: (dirt, 3), 0x0DE672: (dirt, 2), 0x0DE932: (dirt, 4), 0x0DE936: (dirt, 2), 0x0DE93C: (dirt, 1),
               0x0DE756: (dirt2, 4), 0x0DE764: (dirt2, 4), 0x0DE772: (dirt2, 4), 0x0DE994: (dirt2, 4),
               0x0DE9A2: (dirt2, 4), 0x0DE758: (dirt2, 3), 0x0DE766: (dirt2, 3), 0x0DE774: (dirt2, 3),
               0x0DE996: (dirt2, 3), 0x0DE9A4: (dirt2, 3), 0x0DE75A: (dirt2, 2), 0x0DE768: (dirt2, 2),
               0x0DE776: (dirt2, 2), 0x0DE778: (dirt2, 2), 0x0DE998: (dirt2, 2), 0x0DE9A6: (dirt2, 2),
               0x0DE9AC: (dirt2, 1), 0x0DE99E: (dirt2, 1), 0x0DE760: (dirt2, 1), 0x0DE77A: (dirt2, 1),
               0x0DE77C: (dirt2, 1), 0x0DE798: (dirt2, 1), 0x0DE980: (dirt2, 1),
               0x0DE75C: (grass3, 2), 0x0DE786: (grass3, 2), 0x0DE794: (grass3, 2), 0x0DE99A: (grass3, 2),
               0x0DE75E: (grass3, 1), 0x0DE788: (grass3, 1), 0x0DE796: (grass3, 1), 0x0DE99C: (grass3, 1),
               0x0DE76A: (clouds, 2), 0x0DE9A8: (clouds, 2), 0x0DE76E: (clouds, 0), 0x0DE9AA: (clouds, 0),
               0x0DE8DA: (clouds, 0), 0x0DE8D8: (clouds, 0), 0x0DE8D0: (clouds, 0), 0x0DE98C: (clouds, 2),
               0x0DE990: (clouds, 0),
               0x0DEB34: (dwtree, 4), 0x0DEB30: (dwtree, 3), 0x0DEB32: (dwtree, 1),
               0x0DE710: (dwdirt, 5), 0x0DE71E: (dwdirt, 5), 0x0DE72C: (dwdirt, 5), 0x0DEAD6: (dwdirt, 5),
               0x0DE712: (dwdirt, 4), 0x0DE720: (dwdirt, 4), 0x0DE72E: (dwdirt, 4), 0x0DE660: (dwdirt, 4),
               0x0DEAD8: (dwdirt, 4), 0x0DEADA: (dwdirt, 3), 0x0DE714: (dwdirt, 3), 0x0DE722: (dwdirt, 3),
               0x0DE730: (dwdirt, 3), 0x0DE732: (dwdirt, 3), 0x0DE734: (dwdirt, 2), 0x0DE736: (dwdirt, 2),
               0x0DE728: (dwdirt, 2), 0x0DE71A: (dwdirt, 2), 0x0DE664: (dwdirt, 2), 0x0DEAE0: (dwdirt, 2),
               0x0DE716: (dwgrass, 3), 0x0DE740: (dwgrass, 3), 0x0DE74E: (dwgrass, 3), 0x0DEAC0: (dwgrass, 3),
               0x0DEACE: (dwgrass, 3), 0x0DEADC: (dwgrass, 3), 0x0DEB24: (dwgrass, 3), 0x0DE752: (dwgrass, 2),
               0x0DE718: (dwgrass, 1), 0x0DE742: (dwgrass, 1), 0x0DE750: (dwgrass, 1), 0x0DEB26: (dwgrass, 1),
               0x0DEAC2: (dwgrass, 1), 0x0DEAD0: (dwgrass, 1), 0x0DEADE: (dwgrass, 1),
               0x0DE65A: (dwwater, 5), 0x0DE65C: (dwwater, 3), 0x0DEAC8: (dwwater, 3), 0x0DEAD2: (dwwater, 2),
               0x0DEABC: (dwwater, 2), 0x0DE662: (dwwater, 2), 0x0DE65E: (dwwater, 1), 0x0DEABE: (dwwater, 1),
               0x0DEA98: (dwwater, 2),
               0x0DE79A: (dwdmdirt, 6), 0x0DE7A8: (dwdmdirt, 6), 0x0DE7B6: (dwdmdirt, 6), 0x0DEB60: (dwdmdirt, 6),
               0x0DEB6E: (dwdmdirt, 6), 0x0DE93E: (dwdmdirt, 6), 0x0DE94C: (dwdmdirt, 6), 0x0DEBA6: (dwdmdirt, 6),
               0x0DE79C: (dwdmdirt, 4), 0x0DE7AA: (dwdmdirt, 4), 0x0DE7B8: (dwdmdirt, 4), 0x0DEB70: (dwdmdirt, 4),
               0x0DEBA8: (dwdmdirt, 4), 0x0DEB72: (dwdmdirt, 3), 0x0DEB74: (dwdmdirt, 3), 0x0DE79E: (dwdmdirt, 3),
               0x0DE7AC: (dwdmdirt, 3), 0x0DEBAA: (dwdmdirt, 3), 0x0DE7A0: (dwdmdirt, 3),
               0x0DE7BC: (dwdmgrass, 3),
               0x0DEBAC: (dwdmdirt, 2), 0x0DE7AE: (dwdmdirt, 2), 0x0DE7C2: (dwdmdirt, 2), 0x0DE7A6: (dwdmdirt, 2),
               0x0DEB7A: (dwdmdirt, 2), 0x0DEB6C: (dwdmdirt, 2), 0x0DE7C0: (dwdmdirt, 2),
               0x0DE7A2: (dwdmgrass, 3), 0x0DE7BE: (dwdmgrass, 3), 0x0DE7CC: (dwdmgrass, 3), 0x0DE7DA: (dwdmgrass, 3),
               0x0DEB6A: (dwdmgrass, 3), 0x0DE948: (dwdmgrass, 3), 0x0DE956: (dwdmgrass, 3), 0x0DE964: (dwdmgrass, 3),
               0x0DE7CE: (dwdmgrass, 1), 0x0DE7A4: (dwdmgrass, 1), 0x0DEBA2: (dwdmgrass, 1), 0x0DEBB0: (dwdmgrass, 1),
               0x0DE644: (dwdmclouds1, 2), 0x0DEB84: (dwdmclouds1, 2), 0x0DE648: (dwdmclouds1, 1),
               0x0DEB88: (dwdmclouds1, 1),
               0x0DEBAE: (dwdmclouds2, 2), 0x0DE7B0: (dwdmclouds2, 2), 0x0DE7B4: (dwdmclouds2, 0),
               0x0DEB78: (dwdmclouds2, 0), 0x0DEBB2: (dwdmclouds2, 0)
               }
    for address, (color, shade) in patches.items():
        set_color(rom, address, color, shade)


def blackout_ow_palettes(rom):
    rom.write_bytes(0xDE604, [0] * 0xC4)
    for i in range(0xDE6C8, 0xDE86C, 70):
        rom.write_bytes(i, [0] * 64)
        rom.write_bytes(i + 66, [0] * 4)
    rom.write_bytes(0xDE86C, [0] * 0x348)

    for address in [0x067FB4, 0x067F94, 0x067FC6, 0x067FE6, 0x067FE1, 0x05FEA9, 0x05FEB3]:
        rom.write_bytes(address, [0, 0])


def default_uw_palettes(rom):
    if not rom.orig_buffer:
        return
    rom.write_bytes(0xDD734, rom.orig_buffer[0xDD734:0xDE544])


def randomize_uw_palettes(rom, local_random):
    for dungeon in range(20):
        wall, pot, chest, floor1, floor2, floor3 = [[local_random.randint(60, 240) for _ in range(3)] for _ in range(6)]

        for i in range(5):
            shade = 10 - (i * 2)
            set_color(rom, 0x0DD734 + (0xB4 * dungeon) + (i * 2), wall, shade)
            set_color(rom, 0x0DD770 + (0xB4 * dungeon) + (i * 2), wall, shade)
            set_color(rom, 0x0DD744 + (0xB4 * dungeon) + (i * 2), wall, shade)
            if dungeon == 0:
                set_color(rom, 0x0DD7CA + (0xB4 * dungeon) + (i * 2), wall, shade)

        if dungeon == 2:
            set_color(rom, 0x0DD74E + (0xB4 * dungeon), wall, 3)
            set_color(rom, 0x0DD750 + (0xB4 * dungeon), wall, 5)
            set_color(rom, 0x0DD73E + (0xB4 * dungeon), wall, 3)
            set_color(rom, 0x0DD740 + (0xB4 * dungeon), wall, 5)

        set_color(rom, 0x0DD7E4 + (0xB4 * dungeon), wall, 4)
        set_color(rom, 0x0DD7E6 + (0xB4 * dungeon), wall, 2)

        set_color(rom, 0xDD7DA + (0xB4 * dungeon), wall, 10)
        set_color(rom, 0xDD7DC + (0xB4 * dungeon), wall, 8)

        set_color(rom, 0x0DD75A + (0xB4 * dungeon), pot, 7)
        set_color(rom, 0x0DD75C + (0xB4 * dungeon), pot, 1)
        set_color(rom, 0x0DD75E + (0xB4 * dungeon), pot, 3)

        set_color(rom, 0x0DD76A + (0xB4 * dungeon), wall, 7)
        set_color(rom, 0x0DD76C + (0xB4 * dungeon), wall, 2)
        set_color(rom, 0x0DD76E + (0xB4 * dungeon), wall, 4)

        set_color(rom, 0x0DD7AE + (0xB4 * dungeon), chest, 2)
        set_color(rom, 0x0DD7B0 + (0xB4 * dungeon), chest, 0)

        for i in range(3):
            shade = 6 - (i * 2)
            set_color(rom, 0x0DD764 + (0xB4 * dungeon) + (i * 2), floor1, shade)
            set_color(rom, 0x0DD782 + (0xB4 * dungeon) + (i * 2), floor1, shade + 3)

            set_color(rom, 0x0DD7A0 + (0xB4 * dungeon) + (i * 2), floor2, shade)
            set_color(rom, 0x0DD7BE + (0xB4 * dungeon) + (i * 2), floor2, shade + 3)

        set_color(rom, 0x0DD7E2 + (0xB4 * dungeon), floor3, 3)
        set_color(rom, 0x0DD796 + (0xB4 * dungeon), floor3, 4)


def blackout_uw_palettes(rom):
    for i in range(0xDD734, 0xDE544, 180):
        rom.write_bytes(i, [0] * 38)
        rom.write_bytes(i + 44, [0] * 76)
        rom.write_bytes(i + 136, [0] * 44)


def get_hash_string(hash):
    return ", ".join([hash_alphabet[code & 0x1F] for code in hash])


def write_string_to_rom(rom, target, string):
    address, maxbytes = text_addresses[target]
    rom.write_bytes(address, MultiByteTextMapper.convert(string, maxbytes))


def write_strings(rom, world, player):
    from . import ALTTPWorld
    local_random = world.per_slot_randoms[player]
    w: ALTTPWorld = world.worlds[player]

    tt = TextTable()
    tt.removeUnwantedText()

    # Let's keep this guy's text accurate to the shuffle setting.
    if world.entrance_shuffle[player] in ['vanilla', 'dungeons_full', 'dungeons_simple', 'dungeons_crossed']:
        tt['kakariko_flophouse_man_no_flippers'] = 'I really hate mowing my yard.\n{PAGEBREAK}\nI should move.'
        tt['kakariko_flophouse_man'] = 'I really hate mowing my yard.\n{PAGEBREAK}\nI should move.'

    if world.mode[player] == 'inverted':
        tt['sign_village_of_outcasts'] = 'attention\nferal ducks sighted\nhiding in statues\n\nflute players beware\n'

    def hint_text(dest, ped_hint=False):
        if not dest:
            return "nothing"
        if ped_hint:
            hint = dest.pedestal_hint_text
        else:
            hint = dest.hint_text
        if dest.player != player:
            if ped_hint:
                hint += f" for {world.player_name[dest.player]}!"
            elif isinstance(dest, (Region, Location)):
                hint += f" in {world.player_name[dest.player]}'s world"
            else:
                hint += f" for {world.player_name[dest.player]}"
        return hint

    if world.scams[player].gives_king_zora_hint:
        # Zora hint
        zora_location = world.get_location("King Zora", player)
        tt['zora_tells_cost'] = f"You got 500 rupees to buy {hint_text(zora_location.item)}" \
                                f"\n  ≥ Duh\n    Oh carp\n{{CHOICE}}"
    if world.scams[player].gives_bottle_merchant_hint:
        # Bottle Vendor hint
        vendor_location = world.get_location("Bottle Merchant", player)
        tt['bottle_vendor_choice'] = f"I gots {hint_text(vendor_location.item)}\nYous gots 100 rupees?" \
                                     f"\n  ≥ I want\n    no way!\n{{CHOICE}}"

    # First we write hints about entrances, some from the inconvenient list others from all reasonable entrances.
    if world.hints[player]:
        if world.hints[player].value >= 2:
            if world.hints[player] == "full":
                tt['sign_north_of_links_house'] = '> Randomizer The telepathic tiles have hints!'
            else:
                tt['sign_north_of_links_house'] = '> Randomizer The telepathic tiles can have hints!'
            hint_locations = HintLocations.copy()
            local_random.shuffle(hint_locations)
            all_entrances = list(world.get_entrances(player))
            local_random.shuffle(all_entrances)

            # First we take care of the one inconvenient dungeon in the appropriately simple shuffles.
            entrances_to_hint = {}
            entrances_to_hint.update(InconvenientDungeonEntrances)
            if world.shuffle_ganon:
                if world.mode[player] == 'inverted':
                    entrances_to_hint.update({'Inverted Ganons Tower': 'The sealed castle door'})
                else:
                    entrances_to_hint.update({'Ganons Tower': 'Ganon\'s Tower'})
            if world.entrance_shuffle[player] in ['simple', 'restricted']:
                for entrance in all_entrances:
                    if entrance.name in entrances_to_hint:
                        this_hint = entrances_to_hint[entrance.name] + ' leads to ' + hint_text(
                            entrance.connected_region) + '.'
                        tt[hint_locations.pop(0)] = this_hint
                        entrances_to_hint = {}
                        break
            # Now we write inconvenient locations for most shuffles and finish taking care of the less chaotic ones.
            entrances_to_hint.update(InconvenientOtherEntrances)
            if world.entrance_shuffle[player] in ['vanilla', 'dungeons_simple', 'dungeons_full', 'dungeons_crossed']:
                hint_count = 0
            elif world.entrance_shuffle[player] in ['simple', 'restricted']:
                hint_count = 2
            else:
                hint_count = 4
            for entrance in all_entrances:
                if entrance.name in entrances_to_hint:
                    if hint_count:
                        this_hint = entrances_to_hint[entrance.name] + ' leads to ' + hint_text(
                            entrance.connected_region) + '.'
                        tt[hint_locations.pop(0)] = this_hint
                        entrances_to_hint.pop(entrance.name)
                        hint_count -= 1
                    else:
                        break

            # Next we handle hints for randomly selected other entrances,
            # curating the selection intelligently based on shuffle.
            if world.entrance_shuffle[player] not in ['simple', 'restricted']:
                entrances_to_hint.update(ConnectorEntrances)
                entrances_to_hint.update(DungeonEntrances)
                if world.mode[player] == 'inverted':
                    entrances_to_hint.update({'Inverted Agahnims Tower': 'The dark mountain tower'})
                else:
                    entrances_to_hint.update({'Agahnims Tower': 'The sealed castle door'})
            elif world.entrance_shuffle[player] == 'restricted':
                entrances_to_hint.update(ConnectorEntrances)
            entrances_to_hint.update(OtherEntrances)
            if world.mode[player] == 'inverted':
                entrances_to_hint.update({'Inverted Dark Sanctuary': 'The dark sanctuary cave'})
                entrances_to_hint.update({'Inverted Big Bomb Shop': 'The old hero\'s dark home'})
                entrances_to_hint.update({'Inverted Links House': 'The old hero\'s light home'})
            else:
                entrances_to_hint.update({'Dark Sanctuary Hint': 'The dark sanctuary cave'})
                entrances_to_hint.update({'Big Bomb Shop': 'The old bomb shop'})
            if world.entrance_shuffle[player] != 'insanity':
                entrances_to_hint.update(InsanityEntrances)
                if world.shuffle_ganon:
                    if world.mode[player] == 'inverted':
                        entrances_to_hint.update({'Inverted Pyramid Entrance': 'The extra castle passage'})
                    else:
                        entrances_to_hint.update({'Pyramid Ledge': 'The pyramid ledge'})
            hint_count = 4 if world.entrance_shuffle[player] not in ['vanilla', 'dungeons_simple', 'dungeons_full',
                                                            'dungeons_crossed'] else 0
            for entrance in all_entrances:
                if entrance.name in entrances_to_hint:
                    if hint_count:
                        this_hint = entrances_to_hint[entrance.name] + ' leads to ' + hint_text(
                            entrance.connected_region) + '.'
                        tt[hint_locations.pop(0)] = this_hint
                        entrances_to_hint.pop(entrance.name)
                        hint_count -= 1
                    else:
                        break

            # Next we write a few hints for specific inconvenient locations. We don't make many because in entrance this is highly unpredictable.
            locations_to_hint = InconvenientLocations.copy()
            if world.entrance_shuffle[player] in ['vanilla', 'dungeons_simple', 'dungeons_full', 'dungeons_crossed']:
                locations_to_hint.extend(InconvenientVanillaLocations)
            local_random.shuffle(locations_to_hint)
            hint_count = 3 if world.entrance_shuffle[player] not in ['vanilla', 'dungeons_simple', 'dungeons_full',
                                                            'dungeons_crossed'] else 5
            for location in locations_to_hint[:hint_count]:
                if location == 'Swamp Left':
                    if local_random.randint(0, 1):
                        first_item = hint_text(world.get_location('Swamp Palace - West Chest', player).item)
                        second_item = hint_text(world.get_location('Swamp Palace - Big Key Chest', player).item)
                    else:
                        second_item = hint_text(world.get_location('Swamp Palace - West Chest', player).item)
                        first_item = hint_text(world.get_location('Swamp Palace - Big Key Chest', player).item)
                    this_hint = ('The westmost chests in Swamp Palace contain ' + first_item + ' and ' + second_item + '.')
                    tt[hint_locations.pop(0)] = this_hint
                elif location == 'Mire Left':
                    if local_random.randint(0, 1):
                        first_item = hint_text(world.get_location('Misery Mire - Compass Chest', player).item)
                        second_item = hint_text(world.get_location('Misery Mire - Big Key Chest', player).item)
                    else:
                        second_item = hint_text(world.get_location('Misery Mire - Compass Chest', player).item)
                        first_item = hint_text(world.get_location('Misery Mire - Big Key Chest', player).item)
                    this_hint = ('The westmost chests in Misery Mire contain ' + first_item + ' and ' + second_item + '.')
                    tt[hint_locations.pop(0)] = this_hint
                elif location == 'Tower of Hera - Big Key Chest':
                    this_hint = 'Waiting in the Tower of Hera basement leads to ' + hint_text(
                        world.get_location(location, player).item) + '.'
                    tt[hint_locations.pop(0)] = this_hint
                elif location == 'Ganons Tower - Big Chest':
                    this_hint = 'The big chest in Ganon\'s Tower contains ' + hint_text(
                        world.get_location(location, player).item) + '.'
                    tt[hint_locations.pop(0)] = this_hint
                elif location == 'Thieves\' Town - Big Chest':
                    this_hint = 'The big chest in Thieves\' Town contains ' + hint_text(
                        world.get_location(location, player).item) + '.'
                    tt[hint_locations.pop(0)] = this_hint
                elif location == 'Ice Palace - Big Chest':
                    this_hint = 'The big chest in Ice Palace contains ' + hint_text(
                        world.get_location(location, player).item) + '.'
                    tt[hint_locations.pop(0)] = this_hint
                elif location == 'Eastern Palace - Big Key Chest':
                    this_hint = 'The antifairy guarded chest in Eastern Palace contains ' + hint_text(
                        world.get_location(location, player).item) + '.'
                    tt[hint_locations.pop(0)] = this_hint
                elif location == 'Sahasrahla':
                    this_hint = 'Sahasrahla seeks a green pendant for ' + hint_text(
                        world.get_location(location, player).item) + '.'
                    tt[hint_locations.pop(0)] = this_hint
                elif location == 'Graveyard Cave':
                    this_hint = 'The cave north of the graveyard contains ' + hint_text(
                        world.get_location(location, player).item) + '.'
                    tt[hint_locations.pop(0)] = this_hint
                else:
                    this_hint = location + ' contains ' + hint_text(world.get_location(location, player).item) + '.'
                    tt[hint_locations.pop(0)] = this_hint

            # Lastly we write hints to show where certain interesting items are.
            items_to_hint = RelevantItems.copy()
            if world.small_key_shuffle[player].hints_useful:
                items_to_hint |= item_name_groups["Small Keys"]
            if world.big_key_shuffle[player].hints_useful:
                items_to_hint |= item_name_groups["Big Keys"]

            if world.hints[player] == "full":
                hint_count = len(hint_locations)  # fill all remaining hint locations with Item hints.
            else:
                hint_count = 5 if world.entrance_shuffle[player] not in ['vanilla', 'dungeons_simple', 'dungeons_full',
                                                                'dungeons_crossed'] else 8
            hint_count = min(hint_count, len(items_to_hint), len(hint_locations))
            if hint_count:
                locations = world.find_items_in_locations(items_to_hint, player, True)
                local_random.shuffle(locations)
                for x in range(min(hint_count, len(locations))):
                    this_location = locations.pop()
                    this_hint = this_location.item.hint_text + ' can be found ' + hint_text(this_location) + '.'
                    tt[hint_locations.pop(0)] = this_hint

            if hint_locations:
                # All remaining hint slots are filled with junk hints.
                # It is done this way to ensure the same junk hint isn't selected twice.
                junk_hints = junk_texts.copy()
                local_random.shuffle(junk_hints)
                for location, text in zip(hint_locations, junk_hints):
                    tt[location] = text

    # We still need the older hints of course. Those are done here.

    silverarrows = world.find_item_locations('Silver Bow', player, True)
    local_random.shuffle(silverarrows)
    silverarrow_hint = (
            ' %s?' % hint_text(silverarrows[0]).replace('Ganon\'s', 'my')) if silverarrows else '?\nI think not!'
    tt['ganon_phase_3_no_silvers'] = 'Did you find the silver arrows%s' % silverarrow_hint
    tt['ganon_phase_3_no_silvers_alt'] = 'Did you find the silver arrows%s' % silverarrow_hint
    if world.worlds[player].has_progressive_bows and (world.difficulty_requirements[player].progressive_bow_limit >= 2 or (
            world.swordless[player] or world.glitches_required[player] == 'no_glitches')):
        prog_bow_locs = world.find_item_locations('Progressive Bow', player, True)
        world.per_slot_randoms[player].shuffle(prog_bow_locs)
        found_bow = False
        found_bow_alt = False
        while prog_bow_locs and not (found_bow and found_bow_alt):
            bow_loc = prog_bow_locs.pop()
            if bow_loc.item.code == 0x65 or (found_bow and not prog_bow_locs):
                found_bow_alt = True
                target = 'ganon_phase_3_no_silvers'
            else:
                found_bow = True
                target = 'ganon_phase_3_no_silvers_alt'
            silverarrow_hint = (' %s?' % hint_text(bow_loc).replace('Ganon\'s', 'my'))
            tt[target] = 'Did you find the silver arrows%s' % silverarrow_hint

    crystal5 = world.find_item('Crystal 5', player)
    crystal6 = world.find_item('Crystal 6', player)
    tt['bomb_shop'] = 'Big Bomb?\nMy supply is blocked until you clear %s and %s.' % (
        crystal5.hint_text, crystal6.hint_text)

    greenpendant = world.find_item('Green Pendant', player)
    tt['sahasrahla_bring_courage'] = 'I lost my family heirloom in %s' % greenpendant.hint_text

    if world.crystals_needed_for_gt[player] == 1:
        tt['sign_ganons_tower'] = 'You need a crystal to enter.'
    else:
        tt['sign_ganons_tower'] = f'You need {world.crystals_needed_for_gt[player]} crystals to enter.'

    if world.goal[player] == 'bosses':
        tt['sign_ganon'] = 'You need to kill all bosses, Ganon last.'
    elif world.goal[player] == 'ganon_pedestal':
        tt['sign_ganon'] = 'You need to pull the pedestal to defeat Ganon.'
    elif world.goal[player] == "ganon":
        if world.crystals_needed_for_ganon[player] == 1:
            tt['sign_ganon'] = 'You need a crystal to beat Ganon and have beaten Agahnim atop Ganons Tower.'
        else:
            tt['sign_ganon'] = f'You need {world.crystals_needed_for_ganon[player]} crystals to beat Ganon and ' \
                               f'have beaten Agahnim atop Ganons Tower'
    else:
        if world.crystals_needed_for_ganon[player] == 1:
            tt['sign_ganon'] = 'You need a crystal to beat Ganon.'
        else:
            tt['sign_ganon'] = f'You need {world.crystals_needed_for_ganon[player]} crystals to beat Ganon.'

    tt['uncle_leaving_text'] = Uncle_texts[local_random.randint(0, len(Uncle_texts) - 1)]
    tt['end_triforce'] = "{NOBORDER}\n" + Triforce_texts[local_random.randint(0, len(Triforce_texts) - 1)]
    tt['bomb_shop_big_bomb'] = BombShop2_texts[local_random.randint(0, len(BombShop2_texts) - 1)]

    # this is what shows after getting the green pendant item in rando
    tt['sahasrahla_quest_have_master_sword'] = Sahasrahla2_texts[local_random.randint(0, len(Sahasrahla2_texts) - 1)]
    tt['blind_by_the_light'] = Blind_texts[local_random.randint(0, len(Blind_texts) - 1)]

    if world.goal[player] in ['triforce_hunt', 'local_triforce_hunt']:
        tt['ganon_fall_in_alt'] = 'Why are you even here?\n You can\'t even hurt me! Get the Triforce Pieces.'
        tt['ganon_phase_3_alt'] = 'Seriously? Go Away, I will not Die.'
        if world.goal[player] == 'triforce_hunt' and world.players > 1:
            tt['sign_ganon'] = 'Go find the Triforce pieces with your friends... Ganon is invincible!'
        else:
            tt['sign_ganon'] = 'Go find the Triforce pieces... Ganon is invincible!'
        if world.treasure_hunt_count[player] > 1:
            tt['murahdahla'] = "Hello @. I\nam Murahdahla, brother of\nSahasrahla and Aginah. Behold the power of\n" \
                               "invisibility.\n\n\n\n… … …\n\nWait! you can see me? I knew I should have\n" \
                               "hidden in  a hollow tree. If you bring\n%d Triforce pieces out of %d, I can reassemble it." % \
                               (world.treasure_hunt_count[player], world.triforce_pieces_available[player])
        else:
            tt['murahdahla'] = "Hello @. I\nam Murahdahla, brother of\nSahasrahla and Aginah. Behold the power of\n" \
                               "invisibility.\n\n\n\n… … …\n\nWait! you can see me? I knew I should have\n" \
                               "hidden in  a hollow tree. If you bring\n%d Triforce piece out of %d, I can reassemble it." % \
                               (world.treasure_hunt_count[player], world.triforce_pieces_available[player])
    elif world.goal[player] in ['pedestal']:
        tt['ganon_fall_in_alt'] = 'Why are you even here?\n You can\'t even hurt me! Your goal is at the pedestal.'
        tt['ganon_phase_3_alt'] = 'Seriously? Go Away, I will not Die.'
        tt['sign_ganon'] = 'You need to get to the pedestal... Ganon is invincible!'
    else:
        tt['ganon_fall_in'] = Ganon1_texts[local_random.randint(0, len(Ganon1_texts) - 1)]
        tt['ganon_fall_in_alt'] = 'You cannot defeat me until you finish your goal!'
        tt['ganon_phase_3_alt'] = 'Got wax in\nyour ears?\nI can not die!'
        if world.treasure_hunt_count[player] > 1:
            if world.goal[player] == 'ganon_triforce_hunt' and world.players > 1:
                tt['sign_ganon'] = 'You need to find %d Triforce pieces out of %d with your friends to defeat Ganon.' % \
                                   (world.treasure_hunt_count[player], world.triforce_pieces_available[player])
            elif world.goal[player] in ['ganon_triforce_hunt', 'local_ganon_triforce_hunt']:
                tt['sign_ganon'] = 'You need to find %d Triforce pieces out of %d to defeat Ganon.' % \
                                   (world.treasure_hunt_count[player], world.triforce_pieces_available[player])
        else:
            if world.goal[player] == 'ganon_triforce_hunt' and world.players > 1:
                tt['sign_ganon'] = 'You need to find %d Triforce piece out of %d with your friends to defeat Ganon.' % \
                                   (world.treasure_hunt_count[player], world.triforce_pieces_available[player])
            elif world.goal[player] in ['ganon_triforce_hunt', 'local_ganon_triforce_hunt']:
                tt['sign_ganon'] = 'You need to find %d Triforce piece out of %d to defeat Ganon.' % \
                                   (world.treasure_hunt_count[player], world.triforce_pieces_available[player])

    tt['kakariko_tavern_fisherman'] = TavernMan_texts[local_random.randint(0, len(TavernMan_texts) - 1)]

    pedestalitem = world.get_location('Master Sword Pedestal', player).item
    pedestal_text = 'Some Hot Air' if pedestalitem is None else hint_text(pedestalitem,
                                                                          True) if pedestalitem.pedestal_hint_text is not None else 'Unknown Item'
    tt['mastersword_pedestal_translated'] = pedestal_text
    pedestal_credit_text = 'and the Hot Air' if pedestalitem is None else \
        w.pedestal_credit_texts.get(pedestalitem.code, 'and the Unknown Item')

    etheritem = world.get_location('Ether Tablet', player).item
    ether_text = 'Some Hot Air' if etheritem is None else hint_text(etheritem,
                                                                    True) if etheritem.pedestal_hint_text is not None else 'Unknown Item'
    tt['tablet_ether_book'] = ether_text
    bombositem = world.get_location('Bombos Tablet', player).item
    bombos_text = 'Some Hot Air' if bombositem is None else hint_text(bombositem,
                                                                      True) if bombositem.pedestal_hint_text is not None else 'Unknown Item'
    tt['tablet_bombos_book'] = bombos_text

    # inverted spawn menu changes
    if world.mode[player] == 'inverted':
        tt['menu_start_2'] = "{MENU}\n{SPEED0}\n≥@'s house\n Dark Chapel\n{CHOICE3}"
        tt['menu_start_3'] = "{MENU}\n{SPEED0}\n≥@'s house\n Dark Chapel\n Mountain Cave\n{CHOICE2}"

    for at, text in world.plando_texts[player].items():

        if at not in tt:
            raise Exception(f"No text target \"{at}\" found.")
        else:
            tt[at] = text

    rom.write_bytes(0xE0000, tt.getBytes())

    credits = Credits()

    sickkiditem = world.get_location('Sick Kid', player).item
    sickkiditem_text = local_random.choice(SickKid_texts) \
        if sickkiditem is None or sickkiditem.code not in w.sickkid_credit_texts \
        else w.sickkid_credit_texts[sickkiditem.code]

    zoraitem = world.get_location('King Zora', player).item
    zoraitem_text = local_random.choice(Zora_texts) \
        if zoraitem is None or zoraitem.code not in w.zora_credit_texts \
        else w.zora_credit_texts[zoraitem.code]

    magicshopitem = world.get_location('Potion Shop', player).item
    magicshopitem_text = local_random.choice(MagicShop_texts) \
        if magicshopitem is None or magicshopitem.code not in w.magicshop_credit_texts \
        else w.magicshop_credit_texts[magicshopitem.code]

    fluteboyitem = world.get_location('Flute Spot', player).item
    fluteboyitem_text = local_random.choice(FluteBoy_texts) \
        if fluteboyitem is None or fluteboyitem.code not in w.fluteboy_credit_texts \
        else w.fluteboy_credit_texts[fluteboyitem.code]

    credits.update_credits_line('castle', 0, local_random.choice(KingsReturn_texts))
    credits.update_credits_line('sanctuary', 0, local_random.choice(Sanctuary_texts))

    credits.update_credits_line('kakariko', 0,
                                local_random.choice(Kakariko_texts).format(local_random.choice(Sahasrahla_names)))
    credits.update_credits_line('desert', 0, local_random.choice(DesertPalace_texts))
    credits.update_credits_line('hera', 0, local_random.choice(MountainTower_texts))
    credits.update_credits_line('house', 0, local_random.choice(LinksHouse_texts))
    credits.update_credits_line('zora', 0, zoraitem_text)
    credits.update_credits_line('witch', 0, magicshopitem_text)
    credits.update_credits_line('lumberjacks', 0, local_random.choice(Lumberjacks_texts))
    credits.update_credits_line('grove', 0, fluteboyitem_text)
    credits.update_credits_line('well', 0, local_random.choice(WishingWell_texts))
    credits.update_credits_line('smithy', 0, local_random.choice(Blacksmiths_texts))
    credits.update_credits_line('kakariko2', 0, sickkiditem_text)
    credits.update_credits_line('bridge', 0, local_random.choice(DeathMountain_texts))
    credits.update_credits_line('woods', 0, local_random.choice(LostWoods_texts))
    credits.update_credits_line('pedestal', 0, pedestal_credit_text)

    (pointers, data) = credits.get_bytes()
    rom.write_bytes(0x181500, data)
    rom.write_bytes(0x76CC0, [byte for p in pointers for byte in [p & 0xFF, p >> 8 & 0xFF]])


def set_inverted_mode(world, player, rom):
    rom.write_byte(snes_to_pc(0x0283E0), 0xF0)  # residual portals
    rom.write_byte(snes_to_pc(0x02B34D), 0xF0)
    rom.write_byte(snes_to_pc(0x06DB78), 0x8B)
    rom.write_byte(snes_to_pc(0x05AF79), 0xF0)
    rom.write_byte(snes_to_pc(0x0DB3C5), 0xC6)
    rom.write_byte(snes_to_pc(0x07A3F4), 0xF0)  # duck
    rom.write_byte(0xDC21D, 0x6B)  # inverted mode flute activation (skip weathervane overlay)
    rom.write_bytes(0x48DB3, [0xF8, 0x01])  # inverted mode (bird X)
    rom.write_byte(0x48D5E, 0x01)  # inverted mode (rock X)
    rom.write_bytes(0x48CC1 + 36, bytes([0xF8] * 12))  # (rock X)
    rom.write_int16s(snes_to_pc(0x02E849),
                     [0x0043, 0x0056, 0x0058, 0x006C, 0x006F, 0x0070, 0x007B, 0x007F, 0x001B])  # dw flute
    rom.write_int16(snes_to_pc(0x02E8D5), 0x07C8)
    rom.write_int16(snes_to_pc(0x02E8F7), 0x01F8)
    rom.write_byte(snes_to_pc(0x08D40C), 0xD0)  # morph proof
    # the following bytes should only be written in vanilla
    # or they'll overwrite the randomizer's shuffles
    if world.entrance_shuffle[player] == 'vanilla':
        rom.write_byte(0xDBB73 + 0x23, 0x37)  # switch AT and GT
        rom.write_byte(0xDBB73 + 0x36, 0x24)
        rom.write_int16(0x15AEE + 2 * 0x38, 0x00E0)
        rom.write_int16(0x15AEE + 2 * 0x25, 0x000C)
    if world.entrance_shuffle[player] in ['vanilla', 'dungeons_simple', 'dungeons_full', 'dungeons_crossed']:
        rom.write_byte(0x15B8C, 0x6C)
        rom.write_byte(0xDBB73 + 0x00, 0x53)  # switch bomb shop and links house
        rom.write_byte(0xDBB73 + 0x52, 0x01)
        rom.write_byte(0xDBB73 + 0x15, 0x06)  # bumper and old man cave
        rom.write_int16(0x15AEE + 2 * 0x17, 0x00F0)
        rom.write_byte(0xDBB73 + 0x05, 0x16)
        rom.write_int16(0x15AEE + 2 * 0x07, 0x00FB)
        rom.write_byte(0xDBB73 + 0x2D, 0x17)
        rom.write_int16(0x15AEE + 2 * 0x2F, 0x00EB)
        rom.write_byte(0xDBB73 + 0x06, 0x2E)
        rom.write_int16(0x15AEE + 2 * 0x08, 0x00E6)
        rom.write_byte(0xDBB73 + 0x16, 0x5E)
        rom.write_byte(0xDBB73 + 0x6F, 0x07)  # DDM fairy to old man cave
        rom.write_int16(0x15AEE + 2 * 0x18, 0x00F1)
        rom.write_byte(0x15B8C + 0x18, 0x43)
        rom.write_int16(0x15BDB + 2 * 0x18, 0x1400)
        rom.write_int16(0x15C79 + 2 * 0x18, 0x0294)
        rom.write_int16(0x15D17 + 2 * 0x18, 0x0600)
        rom.write_int16(0x15DB5 + 2 * 0x18, 0x02E8)
        rom.write_int16(0x15E53 + 2 * 0x18, 0x0678)
        rom.write_int16(0x15EF1 + 2 * 0x18, 0x0303)
        rom.write_int16(0x15F8F + 2 * 0x18, 0x0685)
        rom.write_byte(0x1602D + 0x18, 0x0A)
        rom.write_byte(0x1607C + 0x18, 0xF6)
        rom.write_int16(0x160CB + 2 * 0x18, 0x0000)
        rom.write_int16(0x16169 + 2 * 0x18, 0x0000)
    rom.write_int16(0x15AEE + 2 * 0x3D, 0x0003)  # pyramid exit and houlihan
    rom.write_byte(0x15B8C + 0x3D, 0x5B)
    rom.write_int16(0x15BDB + 2 * 0x3D, 0x0B0E)
    rom.write_int16(0x15C79 + 2 * 0x3D, 0x075A)
    rom.write_int16(0x15D17 + 2 * 0x3D, 0x0674)
    rom.write_int16(0x15DB5 + 2 * 0x3D, 0x07A8)
    rom.write_int16(0x15E53 + 2 * 0x3D, 0x06E8)
    rom.write_int16(0x15EF1 + 2 * 0x3D, 0x07C7)
    rom.write_int16(0x15F8F + 2 * 0x3D, 0x06F3)
    rom.write_byte(0x1602D + 0x3D, 0x06)
    rom.write_byte(0x1607C + 0x3D, 0xFA)
    rom.write_int16(0x160CB + 2 * 0x3D, 0x0000)
    rom.write_int16(0x16169 + 2 * 0x3D, 0x0000)
    rom.write_int16(snes_to_pc(0x02D8D4), 0x112)  # change sactuary spawn point to dark sanc
    rom.write_bytes(snes_to_pc(0x02D8E8), [0x22, 0x22, 0x22, 0x23, 0x04, 0x04, 0x04, 0x05])
    rom.write_int16(snes_to_pc(0x02D91A), 0x0400)
    rom.write_int16(snes_to_pc(0x02D928), 0x222E)
    rom.write_int16(snes_to_pc(0x02D936), 0x229A)
    rom.write_int16(snes_to_pc(0x02D944), 0x0480)
    rom.write_int16(snes_to_pc(0x02D952), 0x00A5)
    rom.write_int16(snes_to_pc(0x02D960), 0x007F)
    rom.write_byte(snes_to_pc(0x02D96D), 0x14)
    rom.write_byte(snes_to_pc(0x02D974), 0x00)
    rom.write_byte(snes_to_pc(0x02D97B), 0xFF)
    rom.write_byte(snes_to_pc(0x02D982), 0x00)
    rom.write_byte(snes_to_pc(0x02D989), 0x02)
    rom.write_byte(snes_to_pc(0x02D990), 0x00)
    rom.write_int16(snes_to_pc(0x02D998), 0x0000)
    rom.write_int16(snes_to_pc(0x02D9A6), 0x005A)
    rom.write_byte(snes_to_pc(0x02D9B3), 0x12)
    # keep the old man spawn point at old man house unless shuffle is vanilla
    if world.entrance_shuffle[player] in ['vanilla', 'dungeons_full', 'dungeons_simple', 'dungeons_crossed']:
        rom.write_bytes(snes_to_pc(0x308350), [0x00, 0x00, 0x01])
        rom.write_int16(snes_to_pc(0x02D8DE), 0x00F1)
        rom.write_bytes(snes_to_pc(0x02D910), [0x1F, 0x1E, 0x1F, 0x1F, 0x03, 0x02, 0x03, 0x03])
        rom.write_int16(snes_to_pc(0x02D924), 0x0300)
        rom.write_int16(snes_to_pc(0x02D932), 0x1F10)
        rom.write_int16(snes_to_pc(0x02D940), 0x1FC0)
        rom.write_int16(snes_to_pc(0x02D94E), 0x0378)
        rom.write_int16(snes_to_pc(0x02D95C), 0x0187)
        rom.write_int16(snes_to_pc(0x02D96A), 0x017F)
        rom.write_byte(snes_to_pc(0x02D972), 0x06)
        rom.write_byte(snes_to_pc(0x02D979), 0x00)
        rom.write_byte(snes_to_pc(0x02D980), 0xFF)
        rom.write_byte(snes_to_pc(0x02D987), 0x00)
        rom.write_byte(snes_to_pc(0x02D98E), 0x22)
        rom.write_byte(snes_to_pc(0x02D995), 0x12)
        rom.write_int16(snes_to_pc(0x02D9A2), 0x0000)
        rom.write_int16(snes_to_pc(0x02D9B0), 0x0007)
        rom.write_byte(snes_to_pc(0x02D9B8), 0x12)
        rom.write_bytes(0x180247, [0x00, 0x5A, 0x00, 0x00, 0x00, 0x00, 0x00])
    rom.write_int16(0x15AEE + 2 * 0x06, 0x0020)  # post aga hyrule castle spawn
    rom.write_byte(0x15B8C + 0x06, 0x1B)
    rom.write_int16(0x15BDB + 2 * 0x06, 0x00AE)
    rom.write_int16(0x15C79 + 2 * 0x06, 0x0610)
    rom.write_int16(0x15D17 + 2 * 0x06, 0x077E)
    rom.write_int16(0x15DB5 + 2 * 0x06, 0x0672)
    rom.write_int16(0x15E53 + 2 * 0x06, 0x07F8)
    rom.write_int16(0x15EF1 + 2 * 0x06, 0x067D)
    rom.write_int16(0x15F8F + 2 * 0x06, 0x0803)
    rom.write_byte(0x1602D + 0x06, 0x00)
    rom.write_byte(0x1607C + 0x06, 0xF2)
    rom.write_int16(0x160CB + 2 * 0x06, 0x0000)
    rom.write_int16(0x16169 + 2 * 0x06, 0x0000)
    rom.write_int16(snes_to_pc(0x02E87B), 0x00AE)  # move flute spot 9
    rom.write_int16(snes_to_pc(0x02E89D), 0x0610)
    rom.write_int16(snes_to_pc(0x02E8BF), 0x077E)
    rom.write_int16(snes_to_pc(0x02E8E1), 0x0672)
    rom.write_int16(snes_to_pc(0x02E903), 0x07F8)
    rom.write_int16(snes_to_pc(0x02E925), 0x067D)
    rom.write_int16(snes_to_pc(0x02E947), 0x0803)
    rom.write_int16(snes_to_pc(0x02E969), 0x0000)
    rom.write_int16(snes_to_pc(0x02E98B), 0xFFF2)
    rom.write_byte(snes_to_pc(0x1AF696), 0xF0)  # bat sprite retreat
    rom.write_byte(snes_to_pc(0x1AF6B2), 0x33)
    rom.write_bytes(snes_to_pc(0x1AF730), [0x6A, 0x9E, 0x0C, 0x00, 0x7A, 0x9E, 0x0C,
                                           0x00, 0x8A, 0x9E, 0x0C, 0x00, 0x6A, 0xAE,
                                           0x0C, 0x00, 0x7A, 0xAE, 0x0C, 0x00, 0x8A,
                                           0xAE, 0x0C, 0x00, 0x67, 0x97, 0x0C, 0x00,
                                           0x8D, 0x97, 0x0C, 0x00])
    rom.write_int16s(snes_to_pc(0x0FF1C8), [0x190F, 0x190F, 0x190F, 0x194C, 0x190F,
                                            0x194B, 0x190F, 0x195C, 0x594B, 0x194C,
                                            0x19EE, 0x19EE, 0x194B, 0x19EE, 0x19EE,
                                            0x19EE, 0x594B, 0x190F, 0x595C, 0x190F,
                                            0x190F, 0x195B, 0x190F, 0x190F, 0x19EE,
                                            0x19EE, 0x195C, 0x19EE, 0x19EE, 0x19EE,
                                            0x19EE, 0x595C, 0x595B, 0x190F, 0x190F,
                                            0x190F])
    rom.write_int16s(snes_to_pc(0x0FA480), [0x190F, 0x196B, 0x9D04, 0x9D04, 0x196B,
                                            0x190F, 0x9D04, 0x9D04])
    rom.write_int16s(snes_to_pc(0x1bb810), [0x00BE, 0x00C0, 0x013E])
    rom.write_int16s(snes_to_pc(0x1bb836), [0x001B, 0x001B, 0x001B])
    rom.write_int16(snes_to_pc(0x308300), 0x0140)  # new pyramid hole entrance
    rom.write_int16(snes_to_pc(0x308320), 0x001B)
    if world.entrance_shuffle[player] in ['vanilla', 'dungeons_simple', 'dungeons_full', 'dungeons_crossed']:
        rom.write_byte(snes_to_pc(0x308340), 0x7B)
    rom.write_int16(snes_to_pc(0x1af504), 0x148B)
    rom.write_int16(snes_to_pc(0x1af50c), 0x149B)
    rom.write_int16(snes_to_pc(0x1af514), 0x14A4)
    rom.write_int16(snes_to_pc(0x1af51c), 0x1489)
    rom.write_int16(snes_to_pc(0x1af524), 0x14AC)
    rom.write_int16(snes_to_pc(0x1af52c), 0x54AC)
    rom.write_int16(snes_to_pc(0x1af534), 0x148C)
    rom.write_int16(snes_to_pc(0x1af53c), 0x548C)
    rom.write_int16(snes_to_pc(0x1af544), 0x1484)
    rom.write_int16(snes_to_pc(0x1af54c), 0x5484)
    rom.write_int16(snes_to_pc(0x1af554), 0x14A2)
    rom.write_int16(snes_to_pc(0x1af55c), 0x54A2)
    rom.write_int16(snes_to_pc(0x1af564), 0x14A0)
    rom.write_int16(snes_to_pc(0x1af56c), 0x54A0)
    rom.write_int16(snes_to_pc(0x1af574), 0x148E)
    rom.write_int16(snes_to_pc(0x1af57c), 0x548E)
    rom.write_int16(snes_to_pc(0x1af584), 0x14AE)
    rom.write_int16(snes_to_pc(0x1af58c), 0x54AE)
    rom.write_byte(snes_to_pc(0x00DB9D), 0x1A)  # castle hole graphics
    rom.write_byte(snes_to_pc(0x00DC09), 0x1A)
    rom.write_byte(snes_to_pc(0x00D009), 0x31)
    rom.write_byte(snes_to_pc(0x00D0e8), 0xE0)
    rom.write_byte(snes_to_pc(0x00D1c7), 0x00)
    rom.write_int16(snes_to_pc(0x1BE8DA), 0x39AD)
    rom.write_byte(0xF6E58, 0x80)  # no whirlpool under castle gate
    rom.write_bytes(0x0086E, [0x5C, 0x00, 0xA0, 0xA1])  # TR tail
    rom.write_bytes(snes_to_pc(0x1BC67A), [0x2E, 0x0B, 0x82])  # add warps under rocks
    rom.write_bytes(snes_to_pc(0x1BC81E), [0x94, 0x1D, 0x82])
    rom.write_bytes(snes_to_pc(0x1BC655), [0x4A, 0x1D, 0x82])
    rom.write_bytes(snes_to_pc(0x1BC80D), [0xB2, 0x0B, 0x82])
    rom.write_bytes(snes_to_pc(0x1BC3DF), [0xD8, 0xD1])
    rom.write_bytes(snes_to_pc(0x1BD1D8), [0xA8, 0x02, 0x82, 0xFF, 0xFF])
    rom.write_bytes(snes_to_pc(0x1BC85A), [0x50, 0x0F, 0x82])
    rom.write_int16(0xDB96F + 2 * 0x35, 0x001B)  # move pyramid exit door
    rom.write_int16(0xDBA71 + 2 * 0x35, 0x06A4)
    if world.entrance_shuffle[player] in ['vanilla', 'dungeons_simple', 'dungeons_full', 'dungeons_crossed']:
        rom.write_byte(0xDBB73 + 0x35, 0x36)
    rom.write_byte(snes_to_pc(0x09D436), 0xF3)  # remove castle gate warp
    if world.entrance_shuffle[player] in ['vanilla', 'dungeons_simple', 'dungeons_full', 'dungeons_crossed']:
        rom.write_int16(0x15AEE + 2 * 0x37, 0x0010)  # pyramid exit to new hc area
        rom.write_byte(0x15B8C + 0x37, 0x1B)
        rom.write_int16(0x15BDB + 2 * 0x37, 0x0418)
        rom.write_int16(0x15C79 + 2 * 0x37, 0x0679)
        rom.write_int16(0x15D17 + 2 * 0x37, 0x06B4)
        rom.write_int16(0x15DB5 + 2 * 0x37, 0x06C6)
        rom.write_int16(0x15E53 + 2 * 0x37, 0x0738)
        rom.write_int16(0x15EF1 + 2 * 0x37, 0x06E6)
        rom.write_int16(0x15F8F + 2 * 0x37, 0x0733)
        rom.write_byte(0x1602D + 0x37, 0x07)
        rom.write_byte(0x1607C + 0x37, 0xF9)
        rom.write_int16(0x160CB + 2 * 0x37, 0x0000)
        rom.write_int16(0x16169 + 2 * 0x37, 0x0000)
    rom.write_bytes(snes_to_pc(0x1BC387), [0xDD, 0xD1])
    rom.write_bytes(snes_to_pc(0x1BD1DD), [0xA4, 0x06, 0x82, 0x9E, 0x06, 0x82, 0xFF, 0xFF])
    rom.write_byte(0x180089, 0x01)  # open TR after exit
    rom.write_byte(snes_to_pc(0x0ABFBB), 0x90)
    rom.write_byte(snes_to_pc(0x0280A6), 0xD0)
    rom.write_bytes(snes_to_pc(0x06B2AB), [0xF0, 0xE1, 0x05])


def patch_shuffled_dark_sanc(world, rom, player):
    dark_sanc = world.get_region('Inverted Dark Sanctuary', player)
    dark_sanc_entrance = str([i for i in dark_sanc.entrances if i.parent_region.name != 'Menu'][0].name)
    room_id, ow_area, vram_loc, scroll_y, scroll_x, link_y, link_x, camera_y, camera_x, unknown_1, unknown_2, door_1, door_2 = \
        door_addresses[dark_sanc_entrance][1]
    door_index = door_addresses[str(dark_sanc_entrance)][0]

    rom.write_byte(0x180241, 0x01)
    rom.write_byte(0x180248, door_index + 1)
    rom.write_int16(0x180250, room_id)
    rom.write_byte(0x180252, ow_area)
    rom.write_int16s(0x180253, [vram_loc, scroll_y, scroll_x, link_y, link_x, camera_y, camera_x])
    rom.write_bytes(0x180262, [unknown_1, unknown_2, 0x00])


InconvenientDungeonEntrances = {'Turtle Rock': 'Turtle Rock Main',
                                'Misery Mire': 'Misery Mire',
                                'Ice Palace': 'Ice Palace',
                                'Skull Woods Final Section': 'The back of Skull Woods',
                                }

InconvenientOtherEntrances = {'Death Mountain Return Cave (West)': 'The SW DM foothills cave',
                              'Mimic Cave': 'Mimic Ledge',
                              'Dark World Hammer Peg Cave': 'The rows of pegs',
                              'Pyramid Fairy': 'The crack on the pyramid'
                              }

ConnectorEntrances = {'Elder House (East)': 'Elder House',
                      'Elder House (West)': 'Elder House',
                      'Two Brothers House (East)': 'Eastern Quarreling Brothers\' house',
                      'Old Man Cave (West)': 'The lower DM entrance',
                      'Bumper Cave (Bottom)': 'The lower Bumper Cave',
                      'Superbunny Cave (Top)': 'The summit of dark DM cave',
                      'Superbunny Cave (Bottom)': 'The base of east dark DM',
                      'Hookshot Cave': 'The rock on dark DM',
                      'Two Brothers House (West)': 'The door near the race game',
                      'Old Man Cave (East)': 'The SW-most cave on west DM',
                      'Old Man House (Bottom)': 'A cave with a door on west DM',
                      'Old Man House (Top)': 'The eastmost cave on west DM',
                      'Death Mountain Return Cave (East)': 'The westmost cave on west DM',
                      'Spectacle Rock Cave Peak': 'The highest cave on west DM',
                      'Spectacle Rock Cave': 'The right ledge on west DM',
                      'Spectacle Rock Cave (Bottom)': 'The left ledge on west DM',
                      'Paradox Cave (Bottom)': 'The right paired cave on east DM',
                      'Paradox Cave (Middle)': 'The southmost cave on east DM',
                      'Paradox Cave (Top)': 'The east DM summit cave',
                      'Fairy Ascension Cave (Bottom)': 'The east DM cave behind rocks',
                      'Fairy Ascension Cave (Top)': 'The central ledge on east DM',
                      'Spiral Cave': 'The left ledge on east DM',
                      'Spiral Cave (Bottom)': 'The SWmost cave on east DM'
                      }

DungeonEntrances = {'Eastern Palace': 'Eastern Palace',
                    'Hyrule Castle Entrance (South)': 'The ground level castle door',
                    'Thieves Town': 'Thieves\' Town',
                    'Swamp Palace': 'Swamp Palace',
                    'Dark Death Mountain Ledge (West)': 'The East dark DM connector ledge',
                    'Dark Death Mountain Ledge (East)': 'The East dark DM connector ledge',
                    'Desert Palace Entrance (South)': 'The book sealed passage',
                    'Tower of Hera': 'The Tower of Hera',
                    'Palace of Darkness': 'Palace of Darkness',
                    'Hyrule Castle Entrance (West)': 'The left castle door',
                    'Hyrule Castle Entrance (East)': 'The right castle door',
                    'Desert Palace Entrance (West)': 'The westmost building in the desert',
                    'Desert Palace Entrance (North)': 'The northmost cave in the desert'
                    }

OtherEntrances = {'Blinds Hideout': 'Blind\'s old house',
                  'Lake Hylia Fairy': 'A cave NE of Lake Hylia',
                  'Light Hype Fairy': 'The cave south of your house',
                  'Desert Fairy': 'The cave near the desert',
                  'Chicken House': 'The chicken lady\'s house',
                  'Aginahs Cave': 'The open desert cave',
                  'Sahasrahlas Hut': 'The house near armos',
                  'Cave Shop (Lake Hylia)': 'The cave NW Lake Hylia',
                  'Blacksmiths Hut': 'The old smithery',
                  'Sick Kids House': 'The central house in Kakariko',
                  'Lost Woods Gamble': 'A tree trunk door',
                  'Fortune Teller (Light)': 'A building NE of Kakariko',
                  'Snitch Lady (East)': 'A house guarded by a snitch',
                  'Snitch Lady (West)': 'A house guarded by a snitch',
                  'Bush Covered House': 'A house with an uncut lawn',
                  'Tavern (Front)': 'A building with a backdoor',
                  'Light World Bomb Hut': 'A Kakariko building with no door',
                  'Kakariko Shop': 'The old Kakariko shop',
                  'Mini Moldorm Cave': 'The cave south of Lake Hylia',
                  'Long Fairy Cave': 'The eastmost portal cave',
                  'Good Bee Cave': 'The open cave SE Lake Hylia',
                  '20 Rupee Cave': 'The rock SE Lake Hylia',
                  '50 Rupee Cave': 'The rock near the desert',
                  'Ice Rod Cave': 'The sealed cave SE Lake Hylia',
                  'Library': 'The old library',
                  'Potion Shop': 'The witch\'s building',
                  'Dam': 'The old dam',
                  'Lumberjack House': 'The lumberjack house',
                  'Lake Hylia Fortune Teller': 'The building NW Lake Hylia',
                  'Kakariko Gamble Game': 'The old Kakariko gambling den',
                  'Waterfall of Wishing': 'Going behind the waterfall',
                  'Capacity Upgrade': 'The cave on the island',
                  'Bonk Rock Cave': 'The rock pile near Sanctuary',
                  'Graveyard Cave': 'The graveyard ledge',
                  'Checkerboard Cave': 'The NE desert ledge',
                  'Cave 45': 'The ledge south of haunted grove',
                  'Kings Grave': 'The northeastmost grave',
                  'Bonk Fairy (Light)': 'The rock pile near your home',
                  'Hookshot Fairy': 'The left paired cave on east DM',
                  'Bonk Fairy (Dark)': 'The rock pile near the old bomb shop',
                  'Dark Lake Hylia Fairy': 'The cave NE dark Lake Hylia',
                  'C-Shaped House': 'The NE house in Village of Outcasts',
                  'Dark Death Mountain Fairy': 'The SW cave on dark DM',
                  'Dark Lake Hylia Shop': 'The building NW dark Lake Hylia',
                  'Village of Outcasts Shop': 'The hammer sealed building',
                  'Red Shield Shop': 'The fenced in building',
                  'Mire Shed': 'The western hut in the mire',
                  'East Dark World Hint': 'The dark cave near the eastmost portal',
                  'Dark Desert Hint': 'The cave east of the mire',
                  'Spike Cave': 'The ledge cave on west dark DM',
                  'Palace of Darkness Hint': 'The building south of Kiki',
                  'Dark Lake Hylia Ledge Spike Cave': 'The rock SE dark Lake Hylia',
                  'Cave Shop (Dark Death Mountain)': 'The base of east dark DM',
                  'Dark World Potion Shop': 'The building near the catfish',
                  'Archery Game': 'The old archery game',
                  'Dark World Lumberjack Shop': 'The northmost Dark World building',
                  'Hype Cave': 'The cave south of the old bomb shop',
                  'Brewery': 'The Village of Outcasts building with no door',
                  'Dark Lake Hylia Ledge Hint': 'The open cave SE dark Lake Hylia',
                  'Chest Game': 'The westmost building in the Village of Outcasts',
                  'Dark Desert Fairy': 'The eastern hut in the mire',
                  'Dark Lake Hylia Ledge Fairy': 'The sealed cave SE dark Lake Hylia',
                  'Fortune Teller (Dark)': 'The building NE the Village of Outcasts'
                  }

InsanityEntrances = {'Sanctuary': 'Sanctuary',
                     'Lumberjack Tree Cave': 'The cave Behind Lumberjacks',
                     'Lost Woods Hideout Stump': 'The stump in Lost Woods',
                     'North Fairy Cave': 'The cave East of Graveyard',
                     'Bat Cave Cave': 'The cave in eastern Kakariko',
                     'Kakariko Well Cave': 'The cave in northern Kakariko',
                     'Hyrule Castle Secret Entrance Stairs': 'The tunnel near the castle',
                     'Skull Woods First Section Door': 'The southeastmost skull',
                     'Skull Woods Second Section Door (East)': 'The central open skull',
                     'Skull Woods Second Section Door (West)': 'The westmost open skull',
                     'Desert Palace Entrance (East)': 'The eastern building in the desert',
                     'Turtle Rock Isolated Ledge Entrance': 'The isolated ledge on east dark DM',
                     'Bumper Cave (Top)': 'The upper Bumper Cave',
                     'Hookshot Cave Back Entrance': 'The stairs on the floating island'
                     }

HintLocations = ['telepathic_tile_eastern_palace',
                 'telepathic_tile_tower_of_hera_floor_4',
                 'telepathic_tile_spectacle_rock',
                 'telepathic_tile_swamp_entrance',
                 'telepathic_tile_thieves_town_upstairs',
                 'telepathic_tile_misery_mire',
                 'telepathic_tile_palace_of_darkness',
                 'telepathic_tile_desert_bonk_torch_room',
                 'telepathic_tile_castle_tower',
                 'telepathic_tile_ice_large_room',
                 'telepathic_tile_turtle_rock',
                 'telepathic_tile_ice_entrance',
                 'telepathic_tile_ice_stalfos_knights_room',
                 'telepathic_tile_tower_of_hera_entrance',
                 'telepathic_tile_south_east_darkworld_cave',
                 'dark_palace_tree_dude',
                 'dark_sanctuary_hint_0',
                 'dark_sanctuary_hint_1',
                 'dark_sanctuary_yes',
                 'dark_sanctuary_hint_2']

InconvenientLocations = ['Spike Cave',
                         'Sahasrahla',
                         'Purple Chest',
                         'Swamp Left',
                         'Mire Left',
                         'Tower of Hera - Big Key Chest',
                         'Eastern Palace - Big Key Chest',
                         'Thieves\' Town - Big Chest',
                         'Ice Palace - Big Chest',
                         'Ganons Tower - Big Chest',
                         'Magic Bat']

InconvenientVanillaLocations = ['Graveyard Cave',
                                'Mimic Cave']


RelevantItems = progression_items - {"Triforce", "Activated Flute"} - item_name_groups["Small Keys"] - item_name_groups["Big Keys"] \
             | item_name_groups["Mails"] | item_name_groups["Shields"]


hash_alphabet = [
    "Bow", "Boomerang", "Hookshot", "Bomb", "Mushroom", "Powder", "Rod", "Pendant", "Bombos", "Ether", "Quake",
    "Lamp", "Hammer", "Shovel", "Flute", "Bug Net", "Book", "Bottle", "Potion", "Cane", "Cape", "Mirror", "Boots",
    "Gloves", "Flippers", "Pearl", "Shield", "Tunic", "Heart", "Map", "Compass", "Key"
]


class LttPDeltaPatch(worlds.Files.APDeltaPatch):
    hash = LTTPJPN10HASH
    game = "A Link to the Past"
    patch_file_ending = ".aplttp"

    @classmethod
    def get_source_data(cls) -> bytes:
        return get_base_rom_bytes()


def get_base_rom_bytes(file_name: str = "") -> bytes:
    base_rom_bytes = getattr(get_base_rom_bytes, "base_rom_bytes", None)
    if not base_rom_bytes:
        file_name = get_base_rom_path(file_name)
        base_rom_bytes = bytes(read_snes_rom(open(file_name, "rb")))

        basemd5 = hashlib.md5()
        basemd5.update(base_rom_bytes)
        if LTTPJPN10HASH != basemd5.hexdigest():
            raise Exception('Supplied Base Rom does not match known MD5 for Japan(1.0) release. '
                            'Get the correct game and version, then dump it')
        get_base_rom_bytes.base_rom_bytes = base_rom_bytes
    return base_rom_bytes


def get_base_rom_path(file_name: str = "") -> str:
    options = Utils.get_options()
    if not file_name:
        file_name = options["lttp_options"]["rom_file"]
    if not os.path.exists(file_name):
        file_name = Utils.user_path(file_name)
    return file_name<|MERGE_RESOLUTION|>--- conflicted
+++ resolved
@@ -864,7 +864,7 @@
                                           'Palace of Darkness Exit', 'Swamp Palace Exit', 'Ganons Tower Exit',
                                           'Desert Palace Exit (North)', 'Agahnims Tower Exit', 'Spiral Cave Exit (Top)',
                                           'Superbunny Cave Exit (Bottom)', 'Turtle Rock Ledge Exit (East)'} and \
-                            (world.glitches_required[player] not in ['hybrid_major_glitches', 'no_logic'] or 
+                            (world.glitches_required[player] not in ['hybrid_major_glitches', 'no_logic'] or
                                 exit.name not in {'Palace of Darkness Exit', 'Tower of Hera Exit', 'Swamp Palace Exit'}):
                         # For exits that connot be reached from another, no need to apply offset fixes.
                         rom.write_int16(0x15DB5 + 2 * offset, link_y)  # same as final else
@@ -1193,17 +1193,8 @@
     ])
 
     # set Fountain bottle exchange items
-<<<<<<< HEAD
-    if world.item_pool[player] in ['hard', 'expert']:
-        rom.write_byte(0x348FF, [0x16, 0x2B, 0x2C, 0x2D, 0x3C, 0x48][local_random.randint(0, 5)])
-        rom.write_byte(0x3493B, [0x16, 0x2B, 0x2C, 0x2D, 0x3C, 0x48][local_random.randint(0, 5)])
-    else:
-        rom.write_byte(0x348FF, [0x16, 0x2B, 0x2C, 0x2D, 0x3C, 0x3D, 0x48][local_random.randint(0, 6)])
-        rom.write_byte(0x3493B, [0x16, 0x2B, 0x2C, 0x2D, 0x3C, 0x3D, 0x48][local_random.randint(0, 6)])
-=======
     rom.write_byte(0x348FF, item_table[local_world.waterfall_fairy_bottle_fill].item_code)
     rom.write_byte(0x3493B, item_table[local_world.pyramid_fairy_bottle_fill].item_code)
->>>>>>> 6c5f8250
 
     # enable Fat Fairy Chests
     rom.write_bytes(0x1FC16, [0xB1, 0xC6, 0xF9, 0xC9, 0xC6, 0xF9])
