--- conflicted
+++ resolved
@@ -927,13 +927,10 @@
         rom.write_byte(0x18700B, 10)  # Thieves Town
         rom.write_byte(0x18700C, 14)  # Turtle Rock
         rom.write_byte(0x18700D, 31)  # Ganons Tower
-<<<<<<< HEAD
-=======
         # update credits GT Big Key counter
         gt_bigkey_top, gt_bigkey_bottom = credits_digit(5)
         rom.write_byte(0x118B6A, gt_bigkey_top)
         rom.write_byte(0x118B88, gt_bigkey_bottom)
->>>>>>> 63c7f1de
 
 
 
