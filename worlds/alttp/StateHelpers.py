--- conflicted
+++ resolved
@@ -1,226 +1,212 @@
-from .SubClasses import LTTPRegion
-from BaseClasses import CollectionState
-
-
-def is_not_bunny(state: CollectionState, region: LTTPRegion, player: int) -> bool:
-    if state.has('Moon Pearl', player):
-        return True
-
-    return region.is_light_world if state.multiworld.worlds[player].options.mode != 'inverted' else region.is_dark_world
-
-
-def can_bomb_clip(state: CollectionState, region: LTTPRegion, player: int) -> bool:
-    return can_use_bombs(state, player) and is_not_bunny(state, region, player) and state.has('Pegasus Boots', player)
-
-
-def can_buy_unlimited(state: CollectionState, item: str, player: int) -> bool:
-    return any(shop.region.player == player and shop.has_unlimited(item) and shop.region.can_reach(state) for
-               shop in state.multiworld.shops)
-
-
-def can_buy(state: CollectionState, item: str, player: int) -> bool:
-    return any(shop.region.player == player and shop.has(item) and shop.region.can_reach(state) for
-               shop in state.multiworld.shops)
-
-
-<<<<<<< HEAD
-def can_shoot_arrows(state: CollectionState, player: int) -> bool:
-    if state.multiworld.worlds[player].options.retro_bow:
-=======
-def can_shoot_arrows(state: CollectionState, player: int, count: int = 0) -> bool:
-    if state.multiworld.retro_bow[player]:
->>>>>>> 93e8613d
-        return (state.has('Bow', player) or state.has('Silver Bow', player)) and can_buy(state, 'Single Arrow', player)
-    return (state.has('Bow', player) or state.has('Silver Bow', player)) and can_hold_arrows(state, player, count)
-
-
-def has_triforce_pieces(state: CollectionState, player: int) -> bool:
-    count = state.multiworld.worlds[player].treasure_hunt_required
-    return state.count('Triforce Piece', player) + state.count('Power Star', player) >= count
-
-
-def has_crystals(state: CollectionState, count: int, player: int) -> bool:
-    found = state.count_group("Crystals", player)
-    return found >= count
-
-
-def can_lift_rocks(state: CollectionState, player: int):
-    return state.has('Power Glove', player) or state.has('Titans Mitts', player)
-
-
-def can_lift_heavy_rocks(state: CollectionState, player: int) -> bool:
-    return state.has('Titans Mitts', player)
-
-
-def bottle_count(state: CollectionState, player: int) -> int:
-    return min(state.multiworld.worlds[player].difficulty_requirements.progressive_bottle_limit,
-               state.count_group("Bottles", player))
-
-
-def has_hearts(state: CollectionState, player: int, count: int) -> int:
-    # Warning: This only considers items that are marked as advancement items
-    return heart_count(state, player) >= count
-
-
-def heart_count(state: CollectionState, player: int) -> int:
-    # Warning: This only considers items that are marked as advancement items
-    diff = state.multiworld.worlds[player].difficulty_requirements
-    return min(state.count('Boss Heart Container', player), diff.boss_heart_container_limit) \
-        + state.count('Sanctuary Heart Container', player) \
-        + min(state.count('Piece of Heart', player), diff.heart_piece_limit) // 4 \
-        + 3  # starting hearts
-
-
-def can_extend_magic(state: CollectionState, player: int, smallmagic: int = 16,
-                     fullrefill: bool = False):  # This reflects the total magic Link has, not the total extra he has.
-    basemagic = 8
-    if state.has('Magic Upgrade (1/4)', player):
-        basemagic = 32
-    elif state.has('Magic Upgrade (1/2)', player):
-        basemagic = 16
-    if can_buy_unlimited(state, 'Green Potion', player) or can_buy_unlimited(state, 'Blue Potion', player):
-        if state.multiworld.worlds[player].options.item_functionality == 'hard' and not fullrefill:
-            basemagic = basemagic + int(basemagic * 0.5 * bottle_count(state, player))
-        elif state.multiworld.worlds[player].options.item_functionality == 'expert' and not fullrefill:
-            basemagic = basemagic + int(basemagic * 0.25 * bottle_count(state, player))
-        else:
-            basemagic = basemagic + basemagic * bottle_count(state, player)
-    return basemagic >= smallmagic
-
-
-def can_hold_arrows(state: CollectionState, player: int, quantity: int):
-    if state.multiworld.worlds[player].options.shuffle_capacity_upgrades:
-        if quantity == 0:
-            return True
-        if state.has("Arrow Upgrade (70)", player):
-            arrows = 70
-        else:
-            arrows = (30 + (state.count("Arrow Upgrade (+5)", player) * 5)
-                      + (state.count("Arrow Upgrade (+10)", player) * 10))
-            # Arrow Upgrade (+5) beyond the 6th gives +10
-            arrows += max(0, ((state.count("Arrow Upgrade (+5)", player) - 6) * 10))
-        return min(70, arrows) >= quantity
-    return quantity <= 30 or state.has("Capacity Upgrade Shop", player)
-
-
-def can_use_bombs(state: CollectionState, player: int, quantity: int = 1) -> bool:
-    bombs = 0 if state.multiworld.worlds[player].options.bombless_start else 10
-    bombs += ((state.count("Bomb Upgrade (+5)", player) * 5) + (state.count("Bomb Upgrade (+10)", player) * 10)
-              + (state.count("Bomb Upgrade (50)", player) * 50))
-    # Bomb Upgrade (+5) beyond the 6th gives +10
-    bombs += max(0, ((state.count("Bomb Upgrade (+5)", player) - 6) * 10))
-    if (not state.multiworld.worlds[player].options.shuffle_capacity_upgrades) and state.has("Capacity Upgrade Shop", player):
-        bombs += 40
-    return bombs >= min(quantity, 50)
-
-
-def can_bomb_or_bonk(state: CollectionState, player: int) -> bool:
-    return state.has("Pegasus Boots", player) or can_use_bombs(state, player)
-
-
-def can_activate_crystal_switch(state: CollectionState, player: int) -> bool:
-    return (has_melee_weapon(state, player) or can_use_bombs(state, player) or can_shoot_arrows(state, player)
-            or state.has_any(["Hookshot", "Cane of Somaria", "Cane of Byrna", "Fire Rod", "Ice Rod", "Blue Boomerang",
-                              "Red Boomerang"], player))
-
-
-def can_kill_most_things(state: CollectionState, player: int, enemies: int = 5) -> bool:
-    if state.multiworld.worlds[player].options.enemy_shuffle:
-        # I don't fully understand Enemizer's logic for placing enemies in spots where they need to be killable, if any.
-        # Just go with maximal requirements for now.
-        return (has_melee_weapon(state, player)
-                and state.has('Cane of Somaria', player)
-                and state.has('Cane of Byrna', player) and can_extend_magic(state, player)
-                and can_shoot_arrows(state, player)
-                and state.has('Fire Rod', player)
-                and can_use_bombs(state, player, enemies * 4))
-    else:
-        return (has_melee_weapon(state, player)
-                or state.has('Cane of Somaria', player)
-                or (state.has('Cane of Byrna', player) and (enemies < 6 or can_extend_magic(state, player)))
-                or can_shoot_arrows(state, player)
-                or state.has('Fire Rod', player)
-                or (state.multiworld.worlds[player].options.enemy_health in ("easy", "default")
-                    and can_use_bombs(state, player, enemies * 4)))
-
-
-def can_get_good_bee(state: CollectionState, player: int) -> bool:
-    cave = state.multiworld.get_region('Good Bee Cave', player)
-    return (
-            state.has_group("Bottles", player) and
-            state.has('Bug Catching Net', player) and
-            (state.has('Pegasus Boots', player) or (has_sword(state, player) and state.has('Quake', player))) and
-            cave.can_reach(state) and
-            is_not_bunny(state, cave, player)
-    )
-
-
-def can_retrieve_tablet(state: CollectionState, player: int) -> bool:
-    return state.has('Book of Mudora', player) and (has_beam_sword(state, player) or
-<<<<<<< HEAD
-                                                    (state.multiworld.worlds[player].options.swordless and
-                                                    state.has("Hammer", player)))
-=======
-                                                    (state.multiworld.swordless[player] and
-                                                     state.has("Hammer", player)))
->>>>>>> 93e8613d
-
-
-def has_sword(state: CollectionState, player: int) -> bool:
-    return state.has('Fighter Sword', player) \
-        or state.has('Master Sword', player) \
-        or state.has('Tempered Sword', player) \
-        or state.has('Golden Sword', player)
-
-
-def has_beam_sword(state: CollectionState, player: int) -> bool:
-    return state.has('Master Sword', player) or state.has('Tempered Sword', player) or state.has('Golden Sword',
-                                                                                                 player)
-
-
-def has_melee_weapon(state: CollectionState, player: int) -> bool:
-    return has_sword(state, player) or state.has('Hammer', player)
-
-
-def has_fire_source(state: CollectionState, player: int) -> bool:
-    return state.has('Fire Rod', player) or state.has('Lamp', player)
-
-
-def can_melt_things(state: CollectionState, player: int) -> bool:
-    return state.has('Fire Rod', player) or \
-<<<<<<< HEAD
-            (state.has('Bombos', player) and
-            (state.multiworld.worlds[player].options.swordless or
-                has_sword(state, player)))
-=======
-        (state.has('Bombos', player) and
-         (state.multiworld.swordless[player] or
-          has_sword(state, player)))
->>>>>>> 93e8613d
-
-
-def has_misery_mire_medallion(state: CollectionState, player: int) -> bool:
-    return state.has(state.multiworld.worlds[player].required_medallions[0], player)
-
-
-def has_turtle_rock_medallion(state: CollectionState, player: int) -> bool:
-    return state.has(state.multiworld.worlds[player].required_medallions[1], player)
-
-
-def can_boots_clip_lw(state: CollectionState, player: int) -> bool:
-    if state.multiworld.worlds[player].options.mode == 'inverted':
-        return state.has('Pegasus Boots', player) and state.has('Moon Pearl', player)
-    return state.has('Pegasus Boots', player)
-
-
-def can_boots_clip_dw(state: CollectionState, player: int) -> bool:
-    if state.multiworld.worlds[player].options.mode != 'inverted':
-        return state.has('Pegasus Boots', player) and state.has('Moon Pearl', player)
-    return state.has('Pegasus Boots', player)
-
-
-def can_get_glitched_speed_dw(state: CollectionState, player: int) -> bool:
-    rules = [state.has('Pegasus Boots', player), any([state.has('Hookshot', player), has_sword(state, player)])]
-    if state.multiworld.worlds[player].options.mode != 'inverted':
-        rules.append(state.has('Moon Pearl', player))
-    return all(rules)
+from .SubClasses import LTTPRegion
+from BaseClasses import CollectionState
+
+
+def is_not_bunny(state: CollectionState, region: LTTPRegion, player: int) -> bool:
+    if state.has('Moon Pearl', player):
+        return True
+
+    return region.is_light_world if state.multiworld.worlds[player].options.mode != 'inverted' else region.is_dark_world
+
+
+def can_bomb_clip(state: CollectionState, region: LTTPRegion, player: int) -> bool:
+    return can_use_bombs(state, player) and is_not_bunny(state, region, player) and state.has('Pegasus Boots', player)
+
+
+def can_buy_unlimited(state: CollectionState, item: str, player: int) -> bool:
+    return any(shop.region.player == player and shop.has_unlimited(item) and shop.region.can_reach(state) for
+               shop in state.multiworld.shops)
+
+
+def can_buy(state: CollectionState, item: str, player: int) -> bool:
+    return any(shop.region.player == player and shop.has(item) and shop.region.can_reach(state) for
+               shop in state.multiworld.shops)
+
+
+    
+def can_shoot_arrows(state: CollectionState, player: int, count: int = 0) -> bool:
+    if state.multiworld.worlds[player].options.retro_bow:
+        return (state.has('Bow', player) or state.has('Silver Bow', player)) and can_buy(state, 'Single Arrow', player)
+    return (state.has('Bow', player) or state.has('Silver Bow', player)) and can_hold_arrows(state, player, count)
+
+
+def has_triforce_pieces(state: CollectionState, player: int) -> bool:
+    count = state.multiworld.worlds[player].treasure_hunt_required
+    return state.count('Triforce Piece', player) + state.count('Power Star', player) >= count
+
+
+def has_crystals(state: CollectionState, count: int, player: int) -> bool:
+    found = state.count_group("Crystals", player)
+    return found >= count
+
+
+def can_lift_rocks(state: CollectionState, player: int):
+    return state.has('Power Glove', player) or state.has('Titans Mitts', player)
+
+
+def can_lift_heavy_rocks(state: CollectionState, player: int) -> bool:
+    return state.has('Titans Mitts', player)
+
+
+def bottle_count(state: CollectionState, player: int) -> int:
+    return min(state.multiworld.worlds[player].difficulty_requirements.progressive_bottle_limit,
+               state.count_group("Bottles", player))
+
+
+def has_hearts(state: CollectionState, player: int, count: int) -> int:
+    # Warning: This only considers items that are marked as advancement items
+    return heart_count(state, player) >= count
+
+
+def heart_count(state: CollectionState, player: int) -> int:
+    # Warning: This only considers items that are marked as advancement items
+    diff = state.multiworld.worlds[player].difficulty_requirements
+    return min(state.count('Boss Heart Container', player), diff.boss_heart_container_limit) \
+        + state.count('Sanctuary Heart Container', player) \
+        + min(state.count('Piece of Heart', player), diff.heart_piece_limit) // 4 \
+        + 3  # starting hearts
+
+
+def can_extend_magic(state: CollectionState, player: int, smallmagic: int = 16,
+                     fullrefill: bool = False):  # This reflects the total magic Link has, not the total extra he has.
+    basemagic = 8
+    if state.has('Magic Upgrade (1/4)', player):
+        basemagic = 32
+    elif state.has('Magic Upgrade (1/2)', player):
+        basemagic = 16
+    if can_buy_unlimited(state, 'Green Potion', player) or can_buy_unlimited(state, 'Blue Potion', player):
+        if state.multiworld.worlds[player].options.item_functionality == 'hard' and not fullrefill:
+            basemagic = basemagic + int(basemagic * 0.5 * bottle_count(state, player))
+        elif state.multiworld.worlds[player].options.item_functionality == 'expert' and not fullrefill:
+            basemagic = basemagic + int(basemagic * 0.25 * bottle_count(state, player))
+        else:
+            basemagic = basemagic + basemagic * bottle_count(state, player)
+    return basemagic >= smallmagic
+
+
+def can_hold_arrows(state: CollectionState, player: int, quantity: int):
+    if state.multiworld.worlds[player].options.shuffle_capacity_upgrades:
+        if quantity == 0:
+            return True
+        if state.has("Arrow Upgrade (70)", player):
+            arrows = 70
+        else:
+            arrows = (30 + (state.count("Arrow Upgrade (+5)", player) * 5)
+                      + (state.count("Arrow Upgrade (+10)", player) * 10))
+            # Arrow Upgrade (+5) beyond the 6th gives +10
+            arrows += max(0, ((state.count("Arrow Upgrade (+5)", player) - 6) * 10))
+        return min(70, arrows) >= quantity
+    return quantity <= 30 or state.has("Capacity Upgrade Shop", player)
+
+
+def can_use_bombs(state: CollectionState, player: int, quantity: int = 1) -> bool:
+    bombs = 0 if state.multiworld.worlds[player].options.bombless_start else 10
+    bombs += ((state.count("Bomb Upgrade (+5)", player) * 5) + (state.count("Bomb Upgrade (+10)", player) * 10)
+              + (state.count("Bomb Upgrade (50)", player) * 50))
+    # Bomb Upgrade (+5) beyond the 6th gives +10
+    bombs += max(0, ((state.count("Bomb Upgrade (+5)", player) - 6) * 10))
+    if (not state.multiworld.worlds[player].options.shuffle_capacity_upgrades) and state.has("Capacity Upgrade Shop", player):
+        bombs += 40
+    return bombs >= min(quantity, 50)
+
+
+def can_bomb_or_bonk(state: CollectionState, player: int) -> bool:
+    return state.has("Pegasus Boots", player) or can_use_bombs(state, player)
+
+
+def can_activate_crystal_switch(state: CollectionState, player: int) -> bool:
+    return (has_melee_weapon(state, player) or can_use_bombs(state, player) or can_shoot_arrows(state, player)
+            or state.has_any(["Hookshot", "Cane of Somaria", "Cane of Byrna", "Fire Rod", "Ice Rod", "Blue Boomerang",
+                              "Red Boomerang"], player))
+
+
+def can_kill_most_things(state: CollectionState, player: int, enemies: int = 5) -> bool:
+    if state.multiworld.worlds[player].options.enemy_shuffle:
+        # I don't fully understand Enemizer's logic for placing enemies in spots where they need to be killable, if any.
+        # Just go with maximal requirements for now.
+        return (has_melee_weapon(state, player)
+                and state.has('Cane of Somaria', player)
+                and state.has('Cane of Byrna', player) and can_extend_magic(state, player)
+                and can_shoot_arrows(state, player)
+                and state.has('Fire Rod', player)
+                and can_use_bombs(state, player, enemies * 4))
+    else:
+        return (has_melee_weapon(state, player)
+                or state.has('Cane of Somaria', player)
+                or (state.has('Cane of Byrna', player) and (enemies < 6 or can_extend_magic(state, player)))
+                or can_shoot_arrows(state, player)
+                or state.has('Fire Rod', player)
+                or (state.multiworld.worlds[player].options.enemy_health in ("easy", "default")
+                    and can_use_bombs(state, player, enemies * 4)))
+
+
+def can_get_good_bee(state: CollectionState, player: int) -> bool:
+    cave = state.multiworld.get_region('Good Bee Cave', player)
+    return (
+            state.has_group("Bottles", player) and
+            state.has('Bug Catching Net', player) and
+            (state.has('Pegasus Boots', player) or (has_sword(state, player) and state.has('Quake', player))) and
+            cave.can_reach(state) and
+            is_not_bunny(state, cave, player)
+    )
+
+
+def can_retrieve_tablet(state: CollectionState, player: int) -> bool:
+    return state.has('Book of Mudora', player) and (has_beam_sword(state, player) or
+                                                    (state.multiworld.worlds[player].options.swordless and
+                                                     state.has("Hammer", player)))
+
+
+def has_sword(state: CollectionState, player: int) -> bool:
+    return state.has('Fighter Sword', player) \
+        or state.has('Master Sword', player) \
+        or state.has('Tempered Sword', player) \
+        or state.has('Golden Sword', player)
+
+
+def has_beam_sword(state: CollectionState, player: int) -> bool:
+    return state.has('Master Sword', player) or state.has('Tempered Sword', player) or state.has('Golden Sword',
+                                                                                                 player)
+
+
+def has_melee_weapon(state: CollectionState, player: int) -> bool:
+    return has_sword(state, player) or state.has('Hammer', player)
+
+
+def has_fire_source(state: CollectionState, player: int) -> bool:
+    return state.has('Fire Rod', player) or state.has('Lamp', player)
+
+
+def can_melt_things(state: CollectionState, player: int) -> bool:
+    return state.has('Fire Rod', player) or \
+
+        (state.has('Bombos', player) and
+         (state.multiworld.worlds[player].options.swordless or
+          has_sword(state, player)))
+
+
+def has_misery_mire_medallion(state: CollectionState, player: int) -> bool:
+    return state.has(state.multiworld.worlds[player].required_medallions[0], player)
+
+
+def has_turtle_rock_medallion(state: CollectionState, player: int) -> bool:
+    return state.has(state.multiworld.worlds[player].required_medallions[1], player)
+
+
+def can_boots_clip_lw(state: CollectionState, player: int) -> bool:
+    if state.multiworld.worlds[player].options.mode == 'inverted':
+        return state.has('Pegasus Boots', player) and state.has('Moon Pearl', player)
+    return state.has('Pegasus Boots', player)
+
+
+def can_boots_clip_dw(state: CollectionState, player: int) -> bool:
+    if state.multiworld.worlds[player].options.mode != 'inverted':
+        return state.has('Pegasus Boots', player) and state.has('Moon Pearl', player)
+    return state.has('Pegasus Boots', player)
+
+
+def can_get_glitched_speed_dw(state: CollectionState, player: int) -> bool:
+    rules = [state.has('Pegasus Boots', player), any([state.has('Hookshot', player), has_sword(state, player)])]
+    if state.multiworld.worlds[player].options.mode != 'inverted':
+        rules.append(state.has('Moon Pearl', player))
+    return all(rules)