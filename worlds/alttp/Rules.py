import collections
import logging
from typing import Iterator, Set

from BaseClasses import Entrance, MultiWorld
from worlds.generic.Rules import (add_item_rule, add_rule, forbid_item,
                                  item_in_locations, item_name, set_rule)

from . import OverworldGlitchRules
from .Bosses import GanonDefeatRule
from .Items import ItemFactory, item_name_groups, item_table, progression_items
from .Options import smallkey_shuffle
from .OverworldGlitchRules import no_logic_rules, overworld_glitches_rules
from .Regions import LTTPRegionType, location_table
from .StateHelpers import (can_extend_magic, can_kill_most_things,
                           can_lift_heavy_rocks, can_lift_rocks,
                           can_melt_things, can_retrieve_tablet,
                           can_shoot_arrows, has_beam_sword, has_crystals,
                           has_fire_source, has_hearts,
                           has_misery_mire_medallion, has_sword, has_turtle_rock_medallion,
                           has_triforce_pieces)
from .UnderworldGlitchRules import underworld_glitches_rules


def set_rules(world):
    player = world.player
    world = world.multiworld
    if world.logic[player] == 'nologic':
        if player == next(player_id for player_id in world.get_game_players("A Link to the Past")
                          if world.logic[player_id] == 'nologic'):  # only warn one time
            logging.info(
                'WARNING! Seeds generated under this logic often require major glitches and may be impossible!')

        if world.players == 1:
            world.get_region('Menu', player).can_reach_private = lambda state: True
            no_logic_rules(world, player)
            for exit in world.get_region('Menu', player).exits:
                exit.hide_path = True
            return
        else:
            # Set access rules according to max glitches for multiworld progression.
            # Set accessibility to none, and shuffle assuming the no logic players can always win
            world.accessibility[player] = world.accessibility[player].from_text("minimal")
            world.progression_balancing[player].value = 0

    else:
        world.completion_condition[player] = lambda state: state.has('Triforce', player)

    global_rules(world, player)
    dungeon_boss_rules(world, player)

    if world.mode[player] != 'inverted':
        default_rules(world, player)

    if world.mode[player] == 'open':
        open_rules(world, player)
    elif world.mode[player] == 'standard':
        standard_rules(world, player)
    elif world.mode[player] == 'inverted':
        open_rules(world, player)
        inverted_rules(world, player)
    else:
        raise NotImplementedError(f'World state {world.mode[player]} is not implemented yet')

    if world.logic[player] == 'noglitches':
        no_glitches_rules(world, player)
    elif world.logic[player] == 'owglitches':
        # Initially setting no_glitches_rules to set the baseline rules for some
        # entrances. The overworld_glitches_rules set is primarily additive.
        no_glitches_rules(world, player)
        fake_flipper_rules(world, player)
        overworld_glitches_rules(world, player)
    elif world.logic[player] in ['hybridglitches', 'nologic']: 
        no_glitches_rules(world, player)
        fake_flipper_rules(world, player)
        overworld_glitches_rules(world, player)
        underworld_glitches_rules(world, player)
    elif world.logic[player] == 'minorglitches':
        no_glitches_rules(world, player)
        fake_flipper_rules(world, player)
    else:
        raise NotImplementedError(f'Not implemented yet: Logic - {world.logic[player]}')

    if world.goal[player] == 'bosses':
        # require all bosses to beat ganon
        add_rule(world.get_location('Ganon', player), lambda state: state.can_reach('Master Sword Pedestal', 'Location', player) and state.has('Beat Agahnim 1', player) and state.has('Beat Agahnim 2', player) and has_crystals(state, 7, player))
    elif world.goal[player] == 'ganon':
        # require aga2 to beat ganon
        add_rule(world.get_location('Ganon', player), lambda state: state.has('Beat Agahnim 2', player))

    if world.mode[player] != 'inverted':
        set_big_bomb_rules(world, player)
        if world.logic[player] in {'owglitches', 'hybridglitches', 'nologic'} and world.shuffle[player] not in {'insanity', 'insanity_legacy', 'madness'}:
            path_to_courtyard = mirrorless_path_to_castle_courtyard(world, player)
            add_rule(world.get_entrance('Pyramid Fairy', player), lambda state: state.multiworld.get_entrance('Dark Death Mountain Offset Mirror', player).can_reach(state) and all(rule(state) for rule in path_to_courtyard), 'or')
    else:
        set_inverted_big_bomb_rules(world, player)

    # if swamp and dam have not been moved we require mirror for swamp palace
    # however there is mirrorless swamp in hybrid MG, so we don't necessarily want this. HMG handles this requirement itself. 
    if not world.swamp_patch_required[player] and world.logic[player] not in ['hybridglitches', 'nologic']:
        add_rule(world.get_entrance('Swamp Palace Moat', player), lambda state: state.has('Magic Mirror', player))

    # GT Entrance may be required for Turtle Rock for OWG and < 7 required
    ganons_tower = world.get_entrance('Inverted Ganons Tower' if world.mode[player] == 'inverted' else 'Ganons Tower', player)
    if world.crystals_needed_for_gt[player] == 7 and not (world.logic[player] in ['owglitches', 'hybridglitches', 'nologic'] and world.mode[player] != 'inverted'):
        set_rule(ganons_tower, lambda state: False)

    set_trock_key_rules(world, player)

    set_rule(ganons_tower, lambda state: has_crystals(state, state.multiworld.crystals_needed_for_gt[player], player))
    if world.mode[player] != 'inverted' and world.logic[player] in ['owglitches', 'hybridglitches', 'nologic']:
        add_rule(world.get_entrance('Ganons Tower', player), lambda state: state.multiworld.get_entrance('Ganons Tower Ascent', player).can_reach(state), 'or')

    set_bunny_rules(world, player, world.mode[player] == 'inverted')


def mirrorless_path_to_castle_courtyard(world, player):
    # If Agahnim is defeated then the courtyard needs to be accessible without using the mirror for the mirror offset glitch.
    # Only considering the secret passage for now (in non-insanity shuffle).  Basically, if it's Ganon you need the master sword.
    start = world.get_entrance('Hyrule Castle Secret Entrance Drop', player)
    target = world.get_region('Hyrule Castle Courtyard', player)
    seen = {start.parent_region, start.connected_region}
    queue = collections.deque([(start.connected_region, [])])
    while queue:
        (current, path) = queue.popleft()
        for entrance in current.exits:
            if entrance.connected_region not in seen:
                new_path = path + [entrance.access_rule]
                if entrance.connected_region == target:
                    return new_path
                else:
                    queue.append((entrance.connected_region, new_path))

    raise Exception(f"Could not find mirrorless path to castle courtyard for Player {player} ({world.get_player_name(player)})")


def set_defeat_dungeon_boss_rule(location):
    # Lambda required to defer evaluation of dungeon.boss since it will change later if boss shuffle is used
    set_rule(location, lambda state: location.parent_region.dungeon.boss.can_defeat(state))

def set_always_allow(spot, rule):
    spot.always_allow = rule


def add_lamp_requirement(world: MultiWorld, spot, player: int, has_accessible_torch: bool = False):
    if world.dark_room_logic[player] == "lamp":
        add_rule(spot, lambda state: state.has('Lamp', player))
    elif world.dark_room_logic[player] == "torches":  # implicitly lamp as well
        if has_accessible_torch:
            add_rule(spot, lambda state: state.has('Lamp', player) or state.has('Fire Rod', player))
        else:
            add_rule(spot, lambda state: state.has('Lamp', player))
    elif world.dark_room_logic[player] == "none":
        pass
    else:
        raise ValueError(f"Unknown Dark Room Logic: {world.dark_room_logic[player]}")


non_crossover_items = (item_name_groups["Small Keys"] | item_name_groups["Big Keys"] | progression_items) - {
    "Small Key (Universal)"}


def dungeon_boss_rules(world, player):
    boss_locations = {
        'Agahnim 1',
        'Tower of Hera - Boss',
        'Tower of Hera - Prize',
        'Swamp Palace - Boss',
        'Swamp Palace - Prize',
        'Thieves\' Town - Boss',
        'Thieves\' Town - Prize',
        'Skull Woods - Boss',
        'Skull Woods - Prize',
        'Ice Palace - Boss',
        'Ice Palace - Prize',
        'Misery Mire - Boss',
        'Misery Mire - Prize',
        'Turtle Rock - Boss',
        'Turtle Rock - Prize',
        'Palace of Darkness - Boss',
        'Palace of Darkness - Prize',
    }
    for location in boss_locations:
        set_defeat_dungeon_boss_rule(world.get_location(location, player))

def global_rules(world, player):
    # ganon can only carry triforce
    add_item_rule(world.get_location('Ganon', player), lambda item: item.name == 'Triforce' and item.player == player)
    # dungeon prizes can only be crystals/pendants
    crystals_and_pendants: Set[str] = \
        {item for item, item_data in item_table.items() if item_data.type == "Crystal"}
    prize_locations: Iterator[str] = \
        (locations for locations, location_data in location_table.items() if location_data[2] == True)
    for prize_location in prize_locations:
        add_item_rule(world.get_location(prize_location, player),
                      lambda item: item.name in crystals_and_pendants and item.player == player)
    # determines which S&Q locations are available - hide from paths since it isn't an in-game location
    world.get_region('Menu', player).can_reach_private = lambda state: True
    for exit in world.get_region('Menu', player).exits:
        exit.hide_path = True

    set_rule(world.get_entrance('Old Man S&Q', player), lambda state: state.can_reach('Old Man', 'Location', player))

    set_rule(world.get_location('Sunken Treasure', player), lambda state: state.has('Open Floodgate', player))
    set_rule(world.get_location('Dark Blacksmith Ruins', player), lambda state: state.has('Return Smith', player))
    set_rule(world.get_location('Purple Chest', player),
             lambda state: state.has('Pick Up Purple Chest', player))  # Can S&Q with chest
    set_rule(world.get_location('Ether Tablet', player), lambda state: can_retrieve_tablet(state, player))
    set_rule(world.get_location('Master Sword Pedestal', player), lambda state: state.has('Red Pendant', player) and state.has('Blue Pendant', player) and state.has('Green Pendant', player))

    set_rule(world.get_location('Missing Smith', player), lambda state: state.has('Get Frog', player) and state.can_reach('Blacksmiths Hut', 'Region', player)) # Can't S&Q with smith
    set_rule(world.get_location('Blacksmith', player), lambda state: state.has('Return Smith', player))
    set_rule(world.get_location('Magic Bat', player), lambda state: state.has('Magic Powder', player))
    set_rule(world.get_location('Sick Kid', player), lambda state: state.has_group("Bottles", player))
    set_rule(world.get_location('Library', player), lambda state: state.has('Pegasus Boots', player))
    set_rule(world.get_location('Mimic Cave', player), lambda state: state.has('Hammer', player))
    set_rule(world.get_location('Sahasrahla', player), lambda state: state.has('Green Pendant', player))


    set_rule(world.get_location('Spike Cave', player), lambda state:
             state.has('Hammer', player) and can_lift_rocks(state, player) and
             ((state.has('Cape', player) and can_extend_magic(state, player, 16, True)) or
              (state.has('Cane of Byrna', player) and
               (can_extend_magic(state, player, 12, True) or
                (state.multiworld.can_take_damage[player] and (state.has('Pegasus Boots', player) or has_hearts(state, player, 4))))))
             )

    set_rule(world.get_location('Hookshot Cave - Top Right', player), lambda state: state.has('Hookshot', player))
    set_rule(world.get_location('Hookshot Cave - Top Left', player), lambda state: state.has('Hookshot', player))
    set_rule(world.get_location('Hookshot Cave - Bottom Right', player),
             lambda state: state.has('Hookshot', player) or state.has('Pegasus Boots', player))
    set_rule(world.get_location('Hookshot Cave - Bottom Left', player), lambda state: state.has('Hookshot', player))

    set_rule(world.get_entrance('Sewers Door', player),
             lambda state: state._lttp_has_key('Small Key (Hyrule Castle)', player, 4) or (
                         world.smallkey_shuffle[player] == smallkey_shuffle.option_universal and world.mode[
                     player] == 'standard'))  # standard universal small keys cannot access the shop
    set_rule(world.get_entrance('Sewers Back Door', player),
             lambda state: state._lttp_has_key('Small Key (Hyrule Castle)', player, 4))
    set_rule(world.get_entrance('Agahnim 1', player),
<<<<<<< HEAD
             lambda state: state.has_sword(player) and state._lttp_has_key('Small Key (Agahnims Tower)', player, 4))
=======
             lambda state: has_sword(state, player) and state._lttp_has_key('Small Key (Agahnims Tower)', player, 2))
>>>>>>> 426a81a0

    set_rule(world.get_location('Castle Tower - Room 03', player), lambda state: can_kill_most_things(state, player, 8))
    set_rule(world.get_location('Castle Tower - Dark Maze', player),
             lambda state: can_kill_most_things(state, player, 8) and state._lttp_has_key('Small Key (Agahnims Tower)',
                                                                                   player))
    set_rule(world.get_location('Castle Tower - Dark Archer Key Drop', player),
             lambda state: state.can_kill_most_things(player, 8) and state._lttp_has_key('Small Key (Agahnims Tower)',
                                                                                   player, 2))
    set_rule(world.get_location('Castle Tower - Circle of Pots Key Drop', player),
             lambda state: state.can_kill_most_things(player, 8) and state._lttp_has_key('Small Key (Agahnims Tower)',
                                                                                   player, 3))
    set_always_allow(world.get_location('Eastern Palace - Big Key Chest', player),
                     lambda state, item: item.name == 'Big Key (Eastern Palace)' and item.player == player)
    set_rule(world.get_location('Eastern Palace - Big Key Chest', player),
             lambda state: state._lttp_has_key('Small Key (Eastern Palace)', player, 2) or
             ((item_name(state, 'Eastern Palace - Big Key Chest', player) == ('Big Key (Eastern Palace)', player)
              and state.has('Small Key (Eastern Palace)', player))))
    set_rule(world.get_location('Eastern Palace - Dark Eyegore Key Drop', player),
             lambda state: state.has('Big Key (Eastern Palace)', player))
    set_rule(world.get_location('Eastern Palace - Big Chest', player),
             lambda state: state.has('Big Key (Eastern Palace)', player))
    ep_boss = world.get_location('Eastern Palace - Boss', player)
    set_rule(ep_boss, lambda state: state.has('Big Key (Eastern Palace)', player) and
                                    state._lttp_has_key('Small Key (Eastern Palace)', player, 2) and
                                    ep_boss.parent_region.dungeon.boss.can_defeat(state))
    ep_prize = world.get_location('Eastern Palace - Prize', player)
    set_rule(ep_prize, lambda state: state.has('Big Key (Eastern Palace)', player) and
                                     state._lttp_has_key('Small Key (Eastern Palace)', player, 2) and
                                     ep_prize.parent_region.dungeon.boss.can_defeat(state))
    if not world.enemy_shuffle[player]:
        add_rule(ep_boss, lambda state: can_shoot_arrows(state, player))
        add_rule(ep_prize, lambda state: can_shoot_arrows(state, player))

    set_rule(world.get_location('Desert Palace - Big Chest', player), lambda state: state.has('Big Key (Desert Palace)', player))
    set_rule(world.get_location('Desert Palace - Torch', player), lambda state: state.has('Pegasus Boots', player))
<<<<<<< HEAD

    set_rule(world.get_entrance('Desert Palace East Wing', player), lambda state: state._lttp_has_key('Small Key (Desert Palace)', player, 4))
    set_rule(world.get_location('Desert Palace - Big Key Chest', player), lambda state: state.can_kill_most_things(player))
    set_rule(world.get_location('Desert Palace - Beamos Hall Pot Key', player), lambda state: state._lttp_has_key('Small Key (Desert Palace)', player, 2) and state.can_kill_most_things(player))
    set_rule(world.get_location('Desert Palace - Desert Tiles 2 Pot Key', player), lambda state: state._lttp_has_key('Small Key (Desert Palace)', player, 3) and state.can_kill_most_things(player))
    set_rule(world.get_location('Desert Palace - Prize', player), lambda state: state._lttp_has_key('Small Key (Desert Palace)', player, 4) and state.has('Big Key (Desert Palace)', player) and state.has_fire_source(player) and state.world.get_location('Desert Palace - Prize', player).parent_region.dungeon.boss.can_defeat(state))
    set_rule(world.get_location('Desert Palace - Boss', player), lambda state: state._lttp_has_key('Small Key (Desert Palace)', player, 4) and state.has('Big Key (Desert Palace)', player) and state.has_fire_source(player) and state.world.get_location('Desert Palace - Boss', player).parent_region.dungeon.boss.can_defeat(state))
=======
    set_rule(world.get_entrance('Desert Palace East Wing', player), lambda state: state._lttp_has_key('Small Key (Desert Palace)', player))
    set_rule(world.get_location('Desert Palace - Prize', player), lambda state: state._lttp_has_key('Small Key (Desert Palace)', player) and state.has('Big Key (Desert Palace)', player) and has_fire_source(state, player) and state.multiworld.get_location('Desert Palace - Prize', player).parent_region.dungeon.boss.can_defeat(state))
    set_rule(world.get_location('Desert Palace - Boss', player), lambda state: state._lttp_has_key('Small Key (Desert Palace)', player) and state.has('Big Key (Desert Palace)', player) and has_fire_source(state, player) and state.multiworld.get_location('Desert Palace - Boss', player).parent_region.dungeon.boss.can_defeat(state))
>>>>>>> 426a81a0

    # logic patch to prevent placing a crystal in Desert that's required to reach the required keys
    if not (world.smallkey_shuffle[player] and world.bigkey_shuffle[player]):
        add_rule(world.get_location('Desert Palace - Prize', player), lambda state: state.multiworld.get_region('Desert Palace Main (Outer)', player).can_reach(state))

    set_rule(world.get_entrance('Tower of Hera Small Key Door', player), lambda state: state._lttp_has_key('Small Key (Tower of Hera)', player) or item_name(state, 'Tower of Hera - Big Key Chest', player) == ('Small Key (Tower of Hera)', player))
    set_rule(world.get_entrance('Tower of Hera Big Key Door', player), lambda state: state.has('Big Key (Tower of Hera)', player))
    set_rule(world.get_location('Tower of Hera - Big Chest', player), lambda state: state.has('Big Key (Tower of Hera)', player))
    set_rule(world.get_location('Tower of Hera - Big Key Chest', player), lambda state: has_fire_source(state, player))
    if world.accessibility[player] != 'locations':
        set_always_allow(world.get_location('Tower of Hera - Big Key Chest', player), lambda state, item: item.name == 'Small Key (Tower of Hera)' and item.player == player)

    set_rule(world.get_entrance('Swamp Palace Moat', player), lambda state: state.has('Flippers', player) and state.has('Open Floodgate', player))
    set_rule(world.get_entrance('Swamp Palace Small Key Door', player), lambda state: state._lttp_has_key('Small Key (Swamp Palace)', player))
    set_rule(world.get_location('Swamp Palace - Trench 1 Pot Key', player), lambda state: state._lttp_has_key('Small Key (Swamp Palace)', player, 2))
    set_rule(world.get_entrance('Swamp Palace (Center)', player), lambda state: state.has('Hammer', player) and state._lttp_has_key('Small Key (Swamp Palace)', player, 3))
    set_rule(world.get_location('Swamp Palace - Hookshot Pot Key', player), lambda state: state.has('Hookshot', player))
    set_rule(world.get_entrance('Swamp Palace (West)', player), lambda state: state._lttp_has_key('Small Key (Swamp Palace)', player, 6)
        if state.has('Hookshot', player)
        else state._lttp_has_key('Small Key (Swamp Palace)', player, 4))
    set_rule(world.get_location('Swamp Palace - Big Chest', player), lambda state: state.has('Big Key (Swamp Palace)', player) or item_name(state, 'Swamp Palace - Big Chest', player) == ('Big Key (Swamp Palace)', player))
    if world.accessibility[player] != 'locations':
        set_always_allow(world.get_location('Swamp Palace - Big Chest', player), lambda state, item: item.name == 'Big Key (Swamp Palace)' and item.player == player)
    set_rule(world.get_entrance('Swamp Palace (North)', player), lambda state: state.has('Hookshot', player) and state._lttp_has_key('Small Key (Swamp Palace)', player, 5))
    if not world.smallkey_shuffle[player] and world.logic[player] not in ['hybridglitches', 'nologic']:
        forbid_item(world.get_location('Swamp Palace - Entrance', player), 'Big Key (Swamp Palace)', player)
    set_rule(world.get_location('Swamp Palace - Prize', player), lambda state: state._lttp_has_key('Small Key (Swamp Palace)', player, 6))
    set_rule(world.get_location('Swamp Palace - Boss', player), lambda state: state._lttp_has_key('Small Key (Swamp Palace)', player, 6))

    set_rule(world.get_entrance('Thieves Town Big Key Door', player), lambda state: state.has('Big Key (Thieves Town)', player))
    set_rule(world.get_entrance('Blind Fight', player), lambda state: state._lttp_has_key('Small Key (Thieves Town)', player, 3))
    set_rule(world.get_location('Thieves\' Town - Big Chest', player), lambda state: (state._lttp_has_key('Small Key (Thieves Town)', player, 3) or item_name(state, 'Thieves\' Town - Big Chest', player) == ('Small Key (Thieves Town)', player)) and state.has('Hammer', player))
    if world.accessibility[player] != 'locations':
        set_always_allow(world.get_location('Thieves\' Town - Big Chest', player), lambda state, item: item.name == 'Small Key (Thieves Town)' and item.player == player and state.has('Hammer', player) and state._lttp_has_key('Small Key (Thieves Town)', player, 2))
    set_rule(world.get_location('Thieves\' Town - Attic', player), lambda state: state._lttp_has_key('Small Key (Thieves Town)', player, 3))
    set_rule(world.get_location('Thieves\' Town - Spike Switch Pot Key', player),
             lambda state: state._lttp_has_key('Small Key (Thieves Town)', player))

    # We need so many keys in the SW doors because they are all reachable as the last door (except for the door to mothula)
    set_rule(world.get_entrance('Skull Woods First Section South Door', player), lambda state: state._lttp_has_key('Small Key (Skull Woods)', player, 5))
    set_rule(world.get_entrance('Skull Woods First Section (Right) North Door', player), lambda state: state._lttp_has_key('Small Key (Skull Woods)', player, 5))
    set_rule(world.get_entrance('Skull Woods First Section West Door', player), lambda state: state._lttp_has_key('Small Key (Skull Woods)', player, 5))
    set_rule(world.get_entrance('Skull Woods First Section (Left) Door to Exit', player), lambda state: state._lttp_has_key('Small Key (Skull Woods)', player, 5))
    set_rule(world.get_location('Skull Woods - Big Chest', player), lambda state: state.has('Big Key (Skull Woods)', player) or item_name(state, 'Skull Woods - Big Chest', player) == ('Big Key (Skull Woods)', player))
    if world.accessibility[player] != 'locations':
        set_always_allow(world.get_location('Skull Woods - Big Chest', player), lambda state, item: item.name == 'Big Key (Skull Woods)' and item.player == player)
<<<<<<< HEAD
    set_rule(world.get_entrance('Skull Woods Torch Room', player), lambda state: state._lttp_has_key('Small Key (Skull Woods)', player, 4) and state.has('Fire Rod', player) and state.has_sword(player))  # sword required for curtain
    add_rule(world.get_location('Skull Woods - Prize', player), lambda state: state._lttp_has_key('Small Key (Skull Woods)', player, 5))
    add_rule(world.get_location('Skull Woods - Boss', player), lambda state: state._lttp_has_key('Small Key (Skull Woods)', player, 5))

    set_rule(world.get_location('Ice Palace - Jelly Key Drop', player), lambda state: state.can_melt_things(player))
    set_rule(world.get_entrance('Ice Palace (Second Section)', player), lambda state: state.can_melt_things(player) and state._lttp_has_key('Small Key (Ice Palace)', player))
    set_rule(world.get_entrance('Ice Palace (Main)', player), lambda state: state._lttp_has_key('Small Key (Ice Palace)', player, 2))
    set_rule(world.get_location('Ice Palace - Big Chest', player), lambda state: state.has('Big Key (Ice Palace)', player))
    set_rule(world.get_entrance('Ice Palace (Kholdstare)', player), lambda state: state.can_lift_rocks(player) and state.has('Hammer', player) and state.has('Big Key (Ice Palace)', player) and (state._lttp_has_key('Small Key (Ice Palace)', player, 6) or (state.has('Cane of Somaria', player) and state._lttp_has_key('Small Key (Ice Palace)', player, 5))))
    # This is a complicated rule, so let's break it down.
    # Hookshot always suffices to get to the right side.
    # Also, once you get over there, you have to cross the spikes, so that's the last line.
    # Alternatively, we could not have hookshot. Then we open the keydoor into right side in order to get there.
    # This is conditional on whether we have the big key or not, as big key opens the ability to waste more keys.
    # Specifically, if we have big key we can burn 2 extra keys near the boss and will need +2 keys. That's all of them as this could be the last door.
    # Hence if big key is available then it's 6 keys, otherwise 4 keys.
    # If key_drop is off, then we have 3 drop keys available, and can never satisfy the 6 key requirement because one key is on right side,
    # so this reduces perfectly to original logic.
    set_rule(world.get_entrance('Ice Palace (East)', player), lambda state: (state.has('Hookshot', player) or 
        (state._lttp_has_key('Small Key (Ice Palace)', player, 4) 
            if item_in_locations(state, 'Big Key (Ice Palace)', player, [('Ice Palace - Spike Room', player), 
                ('Ice Palace - Hammer Block Key Drop', player), 
                ('Ice Palace - Big Key Chest', player), 
                ('Ice Palace - Map Chest', player)]) 
            else state._lttp_has_key('Small Key (Ice Palace)', player, 6))) and 
        (state.world.can_take_damage[player] or state.has('Hookshot', player) or state.has('Cape', player) or state.has('Cane of Byrna', player)))
    set_rule(world.get_entrance('Ice Palace (East Top)', player), lambda state: state.can_lift_rocks(player) and state.has('Hammer', player))

    set_rule(world.get_entrance('Misery Mire Entrance Gap', player), lambda state: (state.has('Pegasus Boots', player) or state.has('Hookshot', player)) and (state.has_sword(player) or state.has('Fire Rod', player) or state.has('Ice Rod', player) or state.has('Hammer', player) or state.has('Cane of Somaria', player) or state.can_shoot_arrows(player)))  # need to defeat wizzrobes, bombs don't work ...
    set_rule(world.get_location('Misery Mire - Fishbone Pot Key', player), lambda state: state.has('Big Key (Misery Mire)', player) or state._lttp_has_key('Small Key (Misery Mire)', player, 4))

=======
    set_rule(world.get_entrance('Skull Woods Torch Room', player), lambda state: state._lttp_has_key('Small Key (Skull Woods)', player, 3) and state.has('Fire Rod', player) and has_sword(state, player))  # sword required for curtain

    set_rule(world.get_entrance('Ice Palace Entrance Room', player), lambda state: can_melt_things(state, player))
    set_rule(world.get_location('Ice Palace - Big Chest', player), lambda state: state.has('Big Key (Ice Palace)', player))
    set_rule(world.get_entrance('Ice Palace (Kholdstare)', player), lambda state: can_lift_rocks(state, player) and state.has('Hammer', player) and state.has('Big Key (Ice Palace)', player) and (state._lttp_has_key('Small Key (Ice Palace)', player, 2) or (state.has('Cane of Somaria', player) and state._lttp_has_key('Small Key (Ice Palace)', player, 1))))
    set_rule(world.get_entrance('Ice Palace (East)', player), lambda state: (state.has('Hookshot', player) or (
                item_in_locations(state, 'Big Key (Ice Palace)', player, [('Ice Palace - Spike Room', player), ('Ice Palace - Big Key Chest', player), ('Ice Palace - Map Chest', player)]) and state._lttp_has_key('Small Key (Ice Palace)', player))) and (state.multiworld.can_take_damage[player] or state.has('Hookshot', player) or state.has('Cape', player) or state.has('Cane of Byrna', player)))
    set_rule(world.get_entrance('Ice Palace (East Top)', player), lambda state: can_lift_rocks(state, player) and state.has('Hammer', player))

    set_rule(world.get_entrance('Misery Mire Entrance Gap', player), lambda state: (state.has('Pegasus Boots', player) or state.has('Hookshot', player)) and (has_sword(state, player) or state.has('Fire Rod', player) or state.has('Ice Rod', player) or state.has('Hammer', player) or state.has('Cane of Somaria', player) or can_shoot_arrows(state, player)))  # need to defeat wizzrobes, bombs don't work ...
>>>>>>> 426a81a0
    set_rule(world.get_location('Misery Mire - Big Chest', player), lambda state: state.has('Big Key (Misery Mire)', player))
    set_rule(world.get_location('Misery Mire - Spike Chest', player), lambda state: (state.multiworld.can_take_damage[player] and has_hearts(state, player, 4)) or state.has('Cane of Byrna', player) or state.has('Cape', player))
    set_rule(world.get_entrance('Misery Mire Big Key Door', player), lambda state: state.has('Big Key (Misery Mire)', player))
    # How to access crystal switch: 
    # If have big key: then you will need 2 small keys to be able to hit switch and return to main area, as you can burn key in dark room
    # If not big key: cannot burn key in dark room, hence need only 1 key. all doors immediately available lead to a crystal switch.
    # The listed chests are those which can be reached if you can reach a crystal switch.
    set_rule(world.get_location('Misery Mire - Map Chest', player), lambda state: state._lttp_has_key('Small Key (Misery Mire)', player, 2))
    set_rule(world.get_location('Misery Mire - Main Lobby', player), lambda state: state._lttp_has_key('Small Key (Misery Mire)', player, 2))
    # we can place a small key in the West wing iff it also contains/blocks the Big Key, as we cannot reach and softlock with the basement key door yet
<<<<<<< HEAD
    set_rule(world.get_location('Misery Mire - Conveyor Crystal Key Drop', player),
             lambda state: state._lttp_has_key('Small Key (Misery Mire)', player, 4) 
             if item_name(state, 'Misery Mire - Compass Chest', player) == ('Big Key (Misery Mire)', player) or item_name(state, 'Misery Mire - Big Key Chest', player) == ('Big Key (Misery Mire)', player) or item_name(state, 'Misery Mire - Conveyor Crystal Key Drop', player) == ('Big Key (Misery Mire)', player) 
             else state._lttp_has_key('Small Key (Misery Mire)', player, 5))
    set_rule(world.get_entrance('Misery Mire (West)', player), lambda state: state._lttp_has_key('Small Key (Misery Mire)', player, 5) 
        if ((item_name(state, 'Misery Mire - Compass Chest', player) in [('Big Key (Misery Mire)', player)]) or (item_name(state, 'Misery Mire - Big Key Chest', player) in [('Big Key (Misery Mire)', player)])) 
        else state._lttp_has_key('Small Key (Misery Mire)', player, 6))
    set_rule(world.get_location('Misery Mire - Compass Chest', player), lambda state: state.has_fire_source(player))
    set_rule(world.get_location('Misery Mire - Big Key Chest', player), lambda state: state.has_fire_source(player))
=======
    set_rule(world.get_entrance('Misery Mire (West)', player), lambda state: state._lttp_has_key('Small Key (Misery Mire)', player, 2) if ((
                                                                                                                                                 item_name(state, 'Misery Mire - Compass Chest', player) in [('Big Key (Misery Mire)', player)]) or
                                                                                                                                     (
                                                                                                                                                 item_name(state, 'Misery Mire - Big Key Chest', player) in [('Big Key (Misery Mire)', player)])) else state._lttp_has_key('Small Key (Misery Mire)', player, 3))
    set_rule(world.get_location('Misery Mire - Compass Chest', player), lambda state: has_fire_source(state, player))
    set_rule(world.get_location('Misery Mire - Big Key Chest', player), lambda state: has_fire_source(state, player))
>>>>>>> 426a81a0
    set_rule(world.get_entrance('Misery Mire (Vitreous)', player), lambda state: state.has('Cane of Somaria', player))

    set_rule(world.get_entrance('Turtle Rock Entrance Gap', player), lambda state: state.has('Cane of Somaria', player))
    set_rule(world.get_entrance('Turtle Rock Entrance Gap Reverse', player), lambda state: state.has('Cane of Somaria', player))
    set_rule(world.get_location('Turtle Rock - Compass Chest', player), lambda state: state.has('Cane of Somaria', player))
    set_rule(world.get_location('Turtle Rock - Roller Room - Left', player), lambda state: state.has('Cane of Somaria', player) and state.has('Fire Rod', player))
    set_rule(world.get_location('Turtle Rock - Roller Room - Right', player), lambda state: state.has('Cane of Somaria', player) and state.has('Fire Rod', player))
    set_rule(world.get_location('Turtle Rock - Big Chest', player), lambda state: state.has('Big Key (Turtle Rock)', player) and (state.has('Cane of Somaria', player) or state.has('Hookshot', player)))
    set_rule(world.get_entrance('Turtle Rock (Big Chest) (North)', player), lambda state: state.has('Cane of Somaria', player) or state.has('Hookshot', player))
    set_rule(world.get_entrance('Turtle Rock Big Key Door', player), lambda state: state.has('Big Key (Turtle Rock)', player))
    set_rule(world.get_entrance('Turtle Rock (Dark Room) (North)', player), lambda state: state.has('Cane of Somaria', player))
    set_rule(world.get_entrance('Turtle Rock (Dark Room) (South)', player), lambda state: state.has('Cane of Somaria', player))
    set_rule(world.get_location('Turtle Rock - Eye Bridge - Bottom Left', player), lambda state: state.has('Cane of Byrna', player) or state.has('Cape', player) or state.has('Mirror Shield', player))
    set_rule(world.get_location('Turtle Rock - Eye Bridge - Bottom Right', player), lambda state: state.has('Cane of Byrna', player) or state.has('Cape', player) or state.has('Mirror Shield', player))
    set_rule(world.get_location('Turtle Rock - Eye Bridge - Top Left', player), lambda state: state.has('Cane of Byrna', player) or state.has('Cape', player) or state.has('Mirror Shield', player))
    set_rule(world.get_location('Turtle Rock - Eye Bridge - Top Right', player), lambda state: state.has('Cane of Byrna', player) or state.has('Cape', player) or state.has('Mirror Shield', player))
    set_rule(world.get_entrance('Turtle Rock (Trinexx)', player), lambda state: state._lttp_has_key('Small Key (Turtle Rock)', player, 6) and state.has('Big Key (Turtle Rock)', player) and state.has('Cane of Somaria', player))

    if not world.enemy_shuffle[player]:
        set_rule(world.get_entrance('Palace of Darkness Bonk Wall', player), lambda state: can_shoot_arrows(state, player))
    set_rule(world.get_entrance('Palace of Darkness Hammer Peg Drop', player), lambda state: state.has('Hammer', player))
    set_rule(world.get_entrance('Palace of Darkness Bridge Room', player), lambda state: state._lttp_has_key('Small Key (Palace of Darkness)', player, 1))  # If we can reach any other small key door, we already have back door access to this area
    set_rule(world.get_entrance('Palace of Darkness Big Key Door', player), lambda state: state._lttp_has_key('Small Key (Palace of Darkness)', player, 6) and state.has('Big Key (Palace of Darkness)', player) and can_shoot_arrows(state, player) and state.has('Hammer', player))
    set_rule(world.get_entrance('Palace of Darkness (North)', player), lambda state: state._lttp_has_key('Small Key (Palace of Darkness)', player, 4))
    set_rule(world.get_location('Palace of Darkness - Big Chest', player), lambda state: state.has('Big Key (Palace of Darkness)', player))

    set_rule(world.get_entrance('Palace of Darkness Big Key Chest Staircase', player), lambda state: state._lttp_has_key('Small Key (Palace of Darkness)', player, 6) or (
                item_name(state, 'Palace of Darkness - Big Key Chest', player) in [('Small Key (Palace of Darkness)', player)] and state._lttp_has_key('Small Key (Palace of Darkness)', player, 3)))
    if world.accessibility[player] != 'locations':
        set_always_allow(world.get_location('Palace of Darkness - Big Key Chest', player), lambda state, item: item.name == 'Small Key (Palace of Darkness)' and item.player == player and state._lttp_has_key('Small Key (Palace of Darkness)', player, 5))

    set_rule(world.get_entrance('Palace of Darkness Spike Statue Room Door', player), lambda state: state._lttp_has_key('Small Key (Palace of Darkness)', player, 6) or (
                item_name(state, 'Palace of Darkness - Harmless Hellway', player) in [('Small Key (Palace of Darkness)', player)] and state._lttp_has_key('Small Key (Palace of Darkness)', player, 4)))
    if world.accessibility[player] != 'locations':
        set_always_allow(world.get_location('Palace of Darkness - Harmless Hellway', player), lambda state, item: item.name == 'Small Key (Palace of Darkness)' and item.player == player and state._lttp_has_key('Small Key (Palace of Darkness)', player, 5))

    set_rule(world.get_entrance('Palace of Darkness Maze Door', player), lambda state: state._lttp_has_key('Small Key (Palace of Darkness)', player, 6))

    # these key rules are conservative, you might be able to get away with more lenient rules
    randomizer_room_chests = ['Ganons Tower - Randomizer Room - Top Left', 'Ganons Tower - Randomizer Room - Top Right', 'Ganons Tower - Randomizer Room - Bottom Left', 'Ganons Tower - Randomizer Room - Bottom Right']
    compass_room_chests = ['Ganons Tower - Compass Room - Top Left', 'Ganons Tower - Compass Room - Top Right', 'Ganons Tower - Compass Room - Bottom Left', 'Ganons Tower - Compass Room - Bottom Right', 'Ganons Tower - Conveyor Star Pits Pot Key']
    back_chests = ['Ganons Tower - Bob\'s Chest', 'Ganons Tower - Big Chest', 'Ganons Tower - Big Key Room - Left', 'Ganons Tower - Big Key Room - Right', 'Ganons Tower - Big Key Chest']

    set_rule(world.get_location('Ganons Tower - Bob\'s Torch', player), lambda state: state.has('Pegasus Boots', player))
    set_rule(world.get_entrance('Ganons Tower (Tile Room)', player), lambda state: state.has('Cane of Somaria', player))
    set_rule(world.get_entrance('Ganons Tower (Hookshot Room)', player), lambda state: state.has('Hammer', player) and (state.has('Hookshot', player) or state.has('Pegasus Boots', player)))
    set_rule(world.get_entrance('Ganons Tower (Map Room)', player), lambda state: state._lttp_has_key('Small Key (Ganons Tower)', player, 8) or (
                item_name(state, 'Ganons Tower - Map Chest', player) in [('Big Key (Ganons Tower)', player)] and state._lttp_has_key('Small Key (Ganons Tower)', player, 6)))

    # this seemed to be causing generation failure, disable for now
    # if world.accessibility[player] != 'locations':
    #     set_always_allow(world.get_location('Ganons Tower - Map Chest', player), lambda state, item: item.name == 'Small Key (Ganons Tower)' and item.player == player and state._lttp_has_key('Small Key (Ganons Tower)', player, 7) and state.can_reach('Ganons Tower (Hookshot Room)', 'region', player))

    # It is possible to need more than 6 keys to get through this entrance if you spend keys elsewhere. We reflect this in the chest requirements.
    # However we need to leave these at the lower values to derive that with 7 keys it is always possible to reach Bob and Ice Armos.
    set_rule(world.get_entrance('Ganons Tower (Double Switch Room)', player), lambda state: state._lttp_has_key('Small Key (Ganons Tower)', player, 6))
    # It is possible to need more than 7 keys ....
    set_rule(world.get_entrance('Ganons Tower (Firesnake Room)', player), lambda state: state._lttp_has_key('Small Key (Ganons Tower)', player, 7) or (
                    item_in_locations(state, 'Big Key (Ganons Tower)', player, zip(randomizer_room_chests + back_chests, [player] * len(randomizer_room_chests + back_chests))) and state._lttp_has_key('Small Key (Ganons Tower)', player, 5)))

    # The actual requirements for these rooms to avoid key-lock
    set_rule(world.get_location('Ganons Tower - Firesnake Room', player), lambda state: state._lttp_has_key('Small Key (Ganons Tower)', player, 7) or 
        ((item_in_locations(state, 'Big Key (Ganons Tower)', player, zip(randomizer_room_chests, [player] * len(randomizer_room_chests))) or item_in_locations(state, 'Small Key (Ganons Tower)', player, [('Ganons Tower - Firesnake Room', player)])) and state._lttp_has_key('Small Key (Ganons Tower)', player, 5)))
    for location in randomizer_room_chests:
        set_rule(world.get_location(location, player), lambda state: state._lttp_has_key('Small Key (Ganons Tower)', player, 8) or (
                    item_in_locations(state, 'Big Key (Ganons Tower)', player, zip(randomizer_room_chests, [player] * len(randomizer_room_chests))) and state._lttp_has_key('Small Key (Ganons Tower)', player, 6)))

    # Once again it is possible to need more than 7 keys...
    set_rule(world.get_entrance('Ganons Tower (Tile Room) Key Door', player), lambda state: state.has('Fire Rod', player) and (state._lttp_has_key('Small Key (Ganons Tower)', player, 7) or (
                    item_in_locations(state, 'Big Key (Ganons Tower)', player, zip(compass_room_chests, [player] * len(compass_room_chests))) and state._lttp_has_key('Small Key (Ganons Tower)', player, 5))))
    set_rule(world.get_entrance('Ganons Tower (Bottom) (East)', player), lambda state: state._lttp_has_key('Small Key (Ganons Tower)', player, 7) or (
                    item_in_locations(state, 'Big Key (Ganons Tower)', player, zip(back_chests, [player] * len(back_chests))) and state._lttp_has_key('Small Key (Ganons Tower)', player, 5)))
    # Actual requirements
    for location in compass_room_chests:
        set_rule(world.get_location(location, player), lambda state: state.has('Fire Rod', player) and (state._lttp_has_key('Small Key (Ganons Tower)', player, 7) or (
                    item_in_locations(state, 'Big Key (Ganons Tower)', player, zip(compass_room_chests, [player] * len(compass_room_chests))) and state._lttp_has_key('Small Key (Ganons Tower)', player, 5))))

    set_rule(world.get_location('Ganons Tower - Big Chest', player), lambda state: state.has('Big Key (Ganons Tower)', player))

    set_rule(world.get_location('Ganons Tower - Big Key Room - Left', player),
             lambda state: state.multiworld.get_location('Ganons Tower - Big Key Room - Left', player).parent_region.dungeon.bosses['bottom'].can_defeat(state))
    set_rule(world.get_location('Ganons Tower - Big Key Chest', player),
             lambda state: state.multiworld.get_location('Ganons Tower - Big Key Chest', player).parent_region.dungeon.bosses['bottom'].can_defeat(state))
    set_rule(world.get_location('Ganons Tower - Big Key Room - Right', player),
             lambda state: state.multiworld.get_location('Ganons Tower - Big Key Room - Right', player).parent_region.dungeon.bosses['bottom'].can_defeat(state))
    if world.enemy_shuffle[player]:
        set_rule(world.get_entrance('Ganons Tower Big Key Door', player),
                 lambda state: state.has('Big Key (Ganons Tower)', player))
    else:
        set_rule(world.get_entrance('Ganons Tower Big Key Door', player),
                 lambda state: state.has('Big Key (Ganons Tower)', player) and can_shoot_arrows(state, player))
    set_rule(world.get_entrance('Ganons Tower Torch Rooms', player),
             lambda state: has_fire_source(state, player) and state.multiworld.get_entrance('Ganons Tower Torch Rooms', player).parent_region.dungeon.bosses['middle'].can_defeat(state))
    set_rule(world.get_location('Ganons Tower - Pre-Moldorm Chest', player),
             lambda state: state._lttp_has_key('Small Key (Ganons Tower)', player, 7))
    set_rule(world.get_entrance('Ganons Tower Moldorm Door', player),
             lambda state: state._lttp_has_key('Small Key (Ganons Tower)', player, 8))
    set_rule(world.get_entrance('Ganons Tower Moldorm Gap', player),
             lambda state: state.has('Hookshot', player) and state.multiworld.get_entrance('Ganons Tower Moldorm Gap', player).parent_region.dungeon.bosses['top'].can_defeat(state))
    set_defeat_dungeon_boss_rule(world.get_location('Agahnim 2', player))
    ganon = world.get_location('Ganon', player)
    set_rule(ganon, lambda state: GanonDefeatRule(state, player))
    if world.goal[player] in ['ganontriforcehunt', 'localganontriforcehunt']:
        add_rule(ganon, lambda state: has_triforce_pieces(state, player))
    elif world.goal[player] == 'ganonpedestal':
        add_rule(world.get_location('Ganon', player), lambda state: state.can_reach('Master Sword Pedestal', 'Location', player))
    else:
        add_rule(ganon, lambda state: has_crystals(state, state.multiworld.crystals_needed_for_ganon[player], player))
    set_rule(world.get_entrance('Ganon Drop', player), lambda state: has_beam_sword(state, player))  # need to damage ganon to get tiles to drop

    set_rule(world.get_location('Flute Activation Spot', player), lambda state: state.has('Flute', player))


def default_rules(world, player):
    """Default world rules when world state is not inverted."""
    # overworld requirements
    set_rule(world.get_entrance('Kings Grave', player), lambda state: state.has('Pegasus Boots', player))
    set_rule(world.get_entrance('Kings Grave Outer Rocks', player), lambda state: can_lift_heavy_rocks(state, player))
    set_rule(world.get_entrance('Kings Grave Inner Rocks', player), lambda state: can_lift_heavy_rocks(state, player))
    set_rule(world.get_entrance('Kings Grave Mirror Spot', player), lambda state: state.has('Moon Pearl', player) and state.has('Magic Mirror', player))
    # Caution: If king's grave is releaxed at all to account for reaching it via a two way cave's exit in insanity mode, then the bomb shop logic will need to be updated (that would involve create a small ledge-like Region for it)
    set_rule(world.get_entrance('Bonk Fairy (Light)', player), lambda state: state.has('Pegasus Boots', player))
    set_rule(world.get_entrance('Lumberjack Tree Tree', player), lambda state: state.has('Pegasus Boots', player) and state.has('Beat Agahnim 1', player))
    set_rule(world.get_entrance('Bonk Rock Cave', player), lambda state: state.has('Pegasus Boots', player))
    set_rule(world.get_entrance('Desert Palace Stairs', player), lambda state: state.has('Book of Mudora', player))
    set_rule(world.get_entrance('Sanctuary Grave', player), lambda state: can_lift_rocks(state, player))
    set_rule(world.get_entrance('20 Rupee Cave', player), lambda state: can_lift_rocks(state, player))
    set_rule(world.get_entrance('50 Rupee Cave', player), lambda state: can_lift_rocks(state, player))
    set_rule(world.get_entrance('Death Mountain Entrance Rock', player), lambda state: can_lift_rocks(state, player))
    set_rule(world.get_entrance('Bumper Cave Entrance Mirror Spot', player), lambda state: state.has('Magic Mirror', player))
    set_rule(world.get_entrance('Flute Spot 1', player), lambda state: state.has('Activated Flute', player))
    set_rule(world.get_entrance('Lake Hylia Central Island Teleporter', player), lambda state: can_lift_heavy_rocks(state, player))
    set_rule(world.get_entrance('Dark Desert Teleporter', player), lambda state: state.has('Activated Flute', player) and can_lift_heavy_rocks(state, player))
    set_rule(world.get_entrance('East Hyrule Teleporter', player), lambda state: state.has('Hammer', player) and can_lift_rocks(state, player) and state.has('Moon Pearl', player)) # bunny cannot use hammer
    set_rule(world.get_entrance('South Hyrule Teleporter', player), lambda state: state.has('Hammer', player) and can_lift_rocks(state, player) and state.has('Moon Pearl', player)) # bunny cannot use hammer
    set_rule(world.get_entrance('Kakariko Teleporter', player), lambda state: ((state.has('Hammer', player) and can_lift_rocks(state, player)) or can_lift_heavy_rocks(state, player)) and state.has('Moon Pearl', player)) # bunny cannot lift bushes
    set_rule(world.get_location('Flute Spot', player), lambda state: state.has('Shovel', player))
    set_rule(world.get_entrance('Bat Cave Drop Ledge', player), lambda state: state.has('Hammer', player))

    set_rule(world.get_location('Zora\'s Ledge', player), lambda state: state.has('Flippers', player))
    set_rule(world.get_entrance('Waterfall of Wishing', player), lambda state: state.has('Flippers', player))
    set_rule(world.get_location('Frog', player), lambda state: can_lift_heavy_rocks(state, player)) # will get automatic moon pearl requirement
    set_rule(world.get_location('Potion Shop', player), lambda state: state.has('Mushroom', player))
    set_rule(world.get_entrance('Desert Palace Entrance (North) Rocks', player), lambda state: can_lift_rocks(state, player))
    set_rule(world.get_entrance('Desert Ledge Return Rocks', player), lambda state: can_lift_rocks(state, player))  # should we decide to place something that is not a dungeon end up there at some point
    set_rule(world.get_entrance('Checkerboard Cave', player), lambda state: can_lift_rocks(state, player))
    set_rule(world.get_entrance('Agahnims Tower', player), lambda state: state.has('Cape', player) or has_beam_sword(state, player) or state.has('Beat Agahnim 1', player))  # barrier gets removed after killing agahnim, relevant for entrance shuffle
    set_rule(world.get_entrance('Top of Pyramid', player), lambda state: state.has('Beat Agahnim 1', player))
    set_rule(world.get_entrance('Old Man Cave Exit (West)', player), lambda state: False)  # drop cannot be climbed up
    set_rule(world.get_entrance('Broken Bridge (West)', player), lambda state: state.has('Hookshot', player))
    set_rule(world.get_entrance('Broken Bridge (East)', player), lambda state: state.has('Hookshot', player))
    set_rule(world.get_entrance('East Death Mountain Teleporter', player), lambda state: can_lift_heavy_rocks(state, player))
    set_rule(world.get_entrance('Fairy Ascension Rocks', player), lambda state: can_lift_heavy_rocks(state, player))
    set_rule(world.get_entrance('Paradox Cave Push Block Reverse', player), lambda state: state.has('Mirror', player))  # can erase block
    set_rule(world.get_entrance('Death Mountain (Top)', player), lambda state: state.has('Hammer', player))
    set_rule(world.get_entrance('Turtle Rock Teleporter', player), lambda state: can_lift_heavy_rocks(state, player) and state.has('Hammer', player))
    set_rule(world.get_entrance('East Death Mountain (Top)', player), lambda state: state.has('Hammer', player))

    set_rule(world.get_entrance('Catfish Exit Rock', player), lambda state: can_lift_rocks(state, player))
    set_rule(world.get_entrance('Catfish Entrance Rock', player), lambda state: can_lift_rocks(state, player))
    set_rule(world.get_entrance('Northeast Dark World Broken Bridge Pass', player), lambda state: state.has('Moon Pearl', player) and (can_lift_rocks(state, player) or state.has('Hammer', player) or state.has('Flippers', player)))
    set_rule(world.get_entrance('East Dark World Broken Bridge Pass', player), lambda state: state.has('Moon Pearl', player) and (can_lift_rocks(state, player) or state.has('Hammer', player)))
    set_rule(world.get_entrance('South Dark World Bridge', player), lambda state: state.has('Hammer', player) and state.has('Moon Pearl', player))
    set_rule(world.get_entrance('Bonk Fairy (Dark)', player), lambda state: state.has('Moon Pearl', player) and state.has('Pegasus Boots', player))
    set_rule(world.get_entrance('West Dark World Gap', player), lambda state: state.has('Moon Pearl', player) and state.has('Hookshot', player))
    set_rule(world.get_entrance('Palace of Darkness', player), lambda state: state.has('Moon Pearl', player)) # kiki needs pearl
    set_rule(world.get_entrance('Hyrule Castle Ledge Mirror Spot', player), lambda state: state.has('Magic Mirror', player))
    set_rule(world.get_entrance('Hyrule Castle Main Gate', player), lambda state: state.has('Magic Mirror', player))
    set_rule(world.get_entrance('Dark Lake Hylia Drop (East)', player), lambda state: (state.has('Moon Pearl', player) and state.has('Flippers', player) or state.has('Magic Mirror', player)))  # Overworld Bunny Revival
    set_rule(world.get_location('Bombos Tablet', player), lambda state: can_retrieve_tablet(state, player))
    set_rule(world.get_entrance('Dark Lake Hylia Drop (South)', player), lambda state: state.has('Moon Pearl', player) and state.has('Flippers', player))  # ToDo any fake flipper set up?
    set_rule(world.get_entrance('Dark Lake Hylia Ledge Fairy', player), lambda state: state.has('Moon Pearl', player)) # bomb required
    set_rule(world.get_entrance('Dark Lake Hylia Ledge Spike Cave', player), lambda state: can_lift_rocks(state, player) and state.has('Moon Pearl', player))
    set_rule(world.get_entrance('Dark Lake Hylia Teleporter', player), lambda state: state.has('Moon Pearl', player))
    set_rule(world.get_entrance('Village of Outcasts Heavy Rock', player), lambda state: state.has('Moon Pearl', player) and can_lift_heavy_rocks(state, player))
    set_rule(world.get_entrance('Hype Cave', player), lambda state: state.has('Moon Pearl', player)) # bomb required
    set_rule(world.get_entrance('Brewery', player), lambda state: state.has('Moon Pearl', player)) # bomb required
    set_rule(world.get_entrance('Thieves Town', player), lambda state: state.has('Moon Pearl', player)) # bunny cannot pull
    set_rule(world.get_entrance('Skull Woods First Section Hole (North)', player), lambda state: state.has('Moon Pearl', player)) # bunny cannot lift bush
    set_rule(world.get_entrance('Skull Woods Second Section Hole', player), lambda state: state.has('Moon Pearl', player)) # bunny cannot lift bush
    set_rule(world.get_entrance('Maze Race Mirror Spot', player), lambda state: state.has('Magic Mirror', player))
    set_rule(world.get_entrance('Cave 45 Mirror Spot', player), lambda state: state.has('Magic Mirror', player))
    set_rule(world.get_entrance('Bombos Tablet Mirror Spot', player), lambda state: state.has('Magic Mirror', player))
    set_rule(world.get_entrance('East Dark World Bridge', player), lambda state: state.has('Moon Pearl', player) and state.has('Hammer', player))
    set_rule(world.get_entrance('Lake Hylia Island Mirror Spot', player), lambda state: state.has('Moon Pearl', player) and state.has('Magic Mirror', player) and state.has('Flippers', player))
    set_rule(world.get_entrance('Lake Hylia Central Island Mirror Spot', player), lambda state: state.has('Magic Mirror', player))
    set_rule(world.get_entrance('East Dark World River Pier', player), lambda state: state.has('Moon Pearl', player) and state.has('Flippers', player))
    set_rule(world.get_entrance('Graveyard Ledge Mirror Spot', player), lambda state: state.has('Moon Pearl', player) and state.has('Magic Mirror', player))
    set_rule(world.get_entrance('Bumper Cave Entrance Rock', player), lambda state: state.has('Moon Pearl', player) and can_lift_rocks(state, player))
    set_rule(world.get_entrance('Bumper Cave Ledge Mirror Spot', player), lambda state: state.has('Magic Mirror', player))
    set_rule(world.get_entrance('Bat Cave Drop Ledge Mirror Spot', player), lambda state: state.has('Magic Mirror', player))
    set_rule(world.get_entrance('Dark World Hammer Peg Cave', player), lambda state: state.has('Moon Pearl', player) and state.has('Hammer', player))
    set_rule(world.get_entrance('Village of Outcasts Eastern Rocks', player), lambda state: state.has('Moon Pearl', player) and can_lift_heavy_rocks(state, player))
    set_rule(world.get_entrance('Peg Area Rocks', player), lambda state: state.has('Moon Pearl', player) and can_lift_heavy_rocks(state, player))
    set_rule(world.get_entrance('Village of Outcasts Pegs', player), lambda state: state.has('Moon Pearl', player) and state.has('Hammer', player))
    set_rule(world.get_entrance('Grassy Lawn Pegs', player), lambda state: state.has('Moon Pearl', player) and state.has('Hammer', player))
    set_rule(world.get_entrance('Bumper Cave Exit (Top)', player), lambda state: state.has('Cape', player))
    set_rule(world.get_entrance('Bumper Cave Exit (Bottom)', player), lambda state: state.has('Cape', player) or state.has('Hookshot', player))

    set_rule(world.get_entrance('Skull Woods Final Section', player), lambda state: state.has('Fire Rod', player) and state.has('Moon Pearl', player)) # bunny cannot use fire rod
    set_rule(world.get_entrance('Misery Mire', player), lambda state: state.has('Moon Pearl', player) and has_sword(state, player) and has_misery_mire_medallion(state, player))  # sword required to cast magic (!)
    set_rule(world.get_entrance('Desert Ledge (Northeast) Mirror Spot', player), lambda state: state.has('Magic Mirror', player))

    set_rule(world.get_entrance('Desert Ledge Mirror Spot', player), lambda state: state.has('Magic Mirror', player))
    set_rule(world.get_entrance('Desert Palace Stairs Mirror Spot', player), lambda state: state.has('Magic Mirror', player))
    set_rule(world.get_entrance('Desert Palace Entrance (North) Mirror Spot', player), lambda state: state.has('Magic Mirror', player))
    set_rule(world.get_entrance('Spectacle Rock Mirror Spot', player), lambda state: state.has('Magic Mirror', player))
    set_rule(world.get_entrance('Hookshot Cave', player), lambda state: can_lift_rocks(state, player) and state.has('Moon Pearl', player))

    set_rule(world.get_entrance('East Death Mountain (Top) Mirror Spot', player), lambda state: state.has('Magic Mirror', player))
    set_rule(world.get_entrance('Mimic Cave Mirror Spot', player), lambda state: state.has('Magic Mirror', player))
    set_rule(world.get_entrance('Spiral Cave Mirror Spot', player), lambda state: state.has('Magic Mirror', player))
    set_rule(world.get_entrance('Fairy Ascension Mirror Spot', player), lambda state: state.has('Magic Mirror', player) and state.has('Moon Pearl', player))  # need to lift flowers
    set_rule(world.get_entrance('Isolated Ledge Mirror Spot', player), lambda state: state.has('Magic Mirror', player))
    set_rule(world.get_entrance('Superbunny Cave Exit (Bottom)', player), lambda state: False)  # Cannot get to bottom exit from top. Just exists for shuffling
    set_rule(world.get_entrance('Floating Island Mirror Spot', player), lambda state: state.has('Magic Mirror', player))
    set_rule(world.get_entrance('Turtle Rock', player), lambda state: state.has('Moon Pearl', player) and has_sword(state, player) and has_turtle_rock_medallion(state, player) and state.can_reach('Turtle Rock (Top)', 'Region', player))  # sword required to cast magic (!)

    set_rule(world.get_entrance('Pyramid Hole', player), lambda state: state.has('Beat Agahnim 2', player) or world.open_pyramid[player].to_bool(world, player))

    if world.swordless[player]:
        swordless_rules(world, player)


def inverted_rules(world, player):
    # s&q regions.
    set_rule(world.get_entrance('Castle Ledge S&Q', player), lambda state: state.has('Magic Mirror', player) and state.has('Beat Agahnim 1', player))

    # overworld requirements 
    set_rule(world.get_location('Maze Race', player), lambda state: state.has('Moon Pearl', player))
    set_rule(world.get_entrance('Mini Moldorm Cave', player), lambda state: state.has('Moon Pearl', player))
    set_rule(world.get_entrance('Ice Rod Cave', player), lambda state: state.has('Moon Pearl', player))
    set_rule(world.get_entrance('Light Hype Fairy', player), lambda state: state.has('Moon Pearl', player))
    set_rule(world.get_entrance('Potion Shop Pier', player), lambda state: state.has('Flippers', player) and state.has('Moon Pearl', player))
    set_rule(world.get_entrance('Light World Pier', player), lambda state: state.has('Flippers', player) and state.has('Moon Pearl', player))
    set_rule(world.get_entrance('Kings Grave', player), lambda state: state.has('Pegasus Boots', player) and state.has('Moon Pearl', player))
    set_rule(world.get_entrance('Kings Grave Outer Rocks', player), lambda state: can_lift_heavy_rocks(state, player) and state.has('Moon Pearl', player))
    set_rule(world.get_entrance('Kings Grave Inner Rocks', player), lambda state: can_lift_heavy_rocks(state, player) and state.has('Moon Pearl', player))
    set_rule(world.get_entrance('Potion Shop Inner Bushes', player), lambda state: state.has('Moon Pearl', player))
    set_rule(world.get_entrance('Potion Shop Outer Bushes', player), lambda state: state.has('Moon Pearl', player))
    set_rule(world.get_entrance('Potion Shop Outer Rock', player), lambda state: can_lift_rocks(state, player) and state.has('Moon Pearl', player))
    set_rule(world.get_entrance('Potion Shop Inner Rock', player), lambda state: can_lift_rocks(state, player) and state.has('Moon Pearl', player))
    set_rule(world.get_entrance('Graveyard Cave Inner Bushes', player), lambda state: state.has('Moon Pearl', player))
    set_rule(world.get_entrance('Graveyard Cave Outer Bushes', player), lambda state: state.has('Moon Pearl', player))
    set_rule(world.get_entrance('Secret Passage Inner Bushes', player), lambda state: state.has('Moon Pearl', player))
    set_rule(world.get_entrance('Secret Passage Outer Bushes', player), lambda state: state.has('Moon Pearl', player))
    set_rule(world.get_entrance('Bonk Fairy (Light)', player), lambda state: state.has('Pegasus Boots', player) and state.has('Moon Pearl', player))
    set_rule(world.get_entrance('Bat Cave Drop Ledge', player), lambda state: state.has('Hammer', player) and state.has('Moon Pearl', player))
    set_rule(world.get_entrance('Lumberjack Tree Tree', player), lambda state: state.has('Pegasus Boots', player) and state.has('Moon Pearl', player) and state.has('Beat Agahnim 1', player))
    set_rule(world.get_entrance('Bonk Rock Cave', player), lambda state: state.has('Pegasus Boots', player) and state.has('Moon Pearl', player))
    set_rule(world.get_entrance('Desert Palace Stairs', player), lambda state: state.has('Book of Mudora', player))  # bunny can use book
    set_rule(world.get_entrance('Sanctuary Grave', player), lambda state: can_lift_rocks(state, player) and state.has('Moon Pearl', player))
    set_rule(world.get_entrance('20 Rupee Cave', player), lambda state: can_lift_rocks(state, player) and state.has('Moon Pearl', player))
    set_rule(world.get_entrance('50 Rupee Cave', player), lambda state: can_lift_rocks(state, player) and state.has('Moon Pearl', player))
    set_rule(world.get_entrance('Death Mountain Entrance Rock', player), lambda state: can_lift_rocks(state, player) and state.has('Moon Pearl', player))
    set_rule(world.get_entrance('Bumper Cave Entrance Mirror Spot', player), lambda state: state.has('Magic Mirror', player))
    set_rule(world.get_entrance('Lake Hylia Central Island Mirror Spot', player), lambda state: state.has('Magic Mirror', player))
    set_rule(world.get_entrance('Dark Lake Hylia Central Island Teleporter', player), lambda state: can_lift_heavy_rocks(state, player))
    set_rule(world.get_entrance('Dark Desert Teleporter', player), lambda state: state.has('Activated Flute', player) and can_lift_heavy_rocks(state, player))
    set_rule(world.get_entrance('East Dark World Teleporter', player), lambda state: state.has('Hammer', player) and can_lift_rocks(state, player) and state.has('Moon Pearl', player)) # bunny cannot use hammer
    set_rule(world.get_entrance('South Dark World Teleporter', player), lambda state: state.has('Hammer', player) and can_lift_rocks(state, player) and state.has('Moon Pearl', player)) # bunny cannot use hammer
    set_rule(world.get_entrance('West Dark World Teleporter', player), lambda state: ((state.has('Hammer', player) and can_lift_rocks(state, player)) or can_lift_heavy_rocks(state, player)) and state.has('Moon Pearl', player))
    set_rule(world.get_location('Flute Spot', player), lambda state: state.has('Shovel', player) and state.has('Moon Pearl', player))

    set_rule(world.get_location('Zora\'s Ledge', player), lambda state: state.has('Flippers', player) and state.has('Moon Pearl', player))
    set_rule(world.get_entrance('Waterfall of Wishing Cave', player), lambda state: state.has('Flippers', player) and state.has('Moon Pearl', player))
    set_rule(world.get_entrance('Northeast Light World Return', player), lambda state: state.has('Flippers', player) and state.has('Moon Pearl', player))
    set_rule(world.get_location('Frog', player), lambda state: can_lift_heavy_rocks(state, player) and (state.has('Moon Pearl', player) or state.has('Beat Agahnim 1', player)) or (state.can_reach('Light World', 'Region', player) and state.has('Magic Mirror', player))) # Need LW access using Mirror or Portal
    set_rule(world.get_location('Missing Smith', player), lambda state: state.has('Get Frog', player) and state.can_reach('Blacksmiths Hut', 'Region', player)) # Can't S&Q with smith
    set_rule(world.get_location('Blacksmith', player), lambda state: state.has('Return Smith', player))
    set_rule(world.get_location('Magic Bat', player), lambda state: state.has('Magic Powder', player) and state.has('Moon Pearl', player))
    set_rule(world.get_location('Sick Kid', player), lambda state: state.has_group("Bottles", player))
    set_rule(world.get_location('Mushroom', player), lambda state: state.has('Moon Pearl', player)) # need pearl to pick up bushes
    set_rule(world.get_entrance('Bush Covered Lawn Mirror Spot', player), lambda state: state.has('Magic Mirror', player))
    set_rule(world.get_entrance('Bush Covered Lawn Inner Bushes', player), lambda state: state.has('Moon Pearl', player))
    set_rule(world.get_entrance('Bush Covered Lawn Outer Bushes', player), lambda state: state.has('Moon Pearl', player))
    set_rule(world.get_entrance('Bomb Hut Inner Bushes', player), lambda state: state.has('Moon Pearl', player))
    set_rule(world.get_entrance('Bomb Hut Outer Bushes', player), lambda state: state.has('Moon Pearl', player))
    set_rule(world.get_entrance('Light World Bomb Hut', player), lambda state: state.has('Moon Pearl', player)) # need bomb
    set_rule(world.get_entrance('North Fairy Cave Drop', player), lambda state: state.has('Moon Pearl', player))
    set_rule(world.get_entrance('Lost Woods Hideout Drop', player), lambda state: state.has('Moon Pearl', player))
    set_rule(world.get_location('Potion Shop', player), lambda state: state.has('Mushroom', player) and (state.can_reach('Potion Shop Area', 'Region', player))) # new inverted region, need pearl for bushes or access to potion shop door/waterfall fairy
    set_rule(world.get_entrance('Desert Palace Entrance (North) Rocks', player), lambda state: can_lift_rocks(state, player) and state.has('Moon Pearl', player))
    set_rule(world.get_entrance('Desert Ledge Return Rocks', player), lambda state: can_lift_rocks(state, player) and state.has('Moon Pearl', player))  # should we decide to place something that is not a dungeon end up there at some point
    set_rule(world.get_entrance('Checkerboard Cave', player), lambda state: can_lift_rocks(state, player) and state.has('Moon Pearl', player))
    set_rule(world.get_entrance('Hyrule Castle Secret Entrance Drop', player), lambda state: state.has('Moon Pearl', player))
    set_rule(world.get_entrance('Old Man Cave Exit (West)', player), lambda state: False)  # drop cannot be climbed up
    set_rule(world.get_entrance('Broken Bridge (West)', player), lambda state: state.has('Hookshot', player) and state.has('Moon Pearl', player))
    set_rule(world.get_entrance('Broken Bridge (East)', player), lambda state: state.has('Hookshot', player) and state.has('Moon Pearl', player))
    set_rule(world.get_entrance('Dark Death Mountain Teleporter (East Bottom)', player), lambda state: can_lift_heavy_rocks(state, player))
    set_rule(world.get_entrance('Fairy Ascension Rocks', player), lambda state: can_lift_heavy_rocks(state, player) and state.has('Moon Pearl', player))
    set_rule(world.get_entrance('Paradox Cave Push Block Reverse', player), lambda state: state.has('Mirror', player))  # can erase block
    set_rule(world.get_entrance('Death Mountain (Top)', player), lambda state: state.has('Hammer', player) and state.has('Moon Pearl', player))
    set_rule(world.get_entrance('Dark Death Mountain Teleporter (East)', player), lambda state: can_lift_heavy_rocks(state, player) and state.has('Hammer', player) and state.has('Moon Pearl', player))  # bunny cannot use hammer
    set_rule(world.get_entrance('East Death Mountain (Top)', player), lambda state: state.has('Hammer', player) and state.has('Moon Pearl', player))  # bunny can not use hammer

    set_rule(world.get_entrance('Catfish Entrance Rock', player), lambda state: can_lift_rocks(state, player))
    set_rule(world.get_entrance('Northeast Dark World Broken Bridge Pass', player), lambda state: ((can_lift_rocks(state, player) or state.has('Hammer', player)) or state.has('Flippers', player)))
    set_rule(world.get_entrance('East Dark World Broken Bridge Pass', player), lambda state: (can_lift_rocks(state, player) or state.has('Hammer', player)))
    set_rule(world.get_entrance('South Dark World Bridge', player), lambda state: state.has('Hammer', player))
    set_rule(world.get_entrance('Bonk Fairy (Dark)', player), lambda state: state.has('Pegasus Boots', player))
    set_rule(world.get_entrance('West Dark World Gap', player), lambda state: state.has('Hookshot', player))
    set_rule(world.get_entrance('Dark Lake Hylia Drop (East)', player), lambda state: state.has('Flippers', player))
    set_rule(world.get_location('Bombos Tablet', player), lambda state: can_retrieve_tablet(state, player))
    set_rule(world.get_entrance('Dark Lake Hylia Drop (South)', player), lambda state: state.has('Flippers', player))  # ToDo any fake flipper set up?
    set_rule(world.get_entrance('Dark Lake Hylia Ledge Pier', player), lambda state: state.has('Flippers', player))
    set_rule(world.get_entrance('Dark Lake Hylia Ledge Spike Cave', player), lambda state: can_lift_rocks(state, player))
    set_rule(world.get_entrance('Dark Lake Hylia Teleporter', player), lambda state: state.has('Flippers', player))  # Fake Flippers
    set_rule(world.get_entrance('Dark Lake Hylia Shallows', player), lambda state: state.has('Flippers', player))
    set_rule(world.get_entrance('Village of Outcasts Heavy Rock', player), lambda state: can_lift_heavy_rocks(state, player))
    set_rule(world.get_entrance('East Dark World Bridge', player), lambda state: state.has('Hammer', player))
    set_rule(world.get_entrance('Lake Hylia Central Island Mirror Spot', player), lambda state: state.has('Magic Mirror', player))
    set_rule(world.get_entrance('East Dark World River Pier', player), lambda state: state.has('Flippers', player))
    set_rule(world.get_entrance('Bumper Cave Entrance Rock', player), lambda state: can_lift_rocks(state, player))
    set_rule(world.get_entrance('Bumper Cave Ledge Mirror Spot', player), lambda state: state.has('Magic Mirror', player))
    set_rule(world.get_entrance('Hammer Peg Area Mirror Spot', player), lambda state: state.has('Magic Mirror', player))
    set_rule(world.get_entrance('Dark World Hammer Peg Cave', player), lambda state: state.has('Hammer', player))
    set_rule(world.get_entrance('Village of Outcasts Eastern Rocks', player), lambda state: can_lift_heavy_rocks(state, player))
    set_rule(world.get_entrance('Peg Area Rocks', player), lambda state: can_lift_heavy_rocks(state, player))
    set_rule(world.get_entrance('Village of Outcasts Pegs', player), lambda state: state.has('Hammer', player))
    set_rule(world.get_entrance('Grassy Lawn Pegs', player), lambda state: state.has('Hammer', player))
    set_rule(world.get_entrance('Bumper Cave Exit (Top)', player), lambda state: state.has('Cape', player))
    set_rule(world.get_entrance('Bumper Cave Exit (Bottom)', player), lambda state: state.has('Cape', player) or state.has('Hookshot', player))

    set_rule(world.get_entrance('Skull Woods Final Section', player), lambda state: state.has('Fire Rod', player))
    set_rule(world.get_entrance('Misery Mire', player), lambda state: has_sword(state, player) and has_misery_mire_medallion(state, player))  # sword required to cast magic (!)

    set_rule(world.get_entrance('Hookshot Cave', player), lambda state: can_lift_rocks(state, player))

    set_rule(world.get_entrance('East Death Mountain Mirror Spot (Top)', player), lambda state: state.has('Magic Mirror', player))
    set_rule(world.get_entrance('Death Mountain (Top) Mirror Spot', player), lambda state: state.has('Magic Mirror', player))

    set_rule(world.get_entrance('East Death Mountain Mirror Spot (Bottom)', player), lambda state: state.has('Magic Mirror', player))
    set_rule(world.get_entrance('Dark Death Mountain Ledge Mirror Spot (East)', player), lambda state: state.has('Magic Mirror', player))
    set_rule(world.get_entrance('Dark Death Mountain Ledge Mirror Spot (West)', player), lambda state: state.has('Magic Mirror', player))
    set_rule(world.get_entrance('Laser Bridge Mirror Spot', player), lambda state: state.has('Magic Mirror', player))
    set_rule(world.get_entrance('Floating Island Mirror Spot', player), lambda state: state.has('Magic Mirror', player))
    set_rule(world.get_entrance('Turtle Rock', player), lambda state: has_sword(state, player) and has_turtle_rock_medallion(state, player) and state.can_reach('Turtle Rock (Top)', 'Region', player)) # sword required to cast magic (!)

    # new inverted spots
    set_rule(world.get_entrance('Post Aga Teleporter', player), lambda state: state.has('Beat Agahnim 1', player))
    set_rule(world.get_entrance('Mire Mirror Spot', player), lambda state: state.has('Magic Mirror', player))
    set_rule(world.get_entrance('Desert Palace Stairs Mirror Spot', player), lambda state: state.has('Magic Mirror', player))
    set_rule(world.get_entrance('Death Mountain Mirror Spot', player), lambda state: state.has('Magic Mirror', player))
    set_rule(world.get_entrance('East Dark World Mirror Spot', player), lambda state: state.has('Magic Mirror', player))
    set_rule(world.get_entrance('West Dark World Mirror Spot', player), lambda state: state.has('Magic Mirror', player))
    set_rule(world.get_entrance('South Dark World Mirror Spot', player), lambda state: state.has('Magic Mirror', player))
    set_rule(world.get_entrance('Catfish Mirror Spot', player), lambda state: state.has('Magic Mirror', player))
    set_rule(world.get_entrance('Potion Shop Mirror Spot', player), lambda state: state.has('Magic Mirror', player))
    set_rule(world.get_entrance('Shopping Mall Mirror Spot', player), lambda state: state.has('Magic Mirror', player))
    set_rule(world.get_entrance('Maze Race Mirror Spot', player), lambda state: state.has('Magic Mirror', player))
    set_rule(world.get_entrance('Desert Palace North Mirror Spot', player), lambda state: state.has('Magic Mirror', player))
    set_rule(world.get_entrance('Death Mountain (Top) Mirror Spot', player), lambda state: state.has('Magic Mirror', player))
    set_rule(world.get_entrance('Graveyard Cave Mirror Spot', player), lambda state: state.has('Magic Mirror', player))
    set_rule(world.get_entrance('Bomb Hut Mirror Spot', player), lambda state: state.has('Magic Mirror', player))
    set_rule(world.get_entrance('Skull Woods Mirror Spot', player), lambda state: state.has('Magic Mirror', player))

    # inverted flute spots

    set_rule(world.get_entrance('DDM Flute', player), lambda state: state.has('Activated Flute', player))
    set_rule(world.get_entrance('NEDW Flute', player), lambda state: state.has('Activated Flute', player))
    set_rule(world.get_entrance('WDW Flute', player), lambda state: state.has('Activated Flute', player))
    set_rule(world.get_entrance('SDW Flute', player), lambda state: state.has('Activated Flute', player))
    set_rule(world.get_entrance('EDW Flute', player), lambda state: state.has('Activated Flute', player))
    set_rule(world.get_entrance('DLHL Flute', player), lambda state: state.has('Activated Flute', player))
    set_rule(world.get_entrance('DD Flute', player), lambda state: state.has('Activated Flute', player))
    set_rule(world.get_entrance('EDDM Flute', player), lambda state: state.has('Activated Flute', player))
    set_rule(world.get_entrance('Dark Grassy Lawn Flute', player), lambda state: state.has('Activated Flute', player))
    set_rule(world.get_entrance('Hammer Peg Area Flute', player), lambda state: state.has('Activated Flute', player))

    set_rule(world.get_entrance('Inverted Pyramid Hole', player), lambda state: state.has('Beat Agahnim 2', player) or world.open_pyramid[player])

    if world.swordless[player]:
        swordless_rules(world, player)

def no_glitches_rules(world, player):
    """"""
    if world.mode[player] == 'inverted':
        set_rule(world.get_entrance('Zoras River', player), lambda state: state.has('Moon Pearl', player) and (state.has('Flippers', player) or can_lift_rocks(state, player)))
        set_rule(world.get_entrance('Lake Hylia Central Island Pier', player), lambda state: state.has('Moon Pearl', player) and state.has('Flippers', player))  # can be fake flippered to
        set_rule(world.get_entrance('Lake Hylia Island Pier', player), lambda state: state.has('Moon Pearl', player) and state.has('Flippers', player))  # can be fake flippered to
        set_rule(world.get_entrance('Lake Hylia Warp', player), lambda state: state.has('Moon Pearl', player) and state.has('Flippers', player))  # can be fake flippered to
        set_rule(world.get_entrance('Northeast Light World Warp', player), lambda state: state.has('Moon Pearl', player) and state.has('Flippers', player))  # can be fake flippered to
        set_rule(world.get_entrance('Hobo Bridge', player), lambda state: state.has('Moon Pearl', player) and state.has('Flippers', player))
        set_rule(world.get_entrance('Dark Lake Hylia Drop (East)', player), lambda state: state.has('Flippers', player))
        set_rule(world.get_entrance('Dark Lake Hylia Teleporter', player), lambda state: state.has('Flippers', player))
        set_rule(world.get_entrance('Dark Lake Hylia Ledge Drop', player), lambda state: state.has('Flippers', player))
        set_rule(world.get_entrance('East Dark World Pier', player), lambda state: state.has('Flippers', player))
    else:
        set_rule(world.get_entrance('Zoras River', player), lambda state: state.has('Flippers', player) or can_lift_rocks(state, player))
        set_rule(world.get_entrance('Lake Hylia Central Island Pier', player), lambda state: state.has('Flippers', player))  # can be fake flippered to
        set_rule(world.get_entrance('Hobo Bridge', player), lambda state: state.has('Flippers', player))
        set_rule(world.get_entrance('Dark Lake Hylia Drop (East)', player), lambda state: state.has('Moon Pearl', player) and state.has('Flippers', player))
        set_rule(world.get_entrance('Dark Lake Hylia Teleporter', player), lambda state: state.has('Moon Pearl', player) and state.has('Flippers', player))
        set_rule(world.get_entrance('Dark Lake Hylia Ledge Drop', player), lambda state: state.has('Moon Pearl', player) and state.has('Flippers', player))

    add_rule(world.get_entrance('Ganons Tower (Double Switch Room)', player), lambda state: state.has('Hookshot', player))
    set_rule(world.get_entrance('Paradox Cave Push Block Reverse', player), lambda state: False)  # no glitches does not require block override
    forbid_bomb_jump_requirements(world, player)
    add_conditional_lamps(world, player)

def fake_flipper_rules(world, player):
    if world.mode[player] == 'inverted':
        set_rule(world.get_entrance('Zoras River', player), lambda state: state.has('Moon Pearl', player))
        set_rule(world.get_entrance('Lake Hylia Central Island Pier', player), lambda state: state.has('Moon Pearl', player))
        set_rule(world.get_entrance('Lake Hylia Island Pier', player), lambda state: state.has('Moon Pearl', player))
        set_rule(world.get_entrance('Lake Hylia Warp', player), lambda state: state.has('Moon Pearl', player))
        set_rule(world.get_entrance('Northeast Light World Warp', player), lambda state: state.has('Moon Pearl', player))
        set_rule(world.get_entrance('Hobo Bridge', player), lambda state: state.has('Moon Pearl', player))
        set_rule(world.get_entrance('Dark Lake Hylia Drop (East)', player), lambda state: state.has('Flippers', player))
        set_rule(world.get_entrance('Dark Lake Hylia Teleporter', player), lambda state: True)
        set_rule(world.get_entrance('Dark Lake Hylia Ledge Drop', player), lambda state: True)
        set_rule(world.get_entrance('East Dark World Pier', player), lambda state: True)
        #qirn jump
        set_rule(world.get_entrance('East Dark World River Pier', player), lambda state: True)
    else:
        set_rule(world.get_entrance('Zoras River', player), lambda state: True)
        set_rule(world.get_entrance('Lake Hylia Central Island Pier', player), lambda state: True)
        set_rule(world.get_entrance('Hobo Bridge', player), lambda state: True)
        set_rule(world.get_entrance('Dark Lake Hylia Drop (East)', player), lambda state: state.has('Moon Pearl', player) and state.has('Flippers', player))
        set_rule(world.get_entrance('Dark Lake Hylia Teleporter', player), lambda state: state.has('Moon Pearl', player))
        set_rule(world.get_entrance('Dark Lake Hylia Ledge Drop', player), lambda state: state.has('Moon Pearl', player))
        #qirn jump
        set_rule(world.get_entrance('East Dark World River Pier', player), lambda state: state.has('Moon Pearl', player))


def forbid_bomb_jump_requirements(world, player):
    DMs_room_chests = ['Ganons Tower - DMs Room - Top Left', 'Ganons Tower - DMs Room - Top Right', 'Ganons Tower - DMs Room - Bottom Left', 'Ganons Tower - DMs Room - Bottom Right']
    for location in DMs_room_chests:
        add_rule(world.get_location(location, player), lambda state: state.has('Hookshot', player))
    set_rule(world.get_entrance('Paradox Cave Bomb Jump', player), lambda state: False)
    set_rule(world.get_entrance('Skull Woods First Section Bomb Jump', player), lambda state: False)


DW_Entrances = ['Bumper Cave (Bottom)',
                'Superbunny Cave (Top)',
                'Superbunny Cave (Bottom)',
                'Hookshot Cave',
                'Bumper Cave (Top)',
                'Hookshot Cave Back Entrance',
                'Dark Death Mountain Ledge (East)',
                'Turtle Rock Isolated Ledge Entrance',
                'Thieves Town',
                'Skull Woods Final Section',
                'Ice Palace',
                'Misery Mire',
                'Palace of Darkness',
                'Swamp Palace',
                'Turtle Rock',
                'Dark Death Mountain Ledge (West)']

def check_is_dark_world(region):
    for entrance in region.entrances:
        if entrance.name in DW_Entrances:
            return True
    return False


def add_conditional_lamps(world, player):
    # Light cones in standard depend on which world we actually are in, not which one the location would normally be
    # We add Lamp requirements only to those locations which lie in the dark world (or everything if open

    def add_conditional_lamp(spot, region, spottype='Location', accessible_torch=False):
        if (not world.dark_world_light_cone and check_is_dark_world(world.get_region(region, player))) or (
                not world.light_world_light_cone and not check_is_dark_world(world.get_region(region, player))):
            if spottype == 'Location':
                spot = world.get_location(spot, player)
            else:
                spot = world.get_entrance(spot, player)
            add_lamp_requirement(world, spot, player, accessible_torch)

    add_conditional_lamp('Misery Mire (Vitreous)', 'Misery Mire (Entrance)', 'Entrance')
    add_conditional_lamp('Turtle Rock (Dark Room) (North)', 'Turtle Rock (Entrance)', 'Entrance')
    add_conditional_lamp('Turtle Rock (Dark Room) (South)', 'Turtle Rock (Entrance)', 'Entrance')
    add_conditional_lamp('Palace of Darkness Big Key Door', 'Palace of Darkness (Entrance)', 'Entrance')
    add_conditional_lamp('Palace of Darkness Maze Door', 'Palace of Darkness (Entrance)', 'Entrance')
    add_conditional_lamp('Palace of Darkness - Dark Basement - Left', 'Palace of Darkness (Entrance)',
                         'Location', True)
    add_conditional_lamp('Palace of Darkness - Dark Basement - Right', 'Palace of Darkness (Entrance)',
                         'Location', True)
    if world.mode[player] != 'inverted':
        add_conditional_lamp('Agahnim 1', 'Agahnims Tower', 'Entrance')
        add_conditional_lamp('Castle Tower - Dark Maze', 'Agahnims Tower')
        add_conditional_lamp('Castle Tower - Dark Archer Key Drop', 'Agahnims Tower')
        add_conditional_lamp('Castle Tower - Circle of Pots Key Drop', 'Agahnims Tower')
    else:
        add_conditional_lamp('Agahnim 1', 'Inverted Agahnims Tower', 'Entrance')
        add_conditional_lamp('Castle Tower - Dark Maze', 'Inverted Agahnims Tower')
        add_conditional_lamp('Castle Tower - Dark Archer Key Drop', 'Inverted Agahnims Tower')
        add_conditional_lamp('Castle Tower - Circle of Pots Key Drop', 'Inverted Agahnims Tower')
    add_conditional_lamp('Old Man', 'Old Man Cave')
    add_conditional_lamp('Old Man Cave Exit (East)', 'Old Man Cave', 'Entrance')
    add_conditional_lamp('Death Mountain Return Cave Exit (East)', 'Death Mountain Return Cave', 'Entrance')
    add_conditional_lamp('Death Mountain Return Cave Exit (West)', 'Death Mountain Return Cave', 'Entrance')
    add_conditional_lamp('Old Man House Front to Back', 'Old Man House', 'Entrance')
    add_conditional_lamp('Old Man House Back to Front', 'Old Man House', 'Entrance')
    add_conditional_lamp('Eastern Palace - Dark Square Pot Key', 'Eastern Palace')
    add_conditional_lamp('Eastern Palace - Dark Eyegore Key Drop', 'Eastern Palace', 'Location', True)
    add_conditional_lamp('Eastern Palace - Big Key Chest', 'Eastern Palace')
    add_conditional_lamp('Eastern Palace - Boss', 'Eastern Palace', 'Location', True)
    add_conditional_lamp('Eastern Palace - Prize', 'Eastern Palace', 'Location', True)

    if not world.mode[player] == "standard":
        add_lamp_requirement(world, world.get_location('Sewers - Dark Cross', player), player)
        add_lamp_requirement(world, world.get_entrance('Sewers Back Door', player), player)
        add_lamp_requirement(world, world.get_entrance('Throne Room', player), player)


def open_rules(world, player):
    # softlock protection as you can reach the sewers small key door with a guard drop key
    set_rule(world.get_location('Hyrule Castle - Boomerang Guard Key Drop', player),
             lambda state: state._lttp_has_key('Small Key (Hyrule Castle)', player, 3))
    set_rule(world.get_location('Hyrule Castle - Boomerang Chest', player),
             lambda state: state._lttp_has_key('Small Key (Hyrule Castle)', player, 3))

    set_rule(world.get_location('Sewers - Key Rat Key Drop', player),
             lambda state: state._lttp_has_key('Small Key (Hyrule Castle)', player, 3))

    set_rule(world.get_location('Hyrule Castle - Big Key Drop', player),
             lambda state: state._lttp_has_key('Small Key (Hyrule Castle)', player, 4))
    set_rule(world.get_location('Hyrule Castle - Zelda\'s Chest', player),
             lambda state: state._lttp_has_key('Small Key (Hyrule Castle)', player, 4) and
                           state.has('Big Key (Hyrule Castle)', player))


def swordless_rules(world, player):
    set_rule(world.get_entrance('Agahnim 1', player), lambda state: (state.has('Hammer', player) or state.has('Fire Rod', player) or can_shoot_arrows(state, player) or state.has('Cane of Somaria', player)) and state._lttp_has_key('Small Key (Agahnims Tower)', player, 2))
    set_rule(world.get_entrance('Skull Woods Torch Room', player), lambda state: state._lttp_has_key('Small Key (Skull Woods)', player, 3) and state.has('Fire Rod', player))  # no curtain

    set_rule(world.get_location('Ice Palace - Jelly Key Drop', player), lambda state: state.has('Fire Rod', player) or state.has('Bombos', player))
    set_rule(world.get_entrance('Ice Palace (Second Section)', player), lambda state: (state.has('Fire Rod', player) or state.has('Bombos', player)) and state._lttp_has_key('Small Key (Ice Palace)', player))

    set_rule(world.get_entrance('Ganon Drop', player), lambda state: state.has('Hammer', player))  # need to damage ganon to get tiles to drop

    if world.mode[player] != 'inverted':
        set_rule(world.get_entrance('Agahnims Tower', player), lambda state: state.has('Cape', player) or state.has('Hammer', player) or state.has('Beat Agahnim 1', player))  # barrier gets removed after killing agahnim, relevant for entrance shuffle
        set_rule(world.get_entrance('Turtle Rock', player), lambda state: state.has('Moon Pearl', player) and has_turtle_rock_medallion(state, player) and state.can_reach('Turtle Rock (Top)', 'Region', player))   # sword not required to use medallion for opening in swordless (!)
        set_rule(world.get_entrance('Misery Mire', player), lambda state: state.has('Moon Pearl', player) and has_misery_mire_medallion(state, player))  # sword not required to use medallion for opening in swordless (!)
    else:
        # only need ddm access for aga tower in inverted
        set_rule(world.get_entrance('Turtle Rock', player), lambda state: has_turtle_rock_medallion(state, player) and state.can_reach('Turtle Rock (Top)', 'Region', player))   # sword not required to use medallion for opening in swordless (!)
        set_rule(world.get_entrance('Misery Mire', player), lambda state: has_misery_mire_medallion(state, player))  # sword not required to use medallion for opening in swordless (!)


def add_connection(parent_name, target_name, entrance_name, world, player):
    parent = world.get_region(parent_name, player)
    target = world.get_region(target_name, player)
    connection = Entrance(player, entrance_name, parent)
    parent.exits.append(connection)
    connection.connect(target)

def standard_rules(world, player):
    add_connection('Menu', 'Hyrule Castle Secret Entrance', 'Uncle S&Q', world, player)
    world.get_entrance('Uncle S&Q', player).hide_path = True
    set_rule(world.get_entrance('Throne Room', player), lambda state: state.can_reach('Hyrule Castle - Zelda\'s Chest', 'Location', player))
    set_rule(world.get_entrance('Hyrule Castle Exit (East)', player), lambda state: state.can_reach('Sanctuary', 'Region', player))
    set_rule(world.get_entrance('Hyrule Castle Exit (West)', player), lambda state: state.can_reach('Sanctuary', 'Region', player))
    set_rule(world.get_entrance('Links House S&Q', player), lambda state: state.can_reach('Sanctuary', 'Region', player))
    set_rule(world.get_entrance('Sanctuary S&Q', player), lambda state: state.can_reach('Sanctuary', 'Region', player))

    set_rule(world.get_location('Hyrule Castle - Boomerang Guard Key Drop', player),
             lambda state: state._lttp_has_key('Small Key (Hyrule Castle)', player, 1))
    set_rule(world.get_location('Hyrule Castle - Boomerang Chest', player),
             lambda state: state._lttp_has_key('Small Key (Hyrule Castle)', player, 1))

    set_rule(world.get_location('Hyrule Castle - Big Key Drop', player),
             lambda state: state._lttp_has_key('Small Key (Hyrule Castle)', player, 2))
    set_rule(world.get_location('Hyrule Castle - Zelda\'s Chest', player),
             lambda state: state._lttp_has_key('Small Key (Hyrule Castle)', player, 2) and
                           state.has('Big Key (Hyrule Castle', player))

    set_rule(world.get_location('Sewers - Key Rat Key Drop', player),
             lambda state: state._lttp_has_key('Small Key (Hyrule Castle)', player, 3))

def toss_junk_item(world, player):
    items = ['Rupees (20)', 'Bombs (3)', 'Arrows (10)', 'Rupees (5)', 'Rupee (1)', 'Bombs (10)',
             'Single Arrow', 'Rupees (50)', 'Rupees (100)', 'Single Bomb', 'Bee', 'Bee Trap',
             'Rupees (300)', 'Nothing']
    for item in items:
        big20 = next((i for i in world.itempool if i.name == item and i.player == player), None)
        if big20:
            world.itempool.remove(big20)
            return
    raise Exception("Unable to find a junk item to toss to make room for a TR small key")


def set_trock_key_rules(world, player):
    # First set all relevant locked doors to impassible.
    for entrance in ['Turtle Rock Dark Room Staircase', 'Turtle Rock (Chain Chomp Room) (North)', 'Turtle Rock (Chain Chomp Room) (South)', 'Turtle Rock Entrance to Pokey Room', 'Turtle Rock (Pokey Room) (South)', 'Turtle Rock (Pokey Room) (North)', 'Turtle Rock Big Key Door']:
        set_rule(world.get_entrance(entrance, player), lambda state: False)

    all_state = world.get_all_state(use_cache=False)
    all_state.reachable_regions[player] = set()  # wipe reachable regions so that the locked doors actually work
    all_state.stale[player] = True

    # Check if each of the four main regions of the dungoen can be reached. The previous code section prevents key-costing moves within the dungeon.
    can_reach_back = all_state.can_reach(world.get_region('Turtle Rock (Eye Bridge)', player)) if world.can_access_trock_eyebridge[player] is None else world.can_access_trock_eyebridge[player]
    world.can_access_trock_eyebridge[player] = can_reach_back
    can_reach_front = all_state.can_reach(world.get_region('Turtle Rock (Entrance)', player)) if world.can_access_trock_front[player] is None else world.can_access_trock_front[player]
    world.can_access_trock_front[player] = can_reach_front
    can_reach_big_chest = all_state.can_reach(world.get_region('Turtle Rock (Big Chest)', player)) if world.can_access_trock_big_chest[player] is None else world.can_access_trock_big_chest[player]
    world.can_access_trock_big_chest[player] = can_reach_big_chest
    can_reach_middle = all_state.can_reach(world.get_region('Turtle Rock (Second Section)', player)) if world.can_access_trock_middle[player] is None else world.can_access_trock_middle[player]
    world.can_access_trock_middle[player] = can_reach_middle

    # If you can't enter from the back, the door to the front of TR requires only 2 small keys if the big key is in one of these chests since 2 key doors are locked behind the big key door.
    # If you can only enter from the middle, this includes all locations that can only be reached by exiting the front.  This can include Laser Bridge and Crystaroller if the front and back connect via Dark DM Ledge!
    front_locked_locations = {('Turtle Rock - Compass Chest', player), ('Turtle Rock - Roller Room - Left', player), ('Turtle Rock - Roller Room - Right', player)}
    if can_reach_middle and not can_reach_back and not can_reach_front:
        normal_regions = all_state.reachable_regions[player].copy()
        set_rule(world.get_entrance('Turtle Rock (Chain Chomp Room) (South)', player), lambda state: True)
        set_rule(world.get_entrance('Turtle Rock (Pokey Room) (South)', player), lambda state: True)
        all_state.update_reachable_regions(player)
        front_locked_regions = all_state.reachable_regions[player].difference(normal_regions)
        front_locked_locations = set((location.name, player) for region in front_locked_regions for location in region.locations)


    # The following represent the common key rules.

    # Big key door requires the big key, obviously. We removed this rule in the previous section to flag front_locked_locations correctly,
    # otherwise crystaroller room might not be properly marked as reachable through the back.
    set_rule(world.get_entrance('Turtle Rock Big Key Door', player), lambda state: state.has('Big Key (Turtle Rock)', player))

    # No matter what, the key requirement for going from the middle to the bottom should be five keys.
    set_rule(world.get_entrance('Turtle Rock Dark Room Staircase', player), lambda state: state._lttp_has_key('Small Key (Turtle Rock)', player, 5))

    # Now we need to set rules based on which entrances we have access to. The most important point is whether we have back access. If we have back access, we
    # might open all the locked doors in any order, so we need maximally restrictive rules.
    if can_reach_back:
        set_rule(world.get_location('Turtle Rock - Big Key Chest', player), lambda state: (state._lttp_has_key('Small Key (Turtle Rock)', player, 6) or item_name(state, 'Turtle Rock - Big Key Chest', player) == ('Small Key (Turtle Rock)', player)))
        set_rule(world.get_entrance('Turtle Rock (Chain Chomp Room) (South)', player), lambda state: state._lttp_has_key('Small Key (Turtle Rock)', player, 6) or 
            (item_name(state, 'Turtle Rock - Pokey 1 Key Drop', player) == ('Small Key (Turtle Rock)', player) and state._lttp_has_key('Small Key (Turtle Rock)', player, 5)))

        # Only consider wasting the key on the Trinexx door for going from the front entrance to middle section.  If other key doors are accessible, then these doors can be avoided
        set_rule(world.get_entrance('Turtle Rock (Chain Chomp Room) (North)', player), lambda state: state._lttp_has_key('Small Key (Turtle Rock)', player, 4))
        set_rule(world.get_entrance('Turtle Rock (Pokey Room) (North)', player), lambda state: state._lttp_has_key('Small Key (Turtle Rock)', player, 3))
        set_rule(world.get_entrance('Turtle Rock Entrance to Pokey Room', player), lambda state: state._lttp_has_key('Small Key (Turtle Rock)', player, 5))
    else:
        # Middle to front requires 3 keys if the back is locked by this door, otherwise 6
        set_rule(world.get_entrance('Turtle Rock (Chain Chomp Room) (South)', player), lambda state: state._lttp_has_key('Small Key (Turtle Rock)', player, 3)
                if item_in_locations(state, 'Big Key (Turtle Rock)', player, front_locked_locations.union({('Turtle Rock - Pokey 1 Key Drop', player)}))
                else state._lttp_has_key('Small Key (Turtle Rock)', player, 6))
        # Middle to front requires 4 keys if the back is locked by this door, otherwise 6
        set_rule(world.get_entrance('Turtle Rock (Pokey Room) (South)', player), lambda state: state._lttp_has_key('Small Key (Turtle Rock)', player, 4)
                if item_in_locations(state, 'Big Key (Turtle Rock)', player, front_locked_locations)
                else state._lttp_has_key('Small Key (Turtle Rock)', player, 6))

        # Front to middle requires 3 keys (if the middle is accessible then these doors can be avoided, otherwise no keys can be wasted)
        set_rule(world.get_entrance('Turtle Rock (Chain Chomp Room) (North)', player), lambda state: state._lttp_has_key('Small Key (Turtle Rock)', player, 3))
        set_rule(world.get_entrance('Turtle Rock (Pokey Room) (North)', player), lambda state: state._lttp_has_key('Small Key (Turtle Rock)', player, 2))
        set_rule(world.get_entrance('Turtle Rock Entrance to Pokey Room', player), lambda state: state._lttp_has_key('Small Key (Turtle Rock)', player, 1))

        set_rule(world.get_location('Turtle Rock - Big Key Chest', player), lambda state: state._lttp_has_key('Small Key (Turtle Rock)', player, tr_big_key_chest_keys_needed(state)))

        def tr_big_key_chest_keys_needed(state):
            # This function handles the key requirements for the TR Big Chest in the situations it having the Big Key should logically require 2 keys, small key
            # should logically require no keys, and anything else should logically require 4 keys.
            item = item_name(state, 'Turtle Rock - Big Key Chest', player)
            if item in [('Small Key (Turtle Rock)', player)]:
                return 0
            if item in [('Big Key (Turtle Rock)', player)]:
                return 4
            return 6

        # If TR is only accessible from the middle, the big key must be further restricted to prevent softlock potential
        if not can_reach_front and not world.smallkey_shuffle[player]:
            # Must not go in the Big Key Chest - only 1 other chest available and 2+ keys required for all other chests
            forbid_item(world.get_location('Turtle Rock - Big Key Chest', player), 'Big Key (Turtle Rock)', player)
            if not can_reach_big_chest:
                # Must not go in the Chain Chomps chest - only 2 other chests available and 3+ keys required for all other chests
                forbid_item(world.get_location('Turtle Rock - Chain Chomps', player), 'Big Key (Turtle Rock)', player)
                forbid_item(world.get_location('Turtle Rock - Pokey 2 Key Drop', player), 'Big Key (Turtle Rock)', player)
            if world.accessibility[player] == 'locations' and world.goal[player] != 'icerodhunt':
                if world.bigkey_shuffle[player] and can_reach_big_chest:
                    # Must not go in the dungeon - all 3 available chests (Chomps, Big Chest, Crystaroller) must be keys to access laser bridge, and the big key is required first
                    for location in ['Turtle Rock - Chain Chomps', 'Turtle Rock - Compass Chest',
                                     'Turtle Rock - Pokey 1 Key Drop', 'Turtle Rock - Pokey 2 Key Drop',
                                     'Turtle Rock - Roller Room - Left', 'Turtle Rock - Roller Room - Right']:
                        forbid_item(world.get_location(location, player), 'Big Key (Turtle Rock)', player)
                else:
                    # A key is required in the Big Key Chest to prevent a possible softlock.  Place an extra key to ensure 100% locations still works
                    item = ItemFactory('Small Key (Turtle Rock)', player)
                    location = world.get_location('Turtle Rock - Big Key Chest', player)
                    location.place_locked_item(item)
                    location.event = True
                    toss_junk_item(world, player)

    if world.accessibility[player] != 'locations':
        set_always_allow(world.get_location('Turtle Rock - Big Key Chest', player), lambda state, item: item.name == 'Small Key (Turtle Rock)' and item.player == player
                and state.can_reach(state.multiworld.get_region('Turtle Rock (Second Section)', player)))


def set_big_bomb_rules(world, player):
    # this is a mess
    bombshop_entrance = world.get_region('Big Bomb Shop', player).entrances[0]
    Normal_LW_entrances = ['Blinds Hideout',
                           'Bonk Fairy (Light)',
                           'Lake Hylia Fairy',
                           'Light Hype Fairy',
                           'Desert Fairy',
                           'Chicken House',
                           'Aginahs Cave',
                           'Sahasrahlas Hut',
                           'Cave Shop (Lake Hylia)',
                           'Blacksmiths Hut',
                           'Sick Kids House',
                           'Lost Woods Gamble',
                           'Fortune Teller (Light)',
                           'Snitch Lady (East)',
                           'Snitch Lady (West)',
                           'Bush Covered House',
                           'Tavern (Front)',
                           'Light World Bomb Hut',
                           'Kakariko Shop',
                           'Mini Moldorm Cave',
                           'Long Fairy Cave',
                           'Good Bee Cave',
                           '20 Rupee Cave',
                           '50 Rupee Cave',
                           'Ice Rod Cave',
                           'Bonk Rock Cave',
                           'Library',
                           'Potion Shop',
                           'Dam',
                           'Lumberjack House',
                           'Lake Hylia Fortune Teller',
                           'Eastern Palace',
                           'Kakariko Gamble Game',
                           'Kakariko Well Cave',
                           'Bat Cave Cave',
                           'Elder House (East)',
                           'Elder House (West)',
                           'North Fairy Cave',
                           'Lost Woods Hideout Stump',
                           'Lumberjack Tree Cave',
                           'Two Brothers House (East)',
                           'Sanctuary',
                           'Hyrule Castle Entrance (South)',
                           'Hyrule Castle Secret Entrance Stairs']
    LW_walkable_entrances = ['Dark Lake Hylia Ledge Fairy',
                             'Dark Lake Hylia Ledge Spike Cave',
                             'Dark Lake Hylia Ledge Hint',
                             'Mire Shed',
                             'Dark Desert Hint',
                             'Dark Desert Fairy',
                             'Misery Mire']
    Northern_DW_entrances = ['Brewery',
                             'C-Shaped House',
                             'Chest Game',
                             'Dark World Hammer Peg Cave',
                             'Red Shield Shop',
                             'Dark Sanctuary Hint',
                             'Fortune Teller (Dark)',
                             'Village of Outcasts Shop',
                             'Dark World Lumberjack Shop',
                             'Thieves Town',
                             'Skull Woods First Section Door',
                             'Skull Woods Second Section Door (East)']
    Southern_DW_entrances = ['Hype Cave',
                             'Bonk Fairy (Dark)',
                             'Archery Game',
                             'Big Bomb Shop',
                             'Dark Lake Hylia Shop',
                             'Swamp Palace']
    Isolated_DW_entrances = ['Spike Cave',
                             'Cave Shop (Dark Death Mountain)',
                             'Dark Death Mountain Fairy',
                             'Mimic Cave',
                             'Skull Woods Second Section Door (West)',
                             'Skull Woods Final Section',
                             'Ice Palace',
                             'Turtle Rock',
                             'Dark Death Mountain Ledge (West)',
                             'Dark Death Mountain Ledge (East)',
                             'Bumper Cave (Top)',
                             'Superbunny Cave (Top)',
                             'Superbunny Cave (Bottom)',
                             'Hookshot Cave',
                             'Ganons Tower',
                             'Turtle Rock Isolated Ledge Entrance',
                             'Hookshot Cave Back Entrance']
    Isolated_LW_entrances = ['Capacity Upgrade',
                             'Tower of Hera',
                             'Death Mountain Return Cave (West)',
                             'Paradox Cave (Top)',
                             'Fairy Ascension Cave (Top)',
                             'Spiral Cave',
                             'Desert Palace Entrance (East)']
    West_LW_DM_entrances = ['Old Man Cave (East)',
                            'Old Man House (Bottom)',
                            'Old Man House (Top)',
                            'Death Mountain Return Cave (East)',
                            'Spectacle Rock Cave Peak',
                            'Spectacle Rock Cave',
                            'Spectacle Rock Cave (Bottom)']
    East_LW_DM_entrances = ['Paradox Cave (Bottom)',
                            'Paradox Cave (Middle)',
                            'Hookshot Fairy',
                            'Spiral Cave (Bottom)']
    Mirror_from_SDW_entrances = ['Two Brothers House (West)',
                                 'Cave 45']
    Castle_ledge_entrances = ['Hyrule Castle Entrance (West)',
                              'Hyrule Castle Entrance (East)',
                              'Agahnims Tower']
    Desert_mirrorable_ledge_entrances = ['Desert Palace Entrance (West)',
                                         'Desert Palace Entrance (North)',
                                         'Desert Palace Entrance (South)',
                                         'Checkerboard Cave']

    set_rule(world.get_entrance('Pyramid Fairy', player), lambda state: state.can_reach('East Dark World', 'Region', player) and state.can_reach('Big Bomb Shop', 'Region', player) and state.has('Crystal 5', player) and state.has('Crystal 6', player))

    #crossing peg bridge starting from the southern dark world
    def cross_peg_bridge(state):
        return state.has('Hammer', player) and state.has('Moon Pearl', player)

    # returning via the eastern and southern teleporters needs the same items, so we use the southern teleporter for out routing.
    # crossing preg bridge already requires hammer so we just add the gloves to the requirement
    def southern_teleporter(state):
        return can_lift_rocks(state, player) and cross_peg_bridge(state)

    # the basic routes assume you can reach eastern light world with the bomb.
    # you can then use the southern teleporter, or (if you have beaten Aga1) the hyrule castle gate warp
    def basic_routes(state):
        return southern_teleporter(state) or state.has('Beat Agahnim 1', player)

    # Key for below abbreviations:
    # P = pearl
    # A = Aga1
    # H = hammer
    # M = Mirror
    # G = Glove

    if bombshop_entrance.name in Normal_LW_entrances:
        #1. basic routes
        #2. Can reach Eastern dark world some other way, mirror, get bomb, return to mirror spot, walk to pyramid: Needs mirror
        # -> M or BR
        add_rule(world.get_entrance('Pyramid Fairy', player), lambda state: basic_routes(state) or state.has('Magic Mirror', player))
    elif bombshop_entrance.name in LW_walkable_entrances:
        #1. Mirror then basic routes
        # -> M and BR
        add_rule(world.get_entrance('Pyramid Fairy', player), lambda state: state.has('Magic Mirror', player) and basic_routes(state))
    elif bombshop_entrance.name in Northern_DW_entrances:
        #1. Mirror and basic routes
        #2. Go to south DW and then cross peg bridge: Need Mitts and hammer and moon pearl
        # -> (Mitts and CPB) or (M and BR)
        add_rule(world.get_entrance('Pyramid Fairy', player), lambda state: (can_lift_heavy_rocks(state, player) and cross_peg_bridge(state)) or (state.has('Magic Mirror', player) and basic_routes(state)))
    elif bombshop_entrance.name == 'Bumper Cave (Bottom)':
        #1. Mirror and Lift rock and basic_routes
        #2. Mirror and Flute and basic routes (can make difference if accessed via insanity or w/ mirror from connector, and then via hyrule castle gate, because no gloves are needed in that case)
        #3. Go to south DW and then cross peg bridge: Need Mitts and hammer and moon pearl
        # -> (Mitts and CPB) or (((G or Flute) and M) and BR))
        add_rule(world.get_entrance('Pyramid Fairy', player), lambda state: (can_lift_heavy_rocks(state, player) and cross_peg_bridge(state)) or (((can_lift_rocks(state, player) or state.has('Flute', player)) and state.has('Magic Mirror', player)) and basic_routes(state)))
    elif bombshop_entrance.name in Southern_DW_entrances:
        #1. Mirror and enter via gate: Need mirror and Aga1
        #2. cross peg bridge: Need hammer and moon pearl
        # -> CPB or (M and A)
        add_rule(world.get_entrance('Pyramid Fairy', player), lambda state: cross_peg_bridge(state) or (state.has('Magic Mirror', player) and state.has('Beat Agahnim 1', player)))
    elif bombshop_entrance.name in Isolated_DW_entrances:
        # 1. mirror then flute then basic routes
        # -> M and Flute and BR
        add_rule(world.get_entrance('Pyramid Fairy', player), lambda state: state.has('Magic Mirror', player) and state.has('Activated Flute', player) and basic_routes(state))
    elif bombshop_entrance.name in Isolated_LW_entrances:
        # 1. flute then basic routes
        # Prexisting mirror spot is not permitted, because mirror might have been needed to reach these isolated locations.
        # -> Flute and BR
        add_rule(world.get_entrance('Pyramid Fairy', player), lambda state: state.has('Activated Flute', player) and basic_routes(state))
    elif bombshop_entrance.name in West_LW_DM_entrances:
        # 1. flute then basic routes or mirror
        # Prexisting mirror spot is permitted, because flute can be used to reach west DM directly.
        # -> Flute and (M or BR)
        add_rule(world.get_entrance('Pyramid Fairy', player), lambda state: state.has('Activated Flute', player) and (state.has('Magic Mirror', player) or basic_routes(state)))
    elif bombshop_entrance.name in East_LW_DM_entrances:
        # 1. flute then basic routes or mirror and hookshot
        # Prexisting mirror spot is permitted, because flute can be used to reach west DM directly and then east DM via Hookshot
        # -> Flute and ((M and Hookshot) or BR)
        add_rule(world.get_entrance('Pyramid Fairy', player), lambda state: state.has('Activated Flute', player) and ((state.has('Magic Mirror', player) and state.has('Hookshot', player)) or basic_routes(state)))
    elif bombshop_entrance.name == 'Fairy Ascension Cave (Bottom)':
        # Same as East_LW_DM_entrances except navigation without BR requires Mitts
        # -> Flute and ((M and Hookshot and Mitts) or BR)
        add_rule(world.get_entrance('Pyramid Fairy', player), lambda state: state.has('Activated Flute', player) and ((state.has('Magic Mirror', player) and state.has('Hookshot', player) and can_lift_heavy_rocks(state, player)) or basic_routes(state)))
    elif bombshop_entrance.name in Castle_ledge_entrances:
        # 1. mirror on pyramid to castle ledge, grab bomb, return through mirror spot: Needs mirror
        # 2. flute then basic routes
        # -> M or (Flute and BR)
        add_rule(world.get_entrance('Pyramid Fairy', player), lambda state: state.has('Magic Mirror', player) or (state.has('Activated Flute', player) and basic_routes(state)))
    elif bombshop_entrance.name in Desert_mirrorable_ledge_entrances:
        # Cases when you have mire access: Mirror to reach locations, return via mirror spot, move to center of desert, mirror anagin and:
        # 1. Have mire access, Mirror to reach locations, return via mirror spot, move to center of desert, mirror again and then basic routes
        # 2. flute then basic routes
        # -> (Mire access and M) or Flute) and BR
        add_rule(world.get_entrance('Pyramid Fairy', player), lambda state: ((state.can_reach('Dark Desert', 'Region', player) and state.has('Magic Mirror', player)) or state.has('Activated Flute', player)) and basic_routes(state))
    elif bombshop_entrance.name == 'Old Man Cave (West)':
        # 1. Lift rock then basic_routes
        # 2. flute then basic_routes
        # -> (Flute or G) and BR
        add_rule(world.get_entrance('Pyramid Fairy', player), lambda state: (state.has('Activated Flute', player) or can_lift_rocks(state, player)) and basic_routes(state))
    elif bombshop_entrance.name == 'Graveyard Cave':
        # 1. flute then basic routes
        # 2. (has west dark world access) use existing mirror spot (required Pearl), mirror again off ledge
        # -> (Flute or (M and P and West Dark World access) and BR
        add_rule(world.get_entrance('Pyramid Fairy', player), lambda state: (state.has('Activated Flute', player) or (state.can_reach('West Dark World', 'Region', player) and state.has('Moon Pearl', player) and state.has('Magic Mirror', player))) and basic_routes(state))
    elif bombshop_entrance.name in Mirror_from_SDW_entrances:
        # 1. flute then basic routes
        # 2. (has South dark world access) use existing mirror spot, mirror again off ledge
        # -> (Flute or (M and South Dark World access) and BR
        add_rule(world.get_entrance('Pyramid Fairy', player), lambda state: (state.has('Activated Flute', player) or (state.can_reach('South Dark World', 'Region', player) and state.has('Magic Mirror', player))) and basic_routes(state))
    elif bombshop_entrance.name == 'Dark World Potion Shop':
        # 1. walk down by lifting rock: needs gloves and pearl`
        # 2. walk down by hammering peg: needs hammer and pearl
        # 3. mirror and basic routes
        # -> (P and (H or Gloves)) or (M and BR)
        add_rule(world.get_entrance('Pyramid Fairy', player), lambda state: (state.has('Moon Pearl', player) and (state.has('Hammer', player) or can_lift_rocks(state, player))) or (state.has('Magic Mirror', player) and basic_routes(state)))
    elif bombshop_entrance.name == 'Kings Grave':
        # same as the Normal_LW_entrances case except that the pre-existing mirror is only possible if you have mitts
        # (because otherwise mirror was used to reach the grave, so would cancel a pre-existing mirror spot)
        # to account for insanity, must consider a way to escape without a cave for basic_routes
        # -> (M and Mitts) or ((Mitts or Flute or (M and P and West Dark World access)) and BR)
        add_rule(world.get_entrance('Pyramid Fairy', player), lambda state: (can_lift_heavy_rocks(state, player) and state.has('Magic Mirror', player)) or ((can_lift_heavy_rocks(state, player) or state.has('Activated Flute', player) or (state.can_reach('West Dark World', 'Region', player) and state.has('Moon Pearl', player) and state.has('Magic Mirror', player))) and basic_routes(state)))
    elif bombshop_entrance.name == 'Waterfall of Wishing':
        # same as the Normal_LW_entrances case except in insanity it's possible you could be here without Flippers which
        # means you need an escape route of either Flippers or Flute
        add_rule(world.get_entrance('Pyramid Fairy', player), lambda state: (state.has('Flippers', player) or state.has('Activated Flute', player)) and (basic_routes(state) or state.has('Magic Mirror', player)))


def set_inverted_big_bomb_rules(world, player):
    bombshop_entrance = world.get_region('Inverted Big Bomb Shop', player).entrances[0]
    Normal_LW_entrances = ['Blinds Hideout',
                           'Bonk Fairy (Light)',
                           'Lake Hylia Fairy',
                           'Light Hype Fairy',
                           'Desert Fairy',
                           'Chicken House',
                           'Aginahs Cave',
                           'Sahasrahlas Hut',
                           'Cave Shop (Lake Hylia)',
                           'Blacksmiths Hut',
                           'Sick Kids House',
                           'Lost Woods Gamble',
                           'Fortune Teller (Light)',
                           'Snitch Lady (East)',
                           'Snitch Lady (West)',
                           'Tavern (Front)',
                           'Kakariko Shop',
                           'Mini Moldorm Cave',
                           'Long Fairy Cave',
                           'Good Bee Cave',
                           '20 Rupee Cave',
                           '50 Rupee Cave',
                           'Ice Rod Cave',
                           'Bonk Rock Cave',
                           'Library',
                           'Potion Shop',
                           'Dam',
                           'Lumberjack House',
                           'Lake Hylia Fortune Teller',
                           'Eastern Palace',
                           'Kakariko Gamble Game',
                           'Kakariko Well Cave',
                           'Bat Cave Cave',
                           'Elder House (East)',
                           'Elder House (West)',
                           'North Fairy Cave',
                           'Lost Woods Hideout Stump',
                           'Lumberjack Tree Cave',
                           'Two Brothers House (East)',
                           'Sanctuary',
                           'Hyrule Castle Entrance (South)',
                           'Hyrule Castle Secret Entrance Stairs',
                           'Hyrule Castle Entrance (West)',
                           'Hyrule Castle Entrance (East)',
                           'Inverted Ganons Tower',
                           'Cave 45',
                           'Checkerboard Cave',
                           'Inverted Big Bomb Shop']
    Isolated_LW_entrances = ['Old Man Cave (East)',
                             'Old Man House (Bottom)',
                             'Old Man House (Top)',
                             'Death Mountain Return Cave (East)',
                             'Spectacle Rock Cave Peak',
                             'Tower of Hera',
                             'Death Mountain Return Cave (West)',
                             'Paradox Cave (Top)',
                             'Fairy Ascension Cave (Top)',
                             'Spiral Cave',
                             'Paradox Cave (Bottom)',
                             'Paradox Cave (Middle)',
                             'Hookshot Fairy',
                             'Spiral Cave (Bottom)',
                             'Mimic Cave',
                             'Fairy Ascension Cave (Bottom)',
                             'Desert Palace Entrance (West)',
                             'Desert Palace Entrance (North)',
                             'Desert Palace Entrance (South)']
    Eastern_DW_entrances = ['Palace of Darkness',
                            'Palace of Darkness Hint',
                            'Dark Lake Hylia Fairy',
                            'East Dark World Hint']
    Northern_DW_entrances = ['Brewery',
                             'C-Shaped House',
                             'Chest Game',
                             'Dark World Hammer Peg Cave',
                             'Inverted Dark Sanctuary',
                             'Fortune Teller (Dark)',
                             'Dark World Lumberjack Shop',
                             'Thieves Town',
                             'Skull Woods First Section Door',
                             'Skull Woods Second Section Door (East)']
    Southern_DW_entrances = ['Hype Cave',
                             'Bonk Fairy (Dark)',
                             'Archery Game',
                             'Inverted Links House',
                             'Dark Lake Hylia Shop',
                             'Swamp Palace']
    Isolated_DW_entrances = ['Spike Cave',
                             'Cave Shop (Dark Death Mountain)',
                             'Dark Death Mountain Fairy',
                             'Skull Woods Second Section Door (West)',
                             'Skull Woods Final Section',
                             'Turtle Rock',
                             'Dark Death Mountain Ledge (West)',
                             'Dark Death Mountain Ledge (East)',
                             'Bumper Cave (Top)',
                             'Superbunny Cave (Top)',
                             'Superbunny Cave (Bottom)',
                             'Hookshot Cave',
                             'Turtle Rock Isolated Ledge Entrance',
                             'Hookshot Cave Back Entrance',
                             'Inverted Agahnims Tower']
    LW_walkable_entrances = ['Dark Lake Hylia Ledge Fairy',
                             'Dark Lake Hylia Ledge Spike Cave',
                             'Dark Lake Hylia Ledge Hint',
                             'Mire Shed',
                             'Dark Desert Hint',
                             'Dark Desert Fairy',
                             'Misery Mire',
                             'Red Shield Shop']
    LW_bush_entrances = ['Bush Covered House',
                         'Light World Bomb Hut',
                         'Graveyard Cave']
    LW_inaccessible_entrances = ['Desert Palace Entrance (East)',
                                 'Spectacle Rock Cave',
                                 'Spectacle Rock Cave (Bottom)']

    set_rule(world.get_entrance('Pyramid Fairy', player),
             lambda state: state.can_reach('East Dark World', 'Region', player) and state.can_reach('Inverted Big Bomb Shop', 'Region', player) and state.has('Crystal 5', player) and state.has('Crystal 6', player))

    # Key for below abbreviations:
    # P = pearl
    # A = Aga1
    # H = hammer
    # M = Mirror
    # G = Glove
    if bombshop_entrance.name in Eastern_DW_entrances:
        # Just walk to the pyramid
        pass
    elif bombshop_entrance.name in Normal_LW_entrances:
        # Just walk to the castle and mirror.
        add_rule(world.get_entrance('Pyramid Fairy', player), lambda state: state.has('Magic Mirror', player))
    elif bombshop_entrance.name in Isolated_LW_entrances:
        # For these entrances, you cannot walk to the castle/pyramid and thus must use Mirror and then Flute.
        add_rule(world.get_entrance('Pyramid Fairy', player), lambda state: state.has('Activated Flute', player) and state.has('Magic Mirror', player))
    elif bombshop_entrance.name in Northern_DW_entrances:
        # You can just fly with the Flute, you can take a long walk with Mitts and Hammer,
        # or you can leave a Mirror portal nearby and then walk to the castle to Mirror again.
        add_rule(world.get_entrance('Pyramid Fairy', player), lambda state: state.has('Activated Flute', player) or (can_lift_heavy_rocks(state, player) and state.has('Hammer', player)) or (state.has('Magic Mirror', player) and state.can_reach('Light World', 'Region', player)))
    elif bombshop_entrance.name in Southern_DW_entrances:
        # This is the same as north DW without the Mitts rock present.
        add_rule(world.get_entrance('Pyramid Fairy', player), lambda state: state.has('Hammer', player) or state.has('Activated Flute', player) or (state.has('Magic Mirror', player) and state.can_reach('Light World', 'Region', player)))
    elif bombshop_entrance.name in Isolated_DW_entrances:
        # There's just no way to escape these places with the bomb and no Flute.
        add_rule(world.get_entrance('Pyramid Fairy', player), lambda state: state.has('Activated Flute', player))
    elif bombshop_entrance.name in LW_walkable_entrances:
        # You can fly with the flute, or leave a mirror portal and walk through the light world
        add_rule(world.get_entrance('Pyramid Fairy', player), lambda state: state.has('Activated Flute', player) or (state.has('Magic Mirror', player) and state.can_reach('Light World', 'Region', player)))
    elif bombshop_entrance.name in LW_bush_entrances:
        # These entrances are behind bushes in LW so you need either Pearl or the tools to solve NDW bomb shop locations.
        add_rule(world.get_entrance('Pyramid Fairy', player), lambda state: state.has('Magic Mirror', player) and (state.has('Activated Flute', player) or state.has('Moon Pearl', player) or (can_lift_heavy_rocks(state, player) and state.has('Hammer', player))))
    elif bombshop_entrance.name == 'Village of Outcasts Shop':
        # This is mostly the same as NDW but the Mirror path requires the Pearl, or using the Hammer
        add_rule(world.get_entrance('Pyramid Fairy', player), lambda state: state.has('Activated Flute', player) or (can_lift_heavy_rocks(state, player) and state.has('Hammer', player)) or (state.has('Magic Mirror', player) and state.can_reach('Light World', 'Region', player) and (state.has('Moon Pearl', player) or state.has('Hammer', player))))
    elif bombshop_entrance.name == 'Bumper Cave (Bottom)':
        # This is mostly the same as NDW but the Mirror path requires being able to lift a rock.
        add_rule(world.get_entrance('Pyramid Fairy', player), lambda state: state.has('Activated Flute', player) or (can_lift_heavy_rocks(state, player) and state.has('Hammer', player)) or (state.has('Magic Mirror', player) and can_lift_rocks(state, player) and state.can_reach('Light World', 'Region', player)))
    elif bombshop_entrance.name == 'Old Man Cave (West)':
        # The three paths back are Mirror and DW walk, Mirror and Flute, or LW walk and then Mirror.
        add_rule(world.get_entrance('Pyramid Fairy', player), lambda state: state.has('Magic Mirror', player) and ((can_lift_heavy_rocks(state, player) and state.has('Hammer', player)) or (can_lift_rocks(state, player) and state.has('Moon Pearl', player)) or state.has('Activated Flute', player)))
    elif bombshop_entrance.name == 'Dark World Potion Shop':
        # You either need to Flute to 5 or cross the rock/hammer choice pass to the south.
        add_rule(world.get_entrance('Pyramid Fairy', player), lambda state: state.has('Activated Flute', player) or state.has('Hammer', player) or can_lift_rocks(state, player))
    elif bombshop_entrance.name == 'Kings Grave':
        # Either lift the rock and walk to the castle to Mirror or Mirror immediately and Flute.
        add_rule(world.get_entrance('Pyramid Fairy', player), lambda state: (state.has('Activated Flute', player) or can_lift_heavy_rocks(state, player)) and state.has('Magic Mirror', player))
    elif bombshop_entrance.name == 'Waterfall of Wishing':
        # You absolutely must be able to swim to return it from here.
        add_rule(world.get_entrance('Pyramid Fairy', player), lambda state: state.has('Flippers', player) and state.has('Moon Pearl', player) and state.has('Magic Mirror', player))
    elif bombshop_entrance.name == 'Ice Palace':
        # You can swim to the dock or use the Flute to get off the island.
        add_rule(world.get_entrance('Pyramid Fairy', player), lambda state: state.has('Flippers', player) or state.has('Activated Flute', player))
    elif bombshop_entrance.name == 'Capacity Upgrade':
        # You must Mirror but then can use either Ice Palace return path.
        add_rule(world.get_entrance('Pyramid Fairy', player), lambda state: (state.has('Flippers', player) or state.has('Activated Flute', player)) and state.has('Magic Mirror', player))
    elif bombshop_entrance.name == 'Two Brothers House (West)':
        # First you must Mirror. Then you can either Flute, cross the peg bridge, or use the Agah 1 portal to Mirror again.
        add_rule(world.get_entrance('Pyramid Fairy', player), lambda state: (state.has('Activated Flute', player) or state.has('Hammer', player) or state.has('Beat Agahnim 1', player)) and state.has('Magic Mirror', player))
    elif bombshop_entrance.name in LW_inaccessible_entrances:
        # You can't get to the pyramid from these entrances without bomb duping.
        raise Exception('No valid path to open Pyramid Fairy. (Could not route from %s)' % bombshop_entrance.name)
    elif bombshop_entrance.name == 'Pyramid Fairy':
        # Self locking.  The shuffles don't put the bomb shop here, but doesn't lock anything important.
        set_rule(world.get_entrance('Pyramid Fairy', player), lambda state: False)
    else:
        raise Exception('No logic found for routing from %s to the pyramid.' % bombshop_entrance.name)


def set_bunny_rules(world: MultiWorld, player: int, inverted: bool):

    # regions for the exits of multi-entrance caves/drops that bunny cannot pass
    # Note spiral cave and two brothers house are passable in superbunny state for glitch logic with extra requirements.
    bunny_impassable_caves = ['Bumper Cave', 'Two Brothers House', 'Hookshot Cave', 'Skull Woods First Section (Right)', 'Skull Woods First Section (Left)', 'Skull Woods First Section (Top)', 'Turtle Rock (Entrance)', 'Turtle Rock (Second Section)', 'Turtle Rock (Big Chest)', 'Skull Woods Second Section (Drop)',
                              'Turtle Rock (Eye Bridge)', 'Sewers', 'Pyramid', 'Spiral Cave (Top)', 'Desert Palace Main (Inner)', 'Fairy Ascension Cave (Drop)']

    bunny_accessible_locations = ['Link\'s Uncle', 'Sahasrahla', 'Sick Kid', 'Lost Woods Hideout', 'Lumberjack Tree',
                                  'Checkerboard Cave', 'Potion Shop', 'Spectacle Rock Cave', 'Pyramid',
                                  'Hype Cave - Generous Guy', 'Peg Cave', 'Bumper Cave Ledge', 'Dark Blacksmith Ruins',
                                  'Spectacle Rock', 'Bombos Tablet', 'Ether Tablet', 'Purple Chest', 'Blacksmith',
                                  'Missing Smith', 'Master Sword Pedestal', 'Bottle Merchant', 'Sunken Treasure',
                                  'Desert Ledge']

    def path_to_access_rule(path, entrance):
        return lambda state: state.can_reach(entrance.name, 'Entrance', entrance.player) and all(
            rule(state) for rule in path)

    def options_to_access_rule(options):
        return lambda state: any(rule(state) for rule in options)

    # Helper functions to determine if the moon pearl is required
    if inverted:
        def is_bunny(region):
            return region.is_light_world

        def is_link(region):
            return region.is_dark_world
    else:
        def is_bunny(region):
            return region.is_dark_world

        def is_link(region):
            return region.is_light_world

    def get_rule_to_add(region, location = None, connecting_entrance = None):
        # In OWG, a location can potentially be superbunny-mirror accessible or
        # bunny revival accessible.
        if world.logic[player] in ['minorglitches', 'owglitches', 'hybridglitches', 'nologic']:
            if region.name == 'Swamp Palace (Entrance)':  # Need to 0hp revive - not in logic
                return lambda state: state.has('Moon Pearl', player)
            if region.name == 'Tower of Hera (Bottom)':  # Need to hit the crystal switch
                return lambda state: state.has('Magic Mirror', player) and has_sword(state, player) or state.has('Moon Pearl', player)
            if region.name in OverworldGlitchRules.get_invalid_bunny_revival_dungeons():
                return lambda state: state.has('Magic Mirror', player) or state.has('Moon Pearl', player)
            if region.type == LTTPRegionType.Dungeon:
                return lambda state: True
            if (((location is None or location.name not in OverworldGlitchRules.get_superbunny_accessible_locations())
                    or (connecting_entrance is not None and connecting_entrance.name in OverworldGlitchRules.get_invalid_bunny_revival_dungeons()))
                    and not is_link(region)):
                return lambda state: state.has('Moon Pearl', player)
        else:
            if not is_link(region):
                return lambda state: state.has('Moon Pearl', player)

        # in this case we are mixed region.
        # we collect possible options.

        # The base option is having the moon pearl
        possible_options = [lambda state: state.has('Moon Pearl', player)]

        # We will search entrances recursively until we find
        # one that leads to an exclusively link state region
        # for each such entrance a new option is added that consist of:
        #    a) being able to reach it, and
        #    b) being able to access all entrances from there to `region`
        seen = {region}
        queue = collections.deque([(region, [])])
        while queue:
            (current, path) = queue.popleft()
            for entrance in current.entrances:
                new_region = entrance.parent_region
                if new_region in seen:
                    continue
                new_path = path + [entrance.access_rule]
                seen.add(new_region)
                if not is_link(new_region):
                    # For glitch rulesets, establish superbunny and revival rules.
                    if world.logic[player] in ['minorglitches', 'owglitches', 'hybridglitches', 'nologic'] and entrance.name not in OverworldGlitchRules.get_invalid_bunny_revival_dungeons():
                        if region.name in OverworldGlitchRules.get_sword_required_superbunny_mirror_regions():
                            possible_options.append(lambda state: path_to_access_rule(new_path, entrance) and state.has('Magic Mirror', player) and has_sword(state, player))
                        elif (region.name in OverworldGlitchRules.get_boots_required_superbunny_mirror_regions()
                              or location is not None and location.name in OverworldGlitchRules.get_boots_required_superbunny_mirror_locations()):
                            possible_options.append(lambda state: path_to_access_rule(new_path, entrance) and state.has('Magic Mirror', player) and state.has('Pegasus Boots', player))
                        elif location is not None and location.name in OverworldGlitchRules.get_superbunny_accessible_locations():
                            if new_region.name == 'Superbunny Cave (Bottom)' or region.name == 'Kakariko Well (top)':
                                possible_options.append(lambda state: path_to_access_rule(new_path, entrance))
                            else:
                                possible_options.append(lambda state: path_to_access_rule(new_path, entrance) and state.has('Magic Mirror', player))
                        if new_region.type != LTTPRegionType.Cave:
                            continue
                    else:
                        continue
                if is_bunny(new_region):
                    queue.append((new_region, new_path))
                else:
                    # we have reached pure link state, so we have a new possible option
                    possible_options.append(path_to_access_rule(new_path, entrance))
        return options_to_access_rule(possible_options)

    # Add requirements for bunny-impassible caves if link is a bunny in them
    for region in [world.get_region(name, player) for name in bunny_impassable_caves]:

        if not is_bunny(region):
            continue
        rule = get_rule_to_add(region)
        for exit in region.exits:
            add_rule(exit, rule)

    paradox_shop = world.get_region('Light World Death Mountain Shop', player)
    if is_bunny(paradox_shop):
        add_rule(paradox_shop.entrances[0], get_rule_to_add(paradox_shop))

    # Add requirements for all locations that are actually in the dark world, except those available to the bunny, including dungeon revival
    for entrance in world.get_entrances():
        if entrance.player == player and is_bunny(entrance.connected_region):
            if world.logic[player] in ['minorglitches', 'owglitches', 'hybridglitches', 'nologic'] :
                if entrance.connected_region.type == LTTPRegionType.Dungeon:
                    if entrance.parent_region.type != LTTPRegionType.Dungeon and entrance.connected_region.name in OverworldGlitchRules.get_invalid_bunny_revival_dungeons():
                        add_rule(entrance, get_rule_to_add(entrance.connected_region, None, entrance))
                    continue
                if entrance.connected_region.name == 'Turtle Rock (Entrance)':
                    add_rule(world.get_entrance('Turtle Rock Entrance Gap', player), get_rule_to_add(entrance.connected_region, None, entrance))
            for location in entrance.connected_region.locations:
                if world.logic[player] in ['minorglitches', 'owglitches', 'hybridglitches', 'nologic'] and entrance.name in OverworldGlitchRules.get_invalid_mirror_bunny_entrances():
                    continue
                if location.name in bunny_accessible_locations:
                    continue
                add_rule(location, get_rule_to_add(entrance.connected_region, location))<|MERGE_RESOLUTION|>--- conflicted
+++ resolved
@@ -239,21 +239,17 @@
     set_rule(world.get_entrance('Sewers Back Door', player),
              lambda state: state._lttp_has_key('Small Key (Hyrule Castle)', player, 4))
     set_rule(world.get_entrance('Agahnim 1', player),
-<<<<<<< HEAD
-             lambda state: state.has_sword(player) and state._lttp_has_key('Small Key (Agahnims Tower)', player, 4))
-=======
-             lambda state: has_sword(state, player) and state._lttp_has_key('Small Key (Agahnims Tower)', player, 2))
->>>>>>> 426a81a0
+             lambda state: has_sword(state, player) and state._lttp_has_key('Small Key (Agahnims Tower)', player, 4))
 
     set_rule(world.get_location('Castle Tower - Room 03', player), lambda state: can_kill_most_things(state, player, 8))
     set_rule(world.get_location('Castle Tower - Dark Maze', player),
              lambda state: can_kill_most_things(state, player, 8) and state._lttp_has_key('Small Key (Agahnims Tower)',
                                                                                    player))
     set_rule(world.get_location('Castle Tower - Dark Archer Key Drop', player),
-             lambda state: state.can_kill_most_things(player, 8) and state._lttp_has_key('Small Key (Agahnims Tower)',
+             lambda state: can_kill_most_things(state, player, 8) and state._lttp_has_key('Small Key (Agahnims Tower)',
                                                                                    player, 2))
     set_rule(world.get_location('Castle Tower - Circle of Pots Key Drop', player),
-             lambda state: state.can_kill_most_things(player, 8) and state._lttp_has_key('Small Key (Agahnims Tower)',
+             lambda state: can_kill_most_things(state, player, 8) and state._lttp_has_key('Small Key (Agahnims Tower)',
                                                                                    player, 3))
     set_always_allow(world.get_location('Eastern Palace - Big Key Chest', player),
                      lambda state, item: item.name == 'Big Key (Eastern Palace)' and item.player == player)
@@ -279,19 +275,13 @@
 
     set_rule(world.get_location('Desert Palace - Big Chest', player), lambda state: state.has('Big Key (Desert Palace)', player))
     set_rule(world.get_location('Desert Palace - Torch', player), lambda state: state.has('Pegasus Boots', player))
-<<<<<<< HEAD
 
     set_rule(world.get_entrance('Desert Palace East Wing', player), lambda state: state._lttp_has_key('Small Key (Desert Palace)', player, 4))
-    set_rule(world.get_location('Desert Palace - Big Key Chest', player), lambda state: state.can_kill_most_things(player))
-    set_rule(world.get_location('Desert Palace - Beamos Hall Pot Key', player), lambda state: state._lttp_has_key('Small Key (Desert Palace)', player, 2) and state.can_kill_most_things(player))
-    set_rule(world.get_location('Desert Palace - Desert Tiles 2 Pot Key', player), lambda state: state._lttp_has_key('Small Key (Desert Palace)', player, 3) and state.can_kill_most_things(player))
-    set_rule(world.get_location('Desert Palace - Prize', player), lambda state: state._lttp_has_key('Small Key (Desert Palace)', player, 4) and state.has('Big Key (Desert Palace)', player) and state.has_fire_source(player) and state.world.get_location('Desert Palace - Prize', player).parent_region.dungeon.boss.can_defeat(state))
-    set_rule(world.get_location('Desert Palace - Boss', player), lambda state: state._lttp_has_key('Small Key (Desert Palace)', player, 4) and state.has('Big Key (Desert Palace)', player) and state.has_fire_source(player) and state.world.get_location('Desert Palace - Boss', player).parent_region.dungeon.boss.can_defeat(state))
-=======
-    set_rule(world.get_entrance('Desert Palace East Wing', player), lambda state: state._lttp_has_key('Small Key (Desert Palace)', player))
-    set_rule(world.get_location('Desert Palace - Prize', player), lambda state: state._lttp_has_key('Small Key (Desert Palace)', player) and state.has('Big Key (Desert Palace)', player) and has_fire_source(state, player) and state.multiworld.get_location('Desert Palace - Prize', player).parent_region.dungeon.boss.can_defeat(state))
-    set_rule(world.get_location('Desert Palace - Boss', player), lambda state: state._lttp_has_key('Small Key (Desert Palace)', player) and state.has('Big Key (Desert Palace)', player) and has_fire_source(state, player) and state.multiworld.get_location('Desert Palace - Boss', player).parent_region.dungeon.boss.can_defeat(state))
->>>>>>> 426a81a0
+    set_rule(world.get_location('Desert Palace - Big Key Chest', player), lambda state: can_kill_most_things(state, player))
+    set_rule(world.get_location('Desert Palace - Beamos Hall Pot Key', player), lambda state: state._lttp_has_key('Small Key (Desert Palace)', player, 2) and can_kill_most_things(state, player))
+    set_rule(world.get_location('Desert Palace - Desert Tiles 2 Pot Key', player), lambda state: state._lttp_has_key('Small Key (Desert Palace)', player, 3) and can_kill_most_things(state, player))
+    set_rule(world.get_location('Desert Palace - Prize', player), lambda state: state._lttp_has_key('Small Key (Desert Palace)', player, 4) and state.has('Big Key (Desert Palace)', player) and has_fire_source(state, player) and state.multiworld.get_location('Desert Palace - Prize', player).parent_region.dungeon.boss.can_defeat(state))
+    set_rule(world.get_location('Desert Palace - Boss', player), lambda state: state._lttp_has_key('Small Key (Desert Palace)', player, 4) and state.has('Big Key (Desert Palace)', player) and has_fire_source(state, player) and state.multiworld.get_location('Desert Palace - Boss', player).parent_region.dungeon.boss.can_defeat(state))
 
     # logic patch to prevent placing a crystal in Desert that's required to reach the required keys
     if not (world.smallkey_shuffle[player] and world.bigkey_shuffle[player]):
@@ -338,16 +328,15 @@
     set_rule(world.get_location('Skull Woods - Big Chest', player), lambda state: state.has('Big Key (Skull Woods)', player) or item_name(state, 'Skull Woods - Big Chest', player) == ('Big Key (Skull Woods)', player))
     if world.accessibility[player] != 'locations':
         set_always_allow(world.get_location('Skull Woods - Big Chest', player), lambda state, item: item.name == 'Big Key (Skull Woods)' and item.player == player)
-<<<<<<< HEAD
-    set_rule(world.get_entrance('Skull Woods Torch Room', player), lambda state: state._lttp_has_key('Small Key (Skull Woods)', player, 4) and state.has('Fire Rod', player) and state.has_sword(player))  # sword required for curtain
+    set_rule(world.get_entrance('Skull Woods Torch Room', player), lambda state: state._lttp_has_key('Small Key (Skull Woods)', player, 4) and state.has('Fire Rod', player) and has_sword(state, player))  # sword required for curtain
     add_rule(world.get_location('Skull Woods - Prize', player), lambda state: state._lttp_has_key('Small Key (Skull Woods)', player, 5))
     add_rule(world.get_location('Skull Woods - Boss', player), lambda state: state._lttp_has_key('Small Key (Skull Woods)', player, 5))
 
-    set_rule(world.get_location('Ice Palace - Jelly Key Drop', player), lambda state: state.can_melt_things(player))
-    set_rule(world.get_entrance('Ice Palace (Second Section)', player), lambda state: state.can_melt_things(player) and state._lttp_has_key('Small Key (Ice Palace)', player))
+    set_rule(world.get_location('Ice Palace - Jelly Key Drop', player), lambda state: can_melt_things(state, player))
+    set_rule(world.get_entrance('Ice Palace (Second Section)', player), lambda state: can_melt_things(state, player) and state._lttp_has_key('Small Key (Ice Palace)', player))
     set_rule(world.get_entrance('Ice Palace (Main)', player), lambda state: state._lttp_has_key('Small Key (Ice Palace)', player, 2))
     set_rule(world.get_location('Ice Palace - Big Chest', player), lambda state: state.has('Big Key (Ice Palace)', player))
-    set_rule(world.get_entrance('Ice Palace (Kholdstare)', player), lambda state: state.can_lift_rocks(player) and state.has('Hammer', player) and state.has('Big Key (Ice Palace)', player) and (state._lttp_has_key('Small Key (Ice Palace)', player, 6) or (state.has('Cane of Somaria', player) and state._lttp_has_key('Small Key (Ice Palace)', player, 5))))
+    set_rule(world.get_entrance('Ice Palace (Kholdstare)', player), lambda state: can_lift_rocks(state, player) and state.has('Hammer', player) and state.has('Big Key (Ice Palace)', player) and (state._lttp_has_key('Small Key (Ice Palace)', player, 6) or (state.has('Cane of Somaria', player) and state._lttp_has_key('Small Key (Ice Palace)', player, 5))))
     # This is a complicated rule, so let's break it down.
     # Hookshot always suffices to get to the right side.
     # Also, once you get over there, you have to cross the spikes, so that's the last line.
@@ -364,24 +353,12 @@
                 ('Ice Palace - Big Key Chest', player), 
                 ('Ice Palace - Map Chest', player)]) 
             else state._lttp_has_key('Small Key (Ice Palace)', player, 6))) and 
-        (state.world.can_take_damage[player] or state.has('Hookshot', player) or state.has('Cape', player) or state.has('Cane of Byrna', player)))
-    set_rule(world.get_entrance('Ice Palace (East Top)', player), lambda state: state.can_lift_rocks(player) and state.has('Hammer', player))
-
-    set_rule(world.get_entrance('Misery Mire Entrance Gap', player), lambda state: (state.has('Pegasus Boots', player) or state.has('Hookshot', player)) and (state.has_sword(player) or state.has('Fire Rod', player) or state.has('Ice Rod', player) or state.has('Hammer', player) or state.has('Cane of Somaria', player) or state.can_shoot_arrows(player)))  # need to defeat wizzrobes, bombs don't work ...
+        (state.multiworld.can_take_damage[player] or state.has('Hookshot', player) or state.has('Cape', player) or state.has('Cane of Byrna', player)))
+    set_rule(world.get_entrance('Ice Palace (East Top)', player), lambda state: can_lift_rocks(state, player) and state.has('Hammer', player))
+
+    set_rule(world.get_entrance('Misery Mire Entrance Gap', player), lambda state: (state.has('Pegasus Boots', player) or state.has('Hookshot', player)) and (has_sword(state, player) or state.has('Fire Rod', player) or state.has('Ice Rod', player) or state.has('Hammer', player) or state.has('Cane of Somaria', player) or state.can_shoot_arrows(player)))  # need to defeat wizzrobes, bombs don't work ...
     set_rule(world.get_location('Misery Mire - Fishbone Pot Key', player), lambda state: state.has('Big Key (Misery Mire)', player) or state._lttp_has_key('Small Key (Misery Mire)', player, 4))
 
-=======
-    set_rule(world.get_entrance('Skull Woods Torch Room', player), lambda state: state._lttp_has_key('Small Key (Skull Woods)', player, 3) and state.has('Fire Rod', player) and has_sword(state, player))  # sword required for curtain
-
-    set_rule(world.get_entrance('Ice Palace Entrance Room', player), lambda state: can_melt_things(state, player))
-    set_rule(world.get_location('Ice Palace - Big Chest', player), lambda state: state.has('Big Key (Ice Palace)', player))
-    set_rule(world.get_entrance('Ice Palace (Kholdstare)', player), lambda state: can_lift_rocks(state, player) and state.has('Hammer', player) and state.has('Big Key (Ice Palace)', player) and (state._lttp_has_key('Small Key (Ice Palace)', player, 2) or (state.has('Cane of Somaria', player) and state._lttp_has_key('Small Key (Ice Palace)', player, 1))))
-    set_rule(world.get_entrance('Ice Palace (East)', player), lambda state: (state.has('Hookshot', player) or (
-                item_in_locations(state, 'Big Key (Ice Palace)', player, [('Ice Palace - Spike Room', player), ('Ice Palace - Big Key Chest', player), ('Ice Palace - Map Chest', player)]) and state._lttp_has_key('Small Key (Ice Palace)', player))) and (state.multiworld.can_take_damage[player] or state.has('Hookshot', player) or state.has('Cape', player) or state.has('Cane of Byrna', player)))
-    set_rule(world.get_entrance('Ice Palace (East Top)', player), lambda state: can_lift_rocks(state, player) and state.has('Hammer', player))
-
-    set_rule(world.get_entrance('Misery Mire Entrance Gap', player), lambda state: (state.has('Pegasus Boots', player) or state.has('Hookshot', player)) and (has_sword(state, player) or state.has('Fire Rod', player) or state.has('Ice Rod', player) or state.has('Hammer', player) or state.has('Cane of Somaria', player) or can_shoot_arrows(state, player)))  # need to defeat wizzrobes, bombs don't work ...
->>>>>>> 426a81a0
     set_rule(world.get_location('Misery Mire - Big Chest', player), lambda state: state.has('Big Key (Misery Mire)', player))
     set_rule(world.get_location('Misery Mire - Spike Chest', player), lambda state: (state.multiworld.can_take_damage[player] and has_hearts(state, player, 4)) or state.has('Cane of Byrna', player) or state.has('Cape', player))
     set_rule(world.get_entrance('Misery Mire Big Key Door', player), lambda state: state.has('Big Key (Misery Mire)', player))
@@ -392,7 +369,6 @@
     set_rule(world.get_location('Misery Mire - Map Chest', player), lambda state: state._lttp_has_key('Small Key (Misery Mire)', player, 2))
     set_rule(world.get_location('Misery Mire - Main Lobby', player), lambda state: state._lttp_has_key('Small Key (Misery Mire)', player, 2))
     # we can place a small key in the West wing iff it also contains/blocks the Big Key, as we cannot reach and softlock with the basement key door yet
-<<<<<<< HEAD
     set_rule(world.get_location('Misery Mire - Conveyor Crystal Key Drop', player),
              lambda state: state._lttp_has_key('Small Key (Misery Mire)', player, 4) 
              if item_name(state, 'Misery Mire - Compass Chest', player) == ('Big Key (Misery Mire)', player) or item_name(state, 'Misery Mire - Big Key Chest', player) == ('Big Key (Misery Mire)', player) or item_name(state, 'Misery Mire - Conveyor Crystal Key Drop', player) == ('Big Key (Misery Mire)', player) 
@@ -400,16 +376,8 @@
     set_rule(world.get_entrance('Misery Mire (West)', player), lambda state: state._lttp_has_key('Small Key (Misery Mire)', player, 5) 
         if ((item_name(state, 'Misery Mire - Compass Chest', player) in [('Big Key (Misery Mire)', player)]) or (item_name(state, 'Misery Mire - Big Key Chest', player) in [('Big Key (Misery Mire)', player)])) 
         else state._lttp_has_key('Small Key (Misery Mire)', player, 6))
-    set_rule(world.get_location('Misery Mire - Compass Chest', player), lambda state: state.has_fire_source(player))
-    set_rule(world.get_location('Misery Mire - Big Key Chest', player), lambda state: state.has_fire_source(player))
-=======
-    set_rule(world.get_entrance('Misery Mire (West)', player), lambda state: state._lttp_has_key('Small Key (Misery Mire)', player, 2) if ((
-                                                                                                                                                 item_name(state, 'Misery Mire - Compass Chest', player) in [('Big Key (Misery Mire)', player)]) or
-                                                                                                                                     (
-                                                                                                                                                 item_name(state, 'Misery Mire - Big Key Chest', player) in [('Big Key (Misery Mire)', player)])) else state._lttp_has_key('Small Key (Misery Mire)', player, 3))
     set_rule(world.get_location('Misery Mire - Compass Chest', player), lambda state: has_fire_source(state, player))
     set_rule(world.get_location('Misery Mire - Big Key Chest', player), lambda state: has_fire_source(state, player))
->>>>>>> 426a81a0
     set_rule(world.get_entrance('Misery Mire (Vitreous)', player), lambda state: state.has('Cane of Somaria', player))
 
     set_rule(world.get_entrance('Turtle Rock Entrance Gap', player), lambda state: state.has('Cane of Somaria', player))
