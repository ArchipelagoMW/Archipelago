--- conflicted
+++ resolved
@@ -19,14 +19,9 @@
 
 def set_rules(world):
     player = world.player
-<<<<<<< HEAD
-    world = world.world
+    world = world.multiworld
     player_logic = world.glitches_required[player].value
     if player_logic == no_logic:
-=======
-    world = world.multiworld
-    if world.logic[player] == 'nologic':
->>>>>>> 80211950
         if player == next(player_id for player_id in world.get_game_players("A Link to the Past")
                           if player_logic == no_logic):  # only warn one time
             logging.info(
@@ -101,15 +96,9 @@
 
     set_trock_key_rules(world, player)
 
-<<<<<<< HEAD
     set_rule(ganons_tower, lambda state: state.has_crystals(state.world.crystals_needed_for_gt[player], player))
     if not world.world_state[player].inverted and player_logic in [major_glitches, hybrid_glitches, no_logic]:
         add_rule(world.get_entrance('Ganons Tower', player), lambda state: state.world.get_entrance('Ganons Tower Ascent', player).can_reach(state), 'or')
-=======
-    set_rule(ganons_tower, lambda state: state.has_crystals(state.multiworld.crystals_needed_for_gt[player], player))
-    if world.mode[player] != 'inverted' and world.logic[player] in ['owglitches', 'hybridglitches', 'nologic']:
-        add_rule(world.get_entrance('Ganons Tower', player), lambda state: state.multiworld.get_entrance('Ganons Tower Ascent', player).can_reach(state), 'or')
->>>>>>> 80211950
 
     set_bunny_rules(world, player, world.world_state[player].inverted)
 
@@ -406,15 +395,9 @@
     set_defeat_dungeon_boss_rule(world.get_location('Agahnim 2', player))
     ganon = world.get_location('Ganon', player)
     set_rule(ganon, lambda state: GanonDefeatRule(state, player))
-<<<<<<< HEAD
     if world.goal[player] == Goal.option_triforce_hunt_ganon:
         add_rule(ganon, lambda state: state.has_triforce_pieces(state.world.treasure_hunt_count[player], player))
     elif world.goal[player] == Goal.option_pedestal_ganon:
-=======
-    if world.goal[player] in ['ganontriforcehunt', 'localganontriforcehunt']:
-        add_rule(ganon, lambda state: state.has_triforce_pieces(state.multiworld.treasure_hunt_count[player], player))
-    elif world.goal[player] == 'ganonpedestal':
->>>>>>> 80211950
         add_rule(world.get_location('Ganon', player), lambda state: state.can_reach('Master Sword Pedestal', 'Location', player))
     else:
         add_rule(ganon, lambda state: state.has_crystals(state.multiworld.crystals_needed_for_ganon[player], player))
