import collections
import logging
from typing import Iterator, Set

<<<<<<< HEAD
from worlds.alttp import OverworldGlitchRules
from BaseClasses import RegionType, MultiWorld, Entrance
from worlds.alttp.Items import ItemFactory, progression_items, item_name_groups, item_table
from BaseClasses import RegionType, MultiWorld
from worlds.alttp.SubClasses import ALttPEntrance
from worlds.alttp.Items import ItemFactory, progression_items, item_name_groups
from worlds.alttp.OverworldGlitchRules import overworld_glitches_rules, no_logic_rules
from worlds.alttp.Regions import location_table
from worlds.alttp.UnderworldGlitchRules import underworld_glitches_rules
from worlds.alttp.Bosses import GanonDefeatRule
from worlds.generic.Rules import set_rule, add_rule, forbid_item, add_item_rule, item_in_locations, \
    item_name
from worlds.alttp.Options import smallkey_shuffle
=======
from BaseClasses import Entrance, MultiWorld
from worlds.generic.Rules import (add_item_rule, add_rule, forbid_item,
                                  item_in_locations, location_item_name, set_rule, allow_self_locking_items)

from . import OverworldGlitchRules
from .Bosses import GanonDefeatRule
from .Items import ItemFactory, item_name_groups, item_table, progression_items
from .Options import smallkey_shuffle
from .OverworldGlitchRules import no_logic_rules, overworld_glitches_rules
from .Regions import LTTPRegionType, location_table
from .StateHelpers import (can_extend_magic, can_kill_most_things,
                           can_lift_heavy_rocks, can_lift_rocks,
                           can_melt_things, can_retrieve_tablet,
                           can_shoot_arrows, has_beam_sword, has_crystals,
                           has_fire_source, has_hearts,
                           has_misery_mire_medallion, has_sword, has_turtle_rock_medallion,
                           has_triforce_pieces)
from .UnderworldGlitchRules import underworld_glitches_rules
>>>>>>> e43bb996


def set_rules(world):
    player = world.player
    world = world.multiworld
    if world.logic[player] == 'nologic':
        if player == next(player_id for player_id in world.get_game_players("A Link to the Past")
                          if world.logic[player_id] == 'nologic'):  # only warn one time
            logging.info(
                'WARNING! Seeds generated under this logic often require major glitches and may be impossible!')

        if world.players == 1:
            world.get_region('Menu', player).can_reach_private = lambda state: True
            no_logic_rules(world, player)
            for exit in world.get_region('Menu', player).exits:
                exit.hide_path = True
            return
        else:
            # Set access rules according to max glitches for multiworld progression.
            # Set accessibility to none, and shuffle assuming the no logic players can always win
            world.accessibility[player] = world.accessibility[player].from_text("minimal")
            world.progression_balancing[player].value = 0

    else:
        world.completion_condition[player] = lambda state: state.has('Triforce', player)

    global_rules(world, player)
    dungeon_boss_rules(world, player)

    if world.mode[player] != 'inverted':
        default_rules(world, player)

    if world.mode[player] == 'open':
        open_rules(world, player)
    elif world.mode[player] == 'standard':
        standard_rules(world, player)
    elif world.mode[player] == 'inverted':
        open_rules(world, player)
        inverted_rules(world, player)
    else:
        raise NotImplementedError(f'World state {world.mode[player]} is not implemented yet')

    if world.logic[player] == 'noglitches':
        no_glitches_rules(world, player)
    elif world.logic[player] == 'owglitches':
        # Initially setting no_glitches_rules to set the baseline rules for some
        # entrances. The overworld_glitches_rules set is primarily additive.
        no_glitches_rules(world, player)
        fake_flipper_rules(world, player)
        overworld_glitches_rules(world, player)
    elif world.logic[player] in ['hybridglitches', 'nologic']: 
        no_glitches_rules(world, player)
        fake_flipper_rules(world, player)
        overworld_glitches_rules(world, player)
        underworld_glitches_rules(world, player)
    elif world.logic[player] == 'minorglitches':
        no_glitches_rules(world, player)
        fake_flipper_rules(world, player)
    else:
        raise NotImplementedError(f'Not implemented yet: Logic - {world.logic[player]}')

    if world.goal[player] == 'bosses':
        # require all bosses to beat ganon
        add_rule(world.get_location('Ganon', player), lambda state: state.can_reach('Master Sword Pedestal', 'Location', player) and state.has('Beat Agahnim 1', player) and state.has('Beat Agahnim 2', player) and has_crystals(state, 7, player))
    elif world.goal[player] == 'ganon':
        # require aga2 to beat ganon
        add_rule(world.get_location('Ganon', player), lambda state: state.has('Beat Agahnim 2', player))

    if world.mode[player] != 'inverted':
        set_big_bomb_rules(world, player)
        if world.logic[player] in {'owglitches', 'hybridglitches', 'nologic'} and world.shuffle[player] not in {'insanity', 'insanity_legacy', 'madness'}:
            path_to_courtyard = mirrorless_path_to_castle_courtyard(world, player)
            add_rule(world.get_entrance('Pyramid Fairy', player), lambda state: state.multiworld.get_entrance('Dark Death Mountain Offset Mirror', player).can_reach(state) and all(rule(state) for rule in path_to_courtyard), 'or')
    else:
        set_inverted_big_bomb_rules(world, player)

    # if swamp and dam have not been moved we require mirror for swamp palace
    # however there is mirrorless swamp in hybrid MG, so we don't necessarily want this. HMG handles this requirement itself. 
    if not world.swamp_patch_required[player] and world.logic[player] not in ['hybridglitches', 'nologic']:
        add_rule(world.get_entrance('Swamp Palace Moat', player), lambda state: state.has('Magic Mirror', player))

    # GT Entrance may be required for Turtle Rock for OWG and < 7 required
    ganons_tower = world.get_entrance('Inverted Ganons Tower' if world.mode[player] == 'inverted' else 'Ganons Tower', player)
    if world.crystals_needed_for_gt[player] == 7 and not (world.logic[player] in ['owglitches', 'hybridglitches', 'nologic'] and world.mode[player] != 'inverted'):
        set_rule(ganons_tower, lambda state: False)

    set_trock_key_rules(world, player)

    set_rule(ganons_tower, lambda state: has_crystals(state, state.multiworld.crystals_needed_for_gt[player], player))
    if world.mode[player] != 'inverted' and world.logic[player] in ['owglitches', 'hybridglitches', 'nologic']:
        add_rule(world.get_entrance('Ganons Tower', player), lambda state: state.multiworld.get_entrance('Ganons Tower Ascent', player).can_reach(state), 'or')

    set_bunny_rules(world, player, world.mode[player] == 'inverted')


def mirrorless_path_to_castle_courtyard(world, player):
    # If Agahnim is defeated then the courtyard needs to be accessible without using the mirror for the mirror offset glitch.
    # Only considering the secret passage for now (in non-insanity shuffle).  Basically, if it's Ganon you need the master sword.
    start = world.get_entrance('Hyrule Castle Secret Entrance Drop', player)
    target = world.get_region('Hyrule Castle Courtyard', player)
    seen = {start.parent_region, start.connected_region}
    queue = collections.deque([(start.connected_region, [])])
    while queue:
        (current, path) = queue.popleft()
        for entrance in current.exits:
            if entrance.connected_region not in seen:
                new_path = path + [entrance.access_rule]
                if entrance.connected_region == target:
                    return new_path
                else:
                    queue.append((entrance.connected_region, new_path))

    raise Exception(f"Could not find mirrorless path to castle courtyard for Player {player} ({world.get_player_name(player)})")


def set_defeat_dungeon_boss_rule(location):
    # Lambda required to defer evaluation of dungeon.boss since it will change later if boss shuffle is used
    set_rule(location, lambda state: location.parent_region.dungeon.boss.can_defeat(state))

def set_always_allow(spot, rule):
    spot.always_allow = rule


def add_lamp_requirement(world: MultiWorld, spot, player: int, has_accessible_torch: bool = False):
    if world.dark_room_logic[player] == "lamp":
        add_rule(spot, lambda state: state.has('Lamp', player))
    elif world.dark_room_logic[player] == "torches":  # implicitly lamp as well
        if has_accessible_torch:
            add_rule(spot, lambda state: state.has('Lamp', player) or state.has('Fire Rod', player))
        else:
            add_rule(spot, lambda state: state.has('Lamp', player))
    elif world.dark_room_logic[player] == "none":
        pass
    else:
        raise ValueError(f"Unknown Dark Room Logic: {world.dark_room_logic[player]}")


non_crossover_items = (item_name_groups["Small Keys"] | item_name_groups["Big Keys"] | progression_items) - {
    "Small Key (Universal)"}


def dungeon_boss_rules(world, player):
    boss_locations = {
        'Agahnim 1',
        'Tower of Hera - Boss',
        'Tower of Hera - Prize',
        'Swamp Palace - Boss',
        'Swamp Palace - Prize',
        'Thieves\' Town - Boss',
        'Thieves\' Town - Prize',
        'Skull Woods - Boss',
        'Skull Woods - Prize',
        'Ice Palace - Boss',
        'Ice Palace - Prize',
        'Misery Mire - Boss',
        'Misery Mire - Prize',
        'Turtle Rock - Boss',
        'Turtle Rock - Prize',
        'Palace of Darkness - Boss',
        'Palace of Darkness - Prize',
    }
    for location in boss_locations:
        set_defeat_dungeon_boss_rule(world.get_location(location, player))

def global_rules(world, player):
    # ganon can only carry triforce
    add_item_rule(world.get_location('Ganon', player), lambda item: item.name == 'Triforce' and item.player == player)
    # dungeon prizes can only be crystals/pendants
    crystals_and_pendants: Set[str] = \
        {item for item, item_data in item_table.items() if item_data.type == "Crystal"}
    prize_locations: Iterator[str] = \
        (locations for locations, location_data in location_table.items() if location_data[2] == True)
    for prize_location in prize_locations:
        add_item_rule(world.get_location(prize_location, player),
                      lambda item: item.name in crystals_and_pendants and item.player == player)
    # determines which S&Q locations are available - hide from paths since it isn't an in-game location
    world.get_region('Menu', player).can_reach_private = lambda state: True
    for exit in world.get_region('Menu', player).exits:
        exit.hide_path = True

    set_rule(world.get_entrance('Old Man S&Q', player), lambda state: state.can_reach('Old Man', 'Location', player))

    set_rule(world.get_location('Sunken Treasure', player), lambda state: state.has('Open Floodgate', player))
    set_rule(world.get_location('Dark Blacksmith Ruins', player), lambda state: state.has('Return Smith', player))
    set_rule(world.get_location('Purple Chest', player),
             lambda state: state.has('Pick Up Purple Chest', player))  # Can S&Q with chest
    set_rule(world.get_location('Ether Tablet', player), lambda state: can_retrieve_tablet(state, player))
    set_rule(world.get_location('Master Sword Pedestal', player), lambda state: state.has('Red Pendant', player) and state.has('Blue Pendant', player) and state.has('Green Pendant', player))

    set_rule(world.get_location('Missing Smith', player), lambda state: state.has('Get Frog', player) and state.can_reach('Blacksmiths Hut', 'Region', player)) # Can't S&Q with smith
    set_rule(world.get_location('Blacksmith', player), lambda state: state.has('Return Smith', player))
    set_rule(world.get_location('Magic Bat', player), lambda state: state.has('Magic Powder', player))
    set_rule(world.get_location('Sick Kid', player), lambda state: state.has_group("Bottles", player))
    set_rule(world.get_location('Library', player), lambda state: state.has('Pegasus Boots', player))
    set_rule(world.get_location('Mimic Cave', player), lambda state: state.has('Hammer', player))
    set_rule(world.get_location('Sahasrahla', player), lambda state: state.has('Green Pendant', player))


    set_rule(world.get_location('Spike Cave', player), lambda state:
             state.has('Hammer', player) and can_lift_rocks(state, player) and
             ((state.has('Cape', player) and can_extend_magic(state, player, 16, True)) or
              (state.has('Cane of Byrna', player) and
               (can_extend_magic(state, player, 12, True) or
                (state.multiworld.can_take_damage[player] and (state.has('Pegasus Boots', player) or has_hearts(state, player, 4))))))
             )

    set_rule(world.get_location('Hookshot Cave - Top Right', player), lambda state: state.has('Hookshot', player))
    set_rule(world.get_location('Hookshot Cave - Top Left', player), lambda state: state.has('Hookshot', player))
    set_rule(world.get_location('Hookshot Cave - Bottom Right', player),
             lambda state: state.has('Hookshot', player) or state.has('Pegasus Boots', player))
    set_rule(world.get_location('Hookshot Cave - Bottom Left', player), lambda state: state.has('Hookshot', player))

    set_rule(world.get_entrance('Sewers Door', player),
             lambda state: state._lttp_has_key('Small Key (Hyrule Castle)', player) or (
                         world.smallkey_shuffle[player] == smallkey_shuffle.option_universal and world.mode[
                     player] == 'standard'))  # standard universal small keys cannot access the shop
    set_rule(world.get_entrance('Sewers Back Door', player),
             lambda state: state._lttp_has_key('Small Key (Hyrule Castle)', player))
    set_rule(world.get_entrance('Agahnim 1', player),
             lambda state: has_sword(state, player) and state._lttp_has_key('Small Key (Agahnims Tower)', player, 2))

    set_rule(world.get_location('Castle Tower - Room 03', player), lambda state: can_kill_most_things(state, player, 8))
    set_rule(world.get_location('Castle Tower - Dark Maze', player),
             lambda state: can_kill_most_things(state, player, 8) and state._lttp_has_key('Small Key (Agahnims Tower)',
                                                                                   player))

    set_rule(world.get_location('Eastern Palace - Big Chest', player),
             lambda state: state.has('Big Key (Eastern Palace)', player))
    ep_boss = world.get_location('Eastern Palace - Boss', player)
    set_rule(ep_boss, lambda state: state.has('Big Key (Eastern Palace)', player) and
                                    ep_boss.parent_region.dungeon.boss.can_defeat(state))
    ep_prize = world.get_location('Eastern Palace - Prize', player)
    set_rule(ep_prize, lambda state: state.has('Big Key (Eastern Palace)', player) and
                                     ep_prize.parent_region.dungeon.boss.can_defeat(state))
    if not world.enemy_shuffle[player]:
        add_rule(ep_boss, lambda state: can_shoot_arrows(state, player))
        add_rule(ep_prize, lambda state: can_shoot_arrows(state, player))

    set_rule(world.get_location('Desert Palace - Big Chest', player), lambda state: state.has('Big Key (Desert Palace)', player))
    set_rule(world.get_location('Desert Palace - Torch', player), lambda state: state.has('Pegasus Boots', player))
    set_rule(world.get_entrance('Desert Palace East Wing', player), lambda state: state._lttp_has_key('Small Key (Desert Palace)', player))
    set_rule(world.get_location('Desert Palace - Prize', player), lambda state: state._lttp_has_key('Small Key (Desert Palace)', player) and state.has('Big Key (Desert Palace)', player) and has_fire_source(state, player) and state.multiworld.get_location('Desert Palace - Prize', player).parent_region.dungeon.boss.can_defeat(state))
    set_rule(world.get_location('Desert Palace - Boss', player), lambda state: state._lttp_has_key('Small Key (Desert Palace)', player) and state.has('Big Key (Desert Palace)', player) and has_fire_source(state, player) and state.multiworld.get_location('Desert Palace - Boss', player).parent_region.dungeon.boss.can_defeat(state))

    # logic patch to prevent placing a crystal in Desert that's required to reach the required keys
    if not (world.smallkey_shuffle[player] and world.bigkey_shuffle[player]):
        add_rule(world.get_location('Desert Palace - Prize', player), lambda state: state.multiworld.get_region('Desert Palace Main (Outer)', player).can_reach(state))

    set_rule(world.get_entrance('Tower of Hera Small Key Door', player), lambda state: state._lttp_has_key('Small Key (Tower of Hera)', player) or location_item_name(state, 'Tower of Hera - Big Key Chest', player) == ('Small Key (Tower of Hera)', player))
    set_rule(world.get_entrance('Tower of Hera Big Key Door', player), lambda state: state.has('Big Key (Tower of Hera)', player))
    set_rule(world.get_location('Tower of Hera - Big Chest', player), lambda state: state.has('Big Key (Tower of Hera)', player))
    set_rule(world.get_location('Tower of Hera - Big Key Chest', player), lambda state: has_fire_source(state, player))
    if world.accessibility[player] != 'locations':
        set_always_allow(world.get_location('Tower of Hera - Big Key Chest', player), lambda state, item: item.name == 'Small Key (Tower of Hera)' and item.player == player)

    set_rule(world.get_entrance('Swamp Palace Moat', player), lambda state: state.has('Flippers', player) and state.has('Open Floodgate', player))
    set_rule(world.get_entrance('Swamp Palace Small Key Door', player), lambda state: state._lttp_has_key('Small Key (Swamp Palace)', player))
    set_rule(world.get_entrance('Swamp Palace (Center)', player), lambda state: state.has('Hammer', player))
    set_rule(world.get_location('Swamp Palace - Big Chest', player), lambda state: state.has('Big Key (Swamp Palace)', player))
    if world.accessibility[player] != 'locations':
        allow_self_locking_items(world.get_location('Swamp Palace - Big Chest', player), 'Big Key (Swamp Palace)')
    set_rule(world.get_entrance('Swamp Palace (North)', player), lambda state: state.has('Hookshot', player))
    if not world.smallkey_shuffle[player] and world.logic[player] not in ['hybridglitches', 'nologic']:
        forbid_item(world.get_location('Swamp Palace - Entrance', player), 'Big Key (Swamp Palace)', player)

    set_rule(world.get_entrance('Thieves Town Big Key Door', player), lambda state: state.has('Big Key (Thieves Town)', player))
    set_rule(world.get_entrance('Blind Fight', player), lambda state: state._lttp_has_key('Small Key (Thieves Town)', player))
    set_rule(world.get_location('Thieves\' Town - Big Chest', player), lambda state: (state._lttp_has_key('Small Key (Thieves Town)', player)) and state.has('Hammer', player))
    if world.accessibility[player] != 'locations':
        allow_self_locking_items(world.get_location('Thieves\' Town - Big Chest', player), 'Small Key (Thieves Town)')
    set_rule(world.get_location('Thieves\' Town - Attic', player), lambda state: state._lttp_has_key('Small Key (Thieves Town)', player))

    set_rule(world.get_entrance('Skull Woods First Section South Door', player), lambda state: state._lttp_has_key('Small Key (Skull Woods)', player))
    set_rule(world.get_entrance('Skull Woods First Section (Right) North Door', player), lambda state: state._lttp_has_key('Small Key (Skull Woods)', player))
    set_rule(world.get_entrance('Skull Woods First Section West Door', player), lambda state: state._lttp_has_key('Small Key (Skull Woods)', player, 2))  # ideally would only be one key, but we may have spent thst key already on escaping the right section
    set_rule(world.get_entrance('Skull Woods First Section (Left) Door to Exit', player), lambda state: state._lttp_has_key('Small Key (Skull Woods)', player, 2))
    set_rule(world.get_location('Skull Woods - Big Chest', player), lambda state: state.has('Big Key (Skull Woods)', player))
    if world.accessibility[player] != 'locations':
        allow_self_locking_items(world.get_location('Skull Woods - Big Chest', player), 'Big Key (Skull Woods)')
    set_rule(world.get_entrance('Skull Woods Torch Room', player), lambda state: state._lttp_has_key('Small Key (Skull Woods)', player, 3) and state.has('Fire Rod', player) and has_sword(state, player))  # sword required for curtain

    set_rule(world.get_entrance('Ice Palace Entrance Room', player), lambda state: can_melt_things(state, player))
    set_rule(world.get_location('Ice Palace - Big Chest', player), lambda state: state.has('Big Key (Ice Palace)', player))
    set_rule(world.get_entrance('Ice Palace (Kholdstare)', player), lambda state: can_lift_rocks(state, player) and state.has('Hammer', player) and state.has('Big Key (Ice Palace)', player) and (state._lttp_has_key('Small Key (Ice Palace)', player, 2) or (state.has('Cane of Somaria', player) and state._lttp_has_key('Small Key (Ice Palace)', player, 1))))
    set_rule(world.get_entrance('Ice Palace (East)', player), lambda state: (state.has('Hookshot', player) or (
                item_in_locations(state, 'Big Key (Ice Palace)', player, [('Ice Palace - Spike Room', player), ('Ice Palace - Big Key Chest', player), ('Ice Palace - Map Chest', player)]) and state._lttp_has_key('Small Key (Ice Palace)', player))) and (state.multiworld.can_take_damage[player] or state.has('Hookshot', player) or state.has('Cape', player) or state.has('Cane of Byrna', player)))
    set_rule(world.get_entrance('Ice Palace (East Top)', player), lambda state: can_lift_rocks(state, player) and state.has('Hammer', player))

    set_rule(world.get_entrance('Misery Mire Entrance Gap', player), lambda state: (state.has('Pegasus Boots', player) or state.has('Hookshot', player)) and (has_sword(state, player) or state.has('Fire Rod', player) or state.has('Ice Rod', player) or state.has('Hammer', player) or state.has('Cane of Somaria', player) or can_shoot_arrows(state, player)))  # need to defeat wizzrobes, bombs don't work ...
    set_rule(world.get_location('Misery Mire - Big Chest', player), lambda state: state.has('Big Key (Misery Mire)', player))
    set_rule(world.get_location('Misery Mire - Spike Chest', player), lambda state: (state.multiworld.can_take_damage[player] and has_hearts(state, player, 4)) or state.has('Cane of Byrna', player) or state.has('Cape', player))
    set_rule(world.get_entrance('Misery Mire Big Key Door', player), lambda state: state.has('Big Key (Misery Mire)', player))
    # you can squander the free small key from the pot by opening the south door to the north west switch room, locking you out of accessing a color switch ...
    # big key gives backdoor access to that from the teleporter in the north west
    set_rule(world.get_location('Misery Mire - Map Chest', player), lambda state: state._lttp_has_key('Small Key (Misery Mire)', player, 1) or state.has('Big Key (Misery Mire)', player))
    set_rule(world.get_location('Misery Mire - Main Lobby', player), lambda state: state._lttp_has_key('Small Key (Misery Mire)', player, 1) or state._lttp_has_key('Big Key (Misery Mire)', player))
    # we can place a small key in the West wing iff it also contains/blocks the Big Key, as we cannot reach and softlock with the basement key door yet
    set_rule(world.get_entrance('Misery Mire (West)', player), lambda state: state._lttp_has_key('Small Key (Misery Mire)', player, 2) if ((
                                                                                                                                                 location_item_name(state, 'Misery Mire - Compass Chest', player) in [('Big Key (Misery Mire)', player)]) or
                                                                                                                                     (
                                                                                                                                                 location_item_name(state, 'Misery Mire - Big Key Chest', player) in [('Big Key (Misery Mire)', player)])) else state._lttp_has_key('Small Key (Misery Mire)', player, 3))
    set_rule(world.get_location('Misery Mire - Compass Chest', player), lambda state: has_fire_source(state, player))
    set_rule(world.get_location('Misery Mire - Big Key Chest', player), lambda state: has_fire_source(state, player))
    set_rule(world.get_entrance('Misery Mire (Vitreous)', player), lambda state: state.has('Cane of Somaria', player))

    set_rule(world.get_entrance('Turtle Rock Entrance Gap', player), lambda state: state.has('Cane of Somaria', player))
    set_rule(world.get_entrance('Turtle Rock Entrance Gap Reverse', player), lambda state: state.has('Cane of Somaria', player))
    set_rule(world.get_location('Turtle Rock - Compass Chest', player), lambda state: state.has('Cane of Somaria', player))  # We could get here from the middle section without Cane as we don't cross the entrance gap!
    set_rule(world.get_location('Turtle Rock - Roller Room - Left', player), lambda state: state.has('Cane of Somaria', player) and state.has('Fire Rod', player))
    set_rule(world.get_location('Turtle Rock - Roller Room - Right', player), lambda state: state.has('Cane of Somaria', player) and state.has('Fire Rod', player))
    set_rule(world.get_location('Turtle Rock - Big Chest', player), lambda state: state.has('Big Key (Turtle Rock)', player) and (state.has('Cane of Somaria', player) or state.has('Hookshot', player)))
    set_rule(world.get_entrance('Turtle Rock (Big Chest) (North)', player), lambda state: state.has('Cane of Somaria', player) or state.has('Hookshot', player))
    set_rule(world.get_entrance('Turtle Rock Big Key Door', player), lambda state: state.has('Big Key (Turtle Rock)', player))
    set_rule(world.get_entrance('Turtle Rock (Dark Room) (North)', player), lambda state: state.has('Cane of Somaria', player))
    set_rule(world.get_entrance('Turtle Rock (Dark Room) (South)', player), lambda state: state.has('Cane of Somaria', player))
    set_rule(world.get_location('Turtle Rock - Eye Bridge - Bottom Left', player), lambda state: state.has('Cane of Byrna', player) or state.has('Cape', player) or state.has('Mirror Shield', player))
    set_rule(world.get_location('Turtle Rock - Eye Bridge - Bottom Right', player), lambda state: state.has('Cane of Byrna', player) or state.has('Cape', player) or state.has('Mirror Shield', player))
    set_rule(world.get_location('Turtle Rock - Eye Bridge - Top Left', player), lambda state: state.has('Cane of Byrna', player) or state.has('Cape', player) or state.has('Mirror Shield', player))
    set_rule(world.get_location('Turtle Rock - Eye Bridge - Top Right', player), lambda state: state.has('Cane of Byrna', player) or state.has('Cape', player) or state.has('Mirror Shield', player))
    set_rule(world.get_entrance('Turtle Rock (Trinexx)', player), lambda state: state._lttp_has_key('Small Key (Turtle Rock)', player, 4) and state.has('Big Key (Turtle Rock)', player) and state.has('Cane of Somaria', player))

    if not world.enemy_shuffle[player]:
        set_rule(world.get_entrance('Palace of Darkness Bonk Wall', player), lambda state: can_shoot_arrows(state, player))
    set_rule(world.get_entrance('Palace of Darkness Hammer Peg Drop', player), lambda state: state.has('Hammer', player))
    set_rule(world.get_entrance('Palace of Darkness Bridge Room', player), lambda state: state._lttp_has_key('Small Key (Palace of Darkness)', player, 1))  # If we can reach any other small key door, we already have back door access to this area
    set_rule(world.get_entrance('Palace of Darkness Big Key Door', player), lambda state: state._lttp_has_key('Small Key (Palace of Darkness)', player, 6) and state.has('Big Key (Palace of Darkness)', player) and can_shoot_arrows(state, player) and state.has('Hammer', player))
    set_rule(world.get_entrance('Palace of Darkness (North)', player), lambda state: state._lttp_has_key('Small Key (Palace of Darkness)', player, 4))
    set_rule(world.get_location('Palace of Darkness - Big Chest', player), lambda state: state.has('Big Key (Palace of Darkness)', player))

    set_rule(world.get_entrance('Palace of Darkness Big Key Chest Staircase', player), lambda state: state._lttp_has_key('Small Key (Palace of Darkness)', player, 6) or (
            location_item_name(state, 'Palace of Darkness - Big Key Chest', player) in [('Small Key (Palace of Darkness)', player)] and state._lttp_has_key('Small Key (Palace of Darkness)', player, 3)))
    if world.accessibility[player] != 'locations':
        set_always_allow(world.get_location('Palace of Darkness - Big Key Chest', player), lambda state, item: item.name == 'Small Key (Palace of Darkness)' and item.player == player and state._lttp_has_key('Small Key (Palace of Darkness)', player, 5))

    set_rule(world.get_entrance('Palace of Darkness Spike Statue Room Door', player), lambda state: state._lttp_has_key('Small Key (Palace of Darkness)', player, 6) or (
            location_item_name(state, 'Palace of Darkness - Harmless Hellway', player) in [('Small Key (Palace of Darkness)', player)] and state._lttp_has_key('Small Key (Palace of Darkness)', player, 4)))
    if world.accessibility[player] != 'locations':
        set_always_allow(world.get_location('Palace of Darkness - Harmless Hellway', player), lambda state, item: item.name == 'Small Key (Palace of Darkness)' and item.player == player and state._lttp_has_key('Small Key (Palace of Darkness)', player, 5))

    set_rule(world.get_entrance('Palace of Darkness Maze Door', player), lambda state: state._lttp_has_key('Small Key (Palace of Darkness)', player, 6))

    # these key rules are conservative, you might be able to get away with more lenient rules
    randomizer_room_chests = ['Ganons Tower - Randomizer Room - Top Left', 'Ganons Tower - Randomizer Room - Top Right', 'Ganons Tower - Randomizer Room - Bottom Left', 'Ganons Tower - Randomizer Room - Bottom Right']
    compass_room_chests = ['Ganons Tower - Compass Room - Top Left', 'Ganons Tower - Compass Room - Top Right', 'Ganons Tower - Compass Room - Bottom Left', 'Ganons Tower - Compass Room - Bottom Right']

    set_rule(world.get_location('Ganons Tower - Bob\'s Torch', player), lambda state: state.has('Pegasus Boots', player))
    set_rule(world.get_entrance('Ganons Tower (Tile Room)', player), lambda state: state.has('Cane of Somaria', player))
    set_rule(world.get_entrance('Ganons Tower (Hookshot Room)', player), lambda state: state.has('Hammer', player) and (state.has('Hookshot', player) or state.has('Pegasus Boots', player)))
    set_rule(world.get_entrance('Ganons Tower (Map Room)', player), lambda state: state._lttp_has_key('Small Key (Ganons Tower)', player, 4) or (
            location_item_name(state, 'Ganons Tower - Map Chest', player) in [('Big Key (Ganons Tower)', player), ('Small Key (Ganons Tower)', player)] and state._lttp_has_key('Small Key (Ganons Tower)', player, 3)))
    if world.accessibility[player] != 'locations':
        set_always_allow(world.get_location('Ganons Tower - Map Chest', player), lambda state, item: item.name == 'Small Key (Ganons Tower)' and item.player == player and state._lttp_has_key('Small Key (Ganons Tower)', player, 3) and state.can_reach('Ganons Tower (Hookshot Room)', 'region', player))

    # It is possible to need more than 2 keys to get through this entrance if you spend keys elsewhere. We reflect this in the chest requirements.
    # However we need to leave these at the lower values to derive that with 3 keys it is always possible to reach Bob and Ice Armos.
    set_rule(world.get_entrance('Ganons Tower (Double Switch Room)', player), lambda state: state._lttp_has_key('Small Key (Ganons Tower)', player, 2))
    # It is possible to need more than 3 keys ....
    set_rule(world.get_entrance('Ganons Tower (Firesnake Room)', player), lambda state: state._lttp_has_key('Small Key (Ganons Tower)', player, 3))

    #The actual requirements for these rooms to avoid key-lock
    set_rule(world.get_location('Ganons Tower - Firesnake Room', player), lambda state: state._lttp_has_key('Small Key (Ganons Tower)', player, 3) or ((
                                                                                                                                                             item_in_locations(state, 'Big Key (Ganons Tower)', player, zip(randomizer_room_chests, [player] * len(randomizer_room_chests))) or item_in_locations(state, 'Small Key (Ganons Tower)', player, [('Ganons Tower - Firesnake Room', player)])) and state._lttp_has_key('Small Key (Ganons Tower)', player, 2)))
    for location in randomizer_room_chests:
        set_rule(world.get_location(location, player), lambda state: state._lttp_has_key('Small Key (Ganons Tower)', player, 4) or (
                    item_in_locations(state, 'Big Key (Ganons Tower)', player, zip(randomizer_room_chests, [player] * len(randomizer_room_chests))) and state._lttp_has_key('Small Key (Ganons Tower)', player, 3)))

    # Once again it is possible to need more than 3 keys...
    set_rule(world.get_entrance('Ganons Tower (Tile Room) Key Door', player), lambda state: state._lttp_has_key('Small Key (Ganons Tower)', player, 3) and state.has('Fire Rod', player))
    # Actual requirements
    for location in compass_room_chests:
        set_rule(world.get_location(location, player), lambda state: state.has('Fire Rod', player) and (state._lttp_has_key('Small Key (Ganons Tower)', player, 4) or (
                    item_in_locations(state, 'Big Key (Ganons Tower)', player, zip(compass_room_chests, [player] * len(compass_room_chests))) and state._lttp_has_key('Small Key (Ganons Tower)', player, 3))))

    set_rule(world.get_location('Ganons Tower - Big Chest', player), lambda state: state.has('Big Key (Ganons Tower)', player))

    set_rule(world.get_location('Ganons Tower - Big Key Room - Left', player),
             lambda state: state.multiworld.get_location('Ganons Tower - Big Key Room - Left', player).parent_region.dungeon.bosses['bottom'].can_defeat(state))
    set_rule(world.get_location('Ganons Tower - Big Key Chest', player),
             lambda state: state.multiworld.get_location('Ganons Tower - Big Key Chest', player).parent_region.dungeon.bosses['bottom'].can_defeat(state))
    set_rule(world.get_location('Ganons Tower - Big Key Room - Right', player),
             lambda state: state.multiworld.get_location('Ganons Tower - Big Key Room - Right', player).parent_region.dungeon.bosses['bottom'].can_defeat(state))
    if world.enemy_shuffle[player]:
        set_rule(world.get_entrance('Ganons Tower Big Key Door', player),
                 lambda state: state.has('Big Key (Ganons Tower)', player))
    else:
        set_rule(world.get_entrance('Ganons Tower Big Key Door', player),
                 lambda state: state.has('Big Key (Ganons Tower)', player) and can_shoot_arrows(state, player))
    set_rule(world.get_entrance('Ganons Tower Torch Rooms', player),
             lambda state: has_fire_source(state, player) and state.multiworld.get_entrance('Ganons Tower Torch Rooms', player).parent_region.dungeon.bosses['middle'].can_defeat(state))
    set_rule(world.get_location('Ganons Tower - Pre-Moldorm Chest', player),
             lambda state: state._lttp_has_key('Small Key (Ganons Tower)', player, 3))
    set_rule(world.get_entrance('Ganons Tower Moldorm Door', player),
             lambda state: state._lttp_has_key('Small Key (Ganons Tower)', player, 4))
    set_rule(world.get_entrance('Ganons Tower Moldorm Gap', player),
             lambda state: state.has('Hookshot', player) and state.multiworld.get_entrance('Ganons Tower Moldorm Gap', player).parent_region.dungeon.bosses['top'].can_defeat(state))
    set_defeat_dungeon_boss_rule(world.get_location('Agahnim 2', player))
    ganon = world.get_location('Ganon', player)
    set_rule(ganon, lambda state: GanonDefeatRule(state, player))
    if world.goal[player] in ['ganontriforcehunt', 'localganontriforcehunt']:
        add_rule(ganon, lambda state: has_triforce_pieces(state, player))
    elif world.goal[player] == 'ganonpedestal':
        add_rule(world.get_location('Ganon', player), lambda state: state.can_reach('Master Sword Pedestal', 'Location', player))
    else:
        add_rule(ganon, lambda state: has_crystals(state, state.multiworld.crystals_needed_for_ganon[player], player))
    set_rule(world.get_entrance('Ganon Drop', player), lambda state: has_beam_sword(state, player))  # need to damage ganon to get tiles to drop

    set_rule(world.get_location('Flute Activation Spot', player), lambda state: state.has('Flute', player))


def default_rules(world, player):
    """Default world rules when world state is not inverted."""
    # overworld requirements
    set_rule(world.get_entrance('Kings Grave', player), lambda state: state.has('Pegasus Boots', player))
    set_rule(world.get_entrance('Kings Grave Outer Rocks', player), lambda state: can_lift_heavy_rocks(state, player))
    set_rule(world.get_entrance('Kings Grave Inner Rocks', player), lambda state: can_lift_heavy_rocks(state, player))
    set_rule(world.get_entrance('Kings Grave Mirror Spot', player), lambda state: state.has('Moon Pearl', player) and state.has('Magic Mirror', player))
    # Caution: If king's grave is releaxed at all to account for reaching it via a two way cave's exit in insanity mode, then the bomb shop logic will need to be updated (that would involve create a small ledge-like Region for it)
    set_rule(world.get_entrance('Bonk Fairy (Light)', player), lambda state: state.has('Pegasus Boots', player))
    set_rule(world.get_entrance('Lumberjack Tree Tree', player), lambda state: state.has('Pegasus Boots', player) and state.has('Beat Agahnim 1', player))
    set_rule(world.get_entrance('Bonk Rock Cave', player), lambda state: state.has('Pegasus Boots', player))
    set_rule(world.get_entrance('Desert Palace Stairs', player), lambda state: state.has('Book of Mudora', player))
    set_rule(world.get_entrance('Sanctuary Grave', player), lambda state: can_lift_rocks(state, player))
    set_rule(world.get_entrance('20 Rupee Cave', player), lambda state: can_lift_rocks(state, player))
    set_rule(world.get_entrance('50 Rupee Cave', player), lambda state: can_lift_rocks(state, player))
    set_rule(world.get_entrance('Death Mountain Entrance Rock', player), lambda state: can_lift_rocks(state, player))
    set_rule(world.get_entrance('Bumper Cave Entrance Mirror Spot', player), lambda state: state.has('Magic Mirror', player))
    set_rule(world.get_entrance('Flute Spot 1', player), lambda state: state.has('Activated Flute', player))
    set_rule(world.get_entrance('Lake Hylia Central Island Teleporter', player), lambda state: can_lift_heavy_rocks(state, player))
    set_rule(world.get_entrance('Dark Desert Teleporter', player), lambda state: state.has('Activated Flute', player) and can_lift_heavy_rocks(state, player))
    set_rule(world.get_entrance('East Hyrule Teleporter', player), lambda state: state.has('Hammer', player) and can_lift_rocks(state, player) and state.has('Moon Pearl', player)) # bunny cannot use hammer
    set_rule(world.get_entrance('South Hyrule Teleporter', player), lambda state: state.has('Hammer', player) and can_lift_rocks(state, player) and state.has('Moon Pearl', player)) # bunny cannot use hammer
    set_rule(world.get_entrance('Kakariko Teleporter', player), lambda state: ((state.has('Hammer', player) and can_lift_rocks(state, player)) or can_lift_heavy_rocks(state, player)) and state.has('Moon Pearl', player)) # bunny cannot lift bushes
    set_rule(world.get_location('Flute Spot', player), lambda state: state.has('Shovel', player))
    set_rule(world.get_entrance('Bat Cave Drop Ledge', player), lambda state: state.has('Hammer', player))

    set_rule(world.get_location('Zora\'s Ledge', player), lambda state: state.has('Flippers', player))
    set_rule(world.get_entrance('Waterfall of Wishing', player), lambda state: state.has('Flippers', player))
    set_rule(world.get_location('Frog', player), lambda state: can_lift_heavy_rocks(state, player)) # will get automatic moon pearl requirement
    set_rule(world.get_location('Potion Shop', player), lambda state: state.has('Mushroom', player))
    set_rule(world.get_entrance('Desert Palace Entrance (North) Rocks', player), lambda state: can_lift_rocks(state, player))
    set_rule(world.get_entrance('Desert Ledge Return Rocks', player), lambda state: can_lift_rocks(state, player))  # should we decide to place something that is not a dungeon end up there at some point
    set_rule(world.get_entrance('Checkerboard Cave', player), lambda state: can_lift_rocks(state, player))
    set_rule(world.get_entrance('Agahnims Tower', player), lambda state: state.has('Cape', player) or has_beam_sword(state, player) or state.has('Beat Agahnim 1', player))  # barrier gets removed after killing agahnim, relevant for entrance shuffle
    set_rule(world.get_entrance('Top of Pyramid', player), lambda state: state.has('Beat Agahnim 1', player))
    set_rule(world.get_entrance('Old Man Cave Exit (West)', player), lambda state: False)  # drop cannot be climbed up
    set_rule(world.get_entrance('Broken Bridge (West)', player), lambda state: state.has('Hookshot', player))
    set_rule(world.get_entrance('Broken Bridge (East)', player), lambda state: state.has('Hookshot', player))
    set_rule(world.get_entrance('East Death Mountain Teleporter', player), lambda state: can_lift_heavy_rocks(state, player))
    set_rule(world.get_entrance('Fairy Ascension Rocks', player), lambda state: can_lift_heavy_rocks(state, player))
    set_rule(world.get_entrance('Paradox Cave Push Block Reverse', player), lambda state: state.has('Mirror', player))  # can erase block
    set_rule(world.get_entrance('Death Mountain (Top)', player), lambda state: state.has('Hammer', player))
    set_rule(world.get_entrance('Turtle Rock Teleporter', player), lambda state: can_lift_heavy_rocks(state, player) and state.has('Hammer', player))
    set_rule(world.get_entrance('East Death Mountain (Top)', player), lambda state: state.has('Hammer', player))

    set_rule(world.get_entrance('Catfish Exit Rock', player), lambda state: can_lift_rocks(state, player))
    set_rule(world.get_entrance('Catfish Entrance Rock', player), lambda state: can_lift_rocks(state, player))
    set_rule(world.get_entrance('Northeast Dark World Broken Bridge Pass', player), lambda state: state.has('Moon Pearl', player) and (can_lift_rocks(state, player) or state.has('Hammer', player) or state.has('Flippers', player)))
    set_rule(world.get_entrance('East Dark World Broken Bridge Pass', player), lambda state: state.has('Moon Pearl', player) and (can_lift_rocks(state, player) or state.has('Hammer', player)))
    set_rule(world.get_entrance('South Dark World Bridge', player), lambda state: state.has('Hammer', player) and state.has('Moon Pearl', player))
    set_rule(world.get_entrance('Bonk Fairy (Dark)', player), lambda state: state.has('Moon Pearl', player) and state.has('Pegasus Boots', player))
    set_rule(world.get_entrance('West Dark World Gap', player), lambda state: state.has('Moon Pearl', player) and state.has('Hookshot', player))
    set_rule(world.get_entrance('Palace of Darkness', player), lambda state: state.has('Moon Pearl', player)) # kiki needs pearl
    set_rule(world.get_entrance('Hyrule Castle Ledge Mirror Spot', player), lambda state: state.has('Magic Mirror', player))
    set_rule(world.get_entrance('Hyrule Castle Main Gate', player), lambda state: state.has('Magic Mirror', player))
    set_rule(world.get_entrance('Dark Lake Hylia Drop (East)', player), lambda state: (state.has('Moon Pearl', player) and state.has('Flippers', player) or state.has('Magic Mirror', player)))  # Overworld Bunny Revival
    set_rule(world.get_location('Bombos Tablet', player), lambda state: can_retrieve_tablet(state, player))
    set_rule(world.get_entrance('Dark Lake Hylia Drop (South)', player), lambda state: state.has('Moon Pearl', player) and state.has('Flippers', player))  # ToDo any fake flipper set up?
    set_rule(world.get_entrance('Dark Lake Hylia Ledge Fairy', player), lambda state: state.has('Moon Pearl', player)) # bomb required
    set_rule(world.get_entrance('Dark Lake Hylia Ledge Spike Cave', player), lambda state: can_lift_rocks(state, player) and state.has('Moon Pearl', player))
    set_rule(world.get_entrance('Dark Lake Hylia Teleporter', player), lambda state: state.has('Moon Pearl', player))
    set_rule(world.get_entrance('Village of Outcasts Heavy Rock', player), lambda state: state.has('Moon Pearl', player) and can_lift_heavy_rocks(state, player))
    set_rule(world.get_entrance('Hype Cave', player), lambda state: state.has('Moon Pearl', player)) # bomb required
    set_rule(world.get_entrance('Brewery', player), lambda state: state.has('Moon Pearl', player)) # bomb required
    set_rule(world.get_entrance('Thieves Town', player), lambda state: state.has('Moon Pearl', player)) # bunny cannot pull
    set_rule(world.get_entrance('Skull Woods First Section Hole (North)', player), lambda state: state.has('Moon Pearl', player)) # bunny cannot lift bush
    set_rule(world.get_entrance('Skull Woods Second Section Hole', player), lambda state: state.has('Moon Pearl', player)) # bunny cannot lift bush
    set_rule(world.get_entrance('Maze Race Mirror Spot', player), lambda state: state.has('Magic Mirror', player))
    set_rule(world.get_entrance('Cave 45 Mirror Spot', player), lambda state: state.has('Magic Mirror', player))
    set_rule(world.get_entrance('Bombos Tablet Mirror Spot', player), lambda state: state.has('Magic Mirror', player))
    set_rule(world.get_entrance('East Dark World Bridge', player), lambda state: state.has('Moon Pearl', player) and state.has('Hammer', player))
    set_rule(world.get_entrance('Lake Hylia Island Mirror Spot', player), lambda state: state.has('Moon Pearl', player) and state.has('Magic Mirror', player) and state.has('Flippers', player))
    set_rule(world.get_entrance('Lake Hylia Central Island Mirror Spot', player), lambda state: state.has('Magic Mirror', player))
    set_rule(world.get_entrance('East Dark World River Pier', player), lambda state: state.has('Moon Pearl', player) and state.has('Flippers', player))
    set_rule(world.get_entrance('Graveyard Ledge Mirror Spot', player), lambda state: state.has('Moon Pearl', player) and state.has('Magic Mirror', player))
    set_rule(world.get_entrance('Bumper Cave Entrance Rock', player), lambda state: state.has('Moon Pearl', player) and can_lift_rocks(state, player))
    set_rule(world.get_entrance('Bumper Cave Ledge Mirror Spot', player), lambda state: state.has('Magic Mirror', player))
    set_rule(world.get_entrance('Bat Cave Drop Ledge Mirror Spot', player), lambda state: state.has('Magic Mirror', player))
    set_rule(world.get_entrance('Dark World Hammer Peg Cave', player), lambda state: state.has('Moon Pearl', player) and state.has('Hammer', player))
    set_rule(world.get_entrance('Village of Outcasts Eastern Rocks', player), lambda state: state.has('Moon Pearl', player) and can_lift_heavy_rocks(state, player))
    set_rule(world.get_entrance('Peg Area Rocks', player), lambda state: state.has('Moon Pearl', player) and can_lift_heavy_rocks(state, player))
    set_rule(world.get_entrance('Village of Outcasts Pegs', player), lambda state: state.has('Moon Pearl', player) and state.has('Hammer', player))
    set_rule(world.get_entrance('Grassy Lawn Pegs', player), lambda state: state.has('Moon Pearl', player) and state.has('Hammer', player))
    set_rule(world.get_entrance('Bumper Cave Exit (Top)', player), lambda state: state.has('Cape', player))
    set_rule(world.get_entrance('Bumper Cave Exit (Bottom)', player), lambda state: state.has('Cape', player) or state.has('Hookshot', player))

    set_rule(world.get_entrance('Skull Woods Final Section', player), lambda state: state.has('Fire Rod', player) and state.has('Moon Pearl', player)) # bunny cannot use fire rod
    set_rule(world.get_entrance('Misery Mire', player), lambda state: state.has('Moon Pearl', player) and has_sword(state, player) and has_misery_mire_medallion(state, player))  # sword required to cast magic (!)
    set_rule(world.get_entrance('Desert Ledge (Northeast) Mirror Spot', player), lambda state: state.has('Magic Mirror', player))

    set_rule(world.get_entrance('Desert Ledge Mirror Spot', player), lambda state: state.has('Magic Mirror', player))
    set_rule(world.get_entrance('Desert Palace Stairs Mirror Spot', player), lambda state: state.has('Magic Mirror', player))
    set_rule(world.get_entrance('Desert Palace Entrance (North) Mirror Spot', player), lambda state: state.has('Magic Mirror', player))
    set_rule(world.get_entrance('Spectacle Rock Mirror Spot', player), lambda state: state.has('Magic Mirror', player))
    set_rule(world.get_entrance('Hookshot Cave', player), lambda state: can_lift_rocks(state, player) and state.has('Moon Pearl', player))

    set_rule(world.get_entrance('East Death Mountain (Top) Mirror Spot', player), lambda state: state.has('Magic Mirror', player))
    set_rule(world.get_entrance('Mimic Cave Mirror Spot', player), lambda state: state.has('Magic Mirror', player))
    set_rule(world.get_entrance('Spiral Cave Mirror Spot', player), lambda state: state.has('Magic Mirror', player))
    set_rule(world.get_entrance('Fairy Ascension Mirror Spot', player), lambda state: state.has('Magic Mirror', player) and state.has('Moon Pearl', player))  # need to lift flowers
    set_rule(world.get_entrance('Isolated Ledge Mirror Spot', player), lambda state: state.has('Magic Mirror', player))
    set_rule(world.get_entrance('Superbunny Cave Exit (Bottom)', player), lambda state: False)  # Cannot get to bottom exit from top. Just exists for shuffling
    set_rule(world.get_entrance('Floating Island Mirror Spot', player), lambda state: state.has('Magic Mirror', player))
    set_rule(world.get_entrance('Turtle Rock', player), lambda state: state.has('Moon Pearl', player) and has_sword(state, player) and has_turtle_rock_medallion(state, player) and state.can_reach('Turtle Rock (Top)', 'Region', player))  # sword required to cast magic (!)

    set_rule(world.get_entrance('Pyramid Hole', player), lambda state: state.has('Beat Agahnim 2', player) or world.open_pyramid[player].to_bool(world, player))

    if world.swordless[player]:
        swordless_rules(world, player)


def inverted_rules(world, player):
    # s&q regions.
    set_rule(world.get_entrance('Castle Ledge S&Q', player), lambda state: state.has('Magic Mirror', player) and state.has('Beat Agahnim 1', player))

    # overworld requirements 
    set_rule(world.get_location('Maze Race', player), lambda state: state.has('Moon Pearl', player))
    set_rule(world.get_entrance('Mini Moldorm Cave', player), lambda state: state.has('Moon Pearl', player))
    set_rule(world.get_entrance('Ice Rod Cave', player), lambda state: state.has('Moon Pearl', player))
    set_rule(world.get_entrance('Light Hype Fairy', player), lambda state: state.has('Moon Pearl', player))
    set_rule(world.get_entrance('Potion Shop Pier', player), lambda state: state.has('Flippers', player) and state.has('Moon Pearl', player))
    set_rule(world.get_entrance('Light World Pier', player), lambda state: state.has('Flippers', player) and state.has('Moon Pearl', player))
    set_rule(world.get_entrance('Kings Grave', player), lambda state: state.has('Pegasus Boots', player) and state.has('Moon Pearl', player))
    set_rule(world.get_entrance('Kings Grave Outer Rocks', player), lambda state: can_lift_heavy_rocks(state, player) and state.has('Moon Pearl', player))
    set_rule(world.get_entrance('Kings Grave Inner Rocks', player), lambda state: can_lift_heavy_rocks(state, player) and state.has('Moon Pearl', player))
    set_rule(world.get_entrance('Potion Shop Inner Bushes', player), lambda state: state.has('Moon Pearl', player))
    set_rule(world.get_entrance('Potion Shop Outer Bushes', player), lambda state: state.has('Moon Pearl', player))
    set_rule(world.get_entrance('Potion Shop Outer Rock', player), lambda state: can_lift_rocks(state, player) and state.has('Moon Pearl', player))
    set_rule(world.get_entrance('Potion Shop Inner Rock', player), lambda state: can_lift_rocks(state, player) and state.has('Moon Pearl', player))
    set_rule(world.get_entrance('Graveyard Cave Inner Bushes', player), lambda state: state.has('Moon Pearl', player))
    set_rule(world.get_entrance('Graveyard Cave Outer Bushes', player), lambda state: state.has('Moon Pearl', player))
    set_rule(world.get_entrance('Secret Passage Inner Bushes', player), lambda state: state.has('Moon Pearl', player))
    set_rule(world.get_entrance('Secret Passage Outer Bushes', player), lambda state: state.has('Moon Pearl', player))
    set_rule(world.get_entrance('Bonk Fairy (Light)', player), lambda state: state.has('Pegasus Boots', player) and state.has('Moon Pearl', player))
    set_rule(world.get_entrance('Bat Cave Drop Ledge', player), lambda state: state.has('Hammer', player) and state.has('Moon Pearl', player))
    set_rule(world.get_entrance('Lumberjack Tree Tree', player), lambda state: state.has('Pegasus Boots', player) and state.has('Moon Pearl', player) and state.has('Beat Agahnim 1', player))
    set_rule(world.get_entrance('Bonk Rock Cave', player), lambda state: state.has('Pegasus Boots', player) and state.has('Moon Pearl', player))
    set_rule(world.get_entrance('Desert Palace Stairs', player), lambda state: state.has('Book of Mudora', player))  # bunny can use book
    set_rule(world.get_entrance('Sanctuary Grave', player), lambda state: can_lift_rocks(state, player) and state.has('Moon Pearl', player))
    set_rule(world.get_entrance('20 Rupee Cave', player), lambda state: can_lift_rocks(state, player) and state.has('Moon Pearl', player))
    set_rule(world.get_entrance('50 Rupee Cave', player), lambda state: can_lift_rocks(state, player) and state.has('Moon Pearl', player))
    set_rule(world.get_entrance('Death Mountain Entrance Rock', player), lambda state: can_lift_rocks(state, player) and state.has('Moon Pearl', player))
    set_rule(world.get_entrance('Bumper Cave Entrance Mirror Spot', player), lambda state: state.has('Magic Mirror', player))
    set_rule(world.get_entrance('Lake Hylia Central Island Mirror Spot', player), lambda state: state.has('Magic Mirror', player))
    set_rule(world.get_entrance('Dark Lake Hylia Central Island Teleporter', player), lambda state: can_lift_heavy_rocks(state, player))
    set_rule(world.get_entrance('Dark Desert Teleporter', player), lambda state: state.has('Activated Flute', player) and can_lift_heavy_rocks(state, player))
    set_rule(world.get_entrance('East Dark World Teleporter', player), lambda state: state.has('Hammer', player) and can_lift_rocks(state, player) and state.has('Moon Pearl', player)) # bunny cannot use hammer
    set_rule(world.get_entrance('South Dark World Teleporter', player), lambda state: state.has('Hammer', player) and can_lift_rocks(state, player) and state.has('Moon Pearl', player)) # bunny cannot use hammer
    set_rule(world.get_entrance('West Dark World Teleporter', player), lambda state: ((state.has('Hammer', player) and can_lift_rocks(state, player)) or can_lift_heavy_rocks(state, player)) and state.has('Moon Pearl', player))
    set_rule(world.get_location('Flute Spot', player), lambda state: state.has('Shovel', player) and state.has('Moon Pearl', player))

    set_rule(world.get_location('Zora\'s Ledge', player), lambda state: state.has('Flippers', player) and state.has('Moon Pearl', player))
    set_rule(world.get_entrance('Waterfall of Wishing Cave', player), lambda state: state.has('Flippers', player) and state.has('Moon Pearl', player))
    set_rule(world.get_entrance('Northeast Light World Return', player), lambda state: state.has('Flippers', player) and state.has('Moon Pearl', player))
    set_rule(world.get_location('Frog', player), lambda state: can_lift_heavy_rocks(state, player) and (state.has('Moon Pearl', player) or state.has('Beat Agahnim 1', player)) or (state.can_reach('Light World', 'Region', player) and state.has('Magic Mirror', player))) # Need LW access using Mirror or Portal
    set_rule(world.get_location('Missing Smith', player), lambda state: state.has('Get Frog', player) and state.can_reach('Blacksmiths Hut', 'Region', player)) # Can't S&Q with smith
    set_rule(world.get_location('Blacksmith', player), lambda state: state.has('Return Smith', player))
    set_rule(world.get_location('Magic Bat', player), lambda state: state.has('Magic Powder', player) and state.has('Moon Pearl', player))
    set_rule(world.get_location('Sick Kid', player), lambda state: state.has_group("Bottles", player))
    set_rule(world.get_location('Mushroom', player), lambda state: state.has('Moon Pearl', player)) # need pearl to pick up bushes
    set_rule(world.get_entrance('Bush Covered Lawn Mirror Spot', player), lambda state: state.has('Magic Mirror', player))
    set_rule(world.get_entrance('Bush Covered Lawn Inner Bushes', player), lambda state: state.has('Moon Pearl', player))
    set_rule(world.get_entrance('Bush Covered Lawn Outer Bushes', player), lambda state: state.has('Moon Pearl', player))
    set_rule(world.get_entrance('Bomb Hut Inner Bushes', player), lambda state: state.has('Moon Pearl', player))
    set_rule(world.get_entrance('Bomb Hut Outer Bushes', player), lambda state: state.has('Moon Pearl', player))
    set_rule(world.get_entrance('Light World Bomb Hut', player), lambda state: state.has('Moon Pearl', player)) # need bomb
    set_rule(world.get_entrance('North Fairy Cave Drop', player), lambda state: state.has('Moon Pearl', player))
    set_rule(world.get_entrance('Lost Woods Hideout Drop', player), lambda state: state.has('Moon Pearl', player))
    set_rule(world.get_location('Potion Shop', player), lambda state: state.has('Mushroom', player) and (state.can_reach('Potion Shop Area', 'Region', player))) # new inverted region, need pearl for bushes or access to potion shop door/waterfall fairy
    set_rule(world.get_entrance('Desert Palace Entrance (North) Rocks', player), lambda state: can_lift_rocks(state, player) and state.has('Moon Pearl', player))
    set_rule(world.get_entrance('Desert Ledge Return Rocks', player), lambda state: can_lift_rocks(state, player) and state.has('Moon Pearl', player))  # should we decide to place something that is not a dungeon end up there at some point
    set_rule(world.get_entrance('Checkerboard Cave', player), lambda state: can_lift_rocks(state, player) and state.has('Moon Pearl', player))
    set_rule(world.get_entrance('Hyrule Castle Secret Entrance Drop', player), lambda state: state.has('Moon Pearl', player))
    set_rule(world.get_entrance('Old Man Cave Exit (West)', player), lambda state: False)  # drop cannot be climbed up
    set_rule(world.get_entrance('Broken Bridge (West)', player), lambda state: state.has('Hookshot', player) and state.has('Moon Pearl', player))
    set_rule(world.get_entrance('Broken Bridge (East)', player), lambda state: state.has('Hookshot', player) and state.has('Moon Pearl', player))
    set_rule(world.get_entrance('Dark Death Mountain Teleporter (East Bottom)', player), lambda state: can_lift_heavy_rocks(state, player))
    set_rule(world.get_entrance('Fairy Ascension Rocks', player), lambda state: can_lift_heavy_rocks(state, player) and state.has('Moon Pearl', player))
    set_rule(world.get_entrance('Paradox Cave Push Block Reverse', player), lambda state: state.has('Mirror', player))  # can erase block
    set_rule(world.get_entrance('Death Mountain (Top)', player), lambda state: state.has('Hammer', player) and state.has('Moon Pearl', player))
    set_rule(world.get_entrance('Dark Death Mountain Teleporter (East)', player), lambda state: can_lift_heavy_rocks(state, player) and state.has('Hammer', player) and state.has('Moon Pearl', player))  # bunny cannot use hammer
    set_rule(world.get_entrance('East Death Mountain (Top)', player), lambda state: state.has('Hammer', player) and state.has('Moon Pearl', player))  # bunny can not use hammer

    set_rule(world.get_entrance('Catfish Entrance Rock', player), lambda state: can_lift_rocks(state, player))
    set_rule(world.get_entrance('Northeast Dark World Broken Bridge Pass', player), lambda state: ((can_lift_rocks(state, player) or state.has('Hammer', player)) or state.has('Flippers', player)))
    set_rule(world.get_entrance('East Dark World Broken Bridge Pass', player), lambda state: (can_lift_rocks(state, player) or state.has('Hammer', player)))
    set_rule(world.get_entrance('South Dark World Bridge', player), lambda state: state.has('Hammer', player))
    set_rule(world.get_entrance('Bonk Fairy (Dark)', player), lambda state: state.has('Pegasus Boots', player))
    set_rule(world.get_entrance('West Dark World Gap', player), lambda state: state.has('Hookshot', player))
    set_rule(world.get_entrance('Dark Lake Hylia Drop (East)', player), lambda state: state.has('Flippers', player))
    set_rule(world.get_location('Bombos Tablet', player), lambda state: can_retrieve_tablet(state, player))
    set_rule(world.get_entrance('Dark Lake Hylia Drop (South)', player), lambda state: state.has('Flippers', player))  # ToDo any fake flipper set up?
    set_rule(world.get_entrance('Dark Lake Hylia Ledge Pier', player), lambda state: state.has('Flippers', player))
    set_rule(world.get_entrance('Dark Lake Hylia Ledge Spike Cave', player), lambda state: can_lift_rocks(state, player))
    set_rule(world.get_entrance('Dark Lake Hylia Teleporter', player), lambda state: state.has('Flippers', player))  # Fake Flippers
    set_rule(world.get_entrance('Dark Lake Hylia Shallows', player), lambda state: state.has('Flippers', player))
    set_rule(world.get_entrance('Village of Outcasts Heavy Rock', player), lambda state: can_lift_heavy_rocks(state, player))
    set_rule(world.get_entrance('East Dark World Bridge', player), lambda state: state.has('Hammer', player))
    set_rule(world.get_entrance('Lake Hylia Central Island Mirror Spot', player), lambda state: state.has('Magic Mirror', player))
    set_rule(world.get_entrance('East Dark World River Pier', player), lambda state: state.has('Flippers', player))
    set_rule(world.get_entrance('Bumper Cave Entrance Rock', player), lambda state: can_lift_rocks(state, player))
    set_rule(world.get_entrance('Bumper Cave Ledge Mirror Spot', player), lambda state: state.has('Magic Mirror', player))
    set_rule(world.get_entrance('Hammer Peg Area Mirror Spot', player), lambda state: state.has('Magic Mirror', player))
    set_rule(world.get_entrance('Dark World Hammer Peg Cave', player), lambda state: state.has('Hammer', player))
    set_rule(world.get_entrance('Village of Outcasts Eastern Rocks', player), lambda state: can_lift_heavy_rocks(state, player))
    set_rule(world.get_entrance('Peg Area Rocks', player), lambda state: can_lift_heavy_rocks(state, player))
    set_rule(world.get_entrance('Village of Outcasts Pegs', player), lambda state: state.has('Hammer', player))
    set_rule(world.get_entrance('Grassy Lawn Pegs', player), lambda state: state.has('Hammer', player))
    set_rule(world.get_entrance('Bumper Cave Exit (Top)', player), lambda state: state.has('Cape', player))
    set_rule(world.get_entrance('Bumper Cave Exit (Bottom)', player), lambda state: state.has('Cape', player) or state.has('Hookshot', player))

    set_rule(world.get_entrance('Skull Woods Final Section', player), lambda state: state.has('Fire Rod', player))
    set_rule(world.get_entrance('Misery Mire', player), lambda state: has_sword(state, player) and has_misery_mire_medallion(state, player))  # sword required to cast magic (!)

    set_rule(world.get_entrance('Hookshot Cave', player), lambda state: can_lift_rocks(state, player))

    set_rule(world.get_entrance('East Death Mountain Mirror Spot (Top)', player), lambda state: state.has('Magic Mirror', player))
    set_rule(world.get_entrance('Death Mountain (Top) Mirror Spot', player), lambda state: state.has('Magic Mirror', player))

    set_rule(world.get_entrance('East Death Mountain Mirror Spot (Bottom)', player), lambda state: state.has('Magic Mirror', player))
    set_rule(world.get_entrance('Dark Death Mountain Ledge Mirror Spot (East)', player), lambda state: state.has('Magic Mirror', player))
    set_rule(world.get_entrance('Dark Death Mountain Ledge Mirror Spot (West)', player), lambda state: state.has('Magic Mirror', player))
    set_rule(world.get_entrance('Laser Bridge Mirror Spot', player), lambda state: state.has('Magic Mirror', player))
    set_rule(world.get_entrance('Floating Island Mirror Spot', player), lambda state: state.has('Magic Mirror', player))
    set_rule(world.get_entrance('Turtle Rock', player), lambda state: has_sword(state, player) and has_turtle_rock_medallion(state, player) and state.can_reach('Turtle Rock (Top)', 'Region', player)) # sword required to cast magic (!)

    # new inverted spots
    set_rule(world.get_entrance('Post Aga Teleporter', player), lambda state: state.has('Beat Agahnim 1', player))
    set_rule(world.get_entrance('Mire Mirror Spot', player), lambda state: state.has('Magic Mirror', player))
    set_rule(world.get_entrance('Desert Palace Stairs Mirror Spot', player), lambda state: state.has('Magic Mirror', player))
    set_rule(world.get_entrance('Death Mountain Mirror Spot', player), lambda state: state.has('Magic Mirror', player))
    set_rule(world.get_entrance('East Dark World Mirror Spot', player), lambda state: state.has('Magic Mirror', player))
    set_rule(world.get_entrance('West Dark World Mirror Spot', player), lambda state: state.has('Magic Mirror', player))
    set_rule(world.get_entrance('South Dark World Mirror Spot', player), lambda state: state.has('Magic Mirror', player))
    set_rule(world.get_entrance('Catfish Mirror Spot', player), lambda state: state.has('Magic Mirror', player))
    set_rule(world.get_entrance('Potion Shop Mirror Spot', player), lambda state: state.has('Magic Mirror', player))
    set_rule(world.get_entrance('Shopping Mall Mirror Spot', player), lambda state: state.has('Magic Mirror', player))
    set_rule(world.get_entrance('Maze Race Mirror Spot', player), lambda state: state.has('Magic Mirror', player))
    set_rule(world.get_entrance('Desert Palace North Mirror Spot', player), lambda state: state.has('Magic Mirror', player))
    set_rule(world.get_entrance('Death Mountain (Top) Mirror Spot', player), lambda state: state.has('Magic Mirror', player))
    set_rule(world.get_entrance('Graveyard Cave Mirror Spot', player), lambda state: state.has('Magic Mirror', player))
    set_rule(world.get_entrance('Bomb Hut Mirror Spot', player), lambda state: state.has('Magic Mirror', player))
    set_rule(world.get_entrance('Skull Woods Mirror Spot', player), lambda state: state.has('Magic Mirror', player))

    # inverted flute spots

    set_rule(world.get_entrance('DDM Flute', player), lambda state: state.has('Activated Flute', player))
    set_rule(world.get_entrance('NEDW Flute', player), lambda state: state.has('Activated Flute', player))
    set_rule(world.get_entrance('WDW Flute', player), lambda state: state.has('Activated Flute', player))
    set_rule(world.get_entrance('SDW Flute', player), lambda state: state.has('Activated Flute', player))
    set_rule(world.get_entrance('EDW Flute', player), lambda state: state.has('Activated Flute', player))
    set_rule(world.get_entrance('DLHL Flute', player), lambda state: state.has('Activated Flute', player))
    set_rule(world.get_entrance('DD Flute', player), lambda state: state.has('Activated Flute', player))
    set_rule(world.get_entrance('EDDM Flute', player), lambda state: state.has('Activated Flute', player))
    set_rule(world.get_entrance('Dark Grassy Lawn Flute', player), lambda state: state.has('Activated Flute', player))
    set_rule(world.get_entrance('Hammer Peg Area Flute', player), lambda state: state.has('Activated Flute', player))

    set_rule(world.get_entrance('Inverted Pyramid Hole', player), lambda state: state.has('Beat Agahnim 2', player) or world.open_pyramid[player])

    if world.swordless[player]:
        swordless_rules(world, player)

def no_glitches_rules(world, player):
    """"""
    if world.mode[player] == 'inverted':
        set_rule(world.get_entrance('Zoras River', player), lambda state: state.has('Moon Pearl', player) and (state.has('Flippers', player) or can_lift_rocks(state, player)))
        set_rule(world.get_entrance('Lake Hylia Central Island Pier', player), lambda state: state.has('Moon Pearl', player) and state.has('Flippers', player))  # can be fake flippered to
        set_rule(world.get_entrance('Lake Hylia Island Pier', player), lambda state: state.has('Moon Pearl', player) and state.has('Flippers', player))  # can be fake flippered to
        set_rule(world.get_entrance('Lake Hylia Warp', player), lambda state: state.has('Moon Pearl', player) and state.has('Flippers', player))  # can be fake flippered to
        set_rule(world.get_entrance('Northeast Light World Warp', player), lambda state: state.has('Moon Pearl', player) and state.has('Flippers', player))  # can be fake flippered to
        set_rule(world.get_entrance('Hobo Bridge', player), lambda state: state.has('Moon Pearl', player) and state.has('Flippers', player))
        set_rule(world.get_entrance('Dark Lake Hylia Drop (East)', player), lambda state: state.has('Flippers', player))
        set_rule(world.get_entrance('Dark Lake Hylia Teleporter', player), lambda state: state.has('Flippers', player))
        set_rule(world.get_entrance('Dark Lake Hylia Ledge Drop', player), lambda state: state.has('Flippers', player))
        set_rule(world.get_entrance('East Dark World Pier', player), lambda state: state.has('Flippers', player))
    else:
        set_rule(world.get_entrance('Zoras River', player), lambda state: state.has('Flippers', player) or can_lift_rocks(state, player))
        set_rule(world.get_entrance('Lake Hylia Central Island Pier', player), lambda state: state.has('Flippers', player))  # can be fake flippered to
        set_rule(world.get_entrance('Hobo Bridge', player), lambda state: state.has('Flippers', player))
        set_rule(world.get_entrance('Dark Lake Hylia Drop (East)', player), lambda state: state.has('Moon Pearl', player) and state.has('Flippers', player))
        set_rule(world.get_entrance('Dark Lake Hylia Teleporter', player), lambda state: state.has('Moon Pearl', player) and state.has('Flippers', player))
        set_rule(world.get_entrance('Dark Lake Hylia Ledge Drop', player), lambda state: state.has('Moon Pearl', player) and state.has('Flippers', player))

    add_rule(world.get_entrance('Ganons Tower (Double Switch Room)', player), lambda state: state.has('Hookshot', player))
    set_rule(world.get_entrance('Paradox Cave Push Block Reverse', player), lambda state: False)  # no glitches does not require block override
    forbid_bomb_jump_requirements(world, player)
    add_conditional_lamps(world, player)

def fake_flipper_rules(world, player):
    if world.mode[player] == 'inverted':
        set_rule(world.get_entrance('Zoras River', player), lambda state: state.has('Moon Pearl', player))
        set_rule(world.get_entrance('Lake Hylia Central Island Pier', player), lambda state: state.has('Moon Pearl', player))
        set_rule(world.get_entrance('Lake Hylia Island Pier', player), lambda state: state.has('Moon Pearl', player))
        set_rule(world.get_entrance('Lake Hylia Warp', player), lambda state: state.has('Moon Pearl', player))
        set_rule(world.get_entrance('Northeast Light World Warp', player), lambda state: state.has('Moon Pearl', player))
        set_rule(world.get_entrance('Hobo Bridge', player), lambda state: state.has('Moon Pearl', player))
        set_rule(world.get_entrance('Dark Lake Hylia Drop (East)', player), lambda state: state.has('Flippers', player))
        set_rule(world.get_entrance('Dark Lake Hylia Teleporter', player), lambda state: True)
        set_rule(world.get_entrance('Dark Lake Hylia Ledge Drop', player), lambda state: True)
        set_rule(world.get_entrance('East Dark World Pier', player), lambda state: True)
        #qirn jump
        set_rule(world.get_entrance('East Dark World River Pier', player), lambda state: True)
    else:
        set_rule(world.get_entrance('Zoras River', player), lambda state: True)
        set_rule(world.get_entrance('Lake Hylia Central Island Pier', player), lambda state: True)
        set_rule(world.get_entrance('Hobo Bridge', player), lambda state: True)
        set_rule(world.get_entrance('Dark Lake Hylia Drop (East)', player), lambda state: state.has('Moon Pearl', player) and state.has('Flippers', player))
        set_rule(world.get_entrance('Dark Lake Hylia Teleporter', player), lambda state: state.has('Moon Pearl', player))
        set_rule(world.get_entrance('Dark Lake Hylia Ledge Drop', player), lambda state: state.has('Moon Pearl', player))
        #qirn jump
        set_rule(world.get_entrance('East Dark World River Pier', player), lambda state: state.has('Moon Pearl', player))


def forbid_bomb_jump_requirements(world, player):
    DMs_room_chests = ['Ganons Tower - DMs Room - Top Left', 'Ganons Tower - DMs Room - Top Right', 'Ganons Tower - DMs Room - Bottom Left', 'Ganons Tower - DMs Room - Bottom Right']
    for location in DMs_room_chests:
        add_rule(world.get_location(location, player), lambda state: state.has('Hookshot', player))
    set_rule(world.get_entrance('Paradox Cave Bomb Jump', player), lambda state: False)
    set_rule(world.get_entrance('Skull Woods First Section Bomb Jump', player), lambda state: False)


DW_Entrances = ['Bumper Cave (Bottom)',
                'Superbunny Cave (Top)',
                'Superbunny Cave (Bottom)',
                'Hookshot Cave',
                'Bumper Cave (Top)',
                'Hookshot Cave Back Entrance',
                'Dark Death Mountain Ledge (East)',
                'Turtle Rock Isolated Ledge Entrance',
                'Thieves Town',
                'Skull Woods Final Section',
                'Ice Palace',
                'Misery Mire',
                'Palace of Darkness',
                'Swamp Palace',
                'Turtle Rock',
                'Dark Death Mountain Ledge (West)']

def check_is_dark_world(region):
    for entrance in region.entrances:
        if entrance.name in DW_Entrances:
            return True
    return False


def add_conditional_lamps(world, player):
    # Light cones in standard depend on which world we actually are in, not which one the location would normally be
    # We add Lamp requirements only to those locations which lie in the dark world (or everything if open

    def add_conditional_lamp(spot, region, spottype='Location', accessible_torch=False):
        if (not world.dark_world_light_cone and check_is_dark_world(world.get_region(region, player))) or (
                not world.light_world_light_cone and not check_is_dark_world(world.get_region(region, player))):
            if spottype == 'Location':
                spot = world.get_location(spot, player)
            else:
                spot = world.get_entrance(spot, player)
            add_lamp_requirement(world, spot, player, accessible_torch)

    add_conditional_lamp('Misery Mire (Vitreous)', 'Misery Mire (Entrance)', 'Entrance')
    add_conditional_lamp('Turtle Rock (Dark Room) (North)', 'Turtle Rock (Entrance)', 'Entrance')
    add_conditional_lamp('Turtle Rock (Dark Room) (South)', 'Turtle Rock (Entrance)', 'Entrance')
    add_conditional_lamp('Palace of Darkness Big Key Door', 'Palace of Darkness (Entrance)', 'Entrance')
    add_conditional_lamp('Palace of Darkness Maze Door', 'Palace of Darkness (Entrance)', 'Entrance')
    add_conditional_lamp('Palace of Darkness - Dark Basement - Left', 'Palace of Darkness (Entrance)',
                         'Location', True)
    add_conditional_lamp('Palace of Darkness - Dark Basement - Right', 'Palace of Darkness (Entrance)',
                         'Location', True)
    if world.mode[player] != 'inverted':
        add_conditional_lamp('Agahnim 1', 'Agahnims Tower', 'Entrance')
        add_conditional_lamp('Castle Tower - Dark Maze', 'Agahnims Tower')
    else:
        add_conditional_lamp('Agahnim 1', 'Inverted Agahnims Tower', 'Entrance')
        add_conditional_lamp('Castle Tower - Dark Maze', 'Inverted Agahnims Tower')
    add_conditional_lamp('Old Man', 'Old Man Cave')
    add_conditional_lamp('Old Man Cave Exit (East)', 'Old Man Cave', 'Entrance')
    add_conditional_lamp('Death Mountain Return Cave Exit (East)', 'Death Mountain Return Cave', 'Entrance')
    add_conditional_lamp('Death Mountain Return Cave Exit (West)', 'Death Mountain Return Cave', 'Entrance')
    add_conditional_lamp('Old Man House Front to Back', 'Old Man House', 'Entrance')
    add_conditional_lamp('Old Man House Back to Front', 'Old Man House', 'Entrance')
    add_conditional_lamp('Eastern Palace - Big Key Chest', 'Eastern Palace')
    add_conditional_lamp('Eastern Palace - Boss', 'Eastern Palace', 'Location', True)
    add_conditional_lamp('Eastern Palace - Prize', 'Eastern Palace', 'Location', True)

    if not world.mode[player] == "standard":
        add_lamp_requirement(world, world.get_location('Sewers - Dark Cross', player), player)
        add_lamp_requirement(world, world.get_entrance('Sewers Back Door', player), player)
        add_lamp_requirement(world, world.get_entrance('Throne Room', player), player)


def open_rules(world, player):
    # softlock protection as you can reach the sewers small key door with a guard drop key
    set_rule(world.get_location('Hyrule Castle - Boomerang Chest', player),
             lambda state: state._lttp_has_key('Small Key (Hyrule Castle)', player))
    set_rule(world.get_location('Hyrule Castle - Zelda\'s Chest', player),
             lambda state: state._lttp_has_key('Small Key (Hyrule Castle)', player))


def swordless_rules(world, player):
    set_rule(world.get_entrance('Agahnim 1', player), lambda state: (state.has('Hammer', player) or state.has('Fire Rod', player) or can_shoot_arrows(state, player) or state.has('Cane of Somaria', player)) and state._lttp_has_key('Small Key (Agahnims Tower)', player, 2))
    set_rule(world.get_entrance('Skull Woods Torch Room', player), lambda state: state._lttp_has_key('Small Key (Skull Woods)', player, 3) and state.has('Fire Rod', player))  # no curtain
    set_rule(world.get_entrance('Ice Palace Entrance Room', player), lambda state: state.has('Fire Rod', player) or state.has('Bombos', player)) #in swordless mode bombos pads are present in the relevant parts of ice palace
    set_rule(world.get_entrance('Ganon Drop', player), lambda state: state.has('Hammer', player))  # need to damage ganon to get tiles to drop

    if world.mode[player] != 'inverted':
        set_rule(world.get_entrance('Agahnims Tower', player), lambda state: state.has('Cape', player) or state.has('Hammer', player) or state.has('Beat Agahnim 1', player))  # barrier gets removed after killing agahnim, relevant for entrance shuffle
        set_rule(world.get_entrance('Turtle Rock', player), lambda state: state.has('Moon Pearl', player) and has_turtle_rock_medallion(state, player) and state.can_reach('Turtle Rock (Top)', 'Region', player))   # sword not required to use medallion for opening in swordless (!)
        set_rule(world.get_entrance('Misery Mire', player), lambda state: state.has('Moon Pearl', player) and has_misery_mire_medallion(state, player))  # sword not required to use medallion for opening in swordless (!)
    else:
        # only need ddm access for aga tower in inverted
        set_rule(world.get_entrance('Turtle Rock', player), lambda state: has_turtle_rock_medallion(state, player) and state.can_reach('Turtle Rock (Top)', 'Region', player))   # sword not required to use medallion for opening in swordless (!)
        set_rule(world.get_entrance('Misery Mire', player), lambda state: has_misery_mire_medallion(state, player))  # sword not required to use medallion for opening in swordless (!)


def add_connection(parent_name, target_name, entrance_name, world, player):
    parent = world.get_region(parent_name, player)
    target = world.get_region(target_name, player)
    connection = ALttPEntrance(player, entrance_name, parent)
    connection.connect(target)

def standard_rules(world, player):
    add_connection('Menu', 'Hyrule Castle Secret Entrance', 'Uncle S&Q', world, player)
    world.get_entrance('Uncle S&Q', player).hide_path = True
    set_rule(world.get_entrance('Hyrule Castle Exit (East)', player), lambda state: state.can_reach('Sanctuary', 'Region', player))
    set_rule(world.get_entrance('Hyrule Castle Exit (West)', player), lambda state: state.can_reach('Sanctuary', 'Region', player))
    set_rule(world.get_entrance('Links House S&Q', player), lambda state: state.can_reach('Sanctuary', 'Region', player))
    set_rule(world.get_entrance('Sanctuary S&Q', player), lambda state: state.can_reach('Sanctuary', 'Region', player))

def toss_junk_item(world, player):
    items = ['Rupees (20)', 'Bombs (3)', 'Arrows (10)', 'Rupees (5)', 'Rupee (1)', 'Bombs (10)',
             'Single Arrow', 'Rupees (50)', 'Rupees (100)', 'Single Bomb', 'Bee', 'Bee Trap',
             'Rupees (300)', 'Nothing']
    for item in items:
        big20 = next((i for i in world.itempool if i.name == item and i.player == player), None)
        if big20:
            world.itempool.remove(big20)
            return
    raise Exception("Unable to find a junk item to toss to make room for a TR small key")


def set_trock_key_rules(world, player):
    # First set all relevant locked doors to impassible.
    for entrance in ['Turtle Rock Dark Room Staircase', 'Turtle Rock (Chain Chomp Room) (North)', 'Turtle Rock (Chain Chomp Room) (South)', 'Turtle Rock Pokey Room', 'Turtle Rock Big Key Door']:
        set_rule(world.get_entrance(entrance, player), lambda state: False)

    all_state = world.get_all_state(use_cache=False)
    all_state.reachable_regions[player] = set()  # wipe reachable regions so that the locked doors actually work
    all_state.stale[player] = True

    # Check if each of the four main regions of the dungoen can be reached. The previous code section prevents key-costing moves within the dungeon.
    can_reach_back = all_state.can_reach(world.get_region('Turtle Rock (Eye Bridge)', player)) if world.can_access_trock_eyebridge[player] is None else world.can_access_trock_eyebridge[player]
    world.can_access_trock_eyebridge[player] = can_reach_back
    can_reach_front = all_state.can_reach(world.get_region('Turtle Rock (Entrance)', player)) if world.can_access_trock_front[player] is None else world.can_access_trock_front[player]
    world.can_access_trock_front[player] = can_reach_front
    can_reach_big_chest = all_state.can_reach(world.get_region('Turtle Rock (Big Chest)', player)) if world.can_access_trock_big_chest[player] is None else world.can_access_trock_big_chest[player]
    world.can_access_trock_big_chest[player] = can_reach_big_chest
    can_reach_middle = all_state.can_reach(world.get_region('Turtle Rock (Second Section)', player)) if world.can_access_trock_middle[player] is None else world.can_access_trock_middle[player]
    world.can_access_trock_middle[player] = can_reach_middle

    # If you can't enter from the back, the door to the front of TR requires only 2 small keys if the big key is in one of these chests since 2 key doors are locked behind the big key door.
    # If you can only enter from the middle, this includes all locations that can only be reached by exiting the front.  This can include Laser Bridge and Crystaroller if the front and back connect via Dark DM Ledge!
    front_locked_locations = {('Turtle Rock - Compass Chest', player), ('Turtle Rock - Roller Room - Left', player), ('Turtle Rock - Roller Room - Right', player)}
    if can_reach_middle and not can_reach_back and not can_reach_front:
        normal_regions = all_state.reachable_regions[player].copy()
        set_rule(world.get_entrance('Turtle Rock (Chain Chomp Room) (South)', player), lambda state: True)
        all_state.update_reachable_regions(player)
        front_locked_regions = all_state.reachable_regions[player].difference(normal_regions)
        front_locked_locations = set((location.name, player) for region in front_locked_regions for location in region.locations)


    # The following represent the common key rules.

    # Big key door requires the big key, obviously. We removed this rule in the previous section to flag front_locked_locations correctly,
    # otherwise crystaroller room might not be properly marked as reachable through the back.
    set_rule(world.get_entrance('Turtle Rock Big Key Door', player), lambda state: state.has('Big Key (Turtle Rock)', player))

    # No matter what, the key requirement for going from the middle to the bottom should be three keys.
    set_rule(world.get_entrance('Turtle Rock Dark Room Staircase', player), lambda state: state._lttp_has_key('Small Key (Turtle Rock)', player, 3))

    # Now we need to set rules based on which entrances we have access to. The most important point is whether we have back access. If we have back access, we
    # might open all the locked doors in any order so we need maximally restrictive rules.
    if can_reach_back:
        set_rule(world.get_location('Turtle Rock - Big Key Chest', player), lambda state: (state._lttp_has_key('Small Key (Turtle Rock)', player, 4) or location_item_name(state, 'Turtle Rock - Big Key Chest', player) == ('Small Key (Turtle Rock)', player)))
        set_rule(world.get_entrance('Turtle Rock (Chain Chomp Room) (South)', player), lambda state: state._lttp_has_key('Small Key (Turtle Rock)', player, 4))
        # Only consider wasting the key on the Trinexx door for going from the front entrance to middle section.  If other key doors are accessible, then these doors can be avoided
        set_rule(world.get_entrance('Turtle Rock (Chain Chomp Room) (North)', player), lambda state: state._lttp_has_key('Small Key (Turtle Rock)', player, 3))
        set_rule(world.get_entrance('Turtle Rock Pokey Room', player), lambda state: state._lttp_has_key('Small Key (Turtle Rock)', player, 2))
    else:
        # Middle to front requires 2 keys if the back is locked, otherwise 4
        set_rule(world.get_entrance('Turtle Rock (Chain Chomp Room) (South)', player), lambda state: state._lttp_has_key('Small Key (Turtle Rock)', player, 2)
                if item_in_locations(state, 'Big Key (Turtle Rock)', player, front_locked_locations)
                else state._lttp_has_key('Small Key (Turtle Rock)', player, 4))

        # Front to middle requires 2 keys (if the middle is accessible then these doors can be avoided, otherwise no keys can be wasted)
        set_rule(world.get_entrance('Turtle Rock (Chain Chomp Room) (North)', player), lambda state: state._lttp_has_key('Small Key (Turtle Rock)', player, 2))
        set_rule(world.get_entrance('Turtle Rock Pokey Room', player), lambda state: state._lttp_has_key('Small Key (Turtle Rock)', player, 1))

        set_rule(world.get_location('Turtle Rock - Big Key Chest', player), lambda state: state._lttp_has_key('Small Key (Turtle Rock)', player, tr_big_key_chest_keys_needed(state)))

        def tr_big_key_chest_keys_needed(state):
            # This function handles the key requirements for the TR Big Chest in the situations it having the Big Key should logically require 2 keys, small key
            # should logically require no keys, and anything else should logically require 4 keys.
            item = location_item_name(state, 'Turtle Rock - Big Key Chest', player)
            if item in [('Small Key (Turtle Rock)', player)]:
                return 0
            if item in [('Big Key (Turtle Rock)', player)]:
                return 2
            return 4

        # If TR is only accessible from the middle, the big key must be further restricted to prevent softlock potential
        if not can_reach_front and not world.smallkey_shuffle[player]:
            # Must not go in the Big Key Chest - only 1 other chest available and 2+ keys required for all other chests
            forbid_item(world.get_location('Turtle Rock - Big Key Chest', player), 'Big Key (Turtle Rock)', player)
            if not can_reach_big_chest:
                # Must not go in the Chain Chomps chest - only 2 other chests available and 3+ keys required for all other chests
                forbid_item(world.get_location('Turtle Rock - Chain Chomps', player), 'Big Key (Turtle Rock)', player)
            if world.accessibility[player] == 'locations' and world.goal[player] != 'icerodhunt':
                if world.bigkey_shuffle[player] and can_reach_big_chest:
                    # Must not go in the dungeon - all 3 available chests (Chomps, Big Chest, Crystaroller) must be keys to access laser bridge, and the big key is required first
                    for location in ['Turtle Rock - Chain Chomps', 'Turtle Rock - Compass Chest',
                                     'Turtle Rock - Roller Room - Left', 'Turtle Rock - Roller Room - Right']:
                        forbid_item(world.get_location(location, player), 'Big Key (Turtle Rock)', player)
                else:
                    # A key is required in the Big Key Chest to prevent a possible softlock.  Place an extra key to ensure 100% locations still works
                    item = ItemFactory('Small Key (Turtle Rock)', player)
                    location = world.get_location('Turtle Rock - Big Key Chest', player)
                    location.place_locked_item(item)
                    location.event = True
                    toss_junk_item(world, player)

    if world.accessibility[player] != 'locations':
        set_always_allow(world.get_location('Turtle Rock - Big Key Chest', player), lambda state, item: item.name == 'Small Key (Turtle Rock)' and item.player == player
                and state.can_reach(state.multiworld.get_region('Turtle Rock (Second Section)', player)))


def set_big_bomb_rules(world, player):
    # this is a mess
    bombshop_entrance = world.get_region('Big Bomb Shop', player).entrances[0]
    Normal_LW_entrances = ['Blinds Hideout',
                           'Bonk Fairy (Light)',
                           'Lake Hylia Fairy',
                           'Light Hype Fairy',
                           'Desert Fairy',
                           'Chicken House',
                           'Aginahs Cave',
                           'Sahasrahlas Hut',
                           'Cave Shop (Lake Hylia)',
                           'Blacksmiths Hut',
                           'Sick Kids House',
                           'Lost Woods Gamble',
                           'Fortune Teller (Light)',
                           'Snitch Lady (East)',
                           'Snitch Lady (West)',
                           'Bush Covered House',
                           'Tavern (Front)',
                           'Light World Bomb Hut',
                           'Kakariko Shop',
                           'Mini Moldorm Cave',
                           'Long Fairy Cave',
                           'Good Bee Cave',
                           '20 Rupee Cave',
                           '50 Rupee Cave',
                           'Ice Rod Cave',
                           'Bonk Rock Cave',
                           'Library',
                           'Potion Shop',
                           'Dam',
                           'Lumberjack House',
                           'Lake Hylia Fortune Teller',
                           'Eastern Palace',
                           'Kakariko Gamble Game',
                           'Kakariko Well Cave',
                           'Bat Cave Cave',
                           'Elder House (East)',
                           'Elder House (West)',
                           'North Fairy Cave',
                           'Lost Woods Hideout Stump',
                           'Lumberjack Tree Cave',
                           'Two Brothers House (East)',
                           'Sanctuary',
                           'Hyrule Castle Entrance (South)',
                           'Hyrule Castle Secret Entrance Stairs']
    LW_walkable_entrances = ['Dark Lake Hylia Ledge Fairy',
                             'Dark Lake Hylia Ledge Spike Cave',
                             'Dark Lake Hylia Ledge Hint',
                             'Mire Shed',
                             'Dark Desert Hint',
                             'Dark Desert Fairy',
                             'Misery Mire']
    Northern_DW_entrances = ['Brewery',
                             'C-Shaped House',
                             'Chest Game',
                             'Dark World Hammer Peg Cave',
                             'Red Shield Shop',
                             'Dark Sanctuary Hint',
                             'Fortune Teller (Dark)',
                             'Village of Outcasts Shop',
                             'Dark World Lumberjack Shop',
                             'Thieves Town',
                             'Skull Woods First Section Door',
                             'Skull Woods Second Section Door (East)']
    Southern_DW_entrances = ['Hype Cave',
                             'Bonk Fairy (Dark)',
                             'Archery Game',
                             'Big Bomb Shop',
                             'Dark Lake Hylia Shop',
                             'Swamp Palace']
    Isolated_DW_entrances = ['Spike Cave',
                             'Cave Shop (Dark Death Mountain)',
                             'Dark Death Mountain Fairy',
                             'Mimic Cave',
                             'Skull Woods Second Section Door (West)',
                             'Skull Woods Final Section',
                             'Ice Palace',
                             'Turtle Rock',
                             'Dark Death Mountain Ledge (West)',
                             'Dark Death Mountain Ledge (East)',
                             'Bumper Cave (Top)',
                             'Superbunny Cave (Top)',
                             'Superbunny Cave (Bottom)',
                             'Hookshot Cave',
                             'Ganons Tower',
                             'Turtle Rock Isolated Ledge Entrance',
                             'Hookshot Cave Back Entrance']
    Isolated_LW_entrances = ['Capacity Upgrade',
                             'Tower of Hera',
                             'Death Mountain Return Cave (West)',
                             'Paradox Cave (Top)',
                             'Fairy Ascension Cave (Top)',
                             'Spiral Cave',
                             'Desert Palace Entrance (East)']
    West_LW_DM_entrances = ['Old Man Cave (East)',
                            'Old Man House (Bottom)',
                            'Old Man House (Top)',
                            'Death Mountain Return Cave (East)',
                            'Spectacle Rock Cave Peak',
                            'Spectacle Rock Cave',
                            'Spectacle Rock Cave (Bottom)']
    East_LW_DM_entrances = ['Paradox Cave (Bottom)',
                            'Paradox Cave (Middle)',
                            'Hookshot Fairy',
                            'Spiral Cave (Bottom)']
    Mirror_from_SDW_entrances = ['Two Brothers House (West)',
                                 'Cave 45']
    Castle_ledge_entrances = ['Hyrule Castle Entrance (West)',
                              'Hyrule Castle Entrance (East)',
                              'Agahnims Tower']
    Desert_mirrorable_ledge_entrances = ['Desert Palace Entrance (West)',
                                         'Desert Palace Entrance (North)',
                                         'Desert Palace Entrance (South)',
                                         'Checkerboard Cave']

    set_rule(world.get_entrance('Pyramid Fairy', player), lambda state: state.can_reach('East Dark World', 'Region', player) and state.can_reach('Big Bomb Shop', 'Region', player) and state.has('Crystal 5', player) and state.has('Crystal 6', player))

    #crossing peg bridge starting from the southern dark world
    def cross_peg_bridge(state):
        return state.has('Hammer', player) and state.has('Moon Pearl', player)

    # returning via the eastern and southern teleporters needs the same items, so we use the southern teleporter for out routing.
    # crossing preg bridge already requires hammer so we just add the gloves to the requirement
    def southern_teleporter(state):
        return can_lift_rocks(state, player) and cross_peg_bridge(state)

    # the basic routes assume you can reach eastern light world with the bomb.
    # you can then use the southern teleporter, or (if you have beaten Aga1) the hyrule castle gate warp
    def basic_routes(state):
        return southern_teleporter(state) or state.has('Beat Agahnim 1', player)

    # Key for below abbreviations:
    # P = pearl
    # A = Aga1
    # H = hammer
    # M = Mirror
    # G = Glove

    if bombshop_entrance.name in Normal_LW_entrances:
        #1. basic routes
        #2. Can reach Eastern dark world some other way, mirror, get bomb, return to mirror spot, walk to pyramid: Needs mirror
        # -> M or BR
        add_rule(world.get_entrance('Pyramid Fairy', player), lambda state: basic_routes(state) or state.has('Magic Mirror', player))
    elif bombshop_entrance.name in LW_walkable_entrances:
        #1. Mirror then basic routes
        # -> M and BR
        add_rule(world.get_entrance('Pyramid Fairy', player), lambda state: state.has('Magic Mirror', player) and basic_routes(state))
    elif bombshop_entrance.name in Northern_DW_entrances:
        #1. Mirror and basic routes
        #2. Go to south DW and then cross peg bridge: Need Mitts and hammer and moon pearl
        # -> (Mitts and CPB) or (M and BR)
        add_rule(world.get_entrance('Pyramid Fairy', player), lambda state: (can_lift_heavy_rocks(state, player) and cross_peg_bridge(state)) or (state.has('Magic Mirror', player) and basic_routes(state)))
    elif bombshop_entrance.name == 'Bumper Cave (Bottom)':
        #1. Mirror and Lift rock and basic_routes
        #2. Mirror and Flute and basic routes (can make difference if accessed via insanity or w/ mirror from connector, and then via hyrule castle gate, because no gloves are needed in that case)
        #3. Go to south DW and then cross peg bridge: Need Mitts and hammer and moon pearl
        # -> (Mitts and CPB) or (((G or Flute) and M) and BR))
        add_rule(world.get_entrance('Pyramid Fairy', player), lambda state: (can_lift_heavy_rocks(state, player) and cross_peg_bridge(state)) or (((can_lift_rocks(state, player) or state.has('Flute', player)) and state.has('Magic Mirror', player)) and basic_routes(state)))
    elif bombshop_entrance.name in Southern_DW_entrances:
        #1. Mirror and enter via gate: Need mirror and Aga1
        #2. cross peg bridge: Need hammer and moon pearl
        # -> CPB or (M and A)
        add_rule(world.get_entrance('Pyramid Fairy', player), lambda state: cross_peg_bridge(state) or (state.has('Magic Mirror', player) and state.has('Beat Agahnim 1', player)))
    elif bombshop_entrance.name in Isolated_DW_entrances:
        # 1. mirror then flute then basic routes
        # -> M and Flute and BR
        add_rule(world.get_entrance('Pyramid Fairy', player), lambda state: state.has('Magic Mirror', player) and state.has('Activated Flute', player) and basic_routes(state))
    elif bombshop_entrance.name in Isolated_LW_entrances:
        # 1. flute then basic routes
        # Prexisting mirror spot is not permitted, because mirror might have been needed to reach these isolated locations.
        # -> Flute and BR
        add_rule(world.get_entrance('Pyramid Fairy', player), lambda state: state.has('Activated Flute', player) and basic_routes(state))
    elif bombshop_entrance.name in West_LW_DM_entrances:
        # 1. flute then basic routes or mirror
        # Prexisting mirror spot is permitted, because flute can be used to reach west DM directly.
        # -> Flute and (M or BR)
        add_rule(world.get_entrance('Pyramid Fairy', player), lambda state: state.has('Activated Flute', player) and (state.has('Magic Mirror', player) or basic_routes(state)))
    elif bombshop_entrance.name in East_LW_DM_entrances:
        # 1. flute then basic routes or mirror and hookshot
        # Prexisting mirror spot is permitted, because flute can be used to reach west DM directly and then east DM via Hookshot
        # -> Flute and ((M and Hookshot) or BR)
        add_rule(world.get_entrance('Pyramid Fairy', player), lambda state: state.has('Activated Flute', player) and ((state.has('Magic Mirror', player) and state.has('Hookshot', player)) or basic_routes(state)))
    elif bombshop_entrance.name == 'Fairy Ascension Cave (Bottom)':
        # Same as East_LW_DM_entrances except navigation without BR requires Mitts
        # -> Flute and ((M and Hookshot and Mitts) or BR)
        add_rule(world.get_entrance('Pyramid Fairy', player), lambda state: state.has('Activated Flute', player) and ((state.has('Magic Mirror', player) and state.has('Hookshot', player) and can_lift_heavy_rocks(state, player)) or basic_routes(state)))
    elif bombshop_entrance.name in Castle_ledge_entrances:
        # 1. mirror on pyramid to castle ledge, grab bomb, return through mirror spot: Needs mirror
        # 2. flute then basic routes
        # -> M or (Flute and BR)
        add_rule(world.get_entrance('Pyramid Fairy', player), lambda state: state.has('Magic Mirror', player) or (state.has('Activated Flute', player) and basic_routes(state)))
    elif bombshop_entrance.name in Desert_mirrorable_ledge_entrances:
        # Cases when you have mire access: Mirror to reach locations, return via mirror spot, move to center of desert, mirror anagin and:
        # 1. Have mire access, Mirror to reach locations, return via mirror spot, move to center of desert, mirror again and then basic routes
        # 2. flute then basic routes
        # -> (Mire access and M) or Flute) and BR
        add_rule(world.get_entrance('Pyramid Fairy', player), lambda state: ((state.can_reach('Dark Desert', 'Region', player) and state.has('Magic Mirror', player)) or state.has('Activated Flute', player)) and basic_routes(state))
    elif bombshop_entrance.name == 'Old Man Cave (West)':
        # 1. Lift rock then basic_routes
        # 2. flute then basic_routes
        # -> (Flute or G) and BR
        add_rule(world.get_entrance('Pyramid Fairy', player), lambda state: (state.has('Activated Flute', player) or can_lift_rocks(state, player)) and basic_routes(state))
    elif bombshop_entrance.name == 'Graveyard Cave':
        # 1. flute then basic routes
        # 2. (has west dark world access) use existing mirror spot (required Pearl), mirror again off ledge
        # -> (Flute or (M and P and West Dark World access) and BR
        add_rule(world.get_entrance('Pyramid Fairy', player), lambda state: (state.has('Activated Flute', player) or (state.can_reach('West Dark World', 'Region', player) and state.has('Moon Pearl', player) and state.has('Magic Mirror', player))) and basic_routes(state))
    elif bombshop_entrance.name in Mirror_from_SDW_entrances:
        # 1. flute then basic routes
        # 2. (has South dark world access) use existing mirror spot, mirror again off ledge
        # -> (Flute or (M and South Dark World access) and BR
        add_rule(world.get_entrance('Pyramid Fairy', player), lambda state: (state.has('Activated Flute', player) or (state.can_reach('South Dark World', 'Region', player) and state.has('Magic Mirror', player))) and basic_routes(state))
    elif bombshop_entrance.name == 'Dark World Potion Shop':
        # 1. walk down by lifting rock: needs gloves and pearl`
        # 2. walk down by hammering peg: needs hammer and pearl
        # 3. mirror and basic routes
        # -> (P and (H or Gloves)) or (M and BR)
        add_rule(world.get_entrance('Pyramid Fairy', player), lambda state: (state.has('Moon Pearl', player) and (state.has('Hammer', player) or can_lift_rocks(state, player))) or (state.has('Magic Mirror', player) and basic_routes(state)))
    elif bombshop_entrance.name == 'Kings Grave':
        # same as the Normal_LW_entrances case except that the pre-existing mirror is only possible if you have mitts
        # (because otherwise mirror was used to reach the grave, so would cancel a pre-existing mirror spot)
        # to account for insanity, must consider a way to escape without a cave for basic_routes
        # -> (M and Mitts) or ((Mitts or Flute or (M and P and West Dark World access)) and BR)
        add_rule(world.get_entrance('Pyramid Fairy', player), lambda state: (can_lift_heavy_rocks(state, player) and state.has('Magic Mirror', player)) or ((can_lift_heavy_rocks(state, player) or state.has('Activated Flute', player) or (state.can_reach('West Dark World', 'Region', player) and state.has('Moon Pearl', player) and state.has('Magic Mirror', player))) and basic_routes(state)))
    elif bombshop_entrance.name == 'Waterfall of Wishing':
        # same as the Normal_LW_entrances case except in insanity it's possible you could be here without Flippers which
        # means you need an escape route of either Flippers or Flute
        add_rule(world.get_entrance('Pyramid Fairy', player), lambda state: (state.has('Flippers', player) or state.has('Activated Flute', player)) and (basic_routes(state) or state.has('Magic Mirror', player)))


def set_inverted_big_bomb_rules(world, player):
    bombshop_entrance = world.get_region('Inverted Big Bomb Shop', player).entrances[0]
    Normal_LW_entrances = ['Blinds Hideout',
                           'Bonk Fairy (Light)',
                           'Lake Hylia Fairy',
                           'Light Hype Fairy',
                           'Desert Fairy',
                           'Chicken House',
                           'Aginahs Cave',
                           'Sahasrahlas Hut',
                           'Cave Shop (Lake Hylia)',
                           'Blacksmiths Hut',
                           'Sick Kids House',
                           'Lost Woods Gamble',
                           'Fortune Teller (Light)',
                           'Snitch Lady (East)',
                           'Snitch Lady (West)',
                           'Tavern (Front)',
                           'Kakariko Shop',
                           'Mini Moldorm Cave',
                           'Long Fairy Cave',
                           'Good Bee Cave',
                           '20 Rupee Cave',
                           '50 Rupee Cave',
                           'Ice Rod Cave',
                           'Bonk Rock Cave',
                           'Library',
                           'Potion Shop',
                           'Dam',
                           'Lumberjack House',
                           'Lake Hylia Fortune Teller',
                           'Eastern Palace',
                           'Kakariko Gamble Game',
                           'Kakariko Well Cave',
                           'Bat Cave Cave',
                           'Elder House (East)',
                           'Elder House (West)',
                           'North Fairy Cave',
                           'Lost Woods Hideout Stump',
                           'Lumberjack Tree Cave',
                           'Two Brothers House (East)',
                           'Sanctuary',
                           'Hyrule Castle Entrance (South)',
                           'Hyrule Castle Secret Entrance Stairs',
                           'Hyrule Castle Entrance (West)',
                           'Hyrule Castle Entrance (East)',
                           'Inverted Ganons Tower',
                           'Cave 45',
                           'Checkerboard Cave',
                           'Inverted Big Bomb Shop']
    Isolated_LW_entrances = ['Old Man Cave (East)',
                             'Old Man House (Bottom)',
                             'Old Man House (Top)',
                             'Death Mountain Return Cave (East)',
                             'Spectacle Rock Cave Peak',
                             'Tower of Hera',
                             'Death Mountain Return Cave (West)',
                             'Paradox Cave (Top)',
                             'Fairy Ascension Cave (Top)',
                             'Spiral Cave',
                             'Paradox Cave (Bottom)',
                             'Paradox Cave (Middle)',
                             'Hookshot Fairy',
                             'Spiral Cave (Bottom)',
                             'Mimic Cave',
                             'Fairy Ascension Cave (Bottom)',
                             'Desert Palace Entrance (West)',
                             'Desert Palace Entrance (North)',
                             'Desert Palace Entrance (South)']
    Eastern_DW_entrances = ['Palace of Darkness',
                            'Palace of Darkness Hint',
                            'Dark Lake Hylia Fairy',
                            'East Dark World Hint']
    Northern_DW_entrances = ['Brewery',
                             'C-Shaped House',
                             'Chest Game',
                             'Dark World Hammer Peg Cave',
                             'Inverted Dark Sanctuary',
                             'Fortune Teller (Dark)',
                             'Dark World Lumberjack Shop',
                             'Thieves Town',
                             'Skull Woods First Section Door',
                             'Skull Woods Second Section Door (East)']
    Southern_DW_entrances = ['Hype Cave',
                             'Bonk Fairy (Dark)',
                             'Archery Game',
                             'Inverted Links House',
                             'Dark Lake Hylia Shop',
                             'Swamp Palace']
    Isolated_DW_entrances = ['Spike Cave',
                             'Cave Shop (Dark Death Mountain)',
                             'Dark Death Mountain Fairy',
                             'Skull Woods Second Section Door (West)',
                             'Skull Woods Final Section',
                             'Turtle Rock',
                             'Dark Death Mountain Ledge (West)',
                             'Dark Death Mountain Ledge (East)',
                             'Bumper Cave (Top)',
                             'Superbunny Cave (Top)',
                             'Superbunny Cave (Bottom)',
                             'Hookshot Cave',
                             'Turtle Rock Isolated Ledge Entrance',
                             'Hookshot Cave Back Entrance',
                             'Inverted Agahnims Tower']
    LW_walkable_entrances = ['Dark Lake Hylia Ledge Fairy',
                             'Dark Lake Hylia Ledge Spike Cave',
                             'Dark Lake Hylia Ledge Hint',
                             'Mire Shed',
                             'Dark Desert Hint',
                             'Dark Desert Fairy',
                             'Misery Mire',
                             'Red Shield Shop']
    LW_bush_entrances = ['Bush Covered House',
                         'Light World Bomb Hut',
                         'Graveyard Cave']
    LW_inaccessible_entrances = ['Desert Palace Entrance (East)',
                                 'Spectacle Rock Cave',
                                 'Spectacle Rock Cave (Bottom)']

    set_rule(world.get_entrance('Pyramid Fairy', player),
             lambda state: state.can_reach('East Dark World', 'Region', player) and state.can_reach('Inverted Big Bomb Shop', 'Region', player) and state.has('Crystal 5', player) and state.has('Crystal 6', player))

    # Key for below abbreviations:
    # P = pearl
    # A = Aga1
    # H = hammer
    # M = Mirror
    # G = Glove
    if bombshop_entrance.name in Eastern_DW_entrances:
        # Just walk to the pyramid
        pass
    elif bombshop_entrance.name in Normal_LW_entrances:
        # Just walk to the castle and mirror.
        add_rule(world.get_entrance('Pyramid Fairy', player), lambda state: state.has('Magic Mirror', player))
    elif bombshop_entrance.name in Isolated_LW_entrances:
        # For these entrances, you cannot walk to the castle/pyramid and thus must use Mirror and then Flute.
        add_rule(world.get_entrance('Pyramid Fairy', player), lambda state: state.has('Activated Flute', player) and state.has('Magic Mirror', player))
    elif bombshop_entrance.name in Northern_DW_entrances:
        # You can just fly with the Flute, you can take a long walk with Mitts and Hammer,
        # or you can leave a Mirror portal nearby and then walk to the castle to Mirror again.
        add_rule(world.get_entrance('Pyramid Fairy', player), lambda state: state.has('Activated Flute', player) or (can_lift_heavy_rocks(state, player) and state.has('Hammer', player)) or (state.has('Magic Mirror', player) and state.can_reach('Light World', 'Region', player)))
    elif bombshop_entrance.name in Southern_DW_entrances:
        # This is the same as north DW without the Mitts rock present.
        add_rule(world.get_entrance('Pyramid Fairy', player), lambda state: state.has('Hammer', player) or state.has('Activated Flute', player) or (state.has('Magic Mirror', player) and state.can_reach('Light World', 'Region', player)))
    elif bombshop_entrance.name in Isolated_DW_entrances:
        # There's just no way to escape these places with the bomb and no Flute.
        add_rule(world.get_entrance('Pyramid Fairy', player), lambda state: state.has('Activated Flute', player))
    elif bombshop_entrance.name in LW_walkable_entrances:
        # You can fly with the flute, or leave a mirror portal and walk through the light world
        add_rule(world.get_entrance('Pyramid Fairy', player), lambda state: state.has('Activated Flute', player) or (state.has('Magic Mirror', player) and state.can_reach('Light World', 'Region', player)))
    elif bombshop_entrance.name in LW_bush_entrances:
        # These entrances are behind bushes in LW so you need either Pearl or the tools to solve NDW bomb shop locations.
        add_rule(world.get_entrance('Pyramid Fairy', player), lambda state: state.has('Magic Mirror', player) and (state.has('Activated Flute', player) or state.has('Moon Pearl', player) or (can_lift_heavy_rocks(state, player) and state.has('Hammer', player))))
    elif bombshop_entrance.name == 'Village of Outcasts Shop':
        # This is mostly the same as NDW but the Mirror path requires the Pearl, or using the Hammer
        add_rule(world.get_entrance('Pyramid Fairy', player), lambda state: state.has('Activated Flute', player) or (can_lift_heavy_rocks(state, player) and state.has('Hammer', player)) or (state.has('Magic Mirror', player) and state.can_reach('Light World', 'Region', player) and (state.has('Moon Pearl', player) or state.has('Hammer', player))))
    elif bombshop_entrance.name == 'Bumper Cave (Bottom)':
        # This is mostly the same as NDW but the Mirror path requires being able to lift a rock.
        add_rule(world.get_entrance('Pyramid Fairy', player), lambda state: state.has('Activated Flute', player) or (can_lift_heavy_rocks(state, player) and state.has('Hammer', player)) or (state.has('Magic Mirror', player) and can_lift_rocks(state, player) and state.can_reach('Light World', 'Region', player)))
    elif bombshop_entrance.name == 'Old Man Cave (West)':
        # The three paths back are Mirror and DW walk, Mirror and Flute, or LW walk and then Mirror.
        add_rule(world.get_entrance('Pyramid Fairy', player), lambda state: state.has('Magic Mirror', player) and ((can_lift_heavy_rocks(state, player) and state.has('Hammer', player)) or (can_lift_rocks(state, player) and state.has('Moon Pearl', player)) or state.has('Activated Flute', player)))
    elif bombshop_entrance.name == 'Dark World Potion Shop':
        # You either need to Flute to 5 or cross the rock/hammer choice pass to the south.
        add_rule(world.get_entrance('Pyramid Fairy', player), lambda state: state.has('Activated Flute', player) or state.has('Hammer', player) or can_lift_rocks(state, player))
    elif bombshop_entrance.name == 'Kings Grave':
        # Either lift the rock and walk to the castle to Mirror or Mirror immediately and Flute.
        add_rule(world.get_entrance('Pyramid Fairy', player), lambda state: (state.has('Activated Flute', player) or can_lift_heavy_rocks(state, player)) and state.has('Magic Mirror', player))
    elif bombshop_entrance.name == 'Waterfall of Wishing':
        # You absolutely must be able to swim to return it from here.
        add_rule(world.get_entrance('Pyramid Fairy', player), lambda state: state.has('Flippers', player) and state.has('Moon Pearl', player) and state.has('Magic Mirror', player))
    elif bombshop_entrance.name == 'Ice Palace':
        # You can swim to the dock or use the Flute to get off the island.
        add_rule(world.get_entrance('Pyramid Fairy', player), lambda state: state.has('Flippers', player) or state.has('Activated Flute', player))
    elif bombshop_entrance.name == 'Capacity Upgrade':
        # You must Mirror but then can use either Ice Palace return path.
        add_rule(world.get_entrance('Pyramid Fairy', player), lambda state: (state.has('Flippers', player) or state.has('Activated Flute', player)) and state.has('Magic Mirror', player))
    elif bombshop_entrance.name == 'Two Brothers House (West)':
        # First you must Mirror. Then you can either Flute, cross the peg bridge, or use the Agah 1 portal to Mirror again.
        add_rule(world.get_entrance('Pyramid Fairy', player), lambda state: (state.has('Activated Flute', player) or state.has('Hammer', player) or state.has('Beat Agahnim 1', player)) and state.has('Magic Mirror', player))
    elif bombshop_entrance.name in LW_inaccessible_entrances:
        # You can't get to the pyramid from these entrances without bomb duping.
        raise Exception('No valid path to open Pyramid Fairy. (Could not route from %s)' % bombshop_entrance.name)
    elif bombshop_entrance.name == 'Pyramid Fairy':
        # Self locking.  The shuffles don't put the bomb shop here, but doesn't lock anything important.
        set_rule(world.get_entrance('Pyramid Fairy', player), lambda state: False)
    else:
        raise Exception('No logic found for routing from %s to the pyramid.' % bombshop_entrance.name)


def set_bunny_rules(world: MultiWorld, player: int, inverted: bool):

    # regions for the exits of multi-entrance caves/drops that bunny cannot pass
    # Note spiral cave and two brothers house are passable in superbunny state for glitch logic with extra requirements.
    bunny_impassable_caves = ['Bumper Cave', 'Two Brothers House', 'Hookshot Cave', 'Skull Woods First Section (Right)', 'Skull Woods First Section (Left)', 'Skull Woods First Section (Top)', 'Turtle Rock (Entrance)', 'Turtle Rock (Second Section)', 'Turtle Rock (Big Chest)', 'Skull Woods Second Section (Drop)',
                              'Turtle Rock (Eye Bridge)', 'Sewers', 'Pyramid', 'Spiral Cave (Top)', 'Desert Palace Main (Inner)', 'Fairy Ascension Cave (Drop)']

    bunny_accessible_locations = ['Link\'s Uncle', 'Sahasrahla', 'Sick Kid', 'Lost Woods Hideout', 'Lumberjack Tree',
                                  'Checkerboard Cave', 'Potion Shop', 'Spectacle Rock Cave', 'Pyramid',
                                  'Hype Cave - Generous Guy', 'Peg Cave', 'Bumper Cave Ledge', 'Dark Blacksmith Ruins',
                                  'Spectacle Rock', 'Bombos Tablet', 'Ether Tablet', 'Purple Chest', 'Blacksmith',
                                  'Missing Smith', 'Master Sword Pedestal', 'Bottle Merchant', 'Sunken Treasure',
                                  'Desert Ledge']

    def path_to_access_rule(path, entrance):
        return lambda state: state.can_reach(entrance.name, 'Entrance', entrance.player) and all(
            rule(state) for rule in path)

    def options_to_access_rule(options):
        return lambda state: any(rule(state) for rule in options)

    # Helper functions to determine if the moon pearl is required
    if inverted:
        def is_bunny(region):
            return region.is_light_world

        def is_link(region):
            return region.is_dark_world
    else:
        def is_bunny(region):
            return region.is_dark_world

        def is_link(region):
            return region.is_light_world

    def get_rule_to_add(region, location = None, connecting_entrance = None):
        # In OWG, a location can potentially be superbunny-mirror accessible or
        # bunny revival accessible.
        if world.logic[player] in ['minorglitches', 'owglitches', 'hybridglitches', 'nologic']:
            if region.name == 'Swamp Palace (Entrance)':  # Need to 0hp revive - not in logic
                return lambda state: state.has('Moon Pearl', player)
            if region.name == 'Tower of Hera (Bottom)':  # Need to hit the crystal switch
                return lambda state: state.has('Magic Mirror', player) and has_sword(state, player) or state.has('Moon Pearl', player)
            if region.name in OverworldGlitchRules.get_invalid_bunny_revival_dungeons():
                return lambda state: state.has('Magic Mirror', player) or state.has('Moon Pearl', player)
            if region.type == LTTPRegionType.Dungeon:
                return lambda state: True
            if (((location is None or location.name not in OverworldGlitchRules.get_superbunny_accessible_locations())
                    or (connecting_entrance is not None and connecting_entrance.name in OverworldGlitchRules.get_invalid_bunny_revival_dungeons()))
                    and not is_link(region)):
                return lambda state: state.has('Moon Pearl', player)
        else:
            if not is_link(region):
                return lambda state: state.has('Moon Pearl', player)

        # in this case we are mixed region.
        # we collect possible options.

        # The base option is having the moon pearl
        possible_options = [lambda state: state.has('Moon Pearl', player)]

        # We will search entrances recursively until we find
        # one that leads to an exclusively link state region
        # for each such entrance a new option is added that consist of:
        #    a) being able to reach it, and
        #    b) being able to access all entrances from there to `region`
        seen = {region}
        queue = collections.deque([(region, [])])
        while queue:
            (current, path) = queue.popleft()
            for entrance in current.entrances:
                new_region = entrance.parent_region
                if new_region in seen:
                    continue
                new_path = path + [entrance.access_rule]
                seen.add(new_region)
                if not is_link(new_region):
                    # For glitch rulesets, establish superbunny and revival rules.
                    if world.logic[player] in ['minorglitches', 'owglitches', 'hybridglitches', 'nologic'] and entrance.name not in OverworldGlitchRules.get_invalid_bunny_revival_dungeons():
                        if region.name in OverworldGlitchRules.get_sword_required_superbunny_mirror_regions():
                            possible_options.append(lambda state: path_to_access_rule(new_path, entrance) and state.has('Magic Mirror', player) and has_sword(state, player))
                        elif (region.name in OverworldGlitchRules.get_boots_required_superbunny_mirror_regions()
                              or location is not None and location.name in OverworldGlitchRules.get_boots_required_superbunny_mirror_locations()):
                            possible_options.append(lambda state: path_to_access_rule(new_path, entrance) and state.has('Magic Mirror', player) and state.has('Pegasus Boots', player))
                        elif location is not None and location.name in OverworldGlitchRules.get_superbunny_accessible_locations():
                            if new_region.name == 'Superbunny Cave (Bottom)' or region.name == 'Kakariko Well (top)':
                                possible_options.append(lambda state: path_to_access_rule(new_path, entrance))
                            else:
                                possible_options.append(lambda state: path_to_access_rule(new_path, entrance) and state.has('Magic Mirror', player))
                        if new_region.type != LTTPRegionType.Cave:
                            continue
                    else:
                        continue
                if is_bunny(new_region):
                    queue.append((new_region, new_path))
                else:
                    # we have reached pure link state, so we have a new possible option
                    possible_options.append(path_to_access_rule(new_path, entrance))
        return options_to_access_rule(possible_options)

    # Add requirements for bunny-impassible caves if link is a bunny in them
    for region in [world.get_region(name, player) for name in bunny_impassable_caves]:

        if not is_bunny(region):
            continue
        rule = get_rule_to_add(region)
        for exit in region.exits:
            add_rule(exit, rule)

    paradox_shop = world.get_region('Light World Death Mountain Shop', player)
    if is_bunny(paradox_shop):
        add_rule(paradox_shop.entrances[0], get_rule_to_add(paradox_shop))

    # Add requirements for all locations that are actually in the dark world, except those available to the bunny, including dungeon revival
    for entrance in world.get_entrances():
        if entrance.player == player and is_bunny(entrance.connected_region):
            if world.logic[player] in ['minorglitches', 'owglitches', 'hybridglitches', 'nologic'] :
                if entrance.connected_region.type == LTTPRegionType.Dungeon:
                    if entrance.parent_region.type != LTTPRegionType.Dungeon and entrance.connected_region.name in OverworldGlitchRules.get_invalid_bunny_revival_dungeons():
                        add_rule(entrance, get_rule_to_add(entrance.connected_region, None, entrance))
                    continue
                if entrance.connected_region.name == 'Turtle Rock (Entrance)':
                    add_rule(world.get_entrance('Turtle Rock Entrance Gap', player), get_rule_to_add(entrance.connected_region, None, entrance))
            for location in entrance.connected_region.locations:
                if world.logic[player] in ['minorglitches', 'owglitches', 'hybridglitches', 'nologic'] and entrance.name in OverworldGlitchRules.get_invalid_mirror_bunny_entrances():
                    continue
                if location.name in bunny_accessible_locations:
                    continue
                add_rule(location, get_rule_to_add(entrance.connected_region, location))<|MERGE_RESOLUTION|>--- conflicted
+++ resolved
@@ -2,21 +2,6 @@
 import logging
 from typing import Iterator, Set
 
-<<<<<<< HEAD
-from worlds.alttp import OverworldGlitchRules
-from BaseClasses import RegionType, MultiWorld, Entrance
-from worlds.alttp.Items import ItemFactory, progression_items, item_name_groups, item_table
-from BaseClasses import RegionType, MultiWorld
-from worlds.alttp.SubClasses import ALttPEntrance
-from worlds.alttp.Items import ItemFactory, progression_items, item_name_groups
-from worlds.alttp.OverworldGlitchRules import overworld_glitches_rules, no_logic_rules
-from worlds.alttp.Regions import location_table
-from worlds.alttp.UnderworldGlitchRules import underworld_glitches_rules
-from worlds.alttp.Bosses import GanonDefeatRule
-from worlds.generic.Rules import set_rule, add_rule, forbid_item, add_item_rule, item_in_locations, \
-    item_name
-from worlds.alttp.Options import smallkey_shuffle
-=======
 from BaseClasses import Entrance, MultiWorld
 from worlds.generic.Rules import (add_item_rule, add_rule, forbid_item,
                                   item_in_locations, location_item_name, set_rule, allow_self_locking_items)
@@ -35,7 +20,6 @@
                            has_misery_mire_medallion, has_sword, has_turtle_rock_medallion,
                            has_triforce_pieces)
 from .UnderworldGlitchRules import underworld_glitches_rules
->>>>>>> e43bb996
 
 
 def set_rules(world):
