--- conflicted
+++ resolved
@@ -1086,8 +1086,6 @@
     set_rule(world.get_entrance('Links House S&Q', player), lambda state: state.can_reach('Sanctuary', 'Region', player))
     set_rule(world.get_entrance('Sanctuary S&Q', player), lambda state: state.can_reach('Sanctuary', 'Region', player))
 
-<<<<<<< HEAD
-=======
     if world.small_key_shuffle[player] != small_key_shuffle.option_universal:
         set_rule(world.get_location('Hyrule Castle - Boomerang Guard Key Drop', player),
                  lambda state: state._lttp_has_key('Small Key (Hyrule Castle)', player, 1)
@@ -1110,7 +1108,7 @@
     else:
         set_rule(world.get_location('Hyrule Castle - Zelda\'s Chest', player),
                  lambda state: state.has('Big Key (Hyrule Castle)', player))
->>>>>>> 76962b8b
+
 
 def toss_junk_item(world, player):
     items = ['Rupees (20)', 'Bombs (3)', 'Arrows (10)', 'Rupees (5)', 'Rupee (1)', 'Bombs (10)',
