--- conflicted
+++ resolved
@@ -311,19 +311,13 @@
     set_rule(world.get_location('Swamp Palace - Boss', player), lambda state: state._lttp_has_key('Small Key (Swamp Palace)', player, 6))
 
     set_rule(world.get_entrance('Thieves Town Big Key Door', player), lambda state: state.has('Big Key (Thieves Town)', player))
-<<<<<<< HEAD
-    set_rule(world.get_entrance('Blind Fight', player), lambda state: state._lttp_has_key('Small Key (Thieves Town)', player))
-    set_rule(world.get_location('Thieves\' Town - Big Chest', player), lambda state: (state._lttp_has_key('Small Key (Thieves Town)', player)) and state.has('Hammer', player))
-    if world.accessibility[player] != 'full':
-=======
 
     if world.worlds[player].dungeons["Thieves Town"].boss.enemizer_name == "Blind":
         set_rule(world.get_entrance('Blind Fight', player), lambda state: state._lttp_has_key('Small Key (Thieves Town)', player, 3))
 
     set_rule(world.get_location('Thieves\' Town - Big Chest', player),
              lambda state: (state._lttp_has_key('Small Key (Thieves Town)', player, 3)) and state.has('Hammer', player))
-    if world.accessibility[player] != 'locations':
->>>>>>> 88dfbd40
+    if world.accessibility[player] != 'full':
         allow_self_locking_items(world.get_location('Thieves\' Town - Big Chest', player), 'Small Key (Thieves Town)')
 
     set_rule(world.get_location('Thieves\' Town - Attic', player), lambda state: state._lttp_has_key('Small Key (Thieves Town)', player, 3))
@@ -435,22 +429,6 @@
     set_rule(world.get_location('Ganons Tower - Bob\'s Torch', player), lambda state: state.has('Pegasus Boots', player))
     set_rule(world.get_entrance('Ganons Tower (Tile Room)', player), lambda state: state.has('Cane of Somaria', player))
     set_rule(world.get_entrance('Ganons Tower (Hookshot Room)', player), lambda state: state.has('Hammer', player) and (state.has('Hookshot', player) or state.has('Pegasus Boots', player)))
-<<<<<<< HEAD
-    set_rule(world.get_entrance('Ganons Tower (Map Room)', player), lambda state: state._lttp_has_key('Small Key (Ganons Tower)', player, 4) or (
-            location_item_name(state, 'Ganons Tower - Map Chest', player) in [('Big Key (Ganons Tower)', player), ('Small Key (Ganons Tower)', player)] and state._lttp_has_key('Small Key (Ganons Tower)', player, 3)))
-    if world.accessibility[player] != 'full':
-        set_always_allow(world.get_location('Ganons Tower - Map Chest', player), lambda state, item: item.name == 'Small Key (Ganons Tower)' and item.player == player and state._lttp_has_key('Small Key (Ganons Tower)', player, 3) and state.can_reach('Ganons Tower (Hookshot Room)', 'region', player))
-
-    # It is possible to need more than 2 keys to get through this entrance if you spend keys elsewhere. We reflect this in the chest requirements.
-    # However we need to leave these at the lower values to derive that with 3 keys it is always possible to reach Bob and Ice Armos.
-    set_rule(world.get_entrance('Ganons Tower (Double Switch Room)', player), lambda state: state._lttp_has_key('Small Key (Ganons Tower)', player, 2))
-    # It is possible to need more than 3 keys ....
-    set_rule(world.get_entrance('Ganons Tower (Firesnake Room)', player), lambda state: state._lttp_has_key('Small Key (Ganons Tower)', player, 3))
-
-    #The actual requirements for these rooms to avoid key-lock
-    set_rule(world.get_location('Ganons Tower - Firesnake Room', player), lambda state: state._lttp_has_key('Small Key (Ganons Tower)', player, 3) or ((
-                                                                                                                                                             item_in_locations(state, 'Big Key (Ganons Tower)', player, zip(randomizer_room_chests, [player] * len(randomizer_room_chests))) or item_in_locations(state, 'Small Key (Ganons Tower)', player, [('Ganons Tower - Firesnake Room', player)])) and state._lttp_has_key('Small Key (Ganons Tower)', player, 2)))
-=======
     if world.pot_shuffle[player]:
         # Pot Shuffle can move this check into the hookshot room
         set_rule(world.get_location('Ganons Tower - Conveyor Cross Pot Key', player), lambda state: state.has('Hammer', player) and (state.has('Hookshot', player) or state.has('Pegasus Boots', player)))
@@ -471,7 +449,6 @@
     # The actual requirements for these rooms to avoid key-lock
     set_rule(world.get_location('Ganons Tower - Firesnake Room', player), lambda state: state._lttp_has_key('Small Key (Ganons Tower)', player, 7) or
         ((item_name_in_location_names(state, 'Big Key (Ganons Tower)', player, zip(randomizer_room_chests, [player] * len(randomizer_room_chests))) or item_name_in_location_names(state, 'Small Key (Ganons Tower)', player, [('Ganons Tower - Firesnake Room', player)])) and state._lttp_has_key('Small Key (Ganons Tower)', player, 5)))
->>>>>>> 88dfbd40
     for location in randomizer_room_chests:
         set_rule(world.get_location(location, player), lambda state: state._lttp_has_key('Small Key (Ganons Tower)', player, 8) or (
                     item_name_in_location_names(state, 'Big Key (Ganons Tower)', player, zip(randomizer_room_chests, [player] * len(randomizer_room_chests))) and state._lttp_has_key('Small Key (Ganons Tower)', player, 6)))
@@ -1083,12 +1060,8 @@
             if not can_reach_big_chest:
                 # Must not go in the Chain Chomps chest - only 2 other chests available and 3+ keys required for all other chests
                 forbid_item(world.get_location('Turtle Rock - Chain Chomps', player), 'Big Key (Turtle Rock)', player)
-<<<<<<< HEAD
+                forbid_item(world.get_location('Turtle Rock - Pokey 2 Key Drop', player), 'Big Key (Turtle Rock)', player)
             if world.accessibility[player] == 'full' and world.goal[player] != 'icerodhunt':
-=======
-                forbid_item(world.get_location('Turtle Rock - Pokey 2 Key Drop', player), 'Big Key (Turtle Rock)', player)
-            if world.accessibility[player] == 'locations' and world.goal[player] != 'icerodhunt':
->>>>>>> 88dfbd40
                 if world.bigkey_shuffle[player] and can_reach_big_chest:
                     # Must not go in the dungeon - all 3 available chests (Chomps, Big Chest, Crystaroller) must be keys to access laser bridge, and the big key is required first
                     for location in ['Turtle Rock - Chain Chomps', 'Turtle Rock - Compass Chest',
