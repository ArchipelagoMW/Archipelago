import collections
import logging
from typing import Iterator, Set

from BaseClasses import Entrance, MultiWorld
from worlds.generic.Rules import (add_item_rule, add_rule, forbid_item,
                                  item_name_in_location_names, location_item_name, set_rule, allow_self_locking_items)

from . import OverworldGlitchRules
from .Bosses import GanonDefeatRule
from .Items import ItemFactory, item_name_groups, item_table, progression_items
from .Options import smallkey_shuffle
from .OverworldGlitchRules import no_logic_rules, overworld_glitches_rules
from .Regions import LTTPRegionType, location_table
from .StateHelpers import (can_extend_magic, can_kill_most_things,
                           can_lift_heavy_rocks, can_lift_rocks,
                           can_melt_things, can_retrieve_tablet,
                           can_shoot_arrows, has_beam_sword, has_crystals,
                           has_fire_source, has_hearts,
                           has_misery_mire_medallion, has_sword, has_turtle_rock_medallion,
                           has_triforce_pieces, can_deal_class_1_damage, can_deal_class_3_damage,
                           can_deal_class_4_damage, can_use_bombs, can_bomb_or_bonk, can_deal_damage)
from .UnderworldGlitchRules import underworld_glitches_rules


def set_rules(world):
    player = world.player
    world = world.multiworld
    if world.logic[player] == 'nologic':
        if player == next(player_id for player_id in world.get_game_players("A Link to the Past")
                          if world.logic[player_id] == 'nologic'):  # only warn one time
            logging.info(
                'WARNING! Seeds generated under this logic often require major glitches and may be impossible!')

        if world.players == 1:
            no_logic_rules(world, player)
            for exit in world.get_region('Menu', player).exits:
                exit.hide_path = True
            return
        else:
            # Set access rules according to max glitches for multiworld progression.
            # Set accessibility to none, and shuffle assuming the no logic players can always win
            world.accessibility[player] = world.accessibility[player].from_text("minimal")
            world.progression_balancing[player].value = 0

    else:
        world.completion_condition[player] = lambda state: state.has('Triforce', player)

    global_rules(world, player)
    dungeon_boss_rules(world, player)

    if world.mode[player] != 'inverted':
        default_rules(world, player)

    if world.mode[player] == 'open':
        open_rules(world, player)
    elif world.mode[player] == 'standard':
        standard_rules(world, player)
    elif world.mode[player] == 'inverted':
        open_rules(world, player)
        inverted_rules(world, player)
    else:
        raise NotImplementedError(f'World state {world.mode[player]} is not implemented yet')

    if world.logic[player] == 'noglitches':
        no_glitches_rules(world, player)
    elif world.logic[player] == 'owglitches':
        # Initially setting no_glitches_rules to set the baseline rules for some
        # entrances. The overworld_glitches_rules set is primarily additive.
        no_glitches_rules(world, player)
        fake_flipper_rules(world, player)
        overworld_glitches_rules(world, player)
    elif world.logic[player] in ['hybridglitches', 'nologic']: 
        no_glitches_rules(world, player)
        fake_flipper_rules(world, player)
        overworld_glitches_rules(world, player)
        underworld_glitches_rules(world, player)
    elif world.logic[player] == 'minorglitches':
        no_glitches_rules(world, player)
        fake_flipper_rules(world, player)
    else:
        raise NotImplementedError(f'Not implemented yet: Logic - {world.logic[player]}')

    if world.goal[player] == 'bosses':
        # require all bosses to beat ganon
        add_rule(world.get_location('Ganon', player), lambda state: state.can_reach('Master Sword Pedestal', 'Location', player) and state.has('Beat Agahnim 1', player) and state.has('Beat Agahnim 2', player) and has_crystals(state, 7, player))
    elif world.goal[player] == 'ganon':
        # require aga2 to beat ganon
        add_rule(world.get_location('Ganon', player), lambda state: state.has('Beat Agahnim 2', player))

    if world.mode[player] != 'inverted':
        set_big_bomb_rules(world, player)
        if world.logic[player] in {'owglitches', 'hybridglitches', 'nologic'} and world.shuffle[player] not in {'insanity', 'insanity_legacy', 'madness'}:
            path_to_courtyard = mirrorless_path_to_castle_courtyard(world, player)
            add_rule(world.get_entrance('Pyramid Fairy', player), lambda state: state.multiworld.get_entrance('Dark Death Mountain Offset Mirror', player).can_reach(state) and all(rule(state) for rule in path_to_courtyard), 'or')
    else:
        set_inverted_big_bomb_rules(world, player)

    # if swamp and dam have not been moved we require mirror for swamp palace
    # however there is mirrorless swamp in hybrid MG, so we don't necessarily want this. HMG handles this requirement itself. 
    if not world.swamp_patch_required[player] and world.logic[player] not in ['hybridglitches', 'nologic']:
        add_rule(world.get_entrance('Swamp Palace Moat', player), lambda state: state.has('Magic Mirror', player))

    # GT Entrance may be required for Turtle Rock for OWG and < 7 required
    ganons_tower = world.get_entrance('Inverted Ganons Tower' if world.mode[player] == 'inverted' else 'Ganons Tower', player)
    if world.crystals_needed_for_gt[player] == 7 and not (world.logic[player] in ['owglitches', 'hybridglitches', 'nologic'] and world.mode[player] != 'inverted'):
        set_rule(ganons_tower, lambda state: False)

    set_trock_key_rules(world, player)

    set_rule(ganons_tower, lambda state: has_crystals(state, state.multiworld.crystals_needed_for_gt[player], player))
    if world.mode[player] != 'inverted' and world.logic[player] in ['owglitches', 'hybridglitches', 'nologic']:
        add_rule(world.get_entrance('Ganons Tower', player), lambda state: state.multiworld.get_entrance('Ganons Tower Ascent', player).can_reach(state), 'or')

    set_bunny_rules(world, player, world.mode[player] == 'inverted')


def mirrorless_path_to_castle_courtyard(world, player):
    # If Agahnim is defeated then the courtyard needs to be accessible without using the mirror for the mirror offset glitch.
    # Only considering the secret passage for now (in non-insanity shuffle).  Basically, if it's Ganon you need the master sword.
    start = world.get_entrance('Hyrule Castle Secret Entrance Drop', player)
    target = world.get_region('Hyrule Castle Courtyard', player)
    seen = {start.parent_region, start.connected_region}
    queue = collections.deque([(start.connected_region, [])])
    while queue:
        (current, path) = queue.popleft()
        for entrance in current.exits:
            if entrance.connected_region not in seen:
                new_path = path + [entrance.access_rule]
                if entrance.connected_region == target:
                    return new_path
                else:
                    queue.append((entrance.connected_region, new_path))

    raise Exception(f"Could not find mirrorless path to castle courtyard for Player {player} ({world.get_player_name(player)})")


def set_defeat_dungeon_boss_rule(location):
    # Lambda required to defer evaluation of dungeon.boss since it will change later if boss shuffle is used
    set_rule(location, lambda state: location.parent_region.dungeon.boss.can_defeat(state))

def set_always_allow(spot, rule):
    spot.always_allow = rule


def add_lamp_requirement(world: MultiWorld, spot, player: int, has_accessible_torch: bool = False):
    if world.dark_room_logic[player] == "lamp":
        add_rule(spot, lambda state: state.has('Lamp', player))
    elif world.dark_room_logic[player] == "torches":  # implicitly lamp as well
        if has_accessible_torch:
            add_rule(spot, lambda state: state.has('Lamp', player) or state.has('Fire Rod', player))
        else:
            add_rule(spot, lambda state: state.has('Lamp', player))
    elif world.dark_room_logic[player] == "none":
        pass
    else:
        raise ValueError(f"Unknown Dark Room Logic: {world.dark_room_logic[player]}")


non_crossover_items = (item_name_groups["Small Keys"] | item_name_groups["Big Keys"] | progression_items) - {
    "Small Key (Universal)"}


def dungeon_boss_rules(world, player):
    boss_locations = {
        'Agahnim 1',
        'Tower of Hera - Boss',
        'Tower of Hera - Prize',
        'Swamp Palace - Boss',
        'Swamp Palace - Prize',
        'Thieves\' Town - Boss',
        'Thieves\' Town - Prize',
        'Skull Woods - Boss',
        'Skull Woods - Prize',
        'Ice Palace - Boss',
        'Ice Palace - Prize',
        'Misery Mire - Boss',
        'Misery Mire - Prize',
        'Turtle Rock - Boss',
        'Turtle Rock - Prize',
        'Palace of Darkness - Boss',
        'Palace of Darkness - Prize',
    }
    for location in boss_locations:
        set_defeat_dungeon_boss_rule(world.get_location(location, player))

def global_rules(world, player):
    # ganon can only carry triforce
    add_item_rule(world.get_location('Ganon', player), lambda item: item.name == 'Triforce' and item.player == player)
    # dungeon prizes can only be crystals/pendants
    crystals_and_pendants: Set[str] = \
        {item for item, item_data in item_table.items() if item_data.type == "Crystal"}
    prize_locations: Iterator[str] = \
        (locations for locations, location_data in location_table.items() if location_data[2] == True)
    for prize_location in prize_locations:
        add_item_rule(world.get_location(prize_location, player),
                      lambda item: item.name in crystals_and_pendants and item.player == player)
    # determines which S&Q locations are available - hide from paths since it isn't an in-game location
    for exit in world.get_region('Menu', player).exits:
        exit.hide_path = True

    set_rule(world.get_entrance('Old Man S&Q', player), lambda state: state.can_reach('Old Man', 'Location', player))

    set_rule(world.get_location('Sunken Treasure', player), lambda state: state.has('Open Floodgate', player))
    set_rule(world.get_location('Dark Blacksmith Ruins', player), lambda state: state.has('Return Smith', player))
    set_rule(world.get_location('Purple Chest', player),
             lambda state: state.has('Pick Up Purple Chest', player))  # Can S&Q with chest
    set_rule(world.get_location('Ether Tablet', player), lambda state: can_retrieve_tablet(state, player))
    set_rule(world.get_location('Master Sword Pedestal', player), lambda state: state.has('Red Pendant', player) and state.has('Blue Pendant', player) and state.has('Green Pendant', player))

    set_rule(world.get_location('Missing Smith', player), lambda state: state.has('Get Frog', player) and state.can_reach('Blacksmiths Hut', 'Region', player)) # Can't S&Q with smith
    set_rule(world.get_location('Blacksmith', player), lambda state: state.has('Return Smith', player))
    set_rule(world.get_location('Magic Bat', player), lambda state: state.has('Magic Powder', player))
    set_rule(world.get_location('Sick Kid', player), lambda state: state.has_group("Bottles", player))
    set_rule(world.get_location('Library', player), lambda state: state.has('Pegasus Boots', player))
    set_rule(world.get_location('Mimic Cave', player), lambda state: state.has('Hammer', player))
    set_rule(world.get_location('Sahasrahla', player), lambda state: state.has('Green Pendant', player))


    set_rule(world.get_location('Spike Cave', player), lambda state:
             state.has('Hammer', player) and can_lift_rocks(state, player) and
             ((state.has('Cape', player) and can_extend_magic(state, player, 16, True)) or
              (state.has('Cane of Byrna', player) and
               (can_extend_magic(state, player, 12, True) or
                (state.multiworld.can_take_damage[player] and (state.has('Pegasus Boots', player) or has_hearts(state, player, 4))))))
             )

    set_rule(world.get_location('Hookshot Cave - Top Right', player), lambda state: state.has('Hookshot', player))
    set_rule(world.get_location('Hookshot Cave - Top Left', player), lambda state: state.has('Hookshot', player))
    set_rule(world.get_location('Hookshot Cave - Bottom Right', player),
             lambda state: state.has('Hookshot', player) or state.has('Pegasus Boots', player))
    set_rule(world.get_location('Hookshot Cave - Bottom Left', player), lambda state: state.has('Hookshot', player))

    set_rule(world.get_entrance('Sewers Door', player),
             lambda state: state._lttp_has_key('Small Key (Hyrule Castle)', player, 4) or (
                         world.smallkey_shuffle[player] == smallkey_shuffle.option_universal and world.mode[
                     player] == 'standard'))  # standard universal small keys cannot access the shop
    set_rule(world.get_entrance('Sewers Back Door', player),
             lambda state: state._lttp_has_key('Small Key (Hyrule Castle)', player, 4))
    set_rule(world.get_entrance('Sewers Secret Room', player), lambda state: can_bomb_or_bonk(state, player))

    set_rule(world.get_entrance('Agahnim 1', player),
             lambda state: has_sword(state, player) and state._lttp_has_key('Small Key (Agahnims Tower)', player, 4))

    set_rule(world.get_location('Castle Tower - Room 03', player), lambda state: can_kill_most_things(state, player, 4))
    set_rule(world.get_location('Castle Tower - Dark Maze', player),
             lambda state: can_kill_most_things(state, player, 4) and state._lttp_has_key('Small Key (Agahnims Tower)',
                                                                                   player))
    set_rule(world.get_location('Castle Tower - Dark Archer Key Drop', player),
             lambda state: can_kill_most_things(state, player, 4) and state._lttp_has_key('Small Key (Agahnims Tower)',
                                                                                   player, 2))
    set_rule(world.get_location('Castle Tower - Circle of Pots Key Drop', player),
             lambda state: can_kill_most_things(state, player, 4) and state._lttp_has_key('Small Key (Agahnims Tower)',
                                                                                   player, 3))
    set_always_allow(world.get_location('Eastern Palace - Big Key Chest', player),
                     lambda state, item: item.name == 'Big Key (Eastern Palace)' and item.player == player)
    set_rule(world.get_location('Eastern Palace - Big Key Chest', player),
             lambda state: state._lttp_has_key('Small Key (Eastern Palace)', player, 2) or
             ((location_item_name(state, 'Eastern Palace - Big Key Chest', player) == ('Big Key (Eastern Palace)', player)
              and state.has('Small Key (Eastern Palace)', player))))
    set_rule(world.get_location('Eastern Palace - Dark Eyegore Key Drop', player),
             lambda state: state.has('Big Key (Eastern Palace)', player) and can_deal_damage(state, player))
    set_rule(world.get_location('Eastern Palace - Big Chest', player),
             lambda state: state.has('Big Key (Eastern Palace)', player))
    # not bothering to check for can_deal_damage in the rooms leading to boss, as if you can kill a boss you should be
    # able to get through these rooms
    ep_boss = world.get_location('Eastern Palace - Boss', player)
    set_rule(ep_boss, lambda state: state.has('Big Key (Eastern Palace)', player) and
                                    state._lttp_has_key('Small Key (Eastern Palace)', player, 2) and
                                    ep_boss.parent_region.dungeon.boss.can_defeat(state))
    ep_prize = world.get_location('Eastern Palace - Prize', player)
    set_rule(ep_prize, lambda state: state.has('Big Key (Eastern Palace)', player) and
                                     state._lttp_has_key('Small Key (Eastern Palace)', player, 2) and
                                     ep_prize.parent_region.dungeon.boss.can_defeat(state))
    if not world.enemy_shuffle[player]:
        add_rule(ep_boss, lambda state: can_shoot_arrows(state, player))
        add_rule(ep_prize, lambda state: can_shoot_arrows(state, player))

    set_rule(world.get_location('Desert Palace - Big Chest', player), lambda state: state.has('Big Key (Desert Palace)', player))
    set_rule(world.get_location('Desert Palace - Torch', player), lambda state: state.has('Pegasus Boots', player))

    set_rule(world.get_entrance('Desert Palace East Wing', player), lambda state: state._lttp_has_key('Small Key (Desert Palace)', player, 4))
    set_rule(world.get_location('Desert Palace - Big Key Chest', player), lambda state: can_deal_damage(state, player))
    set_rule(world.get_location('Desert Palace - Beamos Hall Pot Key', player), lambda state: state._lttp_has_key('Small Key (Desert Palace)', player, 2) and can_deal_damage(state, player))
    set_rule(world.get_location('Desert Palace - Desert Tiles 2 Pot Key', player), lambda state: state._lttp_has_key('Small Key (Desert Palace)', player, 3) and can_deal_damage(state, player))
    set_rule(world.get_location('Desert Palace - Prize', player), lambda state: state._lttp_has_key('Small Key (Desert Palace)', player, 4) and state.has('Big Key (Desert Palace)', player) and has_fire_source(state, player) and state.multiworld.get_location('Desert Palace - Prize', player).parent_region.dungeon.boss.can_defeat(state))
    set_rule(world.get_location('Desert Palace - Boss', player), lambda state: state._lttp_has_key('Small Key (Desert Palace)', player, 4) and state.has('Big Key (Desert Palace)', player) and has_fire_source(state, player) and state.multiworld.get_location('Desert Palace - Boss', player).parent_region.dungeon.boss.can_defeat(state))

    # logic patch to prevent placing a crystal in Desert that's required to reach the required keys
    if not (world.smallkey_shuffle[player] and world.bigkey_shuffle[player]):
        add_rule(world.get_location('Desert Palace - Prize', player), lambda state: state.multiworld.get_region('Desert Palace Main (Outer)', player).can_reach(state))

    set_rule(world.get_entrance('Tower of Hera Small Key Door', player), lambda state: state._lttp_has_key('Small Key (Tower of Hera)', player) or location_item_name(state, 'Tower of Hera - Big Key Chest', player) == ('Small Key (Tower of Hera)', player))
    set_rule(world.get_entrance('Tower of Hera Big Key Door', player), lambda state: state.has('Big Key (Tower of Hera)', player))
    set_rule(world.get_location('Tower of Hera - Big Chest', player), lambda state: state.has('Big Key (Tower of Hera)', player))
    set_rule(world.get_location('Tower of Hera - Big Key Chest', player), lambda state: has_fire_source(state, player))
    if world.accessibility[player] != 'locations':
        set_always_allow(world.get_location('Tower of Hera - Big Key Chest', player), lambda state, item: item.name == 'Small Key (Tower of Hera)' and item.player == player)

    set_rule(world.get_entrance('Swamp Palace Moat', player), lambda state: state.has('Flippers', player) and state.has('Open Floodgate', player))
    set_rule(world.get_entrance('Swamp Palace Small Key Door', player), lambda state: state._lttp_has_key('Small Key (Swamp Palace)', player))
    set_rule(world.get_location('Swamp Palace - Map Chest', player), lambda state: can_use_bombs(state, player))
    set_rule(world.get_location('Swamp Palace - Trench 1 Pot Key', player), lambda state: state._lttp_has_key('Small Key (Swamp Palace)', player, 2))
    set_rule(world.get_entrance('Swamp Palace (Center)', player), lambda state: state.has('Hammer', player) and state._lttp_has_key('Small Key (Swamp Palace)', player, 3))
    set_rule(world.get_location('Swamp Palace - Hookshot Pot Key', player), lambda state: state.has('Hookshot', player))
    set_rule(world.get_entrance('Swamp Palace (West)', player), lambda state: state._lttp_has_key('Small Key (Swamp Palace)', player, 6)
        if state.has('Hookshot', player)
        else state._lttp_has_key('Small Key (Swamp Palace)', player, 4))
    set_rule(world.get_location('Swamp Palace - Big Chest', player), lambda state: state.has('Big Key (Swamp Palace)', player))
    if world.accessibility[player] != 'locations':
        allow_self_locking_items(world.get_location('Swamp Palace - Big Chest', player), 'Big Key (Swamp Palace)')
    set_rule(world.get_entrance('Swamp Palace (North)', player), lambda state: state.has('Hookshot', player) and state._lttp_has_key('Small Key (Swamp Palace)', player, 5))
    if not world.smallkey_shuffle[player] and world.logic[player] not in ['hybridglitches', 'nologic']:
        forbid_item(world.get_location('Swamp Palace - Entrance', player), 'Big Key (Swamp Palace)', player)
    set_rule(world.get_location('Swamp Palace - Prize', player), lambda state: state._lttp_has_key('Small Key (Swamp Palace)', player, 6))
    set_rule(world.get_location('Swamp Palace - Boss', player), lambda state: state._lttp_has_key('Small Key (Swamp Palace)', player, 6))
    if world.pot_shuffle[player]:
        # key can (and probably will) be moved behind bombable wall
        set_rule(world.get_location('Swamp Palace - Waterway Pot Key', player), lambda state: can_use_bombs(state, player))

    set_rule(world.get_entrance('Thieves Town Big Key Door', player), lambda state: state.has('Big Key (Thieves Town)', player))

<<<<<<< HEAD

    set_rule(world.get_entrance('Blind Fight', player), lambda state: state._lttp_has_key('Small Key (Thieves Town)', player))
=======
    if world.worlds[player].dungeons["Thieves Town"].boss.enemizer_name == "Blind":
        set_rule(world.get_entrance('Blind Fight', player), lambda state: state._lttp_has_key('Small Key (Thieves Town)', player, 3))

>>>>>>> 5db2907b
    set_rule(world.get_location('Thieves\' Town - Big Chest', player),
             lambda state: (state._lttp_has_key('Small Key (Thieves Town)', player, 3)) and state.has('Hammer', player))
    if world.accessibility[player] != 'locations':
        allow_self_locking_items(world.get_location('Thieves\' Town - Big Chest', player), 'Small Key (Thieves Town)')

    set_rule(world.get_location('Thieves\' Town - Attic', player), lambda state: state._lttp_has_key('Small Key (Thieves Town)', player, 3))
    set_rule(world.get_location('Thieves\' Town - Spike Switch Pot Key', player),
             lambda state: state._lttp_has_key('Small Key (Thieves Town)', player))

    # We need so many keys in the SW doors because they are all reachable as the last door (except for the door to mothula)
    set_rule(world.get_entrance('Skull Woods First Section South Door', player), lambda state: state._lttp_has_key('Small Key (Skull Woods)', player, 5))
    set_rule(world.get_entrance('Skull Woods First Section (Right) North Door', player), lambda state: state._lttp_has_key('Small Key (Skull Woods)', player, 5))
    set_rule(world.get_entrance('Skull Woods First Section West Door', player), lambda state: state._lttp_has_key('Small Key (Skull Woods)', player, 5))
    set_rule(world.get_entrance('Skull Woods First Section (Left) Door to Exit', player), lambda state: state._lttp_has_key('Small Key (Skull Woods)', player, 5))
    set_rule(world.get_location('Skull Woods - Big Chest', player), lambda state: state.has('Big Key (Skull Woods)', player) and can_use_bombs(state, player))
    if world.accessibility[player] != 'locations':
        allow_self_locking_items(world.get_location('Skull Woods - Big Chest', player), 'Big Key (Skull Woods)')
    set_rule(world.get_entrance('Skull Woods Torch Room', player), lambda state: state._lttp_has_key('Small Key (Skull Woods)', player, 4) and state.has('Fire Rod', player) and has_sword(state, player))  # sword required for curtain
    add_rule(world.get_location('Skull Woods - Prize', player), lambda state: state._lttp_has_key('Small Key (Skull Woods)', player, 5))
    add_rule(world.get_location('Skull Woods - Boss', player), lambda state: state._lttp_has_key('Small Key (Skull Woods)', player, 5))

    set_rule(world.get_location('Ice Palace - Jelly Key Drop', player), lambda state: can_melt_things(state, player))
    set_rule(world.get_location('Ice Palace - Compass Chest', player), lambda state: can_melt_things(state, player) and state._lttp_has_key('Small Key (Ice Palace)', player))
    set_rule(world.get_entrance('Ice Palace (Second Section)', player), lambda state: can_melt_things(state, player) and state._lttp_has_key('Small Key (Ice Palace)', player) and can_use_bombs(state, player))
    if not world.enemy_shuffle[player]:
        # Stalfos Knights can be killed by damaging them repeatedly with boomerang, swords, etc. if bombs are
        # unavailable. If bombs are available, the pots can be thrown at them, so no other weapons are needed
        add_rule(world.get_entrance('Ice Palace (Second Section)', player), lambda state: (can_use_bombs(state, player)
            or state.has('Blue Boomerang', player) or state.has('Red Boomerang', player) or has_sword(state, player) or state.has("Hammer", player)))
    set_rule(world.get_entrance('Ice Palace (Main)', player), lambda state: state._lttp_has_key('Small Key (Ice Palace)', player, 2))
    set_rule(world.get_location('Ice Palace - Big Chest', player), lambda state: state.has('Big Key (Ice Palace)', player))
    set_rule(world.get_entrance('Ice Palace (Kholdstare)', player), lambda state: can_lift_rocks(state, player) and state.has('Hammer', player) and state.has('Big Key (Ice Palace)', player) and (state._lttp_has_key('Small Key (Ice Palace)', player, 6) or (state.has('Cane of Somaria', player) and state._lttp_has_key('Small Key (Ice Palace)', player, 5))))
    # This is a complicated rule, so let's break it down.
    # Hookshot always suffices to get to the right side.
    # Also, once you get over there, you have to cross the spikes, so that's the last line.
    # Alternatively, we could not have hookshot. Then we open the keydoor into right side in order to get there.
    # This is conditional on whether we have the big key or not, as big key opens the ability to waste more keys.
    # Specifically, if we have big key we can burn 2 extra keys near the boss and will need +2 keys. That's all of them as this could be the last door.
    # Hence if big key is available then it's 6 keys, otherwise 4 keys.
    # If key_drop is off, then we have 3 drop keys available, and can never satisfy the 6 key requirement because one key is on right side,
    # so this reduces perfectly to original logic.
    set_rule(world.get_entrance('Ice Palace (East)', player), lambda state: (state.has('Hookshot', player) or
        (state._lttp_has_key('Small Key (Ice Palace)', player, 4)
            if item_name_in_location_names(state, 'Big Key (Ice Palace)', player, [('Ice Palace - Spike Room', player),
                ('Ice Palace - Hammer Block Key Drop', player),
                ('Ice Palace - Big Key Chest', player),
                ('Ice Palace - Map Chest', player)])
            else state._lttp_has_key('Small Key (Ice Palace)', player, 6))) and
        (state.multiworld.can_take_damage[player] or state.has('Hookshot', player) or state.has('Cape', player) or state.has('Cane of Byrna', player)))
    set_rule(world.get_entrance('Ice Palace (East Top)', player), lambda state: can_lift_rocks(state, player) and state.has('Hammer', player))

    set_rule(world.get_entrance('Misery Mire Entrance Gap', player), lambda state: (state.has('Pegasus Boots', player) or state.has('Hookshot', player)) and (has_sword(state, player) or state.has('Fire Rod', player) or state.has('Ice Rod', player) or state.has('Hammer', player) or state.has('Cane of Somaria', player) or can_shoot_arrows(state, player)))  # need to defeat wizzrobes, bombs don't work ...
    set_rule(world.get_location('Misery Mire - Fishbone Pot Key', player), lambda state: state.has('Big Key (Misery Mire)', player) or state._lttp_has_key('Small Key (Misery Mire)', player, 4))

    set_rule(world.get_location('Misery Mire - Big Chest', player), lambda state: state.has('Big Key (Misery Mire)', player))
    set_rule(world.get_location('Misery Mire - Spike Chest', player), lambda state: (state.multiworld.can_take_damage[player] and has_hearts(state, player, 4)) or state.has('Cane of Byrna', player) or state.has('Cape', player))
    set_rule(world.get_entrance('Misery Mire Big Key Door', player), lambda state: state.has('Big Key (Misery Mire)', player))
    # How to access crystal switch:
    # If have big key: then you will need 2 small keys to be able to hit switch and return to main area, as you can burn key in dark room
    # If not big key: cannot burn key in dark room, hence need only 1 key. all doors immediately available lead to a crystal switch.
    # The listed chests are those which can be reached if you can reach a crystal switch.
    set_rule(world.get_location('Misery Mire - Map Chest', player), lambda state: state._lttp_has_key('Small Key (Misery Mire)', player, 2))
    set_rule(world.get_location('Misery Mire - Main Lobby', player), lambda state: state._lttp_has_key('Small Key (Misery Mire)', player, 2))
    # we can place a small key in the West wing iff it also contains/blocks the Big Key, as we cannot reach and softlock with the basement key door yet
    set_rule(world.get_location('Misery Mire - Conveyor Crystal Key Drop', player),
             lambda state: state._lttp_has_key('Small Key (Misery Mire)', player, 4)
             if location_item_name(state, 'Misery Mire - Compass Chest', player) == ('Big Key (Misery Mire)', player) or location_item_name(state, 'Misery Mire - Big Key Chest', player) == ('Big Key (Misery Mire)', player) or location_item_name(state, 'Misery Mire - Conveyor Crystal Key Drop', player) == ('Big Key (Misery Mire)', player)
             else state._lttp_has_key('Small Key (Misery Mire)', player, 5))
    set_rule(world.get_entrance('Misery Mire (West)', player), lambda state: state._lttp_has_key('Small Key (Misery Mire)', player, 5)
        if ((location_item_name(state, 'Misery Mire - Compass Chest', player) in [('Big Key (Misery Mire)', player)]) or (location_item_name(state, 'Misery Mire - Big Key Chest', player) in [('Big Key (Misery Mire)', player)]))
        else state._lttp_has_key('Small Key (Misery Mire)', player, 6))
    set_rule(world.get_location('Misery Mire - Compass Chest', player), lambda state: has_fire_source(state, player))
    set_rule(world.get_location('Misery Mire - Big Key Chest', player), lambda state: has_fire_source(state, player))
    set_rule(world.get_entrance('Misery Mire (Vitreous)', player), lambda state: state.has('Cane of Somaria', player) and can_use_bombs(state, player))

    set_rule(world.get_entrance('Turtle Rock Entrance Gap', player), lambda state: state.has('Cane of Somaria', player))
    set_rule(world.get_entrance('Turtle Rock Entrance Gap Reverse', player), lambda state: state.has('Cane of Somaria', player))
    set_rule(world.get_location('Turtle Rock - Pokey 1 Key Drop', player), lambda state: can_deal_damage(state, player))
    set_rule(world.get_location('Turtle Rock - Pokey 2 Key Drop', player), lambda state: can_deal_damage(state, player))
    set_rule(world.get_location('Turtle Rock - Compass Chest', player), lambda state: state.has('Cane of Somaria', player))
    set_rule(world.get_location('Turtle Rock - Roller Room - Left', player), lambda state: state.has('Cane of Somaria', player) and state.has('Fire Rod', player))
    set_rule(world.get_location('Turtle Rock - Roller Room - Right', player), lambda state: state.has('Cane of Somaria', player) and state.has('Fire Rod', player))
    set_rule(world.get_location('Turtle Rock - Big Chest', player), lambda state: state.has('Big Key (Turtle Rock)', player) and (state.has('Cane of Somaria', player) or state.has('Hookshot', player)))
    set_rule(world.get_entrance('Turtle Rock (Big Chest) (North)', player), lambda state: state.has('Cane of Somaria', player) or state.has('Hookshot', player))
    set_rule(world.get_entrance('Turtle Rock Big Key Door', player), lambda state: state.has('Big Key (Turtle Rock)', player))
    set_rule(world.get_entrance('Turtle Rock (Dark Room) (North)', player), lambda state: state.has('Cane of Somaria', player))
    set_rule(world.get_entrance('Turtle Rock (Dark Room) (South)', player), lambda state: state.has('Cane of Somaria', player))
    set_rule(world.get_location('Turtle Rock - Eye Bridge - Bottom Left', player), lambda state: state.has('Cane of Byrna', player) or state.has('Cape', player) or state.has('Mirror Shield', player))
    set_rule(world.get_location('Turtle Rock - Eye Bridge - Bottom Right', player), lambda state: state.has('Cane of Byrna', player) or state.has('Cape', player) or state.has('Mirror Shield', player))
    set_rule(world.get_location('Turtle Rock - Eye Bridge - Top Left', player), lambda state: state.has('Cane of Byrna', player) or state.has('Cape', player) or state.has('Mirror Shield', player))
    set_rule(world.get_location('Turtle Rock - Eye Bridge - Top Right', player), lambda state: state.has('Cane of Byrna', player) or state.has('Cape', player) or state.has('Mirror Shield', player))
    set_rule(world.get_entrance('Turtle Rock (Trinexx)', player), lambda state: state._lttp_has_key('Small Key (Turtle Rock)', player, 6) and state.has('Big Key (Turtle Rock)', player) and state.has('Cane of Somaria', player))

    if not world.enemy_shuffle[player]:
        set_rule(world.get_entrance('Palace of Darkness Bonk Wall', player), lambda state: can_shoot_arrows(state, player))
    set_rule(world.get_entrance('Palace of Darkness Hammer Peg Drop', player), lambda state: state.has('Hammer', player))
    set_rule(world.get_entrance('Palace of Darkness Bridge Room', player), lambda state: state._lttp_has_key('Small Key (Palace of Darkness)', player, 1))  # If we can reach any other small key door, we already have back door access to this area
    set_rule(world.get_entrance('Palace of Darkness Big Key Door', player), lambda state: state._lttp_has_key('Small Key (Palace of Darkness)', player, 6) and state.has('Big Key (Palace of Darkness)', player) and can_shoot_arrows(state, player) and state.has('Hammer', player))
    set_rule(world.get_entrance('Palace of Darkness (North)', player), lambda state: state._lttp_has_key('Small Key (Palace of Darkness)', player, 4))
    set_rule(world.get_entrance('Palace of Darkness Bonk Wall', player), lambda state: can_bomb_or_bonk(state, player))
    set_rule(world.get_location('Palace of Darkness - Big Chest', player), lambda state: can_use_bombs(state, player) and state.has('Big Key (Palace of Darkness)', player))
    set_rule(world.get_location('Palace of Darkness - The Arena - Ledge', player), lambda state: can_use_bombs(state, player))
    if world.pot_shuffle[player]:
        # chest switch may be up on ledge where bombs are required
        set_rule(world.get_location('Palace of Darkness - Stalfos Basement', player), lambda state: can_use_bombs(state, player))

    set_rule(world.get_entrance('Palace of Darkness Big Key Chest Staircase', player), lambda state: can_use_bombs(state, player) and (state._lttp_has_key('Small Key (Palace of Darkness)', player, 6) or (
            location_item_name(state, 'Palace of Darkness - Big Key Chest', player) in [('Small Key (Palace of Darkness)', player)] and state._lttp_has_key('Small Key (Palace of Darkness)', player, 3))))
    if world.accessibility[player] != 'locations':
        set_always_allow(world.get_location('Palace of Darkness - Big Key Chest', player), lambda state, item: item.name == 'Small Key (Palace of Darkness)' and item.player == player and state._lttp_has_key('Small Key (Palace of Darkness)', player, 5))

    set_rule(world.get_entrance('Palace of Darkness Spike Statue Room Door', player), lambda state: state._lttp_has_key('Small Key (Palace of Darkness)', player, 6) or (
            location_item_name(state, 'Palace of Darkness - Harmless Hellway', player) in [('Small Key (Palace of Darkness)', player)] and state._lttp_has_key('Small Key (Palace of Darkness)', player, 4)))
    if world.accessibility[player] != 'locations':
        set_always_allow(world.get_location('Palace of Darkness - Harmless Hellway', player), lambda state, item: item.name == 'Small Key (Palace of Darkness)' and item.player == player and state._lttp_has_key('Small Key (Palace of Darkness)', player, 5))

    set_rule(world.get_entrance('Palace of Darkness Maze Door', player), lambda state: state._lttp_has_key('Small Key (Palace of Darkness)', player, 6))

    # these key rules are conservative, you might be able to get away with more lenient rules
    randomizer_room_chests = ['Ganons Tower - Randomizer Room - Top Left', 'Ganons Tower - Randomizer Room - Top Right', 'Ganons Tower - Randomizer Room - Bottom Left', 'Ganons Tower - Randomizer Room - Bottom Right']
    compass_room_chests = ['Ganons Tower - Compass Room - Top Left', 'Ganons Tower - Compass Room - Top Right', 'Ganons Tower - Compass Room - Bottom Left', 'Ganons Tower - Compass Room - Bottom Right', 'Ganons Tower - Conveyor Star Pits Pot Key']
    back_chests = ['Ganons Tower - Bob\'s Chest', 'Ganons Tower - Big Chest', 'Ganons Tower - Big Key Room - Left', 'Ganons Tower - Big Key Room - Right', 'Ganons Tower - Big Key Chest']

    set_rule(world.get_location('Ganons Tower - Bob\'s Torch', player), lambda state: state.has('Pegasus Boots', player))
    set_rule(world.get_entrance('Ganons Tower (Tile Room)', player), lambda state: state.has('Cane of Somaria', player))
    set_rule(world.get_entrance('Ganons Tower (Hookshot Room)', player), lambda state: state.has('Hammer', player) and (state.has('Hookshot', player) or state.has('Pegasus Boots', player)))
    set_rule(world.get_entrance('Ganons Tower (Map Room)', player), lambda state: state._lttp_has_key('Small Key (Ganons Tower)', player, 8) or (
                location_item_name(state, 'Ganons Tower - Map Chest', player) in [('Big Key (Ganons Tower)', player)] and state._lttp_has_key('Small Key (Ganons Tower)', player, 6)))

    # this seemed to be causing generation failure, disable for now
    # if world.accessibility[player] != 'locations':
    #     set_always_allow(world.get_location('Ganons Tower - Map Chest', player), lambda state, item: item.name == 'Small Key (Ganons Tower)' and item.player == player and state._lttp_has_key('Small Key (Ganons Tower)', player, 7) and state.can_reach('Ganons Tower (Hookshot Room)', 'region', player))

    # It is possible to need more than 6 keys to get through this entrance if you spend keys elsewhere. We reflect this in the chest requirements.
    # However we need to leave these at the lower values to derive that with 7 keys it is always possible to reach Bob and Ice Armos.
    set_rule(world.get_entrance('Ganons Tower (Double Switch Room)', player), lambda state: state._lttp_has_key('Small Key (Ganons Tower)', player, 6))
    # It is possible to need more than 7 keys ....
    set_rule(world.get_entrance('Ganons Tower (Firesnake Room)', player), lambda state: state._lttp_has_key('Small Key (Ganons Tower)', player, 7) or (
                    item_name_in_location_names(state, 'Big Key (Ganons Tower)', player, zip(randomizer_room_chests + back_chests, [player] * len(randomizer_room_chests + back_chests))) and state._lttp_has_key('Small Key (Ganons Tower)', player, 5)))

    # The actual requirements for these rooms to avoid key-lock
    set_rule(world.get_location('Ganons Tower - Firesnake Room', player), lambda state: state._lttp_has_key('Small Key (Ganons Tower)', player, 7) or
        ((item_name_in_location_names(state, 'Big Key (Ganons Tower)', player, zip(randomizer_room_chests, [player] * len(randomizer_room_chests))) or item_name_in_location_names(state, 'Small Key (Ganons Tower)', player, [('Ganons Tower - Firesnake Room', player)])) and state._lttp_has_key('Small Key (Ganons Tower)', player, 5)))
    for location in randomizer_room_chests:
        set_rule(world.get_location(location, player), lambda state: state._lttp_has_key('Small Key (Ganons Tower)', player, 8) or (
                    item_name_in_location_names(state, 'Big Key (Ganons Tower)', player, zip(randomizer_room_chests, [player] * len(randomizer_room_chests))) and state._lttp_has_key('Small Key (Ganons Tower)', player, 6)))

    # Once again it is possible to need more than 7 keys...
    set_rule(world.get_entrance('Ganons Tower (Tile Room) Key Door', player), lambda state: state.has('Fire Rod', player) and (state._lttp_has_key('Small Key (Ganons Tower)', player, 7) or (
                    item_name_in_location_names(state, 'Big Key (Ganons Tower)', player, zip(compass_room_chests, [player] * len(compass_room_chests))) and state._lttp_has_key('Small Key (Ganons Tower)', player, 5))))
    set_rule(world.get_entrance('Ganons Tower (Bottom) (East)', player), lambda state: state._lttp_has_key('Small Key (Ganons Tower)', player, 7) or (
                    item_name_in_location_names(state, 'Big Key (Ganons Tower)', player, zip(back_chests, [player] * len(back_chests))) and state._lttp_has_key('Small Key (Ganons Tower)', player, 5)))
    # Actual requirements
    for location in compass_room_chests:
        set_rule(world.get_location(location, player), lambda state: state.has('Fire Rod', player) and (state._lttp_has_key('Small Key (Ganons Tower)', player, 7) or (
                    item_name_in_location_names(state, 'Big Key (Ganons Tower)', player, zip(compass_room_chests, [player] * len(compass_room_chests))) and state._lttp_has_key('Small Key (Ganons Tower)', player, 5))))

    set_rule(world.get_location('Ganons Tower - Big Chest', player), lambda state: state.has('Big Key (Ganons Tower)', player))

    set_rule(world.get_location('Ganons Tower - Big Key Room - Left', player),
             lambda state: state.multiworld.get_location('Ganons Tower - Big Key Room - Left', player).parent_region.dungeon.bosses['bottom'].can_defeat(state))
    set_rule(world.get_location('Ganons Tower - Big Key Chest', player),
             lambda state: state.multiworld.get_location('Ganons Tower - Big Key Chest', player).parent_region.dungeon.bosses['bottom'].can_defeat(state))
    set_rule(world.get_location('Ganons Tower - Big Key Room - Right', player),
             lambda state: state.multiworld.get_location('Ganons Tower - Big Key Room - Right', player).parent_region.dungeon.bosses['bottom'].can_defeat(state))
    if world.enemy_shuffle[player]:
        set_rule(world.get_entrance('Ganons Tower Big Key Door', player),
                 lambda state: state.has('Big Key (Ganons Tower)', player))
    else:
        set_rule(world.get_entrance('Ganons Tower Big Key Door', player),
                 lambda state: state.has('Big Key (Ganons Tower)', player) and can_shoot_arrows(state, player))
    set_rule(world.get_entrance('Ganons Tower Torch Rooms', player),
             lambda state: has_fire_source(state, player) and state.multiworld.get_entrance('Ganons Tower Torch Rooms', player).parent_region.dungeon.bosses['middle'].can_defeat(state))
    set_rule(world.get_location('Ganons Tower - Pre-Moldorm Chest', player),
             lambda state: state._lttp_has_key('Small Key (Ganons Tower)', player, 7))
    set_rule(world.get_entrance('Ganons Tower Moldorm Door', player),
             lambda state: state._lttp_has_key('Small Key (Ganons Tower)', player, 8))
    set_rule(world.get_entrance('Ganons Tower Moldorm Gap', player),
             lambda state: state.has('Hookshot', player) and state.multiworld.get_entrance('Ganons Tower Moldorm Gap', player).parent_region.dungeon.bosses['top'].can_defeat(state))
    set_defeat_dungeon_boss_rule(world.get_location('Agahnim 2', player))
    ganon = world.get_location('Ganon', player)
    set_rule(ganon, lambda state: GanonDefeatRule(state, player))
    if world.goal[player] in ['ganontriforcehunt', 'localganontriforcehunt']:
        add_rule(ganon, lambda state: has_triforce_pieces(state, player))
    elif world.goal[player] == 'ganonpedestal':
        add_rule(world.get_location('Ganon', player), lambda state: state.can_reach('Master Sword Pedestal', 'Location', player))
    else:
        add_rule(ganon, lambda state: has_crystals(state, state.multiworld.crystals_needed_for_ganon[player], player))
    set_rule(world.get_entrance('Ganon Drop', player), lambda state: has_beam_sword(state, player))  # need to damage ganon to get tiles to drop

    set_rule(world.get_location('Flute Activation Spot', player), lambda state: state.has('Flute', player))


def default_rules(world, player):
    """Default world rules when world state is not inverted."""
    # overworld requirements
    set_rule(world.get_entrance('Kings Grave', player), lambda state: state.has('Pegasus Boots', player))
    set_rule(world.get_entrance('Kings Grave Outer Rocks', player), lambda state: can_lift_heavy_rocks(state, player))
    set_rule(world.get_entrance('Kings Grave Inner Rocks', player), lambda state: can_lift_heavy_rocks(state, player))
    set_rule(world.get_entrance('Kings Grave Mirror Spot', player), lambda state: state.has('Moon Pearl', player) and state.has('Magic Mirror', player))
    # Caution: If king's grave is releaxed at all to account for reaching it via a two way cave's exit in insanity mode, then the bomb shop logic will need to be updated (that would involve create a small ledge-like Region for it)
    set_rule(world.get_entrance('Bonk Fairy (Light)', player), lambda state: state.has('Pegasus Boots', player))
    set_rule(world.get_entrance('Lumberjack Tree Tree', player), lambda state: state.has('Pegasus Boots', player) and state.has('Beat Agahnim 1', player))
    set_rule(world.get_entrance('Bonk Rock Cave', player), lambda state: state.has('Pegasus Boots', player))
    set_rule(world.get_entrance('Desert Palace Stairs', player), lambda state: state.has('Book of Mudora', player))
    set_rule(world.get_entrance('Sanctuary Grave', player), lambda state: can_lift_rocks(state, player))
    set_rule(world.get_entrance('20 Rupee Cave', player), lambda state: can_lift_rocks(state, player))
    set_rule(world.get_entrance('50 Rupee Cave', player), lambda state: can_lift_rocks(state, player))
    set_rule(world.get_entrance('Death Mountain Entrance Rock', player), lambda state: can_lift_rocks(state, player))
    set_rule(world.get_entrance('Bumper Cave Entrance Mirror Spot', player), lambda state: state.has('Magic Mirror', player))
    set_rule(world.get_entrance('Flute Spot 1', player), lambda state: state.has('Activated Flute', player))
    set_rule(world.get_entrance('Lake Hylia Central Island Teleporter', player), lambda state: can_lift_heavy_rocks(state, player))
    set_rule(world.get_entrance('Dark Desert Teleporter', player), lambda state: state.has('Activated Flute', player) and can_lift_heavy_rocks(state, player))
    set_rule(world.get_entrance('East Hyrule Teleporter', player), lambda state: state.has('Hammer', player) and can_lift_rocks(state, player) and state.has('Moon Pearl', player)) # bunny cannot use hammer
    set_rule(world.get_entrance('South Hyrule Teleporter', player), lambda state: state.has('Hammer', player) and can_lift_rocks(state, player) and state.has('Moon Pearl', player)) # bunny cannot use hammer
    set_rule(world.get_entrance('Kakariko Teleporter', player), lambda state: ((state.has('Hammer', player) and can_lift_rocks(state, player)) or can_lift_heavy_rocks(state, player)) and state.has('Moon Pearl', player)) # bunny cannot lift bushes
    set_rule(world.get_location('Flute Spot', player), lambda state: state.has('Shovel', player))
    set_rule(world.get_entrance('Bat Cave Drop Ledge', player), lambda state: state.has('Hammer', player))

    set_rule(world.get_location('Zora\'s Ledge', player), lambda state: state.has('Flippers', player))
    set_rule(world.get_entrance('Waterfall of Wishing', player), lambda state: state.has('Flippers', player))
    set_rule(world.get_location('Frog', player), lambda state: can_lift_heavy_rocks(state, player)) # will get automatic moon pearl requirement
    set_rule(world.get_location('Potion Shop', player), lambda state: state.has('Mushroom', player))
    set_rule(world.get_entrance('Desert Palace Entrance (North) Rocks', player), lambda state: can_lift_rocks(state, player))
    set_rule(world.get_entrance('Desert Ledge Return Rocks', player), lambda state: can_lift_rocks(state, player))  # should we decide to place something that is not a dungeon end up there at some point
    set_rule(world.get_entrance('Checkerboard Cave', player), lambda state: can_lift_rocks(state, player))
    set_rule(world.get_entrance('Agahnims Tower', player), lambda state: state.has('Cape', player) or has_beam_sword(state, player) or state.has('Beat Agahnim 1', player))  # barrier gets removed after killing agahnim, relevant for entrance shuffle
    set_rule(world.get_entrance('Top of Pyramid', player), lambda state: state.has('Beat Agahnim 1', player))
    set_rule(world.get_entrance('Old Man Cave Exit (West)', player), lambda state: False)  # drop cannot be climbed up
    set_rule(world.get_entrance('Broken Bridge (West)', player), lambda state: state.has('Hookshot', player))
    set_rule(world.get_entrance('Broken Bridge (East)', player), lambda state: state.has('Hookshot', player))
    set_rule(world.get_entrance('East Death Mountain Teleporter', player), lambda state: can_lift_heavy_rocks(state, player))
    set_rule(world.get_entrance('Fairy Ascension Rocks', player), lambda state: can_lift_heavy_rocks(state, player))
    set_rule(world.get_entrance('Paradox Cave Push Block Reverse', player), lambda state: state.has('Mirror', player))  # can erase block
    set_rule(world.get_entrance('Death Mountain (Top)', player), lambda state: state.has('Hammer', player))
    set_rule(world.get_entrance('Turtle Rock Teleporter', player), lambda state: can_lift_heavy_rocks(state, player) and state.has('Hammer', player))
    set_rule(world.get_entrance('East Death Mountain (Top)', player), lambda state: state.has('Hammer', player))

    set_rule(world.get_entrance('Catfish Exit Rock', player), lambda state: can_lift_rocks(state, player))
    set_rule(world.get_entrance('Catfish Entrance Rock', player), lambda state: can_lift_rocks(state, player))
    set_rule(world.get_entrance('Northeast Dark World Broken Bridge Pass', player), lambda state: state.has('Moon Pearl', player) and (can_lift_rocks(state, player) or state.has('Hammer', player) or state.has('Flippers', player)))
    set_rule(world.get_entrance('East Dark World Broken Bridge Pass', player), lambda state: state.has('Moon Pearl', player) and (can_lift_rocks(state, player) or state.has('Hammer', player)))
    set_rule(world.get_entrance('South Dark World Bridge', player), lambda state: state.has('Hammer', player) and state.has('Moon Pearl', player))
    set_rule(world.get_entrance('Bonk Fairy (Dark)', player), lambda state: state.has('Moon Pearl', player) and state.has('Pegasus Boots', player))
    set_rule(world.get_entrance('West Dark World Gap', player), lambda state: state.has('Moon Pearl', player) and state.has('Hookshot', player))
    set_rule(world.get_entrance('Palace of Darkness', player), lambda state: state.has('Moon Pearl', player)) # kiki needs pearl
    set_rule(world.get_entrance('Hyrule Castle Ledge Mirror Spot', player), lambda state: state.has('Magic Mirror', player))
    set_rule(world.get_entrance('Hyrule Castle Main Gate', player), lambda state: state.has('Magic Mirror', player))
    set_rule(world.get_entrance('Dark Lake Hylia Drop (East)', player), lambda state: (state.has('Moon Pearl', player) and state.has('Flippers', player) or state.has('Magic Mirror', player)))  # Overworld Bunny Revival
    set_rule(world.get_location('Bombos Tablet', player), lambda state: can_retrieve_tablet(state, player))
    set_rule(world.get_entrance('Dark Lake Hylia Drop (South)', player), lambda state: state.has('Moon Pearl', player) and state.has('Flippers', player))  # ToDo any fake flipper set up?
    set_rule(world.get_entrance('Dark Lake Hylia Ledge Fairy', player), lambda state: state.has('Moon Pearl', player)) # bomb required
    set_rule(world.get_entrance('Dark Lake Hylia Ledge Spike Cave', player), lambda state: can_lift_rocks(state, player) and state.has('Moon Pearl', player))
    set_rule(world.get_entrance('Dark Lake Hylia Teleporter', player), lambda state: state.has('Moon Pearl', player))
    set_rule(world.get_entrance('Village of Outcasts Heavy Rock', player), lambda state: state.has('Moon Pearl', player) and can_lift_heavy_rocks(state, player))
    set_rule(world.get_entrance('Hype Cave', player), lambda state: state.has('Moon Pearl', player)) # bomb required
    set_rule(world.get_entrance('Brewery', player), lambda state: state.has('Moon Pearl', player)) # bomb required
    set_rule(world.get_entrance('Thieves Town', player), lambda state: state.has('Moon Pearl', player)) # bunny cannot pull
    set_rule(world.get_entrance('Skull Woods First Section Hole (North)', player), lambda state: state.has('Moon Pearl', player)) # bunny cannot lift bush
    set_rule(world.get_entrance('Skull Woods Second Section Hole', player), lambda state: state.has('Moon Pearl', player)) # bunny cannot lift bush
    set_rule(world.get_entrance('Maze Race Mirror Spot', player), lambda state: state.has('Magic Mirror', player))
    set_rule(world.get_entrance('Cave 45 Mirror Spot', player), lambda state: state.has('Magic Mirror', player))
    set_rule(world.get_entrance('Bombos Tablet Mirror Spot', player), lambda state: state.has('Magic Mirror', player))
    set_rule(world.get_entrance('East Dark World Bridge', player), lambda state: state.has('Moon Pearl', player) and state.has('Hammer', player))
    set_rule(world.get_entrance('Lake Hylia Island Mirror Spot', player), lambda state: state.has('Moon Pearl', player) and state.has('Magic Mirror', player) and state.has('Flippers', player))
    set_rule(world.get_entrance('Lake Hylia Central Island Mirror Spot', player), lambda state: state.has('Magic Mirror', player))
    set_rule(world.get_entrance('East Dark World River Pier', player), lambda state: state.has('Moon Pearl', player) and state.has('Flippers', player))
    set_rule(world.get_entrance('Graveyard Ledge Mirror Spot', player), lambda state: state.has('Moon Pearl', player) and state.has('Magic Mirror', player))
    set_rule(world.get_entrance('Bumper Cave Entrance Rock', player), lambda state: state.has('Moon Pearl', player) and can_lift_rocks(state, player))
    set_rule(world.get_entrance('Bumper Cave Ledge Mirror Spot', player), lambda state: state.has('Magic Mirror', player))
    set_rule(world.get_entrance('Bat Cave Drop Ledge Mirror Spot', player), lambda state: state.has('Magic Mirror', player))
    set_rule(world.get_entrance('Dark World Hammer Peg Cave', player), lambda state: state.has('Moon Pearl', player) and state.has('Hammer', player))
    set_rule(world.get_entrance('Village of Outcasts Eastern Rocks', player), lambda state: state.has('Moon Pearl', player) and can_lift_heavy_rocks(state, player))
    set_rule(world.get_entrance('Peg Area Rocks', player), lambda state: state.has('Moon Pearl', player) and can_lift_heavy_rocks(state, player))
    set_rule(world.get_entrance('Village of Outcasts Pegs', player), lambda state: state.has('Moon Pearl', player) and state.has('Hammer', player))
    set_rule(world.get_entrance('Grassy Lawn Pegs', player), lambda state: state.has('Moon Pearl', player) and state.has('Hammer', player))
    set_rule(world.get_entrance('Bumper Cave Exit (Top)', player), lambda state: state.has('Cape', player))
    set_rule(world.get_entrance('Bumper Cave Exit (Bottom)', player), lambda state: state.has('Cape', player) or state.has('Hookshot', player))

    set_rule(world.get_entrance('Skull Woods Final Section', player), lambda state: state.has('Fire Rod', player) and state.has('Moon Pearl', player)) # bunny cannot use fire rod
    set_rule(world.get_entrance('Misery Mire', player), lambda state: state.has('Moon Pearl', player) and has_sword(state, player) and has_misery_mire_medallion(state, player))  # sword required to cast magic (!)
    set_rule(world.get_entrance('Desert Ledge (Northeast) Mirror Spot', player), lambda state: state.has('Magic Mirror', player))

    set_rule(world.get_entrance('Desert Ledge Mirror Spot', player), lambda state: state.has('Magic Mirror', player))
    set_rule(world.get_entrance('Desert Palace Stairs Mirror Spot', player), lambda state: state.has('Magic Mirror', player))
    set_rule(world.get_entrance('Desert Palace Entrance (North) Mirror Spot', player), lambda state: state.has('Magic Mirror', player))
    set_rule(world.get_entrance('Spectacle Rock Mirror Spot', player), lambda state: state.has('Magic Mirror', player))
    set_rule(world.get_entrance('Hookshot Cave', player), lambda state: can_lift_rocks(state, player) and state.has('Moon Pearl', player))

    set_rule(world.get_entrance('East Death Mountain (Top) Mirror Spot', player), lambda state: state.has('Magic Mirror', player))
    set_rule(world.get_entrance('Mimic Cave Mirror Spot', player), lambda state: state.has('Magic Mirror', player))
    set_rule(world.get_entrance('Spiral Cave Mirror Spot', player), lambda state: state.has('Magic Mirror', player))
    set_rule(world.get_entrance('Fairy Ascension Mirror Spot', player), lambda state: state.has('Magic Mirror', player) and state.has('Moon Pearl', player))  # need to lift flowers
    set_rule(world.get_entrance('Isolated Ledge Mirror Spot', player), lambda state: state.has('Magic Mirror', player))
    set_rule(world.get_entrance('Superbunny Cave Exit (Bottom)', player), lambda state: False)  # Cannot get to bottom exit from top. Just exists for shuffling
    set_rule(world.get_entrance('Floating Island Mirror Spot', player), lambda state: state.has('Magic Mirror', player))
    set_rule(world.get_entrance('Turtle Rock', player), lambda state: state.has('Moon Pearl', player) and has_sword(state, player) and has_turtle_rock_medallion(state, player) and state.can_reach('Turtle Rock (Top)', 'Region', player))  # sword required to cast magic (!)

    set_rule(world.get_entrance('Pyramid Hole', player), lambda state: state.has('Beat Agahnim 2', player) or world.open_pyramid[player].to_bool(world, player))

    if world.swordless[player]:
        swordless_rules(world, player)


def inverted_rules(world, player):
    # s&q regions.
    set_rule(world.get_entrance('Castle Ledge S&Q', player), lambda state: state.has('Magic Mirror', player) and state.has('Beat Agahnim 1', player))

    # overworld requirements 
    set_rule(world.get_location('Maze Race', player), lambda state: state.has('Moon Pearl', player))
    set_rule(world.get_entrance('Mini Moldorm Cave', player), lambda state: state.has('Moon Pearl', player))
    set_rule(world.get_entrance('Ice Rod Cave', player), lambda state: state.has('Moon Pearl', player))
    set_rule(world.get_entrance('Light Hype Fairy', player), lambda state: state.has('Moon Pearl', player))
    set_rule(world.get_entrance('Potion Shop Pier', player), lambda state: state.has('Flippers', player) and state.has('Moon Pearl', player))
    set_rule(world.get_entrance('Light World Pier', player), lambda state: state.has('Flippers', player) and state.has('Moon Pearl', player))
    set_rule(world.get_entrance('Kings Grave', player), lambda state: state.has('Pegasus Boots', player) and state.has('Moon Pearl', player))
    set_rule(world.get_entrance('Kings Grave Outer Rocks', player), lambda state: can_lift_heavy_rocks(state, player) and state.has('Moon Pearl', player))
    set_rule(world.get_entrance('Kings Grave Inner Rocks', player), lambda state: can_lift_heavy_rocks(state, player) and state.has('Moon Pearl', player))
    set_rule(world.get_entrance('Potion Shop Inner Bushes', player), lambda state: state.has('Moon Pearl', player))
    set_rule(world.get_entrance('Potion Shop Outer Bushes', player), lambda state: state.has('Moon Pearl', player))
    set_rule(world.get_entrance('Potion Shop Outer Rock', player), lambda state: can_lift_rocks(state, player) and state.has('Moon Pearl', player))
    set_rule(world.get_entrance('Potion Shop Inner Rock', player), lambda state: can_lift_rocks(state, player) and state.has('Moon Pearl', player))
    set_rule(world.get_entrance('Graveyard Cave Inner Bushes', player), lambda state: state.has('Moon Pearl', player))
    set_rule(world.get_entrance('Graveyard Cave Outer Bushes', player), lambda state: state.has('Moon Pearl', player))
    set_rule(world.get_entrance('Secret Passage Inner Bushes', player), lambda state: state.has('Moon Pearl', player))
    set_rule(world.get_entrance('Secret Passage Outer Bushes', player), lambda state: state.has('Moon Pearl', player))
    set_rule(world.get_entrance('Bonk Fairy (Light)', player), lambda state: state.has('Pegasus Boots', player) and state.has('Moon Pearl', player))
    set_rule(world.get_entrance('Bat Cave Drop Ledge', player), lambda state: state.has('Hammer', player) and state.has('Moon Pearl', player))
    set_rule(world.get_entrance('Lumberjack Tree Tree', player), lambda state: state.has('Pegasus Boots', player) and state.has('Moon Pearl', player) and state.has('Beat Agahnim 1', player))
    set_rule(world.get_entrance('Bonk Rock Cave', player), lambda state: state.has('Pegasus Boots', player) and state.has('Moon Pearl', player))
    set_rule(world.get_entrance('Desert Palace Stairs', player), lambda state: state.has('Book of Mudora', player))  # bunny can use book
    set_rule(world.get_entrance('Sanctuary Grave', player), lambda state: can_lift_rocks(state, player) and state.has('Moon Pearl', player))
    set_rule(world.get_entrance('20 Rupee Cave', player), lambda state: can_lift_rocks(state, player) and state.has('Moon Pearl', player))
    set_rule(world.get_entrance('50 Rupee Cave', player), lambda state: can_lift_rocks(state, player) and state.has('Moon Pearl', player))
    set_rule(world.get_entrance('Death Mountain Entrance Rock', player), lambda state: can_lift_rocks(state, player) and state.has('Moon Pearl', player))
    set_rule(world.get_entrance('Bumper Cave Entrance Mirror Spot', player), lambda state: state.has('Magic Mirror', player))
    set_rule(world.get_entrance('Lake Hylia Central Island Mirror Spot', player), lambda state: state.has('Magic Mirror', player))
    set_rule(world.get_entrance('Dark Lake Hylia Central Island Teleporter', player), lambda state: can_lift_heavy_rocks(state, player))
    set_rule(world.get_entrance('Dark Desert Teleporter', player), lambda state: state.has('Activated Flute', player) and can_lift_heavy_rocks(state, player))
    set_rule(world.get_entrance('East Dark World Teleporter', player), lambda state: state.has('Hammer', player) and can_lift_rocks(state, player) and state.has('Moon Pearl', player)) # bunny cannot use hammer
    set_rule(world.get_entrance('South Dark World Teleporter', player), lambda state: state.has('Hammer', player) and can_lift_rocks(state, player) and state.has('Moon Pearl', player)) # bunny cannot use hammer
    set_rule(world.get_entrance('West Dark World Teleporter', player), lambda state: ((state.has('Hammer', player) and can_lift_rocks(state, player)) or can_lift_heavy_rocks(state, player)) and state.has('Moon Pearl', player))
    set_rule(world.get_location('Flute Spot', player), lambda state: state.has('Shovel', player) and state.has('Moon Pearl', player))

    set_rule(world.get_location('Zora\'s Ledge', player), lambda state: state.has('Flippers', player) and state.has('Moon Pearl', player))
    set_rule(world.get_entrance('Waterfall of Wishing Cave', player), lambda state: state.has('Flippers', player) and state.has('Moon Pearl', player))
    set_rule(world.get_entrance('Northeast Light World Return', player), lambda state: state.has('Flippers', player) and state.has('Moon Pearl', player))
    set_rule(world.get_location('Frog', player), lambda state: can_lift_heavy_rocks(state, player) and (state.has('Moon Pearl', player) or state.has('Beat Agahnim 1', player)) or (state.can_reach('Light World', 'Region', player) and state.has('Magic Mirror', player))) # Need LW access using Mirror or Portal
    set_rule(world.get_location('Missing Smith', player), lambda state: state.has('Get Frog', player) and state.can_reach('Blacksmiths Hut', 'Region', player)) # Can't S&Q with smith
    set_rule(world.get_location('Blacksmith', player), lambda state: state.has('Return Smith', player))
    set_rule(world.get_location('Magic Bat', player), lambda state: state.has('Magic Powder', player) and state.has('Moon Pearl', player))
    set_rule(world.get_location('Sick Kid', player), lambda state: state.has_group("Bottles", player))
    set_rule(world.get_location('Mushroom', player), lambda state: state.has('Moon Pearl', player)) # need pearl to pick up bushes
    set_rule(world.get_entrance('Bush Covered Lawn Mirror Spot', player), lambda state: state.has('Magic Mirror', player))
    set_rule(world.get_entrance('Bush Covered Lawn Inner Bushes', player), lambda state: state.has('Moon Pearl', player))
    set_rule(world.get_entrance('Bush Covered Lawn Outer Bushes', player), lambda state: state.has('Moon Pearl', player))
    set_rule(world.get_entrance('Bomb Hut Inner Bushes', player), lambda state: state.has('Moon Pearl', player))
    set_rule(world.get_entrance('Bomb Hut Outer Bushes', player), lambda state: state.has('Moon Pearl', player))
    set_rule(world.get_entrance('Light World Bomb Hut', player), lambda state: state.has('Moon Pearl', player)) # need bomb
    set_rule(world.get_entrance('North Fairy Cave Drop', player), lambda state: state.has('Moon Pearl', player))
    set_rule(world.get_entrance('Lost Woods Hideout Drop', player), lambda state: state.has('Moon Pearl', player))
    set_rule(world.get_location('Potion Shop', player), lambda state: state.has('Mushroom', player) and (state.can_reach('Potion Shop Area', 'Region', player))) # new inverted region, need pearl for bushes or access to potion shop door/waterfall fairy
    set_rule(world.get_entrance('Desert Palace Entrance (North) Rocks', player), lambda state: can_lift_rocks(state, player) and state.has('Moon Pearl', player))
    set_rule(world.get_entrance('Desert Ledge Return Rocks', player), lambda state: can_lift_rocks(state, player) and state.has('Moon Pearl', player))  # should we decide to place something that is not a dungeon end up there at some point
    set_rule(world.get_entrance('Checkerboard Cave', player), lambda state: can_lift_rocks(state, player) and state.has('Moon Pearl', player))
    set_rule(world.get_entrance('Hyrule Castle Secret Entrance Drop', player), lambda state: state.has('Moon Pearl', player))
    set_rule(world.get_entrance('Old Man Cave Exit (West)', player), lambda state: False)  # drop cannot be climbed up
    set_rule(world.get_entrance('Broken Bridge (West)', player), lambda state: state.has('Hookshot', player) and state.has('Moon Pearl', player))
    set_rule(world.get_entrance('Broken Bridge (East)', player), lambda state: state.has('Hookshot', player) and state.has('Moon Pearl', player))
    set_rule(world.get_entrance('Dark Death Mountain Teleporter (East Bottom)', player), lambda state: can_lift_heavy_rocks(state, player))
    set_rule(world.get_entrance('Fairy Ascension Rocks', player), lambda state: can_lift_heavy_rocks(state, player) and state.has('Moon Pearl', player))
    set_rule(world.get_entrance('Paradox Cave Push Block Reverse', player), lambda state: state.has('Mirror', player))  # can erase block
    set_rule(world.get_entrance('Death Mountain (Top)', player), lambda state: state.has('Hammer', player) and state.has('Moon Pearl', player))
    set_rule(world.get_entrance('Dark Death Mountain Teleporter (East)', player), lambda state: can_lift_heavy_rocks(state, player) and state.has('Hammer', player) and state.has('Moon Pearl', player))  # bunny cannot use hammer
    set_rule(world.get_entrance('East Death Mountain (Top)', player), lambda state: state.has('Hammer', player) and state.has('Moon Pearl', player))  # bunny can not use hammer

    set_rule(world.get_entrance('Catfish Entrance Rock', player), lambda state: can_lift_rocks(state, player))
    set_rule(world.get_entrance('Northeast Dark World Broken Bridge Pass', player), lambda state: ((can_lift_rocks(state, player) or state.has('Hammer', player)) or state.has('Flippers', player)))
    set_rule(world.get_entrance('East Dark World Broken Bridge Pass', player), lambda state: (can_lift_rocks(state, player) or state.has('Hammer', player)))
    set_rule(world.get_entrance('South Dark World Bridge', player), lambda state: state.has('Hammer', player))
    set_rule(world.get_entrance('Bonk Fairy (Dark)', player), lambda state: state.has('Pegasus Boots', player))
    set_rule(world.get_entrance('West Dark World Gap', player), lambda state: state.has('Hookshot', player))
    set_rule(world.get_entrance('Dark Lake Hylia Drop (East)', player), lambda state: state.has('Flippers', player))
    set_rule(world.get_location('Bombos Tablet', player), lambda state: can_retrieve_tablet(state, player))
    set_rule(world.get_entrance('Dark Lake Hylia Drop (South)', player), lambda state: state.has('Flippers', player))  # ToDo any fake flipper set up?
    set_rule(world.get_entrance('Dark Lake Hylia Ledge Pier', player), lambda state: state.has('Flippers', player))
    set_rule(world.get_entrance('Dark Lake Hylia Ledge Spike Cave', player), lambda state: can_lift_rocks(state, player))
    set_rule(world.get_entrance('Dark Lake Hylia Teleporter', player), lambda state: state.has('Flippers', player))  # Fake Flippers
    set_rule(world.get_entrance('Dark Lake Hylia Shallows', player), lambda state: state.has('Flippers', player))
    set_rule(world.get_entrance('Village of Outcasts Heavy Rock', player), lambda state: can_lift_heavy_rocks(state, player))
    set_rule(world.get_entrance('East Dark World Bridge', player), lambda state: state.has('Hammer', player))
    set_rule(world.get_entrance('Lake Hylia Central Island Mirror Spot', player), lambda state: state.has('Magic Mirror', player))
    set_rule(world.get_entrance('East Dark World River Pier', player), lambda state: state.has('Flippers', player))
    set_rule(world.get_entrance('Bumper Cave Entrance Rock', player), lambda state: can_lift_rocks(state, player))
    set_rule(world.get_entrance('Bumper Cave Ledge Mirror Spot', player), lambda state: state.has('Magic Mirror', player))
    set_rule(world.get_entrance('Hammer Peg Area Mirror Spot', player), lambda state: state.has('Magic Mirror', player))
    set_rule(world.get_entrance('Dark World Hammer Peg Cave', player), lambda state: state.has('Hammer', player))
    set_rule(world.get_entrance('Village of Outcasts Eastern Rocks', player), lambda state: can_lift_heavy_rocks(state, player))
    set_rule(world.get_entrance('Peg Area Rocks', player), lambda state: can_lift_heavy_rocks(state, player))
    set_rule(world.get_entrance('Village of Outcasts Pegs', player), lambda state: state.has('Hammer', player))
    set_rule(world.get_entrance('Grassy Lawn Pegs', player), lambda state: state.has('Hammer', player))
    set_rule(world.get_entrance('Bumper Cave Exit (Top)', player), lambda state: state.has('Cape', player))
    set_rule(world.get_entrance('Bumper Cave Exit (Bottom)', player), lambda state: state.has('Cape', player) or state.has('Hookshot', player))

    set_rule(world.get_entrance('Skull Woods Final Section', player), lambda state: state.has('Fire Rod', player))
    set_rule(world.get_entrance('Misery Mire', player), lambda state: has_sword(state, player) and has_misery_mire_medallion(state, player))  # sword required to cast magic (!)

    set_rule(world.get_entrance('Hookshot Cave', player), lambda state: can_lift_rocks(state, player))

    set_rule(world.get_entrance('East Death Mountain Mirror Spot (Top)', player), lambda state: state.has('Magic Mirror', player))
    set_rule(world.get_entrance('Death Mountain (Top) Mirror Spot', player), lambda state: state.has('Magic Mirror', player))

    set_rule(world.get_entrance('East Death Mountain Mirror Spot (Bottom)', player), lambda state: state.has('Magic Mirror', player))
    set_rule(world.get_entrance('Dark Death Mountain Ledge Mirror Spot (East)', player), lambda state: state.has('Magic Mirror', player))
    set_rule(world.get_entrance('Dark Death Mountain Ledge Mirror Spot (West)', player), lambda state: state.has('Magic Mirror', player))
    set_rule(world.get_entrance('Laser Bridge Mirror Spot', player), lambda state: state.has('Magic Mirror', player))
    set_rule(world.get_entrance('Floating Island Mirror Spot', player), lambda state: state.has('Magic Mirror', player))
    set_rule(world.get_entrance('Turtle Rock', player), lambda state: has_sword(state, player) and has_turtle_rock_medallion(state, player) and state.can_reach('Turtle Rock (Top)', 'Region', player)) # sword required to cast magic (!)

    # new inverted spots
    set_rule(world.get_entrance('Post Aga Teleporter', player), lambda state: state.has('Beat Agahnim 1', player))
    set_rule(world.get_entrance('Mire Mirror Spot', player), lambda state: state.has('Magic Mirror', player))
    set_rule(world.get_entrance('Desert Palace Stairs Mirror Spot', player), lambda state: state.has('Magic Mirror', player))
    set_rule(world.get_entrance('Death Mountain Mirror Spot', player), lambda state: state.has('Magic Mirror', player))
    set_rule(world.get_entrance('East Dark World Mirror Spot', player), lambda state: state.has('Magic Mirror', player))
    set_rule(world.get_entrance('West Dark World Mirror Spot', player), lambda state: state.has('Magic Mirror', player))
    set_rule(world.get_entrance('South Dark World Mirror Spot', player), lambda state: state.has('Magic Mirror', player))
    set_rule(world.get_entrance('Catfish Mirror Spot', player), lambda state: state.has('Magic Mirror', player))
    set_rule(world.get_entrance('Potion Shop Mirror Spot', player), lambda state: state.has('Magic Mirror', player))
    set_rule(world.get_entrance('Shopping Mall Mirror Spot', player), lambda state: state.has('Magic Mirror', player))
    set_rule(world.get_entrance('Maze Race Mirror Spot', player), lambda state: state.has('Magic Mirror', player))
    set_rule(world.get_entrance('Desert Palace North Mirror Spot', player), lambda state: state.has('Magic Mirror', player))
    set_rule(world.get_entrance('Death Mountain (Top) Mirror Spot', player), lambda state: state.has('Magic Mirror', player))
    set_rule(world.get_entrance('Graveyard Cave Mirror Spot', player), lambda state: state.has('Magic Mirror', player))
    set_rule(world.get_entrance('Bomb Hut Mirror Spot', player), lambda state: state.has('Magic Mirror', player))
    set_rule(world.get_entrance('Skull Woods Mirror Spot', player), lambda state: state.has('Magic Mirror', player))

    # inverted flute spots

    set_rule(world.get_entrance('DDM Flute', player), lambda state: state.has('Activated Flute', player))
    set_rule(world.get_entrance('NEDW Flute', player), lambda state: state.has('Activated Flute', player))
    set_rule(world.get_entrance('WDW Flute', player), lambda state: state.has('Activated Flute', player))
    set_rule(world.get_entrance('SDW Flute', player), lambda state: state.has('Activated Flute', player))
    set_rule(world.get_entrance('EDW Flute', player), lambda state: state.has('Activated Flute', player))
    set_rule(world.get_entrance('DLHL Flute', player), lambda state: state.has('Activated Flute', player))
    set_rule(world.get_entrance('DD Flute', player), lambda state: state.has('Activated Flute', player))
    set_rule(world.get_entrance('EDDM Flute', player), lambda state: state.has('Activated Flute', player))
    set_rule(world.get_entrance('Dark Grassy Lawn Flute', player), lambda state: state.has('Activated Flute', player))
    set_rule(world.get_entrance('Hammer Peg Area Flute', player), lambda state: state.has('Activated Flute', player))

    set_rule(world.get_entrance('Inverted Pyramid Hole', player), lambda state: state.has('Beat Agahnim 2', player) or world.open_pyramid[player])

    if world.swordless[player]:
        swordless_rules(world, player)

def no_glitches_rules(world, player):
    """"""
    if world.mode[player] == 'inverted':
        set_rule(world.get_entrance('Zoras River', player), lambda state: state.has('Moon Pearl', player) and (state.has('Flippers', player) or can_lift_rocks(state, player)))
        set_rule(world.get_entrance('Lake Hylia Central Island Pier', player), lambda state: state.has('Moon Pearl', player) and state.has('Flippers', player))  # can be fake flippered to
        set_rule(world.get_entrance('Lake Hylia Island Pier', player), lambda state: state.has('Moon Pearl', player) and state.has('Flippers', player))  # can be fake flippered to
        set_rule(world.get_entrance('Lake Hylia Warp', player), lambda state: state.has('Moon Pearl', player) and state.has('Flippers', player))  # can be fake flippered to
        set_rule(world.get_entrance('Northeast Light World Warp', player), lambda state: state.has('Moon Pearl', player) and state.has('Flippers', player))  # can be fake flippered to
        set_rule(world.get_entrance('Hobo Bridge', player), lambda state: state.has('Moon Pearl', player) and state.has('Flippers', player))
        set_rule(world.get_entrance('Dark Lake Hylia Drop (East)', player), lambda state: state.has('Flippers', player))
        set_rule(world.get_entrance('Dark Lake Hylia Teleporter', player), lambda state: state.has('Flippers', player))
        set_rule(world.get_entrance('Dark Lake Hylia Ledge Drop', player), lambda state: state.has('Flippers', player))
        set_rule(world.get_entrance('East Dark World Pier', player), lambda state: state.has('Flippers', player))
    else:
        set_rule(world.get_entrance('Zoras River', player), lambda state: state.has('Flippers', player) or can_lift_rocks(state, player))
        set_rule(world.get_entrance('Lake Hylia Central Island Pier', player), lambda state: state.has('Flippers', player))  # can be fake flippered to
        set_rule(world.get_entrance('Hobo Bridge', player), lambda state: state.has('Flippers', player))
        set_rule(world.get_entrance('Dark Lake Hylia Drop (East)', player), lambda state: state.has('Moon Pearl', player) and state.has('Flippers', player))
        set_rule(world.get_entrance('Dark Lake Hylia Teleporter', player), lambda state: state.has('Moon Pearl', player) and state.has('Flippers', player))
        set_rule(world.get_entrance('Dark Lake Hylia Ledge Drop', player), lambda state: state.has('Moon Pearl', player) and state.has('Flippers', player))

    add_rule(world.get_entrance('Ganons Tower (Double Switch Room)', player), lambda state: state.has('Hookshot', player))
    set_rule(world.get_entrance('Paradox Cave Push Block Reverse', player), lambda state: False)  # no glitches does not require block override
    forbid_bomb_jump_requirements(world, player)
    add_conditional_lamps(world, player)

def fake_flipper_rules(world, player):
    if world.mode[player] == 'inverted':
        set_rule(world.get_entrance('Zoras River', player), lambda state: state.has('Moon Pearl', player))
        set_rule(world.get_entrance('Lake Hylia Central Island Pier', player), lambda state: state.has('Moon Pearl', player))
        set_rule(world.get_entrance('Lake Hylia Island Pier', player), lambda state: state.has('Moon Pearl', player))
        set_rule(world.get_entrance('Lake Hylia Warp', player), lambda state: state.has('Moon Pearl', player))
        set_rule(world.get_entrance('Northeast Light World Warp', player), lambda state: state.has('Moon Pearl', player))
        set_rule(world.get_entrance('Hobo Bridge', player), lambda state: state.has('Moon Pearl', player))
        set_rule(world.get_entrance('Dark Lake Hylia Drop (East)', player), lambda state: state.has('Flippers', player))
        set_rule(world.get_entrance('Dark Lake Hylia Teleporter', player), lambda state: True)
        set_rule(world.get_entrance('Dark Lake Hylia Ledge Drop', player), lambda state: True)
        set_rule(world.get_entrance('East Dark World Pier', player), lambda state: True)
        #qirn jump
        set_rule(world.get_entrance('East Dark World River Pier', player), lambda state: True)
    else:
        set_rule(world.get_entrance('Zoras River', player), lambda state: True)
        set_rule(world.get_entrance('Lake Hylia Central Island Pier', player), lambda state: True)
        set_rule(world.get_entrance('Hobo Bridge', player), lambda state: True)
        set_rule(world.get_entrance('Dark Lake Hylia Drop (East)', player), lambda state: state.has('Moon Pearl', player) and state.has('Flippers', player))
        set_rule(world.get_entrance('Dark Lake Hylia Teleporter', player), lambda state: state.has('Moon Pearl', player))
        set_rule(world.get_entrance('Dark Lake Hylia Ledge Drop', player), lambda state: state.has('Moon Pearl', player))
        #qirn jump
        set_rule(world.get_entrance('East Dark World River Pier', player), lambda state: state.has('Moon Pearl', player))


def forbid_bomb_jump_requirements(world, player):
    DMs_room_chests = ['Ganons Tower - DMs Room - Top Left', 'Ganons Tower - DMs Room - Top Right', 'Ganons Tower - DMs Room - Bottom Left', 'Ganons Tower - DMs Room - Bottom Right']
    for location in DMs_room_chests:
        add_rule(world.get_location(location, player), lambda state: state.has('Hookshot', player))
    set_rule(world.get_entrance('Paradox Cave Bomb Jump', player), lambda state: False)
    set_rule(world.get_entrance('Skull Woods First Section Bomb Jump', player), lambda state: False)


DW_Entrances = ['Bumper Cave (Bottom)',
                'Superbunny Cave (Top)',
                'Superbunny Cave (Bottom)',
                'Hookshot Cave',
                'Bumper Cave (Top)',
                'Hookshot Cave Back Entrance',
                'Dark Death Mountain Ledge (East)',
                'Turtle Rock Isolated Ledge Entrance',
                'Thieves Town',
                'Skull Woods Final Section',
                'Ice Palace',
                'Misery Mire',
                'Palace of Darkness',
                'Swamp Palace',
                'Turtle Rock',
                'Dark Death Mountain Ledge (West)']

def check_is_dark_world(region):
    for entrance in region.entrances:
        if entrance.name in DW_Entrances:
            return True
    return False


def add_conditional_lamps(world, player):
    # Light cones in standard depend on which world we actually are in, not which one the location would normally be
    # We add Lamp requirements only to those locations which lie in the dark world (or everything if open

    def add_conditional_lamp(spot, region, spottype='Location', accessible_torch=False):
        if (not world.dark_world_light_cone and check_is_dark_world(world.get_region(region, player))) or (
                not world.light_world_light_cone and not check_is_dark_world(world.get_region(region, player))):
            if spottype == 'Location':
                spot = world.get_location(spot, player)
            else:
                spot = world.get_entrance(spot, player)
            add_lamp_requirement(world, spot, player, accessible_torch)

    add_conditional_lamp('Misery Mire (Vitreous)', 'Misery Mire (Entrance)', 'Entrance')
    add_conditional_lamp('Turtle Rock (Dark Room) (North)', 'Turtle Rock (Entrance)', 'Entrance')
    add_conditional_lamp('Turtle Rock (Dark Room) (South)', 'Turtle Rock (Entrance)', 'Entrance')
    add_conditional_lamp('Palace of Darkness Big Key Door', 'Palace of Darkness (Entrance)', 'Entrance')
    add_conditional_lamp('Palace of Darkness Maze Door', 'Palace of Darkness (Entrance)', 'Entrance')
    add_conditional_lamp('Palace of Darkness - Dark Basement - Left', 'Palace of Darkness (Entrance)',
                         'Location', True)
    add_conditional_lamp('Palace of Darkness - Dark Basement - Right', 'Palace of Darkness (Entrance)',
                         'Location', True)
    if world.mode[player] != 'inverted':
        add_conditional_lamp('Agahnim 1', 'Agahnims Tower', 'Entrance')
        add_conditional_lamp('Castle Tower - Dark Maze', 'Agahnims Tower')
        add_conditional_lamp('Castle Tower - Dark Archer Key Drop', 'Agahnims Tower')
        add_conditional_lamp('Castle Tower - Circle of Pots Key Drop', 'Agahnims Tower')
    else:
        add_conditional_lamp('Agahnim 1', 'Inverted Agahnims Tower', 'Entrance')
        add_conditional_lamp('Castle Tower - Dark Maze', 'Inverted Agahnims Tower')
        add_conditional_lamp('Castle Tower - Dark Archer Key Drop', 'Inverted Agahnims Tower')
        add_conditional_lamp('Castle Tower - Circle of Pots Key Drop', 'Inverted Agahnims Tower')
    add_conditional_lamp('Old Man', 'Old Man Cave')
    add_conditional_lamp('Old Man Cave Exit (East)', 'Old Man Cave', 'Entrance')
    add_conditional_lamp('Death Mountain Return Cave Exit (East)', 'Death Mountain Return Cave', 'Entrance')
    add_conditional_lamp('Death Mountain Return Cave Exit (West)', 'Death Mountain Return Cave', 'Entrance')
    add_conditional_lamp('Old Man House Front to Back', 'Old Man House', 'Entrance')
    add_conditional_lamp('Old Man House Back to Front', 'Old Man House', 'Entrance')
    add_conditional_lamp('Eastern Palace - Dark Square Pot Key', 'Eastern Palace')
    add_conditional_lamp('Eastern Palace - Dark Eyegore Key Drop', 'Eastern Palace', 'Location', True)
    add_conditional_lamp('Eastern Palace - Big Key Chest', 'Eastern Palace')
    add_conditional_lamp('Eastern Palace - Boss', 'Eastern Palace', 'Location', True)
    add_conditional_lamp('Eastern Palace - Prize', 'Eastern Palace', 'Location', True)

    if not world.mode[player] == "standard":
        add_lamp_requirement(world, world.get_location('Sewers - Dark Cross', player), player)
        add_lamp_requirement(world, world.get_entrance('Sewers Back Door', player), player)
        add_lamp_requirement(world, world.get_entrance('Throne Room', player), player)


def open_rules(world, player):
    def basement_key_rule(state):
        if location_item_name(state, 'Sewers - Key Rat Key Drop', player) == ("Small Key (Hyrule Castle)", player):
            return state._lttp_has_key("Small Key (Hyrule Castle)", player, 2)
        else:
            return state._lttp_has_key("Small Key (Hyrule Castle)", player, 3)

    set_rule(world.get_location('Hyrule Castle - Boomerang Guard Key Drop', player),
             lambda state: basement_key_rule(state) and can_deal_damage(state, player))
    set_rule(world.get_location('Hyrule Castle - Boomerang Chest', player), basement_key_rule)

    set_rule(world.get_location('Sewers - Key Rat Key Drop', player),
             lambda state: state._lttp_has_key('Small Key (Hyrule Castle)', player, 3) and can_deal_damage(state, player))

    set_rule(world.get_location('Hyrule Castle - Big Key Drop', player),
             lambda state: state._lttp_has_key('Small Key (Hyrule Castle)', player, 4) and can_deal_damage(state, player))
    set_rule(world.get_location('Hyrule Castle - Zelda\'s Chest', player),
             lambda state: state._lttp_has_key('Small Key (Hyrule Castle)', player, 4) and
                           state.has('Big Key (Hyrule Castle)', player))


def swordless_rules(world, player):
    set_rule(world.get_entrance('Agahnim 1', player), lambda state: (state.has('Hammer', player) or state.has('Fire Rod', player) or can_shoot_arrows(state, player) or state.has('Cane of Somaria', player)) and state._lttp_has_key('Small Key (Agahnims Tower)', player, 2))
    set_rule(world.get_entrance('Skull Woods Torch Room', player), lambda state: state._lttp_has_key('Small Key (Skull Woods)', player, 3) and state.has('Fire Rod', player))  # no curtain

    set_rule(world.get_location('Ice Palace - Jelly Key Drop', player), lambda state: state.has('Fire Rod', player) or state.has('Bombos', player))
    set_rule(world.get_entrance('Ice Palace (Second Section)', player), lambda state: (state.has('Fire Rod', player) or state.has('Bombos', player)) and state._lttp_has_key('Small Key (Ice Palace)', player))

    set_rule(world.get_entrance('Ganon Drop', player), lambda state: state.has('Hammer', player))  # need to damage ganon to get tiles to drop

    if world.mode[player] != 'inverted':
        set_rule(world.get_entrance('Agahnims Tower', player), lambda state: state.has('Cape', player) or state.has('Hammer', player) or state.has('Beat Agahnim 1', player))  # barrier gets removed after killing agahnim, relevant for entrance shuffle
        set_rule(world.get_entrance('Turtle Rock', player), lambda state: state.has('Moon Pearl', player) and has_turtle_rock_medallion(state, player) and state.can_reach('Turtle Rock (Top)', 'Region', player))   # sword not required to use medallion for opening in swordless (!)
        set_rule(world.get_entrance('Misery Mire', player), lambda state: state.has('Moon Pearl', player) and has_misery_mire_medallion(state, player))  # sword not required to use medallion for opening in swordless (!)
    else:
        # only need ddm access for aga tower in inverted
        set_rule(world.get_entrance('Turtle Rock', player), lambda state: has_turtle_rock_medallion(state, player) and state.can_reach('Turtle Rock (Top)', 'Region', player))   # sword not required to use medallion for opening in swordless (!)
        set_rule(world.get_entrance('Misery Mire', player), lambda state: has_misery_mire_medallion(state, player))  # sword not required to use medallion for opening in swordless (!)


def add_connection(parent_name, target_name, entrance_name, world, player):
    parent = world.get_region(parent_name, player)
    target = world.get_region(target_name, player)
    connection = Entrance(player, entrance_name, parent)
    parent.exits.append(connection)
    connection.connect(target)

def standard_rules(world, player):
    add_connection('Menu', 'Hyrule Castle Secret Entrance', 'Uncle S&Q', world, player)
    world.get_entrance('Uncle S&Q', player).hide_path = True
    set_rule(world.get_entrance('Throne Room', player), lambda state: state.can_reach('Hyrule Castle - Zelda\'s Chest', 'Location', player))
    set_rule(world.get_entrance('Hyrule Castle Exit (East)', player), lambda state: state.can_reach('Sanctuary', 'Region', player))
    set_rule(world.get_entrance('Hyrule Castle Exit (West)', player), lambda state: state.can_reach('Sanctuary', 'Region', player))
    set_rule(world.get_entrance('Links House S&Q', player), lambda state: state.can_reach('Sanctuary', 'Region', player))
    set_rule(world.get_entrance('Sanctuary S&Q', player), lambda state: state.can_reach('Sanctuary', 'Region', player))

    if world.smallkey_shuffle[player] != smallkey_shuffle.option_universal:
        set_rule(world.get_location('Hyrule Castle - Boomerang Guard Key Drop', player),
                 lambda state: state._lttp_has_key('Small Key (Hyrule Castle)', player, 1))
        set_rule(world.get_location('Hyrule Castle - Boomerang Chest', player),
                 lambda state: state._lttp_has_key('Small Key (Hyrule Castle)', player, 1))

        set_rule(world.get_location('Hyrule Castle - Big Key Drop', player),
                 lambda state: state._lttp_has_key('Small Key (Hyrule Castle)', player, 2))
        set_rule(world.get_location('Hyrule Castle - Zelda\'s Chest', player),
                 lambda state: state._lttp_has_key('Small Key (Hyrule Castle)', player, 2) and
                               state.has('Big Key (Hyrule Castle)', player))

        set_rule(world.get_location('Sewers - Key Rat Key Drop', player),
                 lambda state: state._lttp_has_key('Small Key (Hyrule Castle)', player, 3))

def toss_junk_item(world, player):
    items = ['Rupees (20)', 'Bombs (3)', 'Arrows (10)', 'Rupees (5)', 'Rupee (1)', 'Bombs (10)',
             'Single Arrow', 'Rupees (50)', 'Rupees (100)', 'Single Bomb', 'Bee', 'Bee Trap',
             'Rupees (300)', 'Nothing']
    for item in items:
        big20 = next((i for i in world.itempool if i.name == item and i.player == player), None)
        if big20:
            world.itempool.remove(big20)
            return
    raise Exception("Unable to find a junk item to toss to make room for a TR small key")


def set_trock_key_rules(world, player):
    # First set all relevant locked doors to impassible.
    for entrance in ['Turtle Rock Dark Room Staircase', 'Turtle Rock (Chain Chomp Room) (North)', 'Turtle Rock (Chain Chomp Room) (South)', 'Turtle Rock Entrance to Pokey Room', 'Turtle Rock (Pokey Room) (South)', 'Turtle Rock (Pokey Room) (North)', 'Turtle Rock Big Key Door']:
        set_rule(world.get_entrance(entrance, player), lambda state: False)

    all_state = world.get_all_state(use_cache=False)
    all_state.reachable_regions[player] = set()  # wipe reachable regions so that the locked doors actually work
    all_state.stale[player] = True

    # Check if each of the four main regions of the dungoen can be reached. The previous code section prevents key-costing moves within the dungeon.
    can_reach_back = all_state.can_reach(world.get_region('Turtle Rock (Eye Bridge)', player)) if world.can_access_trock_eyebridge[player] is None else world.can_access_trock_eyebridge[player]
    world.can_access_trock_eyebridge[player] = can_reach_back
    can_reach_front = all_state.can_reach(world.get_region('Turtle Rock (Entrance)', player)) if world.can_access_trock_front[player] is None else world.can_access_trock_front[player]
    world.can_access_trock_front[player] = can_reach_front
    can_reach_big_chest = all_state.can_reach(world.get_region('Turtle Rock (Big Chest)', player)) if world.can_access_trock_big_chest[player] is None else world.can_access_trock_big_chest[player]
    world.can_access_trock_big_chest[player] = can_reach_big_chest
    can_reach_middle = all_state.can_reach(world.get_region('Turtle Rock (Second Section)', player)) if world.can_access_trock_middle[player] is None else world.can_access_trock_middle[player]
    world.can_access_trock_middle[player] = can_reach_middle

    # If you can't enter from the back, the door to the front of TR requires only 2 small keys if the big key is in one of these chests since 2 key doors are locked behind the big key door.
    # If you can only enter from the middle, this includes all locations that can only be reached by exiting the front.  This can include Laser Bridge and Crystaroller if the front and back connect via Dark DM Ledge!
    front_locked_locations = {('Turtle Rock - Compass Chest', player), ('Turtle Rock - Roller Room - Left', player), ('Turtle Rock - Roller Room - Right', player)}
    if can_reach_middle and not can_reach_back and not can_reach_front:
        normal_regions = all_state.reachable_regions[player].copy()
        set_rule(world.get_entrance('Turtle Rock (Chain Chomp Room) (South)', player), lambda state: True)
        set_rule(world.get_entrance('Turtle Rock (Pokey Room) (South)', player), lambda state: True)
        all_state.update_reachable_regions(player)
        front_locked_regions = all_state.reachable_regions[player].difference(normal_regions)
        front_locked_locations = set((location.name, player) for region in front_locked_regions for location in region.locations)


    # The following represent the common key rules.

    # Big key door requires the big key, obviously. We removed this rule in the previous section to flag front_locked_locations correctly,
    # otherwise crystaroller room might not be properly marked as reachable through the back.
    set_rule(world.get_entrance('Turtle Rock Big Key Door', player), lambda state: state.has('Big Key (Turtle Rock)', player))

    # No matter what, the key requirement for going from the middle to the bottom should be five keys.
    set_rule(world.get_entrance('Turtle Rock Dark Room Staircase', player), lambda state: state._lttp_has_key('Small Key (Turtle Rock)', player, 5))

    # Now we need to set rules based on which entrances we have access to. The most important point is whether we have back access. If we have back access, we
    # might open all the locked doors in any order, so we need maximally restrictive rules.
    if can_reach_back:
        set_rule(world.get_location('Turtle Rock - Big Key Chest', player), lambda state: (state._lttp_has_key('Small Key (Turtle Rock)', player, 6) or location_item_name(state, 'Turtle Rock - Big Key Chest', player) == ('Small Key (Turtle Rock)', player)))
        set_rule(world.get_entrance('Turtle Rock (Chain Chomp Room) (South)', player), lambda state: state._lttp_has_key('Small Key (Turtle Rock)', player, 5))
        set_rule(world.get_entrance('Turtle Rock (Pokey Room) (South)', player), lambda state: state._lttp_has_key('Small Key (Turtle Rock)', player, 6))

        set_rule(world.get_entrance('Turtle Rock (Chain Chomp Room) (North)', player), lambda state: state._lttp_has_key('Small Key (Turtle Rock)', player, 6))
        set_rule(world.get_entrance('Turtle Rock (Pokey Room) (North)', player), lambda state: state._lttp_has_key('Small Key (Turtle Rock)', player, 6))
        set_rule(world.get_entrance('Turtle Rock Entrance to Pokey Room', player), lambda state: state._lttp_has_key('Small Key (Turtle Rock)', player, 5))
    else:
        # Middle to front requires 3 keys if the back is locked by this door, otherwise 5
        set_rule(world.get_entrance('Turtle Rock (Chain Chomp Room) (South)', player), lambda state: state._lttp_has_key('Small Key (Turtle Rock)', player, 3)
                if item_name_in_location_names(state, 'Big Key (Turtle Rock)', player, front_locked_locations.union({('Turtle Rock - Pokey 1 Key Drop', player)}))
                else state._lttp_has_key('Small Key (Turtle Rock)', player, 5))
        # Middle to front requires 4 keys if the back is locked by this door, otherwise 6
        set_rule(world.get_entrance('Turtle Rock (Pokey Room) (South)', player), lambda state: state._lttp_has_key('Small Key (Turtle Rock)', player, 4)
                if item_name_in_location_names(state, 'Big Key (Turtle Rock)', player, front_locked_locations)
                else state._lttp_has_key('Small Key (Turtle Rock)', player, 6))

        # Front to middle requires 3 keys (if the middle is accessible then these doors can be avoided, otherwise no keys can be wasted)
        set_rule(world.get_entrance('Turtle Rock (Chain Chomp Room) (North)', player), lambda state: state._lttp_has_key('Small Key (Turtle Rock)', player, 3))
        set_rule(world.get_entrance('Turtle Rock (Pokey Room) (North)', player), lambda state: state._lttp_has_key('Small Key (Turtle Rock)', player, 2))
        set_rule(world.get_entrance('Turtle Rock Entrance to Pokey Room', player), lambda state: state._lttp_has_key('Small Key (Turtle Rock)', player, 1))

        set_rule(world.get_location('Turtle Rock - Big Key Chest', player), lambda state: state._lttp_has_key('Small Key (Turtle Rock)', player, tr_big_key_chest_keys_needed(state)))

        def tr_big_key_chest_keys_needed(state):
            # This function handles the key requirements for the TR Big Chest in the situations it having the Big Key should logically require 2 keys, small key
            # should logically require no keys, and anything else should logically require 4 keys.
            item = location_item_name(state, 'Turtle Rock - Big Key Chest', player)
            if item in [('Small Key (Turtle Rock)', player)]:
                return 0
            if item in [('Big Key (Turtle Rock)', player)]:
                return 4
            return 6

        # If TR is only accessible from the middle, the big key must be further restricted to prevent softlock potential
        if not can_reach_front and not world.smallkey_shuffle[player]:
            # Must not go in the Big Key Chest - only 1 other chest available and 2+ keys required for all other chests
            forbid_item(world.get_location('Turtle Rock - Big Key Chest', player), 'Big Key (Turtle Rock)', player)
            if not can_reach_big_chest:
                # Must not go in the Chain Chomps chest - only 2 other chests available and 3+ keys required for all other chests
                forbid_item(world.get_location('Turtle Rock - Chain Chomps', player), 'Big Key (Turtle Rock)', player)
                forbid_item(world.get_location('Turtle Rock - Pokey 2 Key Drop', player), 'Big Key (Turtle Rock)', player)
            if world.accessibility[player] == 'locations' and world.goal[player] != 'icerodhunt':
                if world.bigkey_shuffle[player] and can_reach_big_chest:
                    # Must not go in the dungeon - all 3 available chests (Chomps, Big Chest, Crystaroller) must be keys to access laser bridge, and the big key is required first
                    for location in ['Turtle Rock - Chain Chomps', 'Turtle Rock - Compass Chest',
                                     'Turtle Rock - Pokey 1 Key Drop', 'Turtle Rock - Pokey 2 Key Drop',
                                     'Turtle Rock - Roller Room - Left', 'Turtle Rock - Roller Room - Right']:
                        forbid_item(world.get_location(location, player), 'Big Key (Turtle Rock)', player)
                else:
                    # A key is required in the Big Key Chest to prevent a possible softlock.  Place an extra key to ensure 100% locations still works
                    item = ItemFactory('Small Key (Turtle Rock)', player)
                    location = world.get_location('Turtle Rock - Big Key Chest', player)
                    location.place_locked_item(item)
                    location.event = True
                    toss_junk_item(world, player)

    if world.accessibility[player] != 'locations':
        set_always_allow(world.get_location('Turtle Rock - Big Key Chest', player), lambda state, item: item.name == 'Small Key (Turtle Rock)' and item.player == player
                and state.can_reach(state.multiworld.get_region('Turtle Rock (Second Section)', player)))


def set_big_bomb_rules(world, player):
    # this is a mess
    bombshop_entrance = world.get_region('Big Bomb Shop', player).entrances[0]
    Normal_LW_entrances = ['Blinds Hideout',
                           'Bonk Fairy (Light)',
                           'Lake Hylia Fairy',
                           'Light Hype Fairy',
                           'Desert Fairy',
                           'Chicken House',
                           'Aginahs Cave',
                           'Sahasrahlas Hut',
                           'Cave Shop (Lake Hylia)',
                           'Blacksmiths Hut',
                           'Sick Kids House',
                           'Lost Woods Gamble',
                           'Fortune Teller (Light)',
                           'Snitch Lady (East)',
                           'Snitch Lady (West)',
                           'Bush Covered House',
                           'Tavern (Front)',
                           'Light World Bomb Hut',
                           'Kakariko Shop',
                           'Mini Moldorm Cave',
                           'Long Fairy Cave',
                           'Good Bee Cave',
                           '20 Rupee Cave',
                           '50 Rupee Cave',
                           'Ice Rod Cave',
                           'Bonk Rock Cave',
                           'Library',
                           'Potion Shop',
                           'Dam',
                           'Lumberjack House',
                           'Lake Hylia Fortune Teller',
                           'Eastern Palace',
                           'Kakariko Gamble Game',
                           'Kakariko Well Cave',
                           'Bat Cave Cave',
                           'Elder House (East)',
                           'Elder House (West)',
                           'North Fairy Cave',
                           'Lost Woods Hideout Stump',
                           'Lumberjack Tree Cave',
                           'Two Brothers House (East)',
                           'Sanctuary',
                           'Hyrule Castle Entrance (South)',
                           'Hyrule Castle Secret Entrance Stairs']
    LW_walkable_entrances = ['Dark Lake Hylia Ledge Fairy',
                             'Dark Lake Hylia Ledge Spike Cave',
                             'Dark Lake Hylia Ledge Hint',
                             'Mire Shed',
                             'Dark Desert Hint',
                             'Dark Desert Fairy',
                             'Misery Mire']
    Northern_DW_entrances = ['Brewery',
                             'C-Shaped House',
                             'Chest Game',
                             'Dark World Hammer Peg Cave',
                             'Red Shield Shop',
                             'Dark Sanctuary Hint',
                             'Fortune Teller (Dark)',
                             'Village of Outcasts Shop',
                             'Dark World Lumberjack Shop',
                             'Thieves Town',
                             'Skull Woods First Section Door',
                             'Skull Woods Second Section Door (East)']
    Southern_DW_entrances = ['Hype Cave',
                             'Bonk Fairy (Dark)',
                             'Archery Game',
                             'Big Bomb Shop',
                             'Dark Lake Hylia Shop',
                             'Swamp Palace']
    Isolated_DW_entrances = ['Spike Cave',
                             'Cave Shop (Dark Death Mountain)',
                             'Dark Death Mountain Fairy',
                             'Mimic Cave',
                             'Skull Woods Second Section Door (West)',
                             'Skull Woods Final Section',
                             'Ice Palace',
                             'Turtle Rock',
                             'Dark Death Mountain Ledge (West)',
                             'Dark Death Mountain Ledge (East)',
                             'Bumper Cave (Top)',
                             'Superbunny Cave (Top)',
                             'Superbunny Cave (Bottom)',
                             'Hookshot Cave',
                             'Ganons Tower',
                             'Turtle Rock Isolated Ledge Entrance',
                             'Hookshot Cave Back Entrance']
    Isolated_LW_entrances = ['Capacity Upgrade',
                             'Tower of Hera',
                             'Death Mountain Return Cave (West)',
                             'Paradox Cave (Top)',
                             'Fairy Ascension Cave (Top)',
                             'Spiral Cave',
                             'Desert Palace Entrance (East)']
    West_LW_DM_entrances = ['Old Man Cave (East)',
                            'Old Man House (Bottom)',
                            'Old Man House (Top)',
                            'Death Mountain Return Cave (East)',
                            'Spectacle Rock Cave Peak',
                            'Spectacle Rock Cave',
                            'Spectacle Rock Cave (Bottom)']
    East_LW_DM_entrances = ['Paradox Cave (Bottom)',
                            'Paradox Cave (Middle)',
                            'Hookshot Fairy',
                            'Spiral Cave (Bottom)']
    Mirror_from_SDW_entrances = ['Two Brothers House (West)',
                                 'Cave 45']
    Castle_ledge_entrances = ['Hyrule Castle Entrance (West)',
                              'Hyrule Castle Entrance (East)',
                              'Agahnims Tower']
    Desert_mirrorable_ledge_entrances = ['Desert Palace Entrance (West)',
                                         'Desert Palace Entrance (North)',
                                         'Desert Palace Entrance (South)',
                                         'Checkerboard Cave']

    set_rule(world.get_entrance('Pyramid Fairy', player), lambda state: state.can_reach('East Dark World', 'Region', player) and state.can_reach('Big Bomb Shop', 'Region', player) and state.has('Crystal 5', player) and state.has('Crystal 6', player))

    #crossing peg bridge starting from the southern dark world
    def cross_peg_bridge(state):
        return state.has('Hammer', player) and state.has('Moon Pearl', player)

    # returning via the eastern and southern teleporters needs the same items, so we use the southern teleporter for out routing.
    # crossing preg bridge already requires hammer so we just add the gloves to the requirement
    def southern_teleporter(state):
        return can_lift_rocks(state, player) and cross_peg_bridge(state)

    # the basic routes assume you can reach eastern light world with the bomb.
    # you can then use the southern teleporter, or (if you have beaten Aga1) the hyrule castle gate warp
    def basic_routes(state):
        return southern_teleporter(state) or state.has('Beat Agahnim 1', player)

    # Key for below abbreviations:
    # P = pearl
    # A = Aga1
    # H = hammer
    # M = Mirror
    # G = Glove

    if bombshop_entrance.name in Normal_LW_entrances:
        #1. basic routes
        #2. Can reach Eastern dark world some other way, mirror, get bomb, return to mirror spot, walk to pyramid: Needs mirror
        # -> M or BR
        add_rule(world.get_entrance('Pyramid Fairy', player), lambda state: basic_routes(state) or state.has('Magic Mirror', player))
    elif bombshop_entrance.name in LW_walkable_entrances:
        #1. Mirror then basic routes
        # -> M and BR
        add_rule(world.get_entrance('Pyramid Fairy', player), lambda state: state.has('Magic Mirror', player) and basic_routes(state))
    elif bombshop_entrance.name in Northern_DW_entrances:
        #1. Mirror and basic routes
        #2. Go to south DW and then cross peg bridge: Need Mitts and hammer and moon pearl
        # -> (Mitts and CPB) or (M and BR)
        add_rule(world.get_entrance('Pyramid Fairy', player), lambda state: (can_lift_heavy_rocks(state, player) and cross_peg_bridge(state)) or (state.has('Magic Mirror', player) and basic_routes(state)))
    elif bombshop_entrance.name == 'Bumper Cave (Bottom)':
        #1. Mirror and Lift rock and basic_routes
        #2. Mirror and Flute and basic routes (can make difference if accessed via insanity or w/ mirror from connector, and then via hyrule castle gate, because no gloves are needed in that case)
        #3. Go to south DW and then cross peg bridge: Need Mitts and hammer and moon pearl
        # -> (Mitts and CPB) or (((G or Flute) and M) and BR))
        add_rule(world.get_entrance('Pyramid Fairy', player), lambda state: (can_lift_heavy_rocks(state, player) and cross_peg_bridge(state)) or (((can_lift_rocks(state, player) or state.has('Flute', player)) and state.has('Magic Mirror', player)) and basic_routes(state)))
    elif bombshop_entrance.name in Southern_DW_entrances:
        #1. Mirror and enter via gate: Need mirror and Aga1
        #2. cross peg bridge: Need hammer and moon pearl
        # -> CPB or (M and A)
        add_rule(world.get_entrance('Pyramid Fairy', player), lambda state: cross_peg_bridge(state) or (state.has('Magic Mirror', player) and state.has('Beat Agahnim 1', player)))
    elif bombshop_entrance.name in Isolated_DW_entrances:
        # 1. mirror then flute then basic routes
        # -> M and Flute and BR
        add_rule(world.get_entrance('Pyramid Fairy', player), lambda state: state.has('Magic Mirror', player) and state.has('Activated Flute', player) and basic_routes(state))
    elif bombshop_entrance.name in Isolated_LW_entrances:
        # 1. flute then basic routes
        # Prexisting mirror spot is not permitted, because mirror might have been needed to reach these isolated locations.
        # -> Flute and BR
        add_rule(world.get_entrance('Pyramid Fairy', player), lambda state: state.has('Activated Flute', player) and basic_routes(state))
    elif bombshop_entrance.name in West_LW_DM_entrances:
        # 1. flute then basic routes or mirror
        # Prexisting mirror spot is permitted, because flute can be used to reach west DM directly.
        # -> Flute and (M or BR)
        add_rule(world.get_entrance('Pyramid Fairy', player), lambda state: state.has('Activated Flute', player) and (state.has('Magic Mirror', player) or basic_routes(state)))
    elif bombshop_entrance.name in East_LW_DM_entrances:
        # 1. flute then basic routes or mirror and hookshot
        # Prexisting mirror spot is permitted, because flute can be used to reach west DM directly and then east DM via Hookshot
        # -> Flute and ((M and Hookshot) or BR)
        add_rule(world.get_entrance('Pyramid Fairy', player), lambda state: state.has('Activated Flute', player) and ((state.has('Magic Mirror', player) and state.has('Hookshot', player)) or basic_routes(state)))
    elif bombshop_entrance.name == 'Fairy Ascension Cave (Bottom)':
        # Same as East_LW_DM_entrances except navigation without BR requires Mitts
        # -> Flute and ((M and Hookshot and Mitts) or BR)
        add_rule(world.get_entrance('Pyramid Fairy', player), lambda state: state.has('Activated Flute', player) and ((state.has('Magic Mirror', player) and state.has('Hookshot', player) and can_lift_heavy_rocks(state, player)) or basic_routes(state)))
    elif bombshop_entrance.name in Castle_ledge_entrances:
        # 1. mirror on pyramid to castle ledge, grab bomb, return through mirror spot: Needs mirror
        # 2. flute then basic routes
        # -> M or (Flute and BR)
        add_rule(world.get_entrance('Pyramid Fairy', player), lambda state: state.has('Magic Mirror', player) or (state.has('Activated Flute', player) and basic_routes(state)))
    elif bombshop_entrance.name in Desert_mirrorable_ledge_entrances:
        # Cases when you have mire access: Mirror to reach locations, return via mirror spot, move to center of desert, mirror anagin and:
        # 1. Have mire access, Mirror to reach locations, return via mirror spot, move to center of desert, mirror again and then basic routes
        # 2. flute then basic routes
        # -> (Mire access and M) or Flute) and BR
        add_rule(world.get_entrance('Pyramid Fairy', player), lambda state: ((state.can_reach('Dark Desert', 'Region', player) and state.has('Magic Mirror', player)) or state.has('Activated Flute', player)) and basic_routes(state))
    elif bombshop_entrance.name == 'Old Man Cave (West)':
        # 1. Lift rock then basic_routes
        # 2. flute then basic_routes
        # -> (Flute or G) and BR
        add_rule(world.get_entrance('Pyramid Fairy', player), lambda state: (state.has('Activated Flute', player) or can_lift_rocks(state, player)) and basic_routes(state))
    elif bombshop_entrance.name == 'Graveyard Cave':
        # 1. flute then basic routes
        # 2. (has west dark world access) use existing mirror spot (required Pearl), mirror again off ledge
        # -> (Flute or (M and P and West Dark World access) and BR
        add_rule(world.get_entrance('Pyramid Fairy', player), lambda state: (state.has('Activated Flute', player) or (state.can_reach('West Dark World', 'Region', player) and state.has('Moon Pearl', player) and state.has('Magic Mirror', player))) and basic_routes(state))
    elif bombshop_entrance.name in Mirror_from_SDW_entrances:
        # 1. flute then basic routes
        # 2. (has South dark world access) use existing mirror spot, mirror again off ledge
        # -> (Flute or (M and South Dark World access) and BR
        add_rule(world.get_entrance('Pyramid Fairy', player), lambda state: (state.has('Activated Flute', player) or (state.can_reach('South Dark World', 'Region', player) and state.has('Magic Mirror', player))) and basic_routes(state))
    elif bombshop_entrance.name == 'Dark World Potion Shop':
        # 1. walk down by lifting rock: needs gloves and pearl`
        # 2. walk down by hammering peg: needs hammer and pearl
        # 3. mirror and basic routes
        # -> (P and (H or Gloves)) or (M and BR)
        add_rule(world.get_entrance('Pyramid Fairy', player), lambda state: (state.has('Moon Pearl', player) and (state.has('Hammer', player) or can_lift_rocks(state, player))) or (state.has('Magic Mirror', player) and basic_routes(state)))
    elif bombshop_entrance.name == 'Kings Grave':
        # same as the Normal_LW_entrances case except that the pre-existing mirror is only possible if you have mitts
        # (because otherwise mirror was used to reach the grave, so would cancel a pre-existing mirror spot)
        # to account for insanity, must consider a way to escape without a cave for basic_routes
        # -> (M and Mitts) or ((Mitts or Flute or (M and P and West Dark World access)) and BR)
        add_rule(world.get_entrance('Pyramid Fairy', player), lambda state: (can_lift_heavy_rocks(state, player) and state.has('Magic Mirror', player)) or ((can_lift_heavy_rocks(state, player) or state.has('Activated Flute', player) or (state.can_reach('West Dark World', 'Region', player) and state.has('Moon Pearl', player) and state.has('Magic Mirror', player))) and basic_routes(state)))
    elif bombshop_entrance.name == 'Waterfall of Wishing':
        # same as the Normal_LW_entrances case except in insanity it's possible you could be here without Flippers which
        # means you need an escape route of either Flippers or Flute
        add_rule(world.get_entrance('Pyramid Fairy', player), lambda state: (state.has('Flippers', player) or state.has('Activated Flute', player)) and (basic_routes(state) or state.has('Magic Mirror', player)))


def set_inverted_big_bomb_rules(world, player):
    bombshop_entrance = world.get_region('Inverted Big Bomb Shop', player).entrances[0]
    Normal_LW_entrances = ['Blinds Hideout',
                           'Bonk Fairy (Light)',
                           'Lake Hylia Fairy',
                           'Light Hype Fairy',
                           'Desert Fairy',
                           'Chicken House',
                           'Aginahs Cave',
                           'Sahasrahlas Hut',
                           'Cave Shop (Lake Hylia)',
                           'Blacksmiths Hut',
                           'Sick Kids House',
                           'Lost Woods Gamble',
                           'Fortune Teller (Light)',
                           'Snitch Lady (East)',
                           'Snitch Lady (West)',
                           'Tavern (Front)',
                           'Kakariko Shop',
                           'Mini Moldorm Cave',
                           'Long Fairy Cave',
                           'Good Bee Cave',
                           '20 Rupee Cave',
                           '50 Rupee Cave',
                           'Ice Rod Cave',
                           'Bonk Rock Cave',
                           'Library',
                           'Potion Shop',
                           'Dam',
                           'Lumberjack House',
                           'Lake Hylia Fortune Teller',
                           'Eastern Palace',
                           'Kakariko Gamble Game',
                           'Kakariko Well Cave',
                           'Bat Cave Cave',
                           'Elder House (East)',
                           'Elder House (West)',
                           'North Fairy Cave',
                           'Lost Woods Hideout Stump',
                           'Lumberjack Tree Cave',
                           'Two Brothers House (East)',
                           'Sanctuary',
                           'Hyrule Castle Entrance (South)',
                           'Hyrule Castle Secret Entrance Stairs',
                           'Hyrule Castle Entrance (West)',
                           'Hyrule Castle Entrance (East)',
                           'Inverted Ganons Tower',
                           'Cave 45',
                           'Checkerboard Cave',
                           'Inverted Big Bomb Shop']
    Isolated_LW_entrances = ['Old Man Cave (East)',
                             'Old Man House (Bottom)',
                             'Old Man House (Top)',
                             'Death Mountain Return Cave (East)',
                             'Spectacle Rock Cave Peak',
                             'Tower of Hera',
                             'Death Mountain Return Cave (West)',
                             'Paradox Cave (Top)',
                             'Fairy Ascension Cave (Top)',
                             'Spiral Cave',
                             'Paradox Cave (Bottom)',
                             'Paradox Cave (Middle)',
                             'Hookshot Fairy',
                             'Spiral Cave (Bottom)',
                             'Mimic Cave',
                             'Fairy Ascension Cave (Bottom)',
                             'Desert Palace Entrance (West)',
                             'Desert Palace Entrance (North)',
                             'Desert Palace Entrance (South)']
    Eastern_DW_entrances = ['Palace of Darkness',
                            'Palace of Darkness Hint',
                            'Dark Lake Hylia Fairy',
                            'East Dark World Hint']
    Northern_DW_entrances = ['Brewery',
                             'C-Shaped House',
                             'Chest Game',
                             'Dark World Hammer Peg Cave',
                             'Inverted Dark Sanctuary',
                             'Fortune Teller (Dark)',
                             'Dark World Lumberjack Shop',
                             'Thieves Town',
                             'Skull Woods First Section Door',
                             'Skull Woods Second Section Door (East)']
    Southern_DW_entrances = ['Hype Cave',
                             'Bonk Fairy (Dark)',
                             'Archery Game',
                             'Inverted Links House',
                             'Dark Lake Hylia Shop',
                             'Swamp Palace']
    Isolated_DW_entrances = ['Spike Cave',
                             'Cave Shop (Dark Death Mountain)',
                             'Dark Death Mountain Fairy',
                             'Skull Woods Second Section Door (West)',
                             'Skull Woods Final Section',
                             'Turtle Rock',
                             'Dark Death Mountain Ledge (West)',
                             'Dark Death Mountain Ledge (East)',
                             'Bumper Cave (Top)',
                             'Superbunny Cave (Top)',
                             'Superbunny Cave (Bottom)',
                             'Hookshot Cave',
                             'Turtle Rock Isolated Ledge Entrance',
                             'Hookshot Cave Back Entrance',
                             'Inverted Agahnims Tower']
    LW_walkable_entrances = ['Dark Lake Hylia Ledge Fairy',
                             'Dark Lake Hylia Ledge Spike Cave',
                             'Dark Lake Hylia Ledge Hint',
                             'Mire Shed',
                             'Dark Desert Hint',
                             'Dark Desert Fairy',
                             'Misery Mire',
                             'Red Shield Shop']
    LW_bush_entrances = ['Bush Covered House',
                         'Light World Bomb Hut',
                         'Graveyard Cave']
    LW_inaccessible_entrances = ['Desert Palace Entrance (East)',
                                 'Spectacle Rock Cave',
                                 'Spectacle Rock Cave (Bottom)']

    set_rule(world.get_entrance('Pyramid Fairy', player),
             lambda state: state.can_reach('East Dark World', 'Region', player) and state.can_reach('Inverted Big Bomb Shop', 'Region', player) and state.has('Crystal 5', player) and state.has('Crystal 6', player))

    # Key for below abbreviations:
    # P = pearl
    # A = Aga1
    # H = hammer
    # M = Mirror
    # G = Glove
    if bombshop_entrance.name in Eastern_DW_entrances:
        # Just walk to the pyramid
        pass
    elif bombshop_entrance.name in Normal_LW_entrances:
        # Just walk to the castle and mirror.
        add_rule(world.get_entrance('Pyramid Fairy', player), lambda state: state.has('Magic Mirror', player))
    elif bombshop_entrance.name in Isolated_LW_entrances:
        # For these entrances, you cannot walk to the castle/pyramid and thus must use Mirror and then Flute.
        add_rule(world.get_entrance('Pyramid Fairy', player), lambda state: state.has('Activated Flute', player) and state.has('Magic Mirror', player))
    elif bombshop_entrance.name in Northern_DW_entrances:
        # You can just fly with the Flute, you can take a long walk with Mitts and Hammer,
        # or you can leave a Mirror portal nearby and then walk to the castle to Mirror again.
        add_rule(world.get_entrance('Pyramid Fairy', player), lambda state: state.has('Activated Flute', player) or (can_lift_heavy_rocks(state, player) and state.has('Hammer', player)) or (state.has('Magic Mirror', player) and state.can_reach('Light World', 'Region', player)))
    elif bombshop_entrance.name in Southern_DW_entrances:
        # This is the same as north DW without the Mitts rock present.
        add_rule(world.get_entrance('Pyramid Fairy', player), lambda state: state.has('Hammer', player) or state.has('Activated Flute', player) or (state.has('Magic Mirror', player) and state.can_reach('Light World', 'Region', player)))
    elif bombshop_entrance.name in Isolated_DW_entrances:
        # There's just no way to escape these places with the bomb and no Flute.
        add_rule(world.get_entrance('Pyramid Fairy', player), lambda state: state.has('Activated Flute', player))
    elif bombshop_entrance.name in LW_walkable_entrances:
        # You can fly with the flute, or leave a mirror portal and walk through the light world
        add_rule(world.get_entrance('Pyramid Fairy', player), lambda state: state.has('Activated Flute', player) or (state.has('Magic Mirror', player) and state.can_reach('Light World', 'Region', player)))
    elif bombshop_entrance.name in LW_bush_entrances:
        # These entrances are behind bushes in LW so you need either Pearl or the tools to solve NDW bomb shop locations.
        add_rule(world.get_entrance('Pyramid Fairy', player), lambda state: state.has('Magic Mirror', player) and (state.has('Activated Flute', player) or state.has('Moon Pearl', player) or (can_lift_heavy_rocks(state, player) and state.has('Hammer', player))))
    elif bombshop_entrance.name == 'Village of Outcasts Shop':
        # This is mostly the same as NDW but the Mirror path requires the Pearl, or using the Hammer
        add_rule(world.get_entrance('Pyramid Fairy', player), lambda state: state.has('Activated Flute', player) or (can_lift_heavy_rocks(state, player) and state.has('Hammer', player)) or (state.has('Magic Mirror', player) and state.can_reach('Light World', 'Region', player) and (state.has('Moon Pearl', player) or state.has('Hammer', player))))
    elif bombshop_entrance.name == 'Bumper Cave (Bottom)':
        # This is mostly the same as NDW but the Mirror path requires being able to lift a rock.
        add_rule(world.get_entrance('Pyramid Fairy', player), lambda state: state.has('Activated Flute', player) or (can_lift_heavy_rocks(state, player) and state.has('Hammer', player)) or (state.has('Magic Mirror', player) and can_lift_rocks(state, player) and state.can_reach('Light World', 'Region', player)))
    elif bombshop_entrance.name == 'Old Man Cave (West)':
        # The three paths back are Mirror and DW walk, Mirror and Flute, or LW walk and then Mirror.
        add_rule(world.get_entrance('Pyramid Fairy', player), lambda state: state.has('Magic Mirror', player) and ((can_lift_heavy_rocks(state, player) and state.has('Hammer', player)) or (can_lift_rocks(state, player) and state.has('Moon Pearl', player)) or state.has('Activated Flute', player)))
    elif bombshop_entrance.name == 'Dark World Potion Shop':
        # You either need to Flute to 5 or cross the rock/hammer choice pass to the south.
        add_rule(world.get_entrance('Pyramid Fairy', player), lambda state: state.has('Activated Flute', player) or state.has('Hammer', player) or can_lift_rocks(state, player))
    elif bombshop_entrance.name == 'Kings Grave':
        # Either lift the rock and walk to the castle to Mirror or Mirror immediately and Flute.
        add_rule(world.get_entrance('Pyramid Fairy', player), lambda state: (state.has('Activated Flute', player) or can_lift_heavy_rocks(state, player)) and state.has('Magic Mirror', player))
    elif bombshop_entrance.name == 'Waterfall of Wishing':
        # You absolutely must be able to swim to return it from here.
        add_rule(world.get_entrance('Pyramid Fairy', player), lambda state: state.has('Flippers', player) and state.has('Moon Pearl', player) and state.has('Magic Mirror', player))
    elif bombshop_entrance.name == 'Ice Palace':
        # You can swim to the dock or use the Flute to get off the island.
        add_rule(world.get_entrance('Pyramid Fairy', player), lambda state: state.has('Flippers', player) or state.has('Activated Flute', player))
    elif bombshop_entrance.name == 'Capacity Upgrade':
        # You must Mirror but then can use either Ice Palace return path.
        add_rule(world.get_entrance('Pyramid Fairy', player), lambda state: (state.has('Flippers', player) or state.has('Activated Flute', player)) and state.has('Magic Mirror', player))
    elif bombshop_entrance.name == 'Two Brothers House (West)':
        # First you must Mirror. Then you can either Flute, cross the peg bridge, or use the Agah 1 portal to Mirror again.
        add_rule(world.get_entrance('Pyramid Fairy', player), lambda state: (state.has('Activated Flute', player) or state.has('Hammer', player) or state.has('Beat Agahnim 1', player)) and state.has('Magic Mirror', player))
    elif bombshop_entrance.name in LW_inaccessible_entrances:
        # You can't get to the pyramid from these entrances without bomb duping.
        raise Exception('No valid path to open Pyramid Fairy. (Could not route from %s)' % bombshop_entrance.name)
    elif bombshop_entrance.name == 'Pyramid Fairy':
        # Self locking.  The shuffles don't put the bomb shop here, but doesn't lock anything important.
        set_rule(world.get_entrance('Pyramid Fairy', player), lambda state: False)
    else:
        raise Exception('No logic found for routing from %s to the pyramid.' % bombshop_entrance.name)


def set_bunny_rules(world: MultiWorld, player: int, inverted: bool):

    # regions for the exits of multi-entrance caves/drops that bunny cannot pass
    # Note spiral cave and two brothers house are passable in superbunny state for glitch logic with extra requirements.
    bunny_impassable_caves = ['Bumper Cave', 'Two Brothers House', 'Hookshot Cave', 'Skull Woods First Section (Right)', 'Skull Woods First Section (Left)', 'Skull Woods First Section (Top)', 'Turtle Rock (Entrance)', 'Turtle Rock (Second Section)', 'Turtle Rock (Big Chest)', 'Skull Woods Second Section (Drop)',
                              'Turtle Rock (Eye Bridge)', 'Sewers', 'Pyramid', 'Spiral Cave (Top)', 'Desert Palace Main (Inner)', 'Fairy Ascension Cave (Drop)']

    bunny_accessible_locations = ['Link\'s Uncle', 'Sahasrahla', 'Sick Kid', 'Lost Woods Hideout', 'Lumberjack Tree',
                                  'Checkerboard Cave', 'Potion Shop', 'Spectacle Rock Cave', 'Pyramid',
                                  'Hype Cave - Generous Guy', 'Peg Cave', 'Bumper Cave Ledge', 'Dark Blacksmith Ruins',
                                  'Spectacle Rock', 'Bombos Tablet', 'Ether Tablet', 'Purple Chest', 'Blacksmith',
                                  'Missing Smith', 'Master Sword Pedestal', 'Bottle Merchant', 'Sunken Treasure',
                                  'Desert Ledge']

    def path_to_access_rule(path, entrance):
        return lambda state: state.can_reach(entrance.name, 'Entrance', entrance.player) and all(
            rule(state) for rule in path)

    def options_to_access_rule(options):
        return lambda state: any(rule(state) for rule in options)

    # Helper functions to determine if the moon pearl is required
    if inverted:
        def is_bunny(region):
            return region.is_light_world

        def is_link(region):
            return region.is_dark_world
    else:
        def is_bunny(region):
            return region.is_dark_world

        def is_link(region):
            return region.is_light_world

    def get_rule_to_add(region, location = None, connecting_entrance = None):
        # In OWG, a location can potentially be superbunny-mirror accessible or
        # bunny revival accessible.
        if world.logic[player] in ['minorglitches', 'owglitches', 'hybridglitches', 'nologic']:
            if region.name == 'Swamp Palace (Entrance)':  # Need to 0hp revive - not in logic
                return lambda state: state.has('Moon Pearl', player)
            if region.name == 'Tower of Hera (Bottom)':  # Need to hit the crystal switch
                return lambda state: state.has('Magic Mirror', player) and has_sword(state, player) or state.has('Moon Pearl', player)
            if region.name in OverworldGlitchRules.get_invalid_bunny_revival_dungeons():
                return lambda state: state.has('Magic Mirror', player) or state.has('Moon Pearl', player)
            if region.type == LTTPRegionType.Dungeon:
                return lambda state: True
            if (((location is None or location.name not in OverworldGlitchRules.get_superbunny_accessible_locations())
                    or (connecting_entrance is not None and connecting_entrance.name in OverworldGlitchRules.get_invalid_bunny_revival_dungeons()))
                    and not is_link(region)):
                return lambda state: state.has('Moon Pearl', player)
        else:
            if not is_link(region):
                return lambda state: state.has('Moon Pearl', player)

        # in this case we are mixed region.
        # we collect possible options.

        # The base option is having the moon pearl
        possible_options = [lambda state: state.has('Moon Pearl', player)]

        # We will search entrances recursively until we find
        # one that leads to an exclusively link state region
        # for each such entrance a new option is added that consist of:
        #    a) being able to reach it, and
        #    b) being able to access all entrances from there to `region`
        seen = {region}
        queue = collections.deque([(region, [])])
        while queue:
            (current, path) = queue.popleft()
            for entrance in current.entrances:
                new_region = entrance.parent_region
                if new_region in seen:
                    continue
                new_path = path + [entrance.access_rule]
                seen.add(new_region)
                if not is_link(new_region):
                    # For glitch rulesets, establish superbunny and revival rules.
                    if world.logic[player] in ['minorglitches', 'owglitches', 'hybridglitches', 'nologic'] and entrance.name not in OverworldGlitchRules.get_invalid_bunny_revival_dungeons():
                        if region.name in OverworldGlitchRules.get_sword_required_superbunny_mirror_regions():
                            possible_options.append(lambda state: path_to_access_rule(new_path, entrance) and state.has('Magic Mirror', player) and has_sword(state, player))
                        elif (region.name in OverworldGlitchRules.get_boots_required_superbunny_mirror_regions()
                              or location is not None and location.name in OverworldGlitchRules.get_boots_required_superbunny_mirror_locations()):
                            possible_options.append(lambda state: path_to_access_rule(new_path, entrance) and state.has('Magic Mirror', player) and state.has('Pegasus Boots', player))
                        elif location is not None and location.name in OverworldGlitchRules.get_superbunny_accessible_locations():
                            if new_region.name == 'Superbunny Cave (Bottom)' or region.name == 'Kakariko Well (top)':
                                possible_options.append(lambda state: path_to_access_rule(new_path, entrance))
                            else:
                                possible_options.append(lambda state: path_to_access_rule(new_path, entrance) and state.has('Magic Mirror', player))
                        if new_region.type != LTTPRegionType.Cave:
                            continue
                    else:
                        continue
                if is_bunny(new_region):
                    queue.append((new_region, new_path))
                else:
                    # we have reached pure link state, so we have a new possible option
                    possible_options.append(path_to_access_rule(new_path, entrance))
        return options_to_access_rule(possible_options)

    # Add requirements for bunny-impassible caves if link is a bunny in them
    for region in [world.get_region(name, player) for name in bunny_impassable_caves]:

        if not is_bunny(region):
            continue
        rule = get_rule_to_add(region)
        for exit in region.exits:
            add_rule(exit, rule)

    paradox_shop = world.get_region('Light World Death Mountain Shop', player)
    if is_bunny(paradox_shop):
        add_rule(paradox_shop.entrances[0], get_rule_to_add(paradox_shop))

    # Add requirements for all locations that are actually in the dark world, except those available to the bunny, including dungeon revival
    for entrance in world.get_entrances():
        if entrance.player == player and is_bunny(entrance.connected_region):
            if world.logic[player] in ['minorglitches', 'owglitches', 'hybridglitches', 'nologic'] :
                if entrance.connected_region.type == LTTPRegionType.Dungeon:
                    if entrance.parent_region.type != LTTPRegionType.Dungeon and entrance.connected_region.name in OverworldGlitchRules.get_invalid_bunny_revival_dungeons():
                        add_rule(entrance, get_rule_to_add(entrance.connected_region, None, entrance))
                    continue
                if entrance.connected_region.name == 'Turtle Rock (Entrance)':
                    add_rule(world.get_entrance('Turtle Rock Entrance Gap', player), get_rule_to_add(entrance.connected_region, None, entrance))
            for location in entrance.connected_region.locations:
                if world.logic[player] in ['minorglitches', 'owglitches', 'hybridglitches', 'nologic'] and entrance.name in OverworldGlitchRules.get_invalid_mirror_bunny_entrances():
                    continue
                if location.name in bunny_accessible_locations:
                    continue
                add_rule(location, get_rule_to_add(entrance.connected_region, location))<|MERGE_RESOLUTION|>--- conflicted
+++ resolved
@@ -320,14 +320,9 @@
 
     set_rule(world.get_entrance('Thieves Town Big Key Door', player), lambda state: state.has('Big Key (Thieves Town)', player))
 
-<<<<<<< HEAD
-
-    set_rule(world.get_entrance('Blind Fight', player), lambda state: state._lttp_has_key('Small Key (Thieves Town)', player))
-=======
     if world.worlds[player].dungeons["Thieves Town"].boss.enemizer_name == "Blind":
         set_rule(world.get_entrance('Blind Fight', player), lambda state: state._lttp_has_key('Small Key (Thieves Town)', player, 3))
 
->>>>>>> 5db2907b
     set_rule(world.get_location('Thieves\' Town - Big Chest', player),
              lambda state: (state._lttp_has_key('Small Key (Thieves Town)', player, 3)) and state.has('Hammer', player))
     if world.accessibility[player] != 'locations':
