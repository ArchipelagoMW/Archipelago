--- conflicted
+++ resolved
@@ -377,15 +377,9 @@
                                 and can_shoot_arrows(state, player)) or state.has("Cane of Byrna", player)
                                 or state.has("Cane of Somaria", player)))
     set_rule(multiworld.get_location('Tower of Hera - Big Chest', player), lambda state: state.has('Big Key (Tower of Hera)', player))
-<<<<<<< HEAD
     set_rule(multiworld.get_location('Tower of Hera - Basement Chest', player), lambda state: has_fire_source(state, player))
-    if multiworld.accessibility[player] != 'locations':
+    if multiworld.accessibility[player] != 'full':
         set_always_allow(multiworld.get_location('Tower of Hera - Basement Chest', player), lambda state, item: item.name == 'Small Key (Tower of Hera)' and item.player == player)
-=======
-    set_rule(multiworld.get_location('Tower of Hera - Big Key Chest', player), lambda state: has_fire_source(state, player))
-    if multiworld.accessibility[player] != 'full':
-        set_always_allow(multiworld.get_location('Tower of Hera - Big Key Chest', player), lambda state, item: item.name == 'Small Key (Tower of Hera)' and item.player == player)
->>>>>>> 56aabe51
 
     set_rule(multiworld.get_entrance('Swamp Palace Moat', player), lambda state: state.has('Flippers', player) and state.has('Open Floodgate', player))
     set_rule(multiworld.get_entrance('Swamp Palace Small Key Door', player), lambda state: state._lttp_has_key('Small Key (Swamp Palace)', player))
@@ -528,15 +522,9 @@
         set_rule(multiworld.get_location('Palace of Darkness - Stalfos Basement', player), lambda state: can_use_bombs(state, player))
 
     set_rule(multiworld.get_entrance('Palace of Darkness Big Key Chest Staircase', player), lambda state: can_use_bombs(state, player) and (state._lttp_has_key('Small Key (Palace of Darkness)', player, 6) or (
-<<<<<<< HEAD
             location_item_name(state, 'Palace of Darkness - Central Island', player) in [('Small Key (Palace of Darkness)', player)] and state._lttp_has_key('Small Key (Palace of Darkness)', player, 3))))
-    if multiworld.accessibility[player] != 'locations':
+    if multiworld.accessibility[player] != 'full':
         set_always_allow(multiworld.get_location('Palace of Darkness - Central Island', player), lambda state, item: item.name == 'Small Key (Palace of Darkness)' and item.player == player and state._lttp_has_key('Small Key (Palace of Darkness)', player, 5))
-=======
-            location_item_name(state, 'Palace of Darkness - Big Key Chest', player) in [('Small Key (Palace of Darkness)', player)] and state._lttp_has_key('Small Key (Palace of Darkness)', player, 3))))
-    if multiworld.accessibility[player] != 'full':
-        set_always_allow(multiworld.get_location('Palace of Darkness - Big Key Chest', player), lambda state, item: item.name == 'Small Key (Palace of Darkness)' and item.player == player and state._lttp_has_key('Small Key (Palace of Darkness)', player, 5))
->>>>>>> 56aabe51
 
     set_rule(multiworld.get_entrance('Palace of Darkness Spike Statue Room Door', player), lambda state: state._lttp_has_key('Small Key (Palace of Darkness)', player, 6) or (
             location_item_name(state, 'Palace of Darkness - Harmless Hellway', player) in [('Small Key (Palace of Darkness)', player)] and state._lttp_has_key('Small Key (Palace of Darkness)', player, 4)))
@@ -1227,13 +1215,8 @@
                     location.place_locked_item(item)
                     toss_junk_item(world, player)
 
-<<<<<<< HEAD
-    if world.accessibility[player] != 'locations':
+    if world.accessibility[player] != 'full':
         set_always_allow(world.get_location('Turtle Rock - Pipe Maze Center', player), lambda state, item: item.name == 'Small Key (Turtle Rock)' and item.player == player
-=======
-    if world.accessibility[player] != 'full':
-        set_always_allow(world.get_location('Turtle Rock - Big Key Chest', player), lambda state, item: item.name == 'Small Key (Turtle Rock)' and item.player == player
->>>>>>> 56aabe51
                 and state.can_reach(state.multiworld.get_region('Turtle Rock (Second Section)', player)))
 
 
