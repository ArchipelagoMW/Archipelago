import collections
import logging
from typing import Iterator, Set

from BaseClasses import Entrance, MultiWorld
from worlds.generic.Rules import (add_item_rule, add_rule, forbid_item,
                                  item_name_in_location_names, location_item_name, set_rule, allow_self_locking_items)

from . import OverworldGlitchRules
from .Bosses import GanonDefeatRule
from .Items import ItemFactory, item_name_groups, item_table, progression_items
from .Options import smallkey_shuffle
from .OverworldGlitchRules import no_logic_rules, overworld_glitches_rules
from .Regions import LTTPRegionType, location_table
from .StateHelpers import (can_extend_magic, can_kill_most_things,
                           can_lift_heavy_rocks, can_lift_rocks,
                           can_melt_things, can_retrieve_tablet,
                           can_shoot_arrows, has_beam_sword, has_crystals,
                           has_fire_source, has_hearts,
                           has_misery_mire_medallion, has_sword, has_turtle_rock_medallion,
                           has_triforce_pieces)
from .UnderworldGlitchRules import underworld_glitches_rules


def set_rules(world):
    player = world.player
    world = world.multiworld
    if world.logic[player] == 'nologic':
        if player == next(player_id for player_id in world.get_game_players("A Link to the Past")
                          if world.logic[player_id] == 'nologic'):  # only warn one time
            logging.info(
                'WARNING! Seeds generated under this logic often require major glitches and may be impossible!')

        if world.players == 1:
            world.get_region('Menu', player).can_reach_private = lambda state: True
            no_logic_rules(world, player)
            for exit in world.get_region('Menu', player).exits:
                exit.hide_path = True
            return
        else:
            # Set access rules according to max glitches for multiworld progression.
            # Set accessibility to none, and shuffle assuming the no logic players can always win
            world.accessibility[player] = world.accessibility[player].from_text("minimal")
            world.progression_balancing[player].value = 0

    else:
        world.completion_condition[player] = lambda state: state.has('Triforce', player)

    global_rules(world, player)
    dungeon_boss_rules(world, player)

    if world.mode[player] != 'inverted':
        default_rules(world, player)

    if world.mode[player] == 'open':
        open_rules(world, player)
    elif world.mode[player] == 'standard':
        standard_rules(world, player)
    elif world.mode[player] == 'inverted':
        open_rules(world, player)
        inverted_rules(world, player)
    else:
        raise NotImplementedError(f'World state {world.mode[player]} is not implemented yet')

    if world.logic[player] == 'noglitches':
        no_glitches_rules(world, player)
    elif world.logic[player] == 'owglitches':
        # Initially setting no_glitches_rules to set the baseline rules for some
        # entrances. The overworld_glitches_rules set is primarily additive.
        no_glitches_rules(world, player)
        fake_flipper_rules(world, player)
        overworld_glitches_rules(world, player)
    elif world.logic[player] in ['hybridglitches', 'nologic']: 
        no_glitches_rules(world, player)
        fake_flipper_rules(world, player)
        overworld_glitches_rules(world, player)
        underworld_glitches_rules(world, player)
    elif world.logic[player] == 'minorglitches':
        no_glitches_rules(world, player)
        fake_flipper_rules(world, player)
    else:
        raise NotImplementedError(f'Not implemented yet: Logic - {world.logic[player]}')

    if world.goal[player] == 'bosses':
        # require all bosses to beat ganon
        add_rule(world.get_location('Ganon', player), lambda state: state.can_reach('Master Sword Pedestal', 'Location', player) and state.has('Beat Agahnim 1', player) and state.has('Beat Agahnim 2', player) and has_crystals(state, 7, player))
    elif world.goal[player] == 'ganon':
        # require aga2 to beat ganon
        add_rule(world.get_location('Ganon', player), lambda state: state.has('Beat Agahnim 2', player))

    if world.mode[player] != 'inverted':
        set_big_bomb_rules(world, player)
        if world.logic[player] in {'owglitches', 'hybridglitches', 'nologic'} and world.shuffle[player] not in {'insanity', 'insanity_legacy', 'madness'}:
            path_to_courtyard = mirrorless_path_to_castle_courtyard(world, player)
            add_rule(world.get_entrance('Pyramid Fairy', player), lambda state: state.multiworld.get_entrance('Dark Death Mountain Offset Mirror', player).can_reach(state) and all(rule(state) for rule in path_to_courtyard), 'or')
    else:
        set_inverted_big_bomb_rules(world, player)

    # if swamp and dam have not been moved we require mirror for swamp palace
    # however there is mirrorless swamp in hybrid MG, so we don't necessarily want this. HMG handles this requirement itself. 
    if not world.swamp_patch_required[player] and world.logic[player] not in ['hybridglitches', 'nologic']:
        add_rule(world.get_entrance('Swamp Palace Moat', player), lambda state: state.has('Magic Mirror', player))

    # GT Entrance may be required for Turtle Rock for OWG and < 7 required
    ganons_tower = world.get_entrance('Inverted Ganons Tower' if world.mode[player] == 'inverted' else 'Ganons Tower', player)
    if world.crystals_needed_for_gt[player] == 7 and not (world.logic[player] in ['owglitches', 'hybridglitches', 'nologic'] and world.mode[player] != 'inverted'):
        set_rule(ganons_tower, lambda state: False)

    set_trock_key_rules(world, player)

    set_rule(ganons_tower, lambda state: has_crystals(state, state.multiworld.crystals_needed_for_gt[player], player))
    if world.mode[player] != 'inverted' and world.logic[player] in ['owglitches', 'hybridglitches', 'nologic']:
        add_rule(world.get_entrance('Ganons Tower', player), lambda state: state.multiworld.get_entrance('Ganons Tower Ascent', player).can_reach(state), 'or')

    set_bunny_rules(world, player, world.mode[player] == 'inverted')


def mirrorless_path_to_castle_courtyard(world, player):
    # If Agahnim is defeated then the courtyard needs to be accessible without using the mirror for the mirror offset glitch.
    # Only considering the secret passage for now (in non-insanity shuffle).  Basically, if it's Ganon you need the master sword.
    start = world.get_entrance('Hyrule Castle Secret Entrance Drop', player)
    target = world.get_region('Hyrule Castle Courtyard', player)
    seen = {start.parent_region, start.connected_region}
    queue = collections.deque([(start.connected_region, [])])
    while queue:
        (current, path) = queue.popleft()
        for entrance in current.exits:
            if entrance.connected_region not in seen:
                new_path = path + [entrance.access_rule]
                if entrance.connected_region == target:
                    return new_path
                else:
                    queue.append((entrance.connected_region, new_path))

    raise Exception(f"Could not find mirrorless path to castle courtyard for Player {player} ({world.get_player_name(player)})")


def set_defeat_dungeon_boss_rule(location):
    # Lambda required to defer evaluation of dungeon.boss since it will change later if boss shuffle is used
    set_rule(location, lambda state: location.parent_region.dungeon.boss.can_defeat(state))

def set_always_allow(spot, rule):
    spot.always_allow = rule


def add_lamp_requirement(world: MultiWorld, spot, player: int, has_accessible_torch: bool = False):
    if world.dark_room_logic[player] == "lamp":
        add_rule(spot, lambda state: state.has('Lamp', player))
    elif world.dark_room_logic[player] == "torches":  # implicitly lamp as well
        if has_accessible_torch:
            add_rule(spot, lambda state: state.has('Lamp', player) or state.has('Fire Rod', player))
        else:
            add_rule(spot, lambda state: state.has('Lamp', player))
    elif world.dark_room_logic[player] == "none":
        pass
    else:
        raise ValueError(f"Unknown Dark Room Logic: {world.dark_room_logic[player]}")


non_crossover_items = (item_name_groups["Small Keys"] | item_name_groups["Big Keys"] | progression_items) - {
    "Small Key (Universal)"}


def dungeon_boss_rules(world, player):
    boss_locations = {
        'Agahnim 1',
        'Tower of Hera - Boss',
        'Tower of Hera - Prize',
        'Swamp Palace - Boss',
        'Swamp Palace - Prize',
        'Thieves\' Town - Boss',
        'Thieves\' Town - Prize',
        'Skull Woods - Boss',
        'Skull Woods - Prize',
        'Ice Palace - Boss',
        'Ice Palace - Prize',
        'Misery Mire - Boss',
        'Misery Mire - Prize',
        'Turtle Rock - Boss',
        'Turtle Rock - Prize',
        'Palace of Darkness - Boss',
        'Palace of Darkness - Prize',
    }
    for location in boss_locations:
        set_defeat_dungeon_boss_rule(world.get_location(location, player))

def global_rules(world, player):
    # ganon can only carry triforce
    add_item_rule(world.get_location('Ganon', player), lambda item: item.name == 'Triforce' and item.player == player)
    # dungeon prizes can only be crystals/pendants
    crystals_and_pendants: Set[str] = \
        {item for item, item_data in item_table.items() if item_data.type == "Crystal"}
    prize_locations: Iterator[str] = \
        (locations for locations, location_data in location_table.items() if location_data[2] == True)
    for prize_location in prize_locations:
        add_item_rule(world.get_location(prize_location, player),
                      lambda item: item.name in crystals_and_pendants and item.player == player)
    # determines which S&Q locations are available - hide from paths since it isn't an in-game location
    world.get_region('Menu', player).can_reach_private = lambda state: True
    for exit in world.get_region('Menu', player).exits:
        exit.hide_path = True

    set_rule(world.get_entrance('Old Man S&Q', player), lambda state: state.can_reach('Old Man', 'Location', player))

    set_rule(world.get_location('Sunken Treasure', player), lambda state: state.has('Open Floodgate', player))
    set_rule(world.get_location('Dark Blacksmith Ruins', player), lambda state: state.has('Return Smith', player))
    set_rule(world.get_location('Purple Chest', player),
             lambda state: state.has('Pick Up Purple Chest', player))  # Can S&Q with chest
    set_rule(world.get_location('Ether Tablet', player), lambda state: can_retrieve_tablet(state, player))
    set_rule(world.get_location('Master Sword Pedestal', player), lambda state: state.has('Red Pendant', player) and state.has('Blue Pendant', player) and state.has('Green Pendant', player))

    set_rule(world.get_location('Missing Smith', player), lambda state: state.has('Get Frog', player) and state.can_reach('Blacksmiths Hut', 'Region', player)) # Can't S&Q with smith
    set_rule(world.get_location('Blacksmith', player), lambda state: state.has('Return Smith', player))
    set_rule(world.get_location('Magic Bat', player), lambda state: state.has('Magic Powder', player))
    set_rule(world.get_location('Sick Kid', player), lambda state: state.has_group("Bottles", player))
    set_rule(world.get_location('Library', player), lambda state: state.has('Pegasus Boots', player))
    set_rule(world.get_location('Mimic Cave', player), lambda state: state.has('Hammer', player))
    set_rule(world.get_location('Sahasrahla', player), lambda state: state.has('Green Pendant', player))


    set_rule(world.get_location('Spike Cave', player), lambda state:
             state.has('Hammer', player) and can_lift_rocks(state, player) and
             ((state.has('Cape', player) and can_extend_magic(state, player, 16, True)) or
              (state.has('Cane of Byrna', player) and
               (can_extend_magic(state, player, 12, True) or
                (state.multiworld.can_take_damage[player] and (state.has('Pegasus Boots', player) or has_hearts(state, player, 4))))))
             )

    set_rule(world.get_location('Hookshot Cave - Top Right', player), lambda state: state.has('Hookshot', player))
    set_rule(world.get_location('Hookshot Cave - Top Left', player), lambda state: state.has('Hookshot', player))
    set_rule(world.get_location('Hookshot Cave - Bottom Right', player),
             lambda state: state.has('Hookshot', player) or state.has('Pegasus Boots', player))
    set_rule(world.get_location('Hookshot Cave - Bottom Left', player), lambda state: state.has('Hookshot', player))

    set_rule(world.get_entrance('Sewers Door', player),
             lambda state: state._lttp_has_key('Small Key (Hyrule Castle)', player, 4) or (
                         world.smallkey_shuffle[player] == smallkey_shuffle.option_universal and world.mode[
                     player] == 'standard'))  # standard universal small keys cannot access the shop
    set_rule(world.get_entrance('Sewers Back Door', player),
             lambda state: state._lttp_has_key('Small Key (Hyrule Castle)', player, 4))
    set_rule(world.get_entrance('Agahnim 1', player),
             lambda state: has_sword(state, player) and state._lttp_has_key('Small Key (Agahnims Tower)', player, 4))

    set_rule(world.get_location('Castle Tower - Room 03', player), lambda state: can_kill_most_things(state, player, 8))
    set_rule(world.get_location('Castle Tower - Dark Maze', player),
             lambda state: can_kill_most_things(state, player, 8) and state._lttp_has_key('Small Key (Agahnims Tower)',
                                                                                   player))
    set_rule(world.get_location('Castle Tower - Dark Archer Key Drop', player),
             lambda state: can_kill_most_things(state, player, 8) and state._lttp_has_key('Small Key (Agahnims Tower)',
                                                                                   player, 2))
    set_rule(world.get_location('Castle Tower - Circle of Pots Key Drop', player),
             lambda state: can_kill_most_things(state, player, 8) and state._lttp_has_key('Small Key (Agahnims Tower)',
                                                                                   player, 3))
    set_always_allow(world.get_location('Eastern Palace - Big Key Chest', player),
                     lambda state, item: item.name == 'Big Key (Eastern Palace)' and item.player == player)
    set_rule(world.get_location('Eastern Palace - Big Key Chest', player),
             lambda state: state._lttp_has_key('Small Key (Eastern Palace)', player, 2) or
             ((item_name(state, 'Eastern Palace - Big Key Chest', player) == ('Big Key (Eastern Palace)', player)
              and state.has('Small Key (Eastern Palace)', player))))
    set_rule(world.get_location('Eastern Palace - Dark Eyegore Key Drop', player),
             lambda state: state.has('Big Key (Eastern Palace)', player))
    set_rule(world.get_location('Eastern Palace - Big Chest', player),
             lambda state: state.has('Big Key (Eastern Palace)', player))
    ep_boss = world.get_location('Eastern Palace - Boss', player)
    set_rule(ep_boss, lambda state: state.has('Big Key (Eastern Palace)', player) and
                                    state._lttp_has_key('Small Key (Eastern Palace)', player, 2) and
                                    ep_boss.parent_region.dungeon.boss.can_defeat(state))
    ep_prize = world.get_location('Eastern Palace - Prize', player)
    set_rule(ep_prize, lambda state: state.has('Big Key (Eastern Palace)', player) and
                                     state._lttp_has_key('Small Key (Eastern Palace)', player, 2) and
                                     ep_prize.parent_region.dungeon.boss.can_defeat(state))
    if not world.enemy_shuffle[player]:
        add_rule(ep_boss, lambda state: can_shoot_arrows(state, player))
        add_rule(ep_prize, lambda state: can_shoot_arrows(state, player))

    set_rule(world.get_location('Desert Palace - Big Chest', player), lambda state: state.has('Big Key (Desert Palace)', player))
    set_rule(world.get_location('Desert Palace - Torch', player), lambda state: state.has('Pegasus Boots', player))

    set_rule(world.get_entrance('Desert Palace East Wing', player), lambda state: state._lttp_has_key('Small Key (Desert Palace)', player, 4))
    set_rule(world.get_location('Desert Palace - Big Key Chest', player), lambda state: can_kill_most_things(state, player))
    set_rule(world.get_location('Desert Palace - Beamos Hall Pot Key', player), lambda state: state._lttp_has_key('Small Key (Desert Palace)', player, 2) and can_kill_most_things(state, player))
    set_rule(world.get_location('Desert Palace - Desert Tiles 2 Pot Key', player), lambda state: state._lttp_has_key('Small Key (Desert Palace)', player, 3) and can_kill_most_things(state, player))
    set_rule(world.get_location('Desert Palace - Prize', player), lambda state: state._lttp_has_key('Small Key (Desert Palace)', player, 4) and state.has('Big Key (Desert Palace)', player) and has_fire_source(state, player) and state.multiworld.get_location('Desert Palace - Prize', player).parent_region.dungeon.boss.can_defeat(state))
    set_rule(world.get_location('Desert Palace - Boss', player), lambda state: state._lttp_has_key('Small Key (Desert Palace)', player, 4) and state.has('Big Key (Desert Palace)', player) and has_fire_source(state, player) and state.multiworld.get_location('Desert Palace - Boss', player).parent_region.dungeon.boss.can_defeat(state))

    # logic patch to prevent placing a crystal in Desert that's required to reach the required keys
    if not (world.smallkey_shuffle[player] and world.bigkey_shuffle[player]):
        add_rule(world.get_location('Desert Palace - Prize', player), lambda state: state.multiworld.get_region('Desert Palace Main (Outer)', player).can_reach(state))

    set_rule(world.get_entrance('Tower of Hera Small Key Door', player), lambda state: state._lttp_has_key('Small Key (Tower of Hera)', player) or location_item_name(state, 'Tower of Hera - Big Key Chest', player) == ('Small Key (Tower of Hera)', player))
    set_rule(world.get_entrance('Tower of Hera Big Key Door', player), lambda state: state.has('Big Key (Tower of Hera)', player))
    set_rule(world.get_location('Tower of Hera - Big Chest', player), lambda state: state.has('Big Key (Tower of Hera)', player))
    set_rule(world.get_location('Tower of Hera - Big Key Chest', player), lambda state: has_fire_source(state, player))
    if world.accessibility[player] != 'locations':
        set_always_allow(world.get_location('Tower of Hera - Big Key Chest', player), lambda state, item: item.name == 'Small Key (Tower of Hera)' and item.player == player)

    set_rule(world.get_entrance('Swamp Palace Moat', player), lambda state: state.has('Flippers', player) and state.has('Open Floodgate', player))
    set_rule(world.get_entrance('Swamp Palace Small Key Door', player), lambda state: state._lttp_has_key('Small Key (Swamp Palace)', player))
<<<<<<< HEAD
    set_rule(world.get_location('Swamp Palace - Trench 1 Pot Key', player), lambda state: state._lttp_has_key('Small Key (Swamp Palace)', player, 2))
    set_rule(world.get_entrance('Swamp Palace (Center)', player), lambda state: state.has('Hammer', player) and state._lttp_has_key('Small Key (Swamp Palace)', player, 3))
    set_rule(world.get_location('Swamp Palace - Hookshot Pot Key', player), lambda state: state.has('Hookshot', player))
    set_rule(world.get_entrance('Swamp Palace (West)', player), lambda state: state._lttp_has_key('Small Key (Swamp Palace)', player, 6)
        if state.has('Hookshot', player)
        else state._lttp_has_key('Small Key (Swamp Palace)', player, 4))
    set_rule(world.get_location('Swamp Palace - Big Chest', player), lambda state: state.has('Big Key (Swamp Palace)', player) or item_name(state, 'Swamp Palace - Big Chest', player) == ('Big Key (Swamp Palace)', player))
    if world.accessibility[player] != 'locations':
        set_always_allow(world.get_location('Swamp Palace - Big Chest', player), lambda state, item: item.name == 'Big Key (Swamp Palace)' and item.player == player)
    set_rule(world.get_entrance('Swamp Palace (North)', player), lambda state: state.has('Hookshot', player) and state._lttp_has_key('Small Key (Swamp Palace)', player, 5))
=======
    set_rule(world.get_entrance('Swamp Palace (Center)', player), lambda state: state.has('Hammer', player))
    set_rule(world.get_location('Swamp Palace - Big Chest', player), lambda state: state.has('Big Key (Swamp Palace)', player))
    if world.accessibility[player] != 'locations':
        allow_self_locking_items(world.get_location('Swamp Palace - Big Chest', player), 'Big Key (Swamp Palace)')
    set_rule(world.get_entrance('Swamp Palace (North)', player), lambda state: state.has('Hookshot', player))
>>>>>>> 9ad0032e
    if not world.smallkey_shuffle[player] and world.logic[player] not in ['hybridglitches', 'nologic']:
        forbid_item(world.get_location('Swamp Palace - Entrance', player), 'Big Key (Swamp Palace)', player)
    set_rule(world.get_location('Swamp Palace - Prize', player), lambda state: state._lttp_has_key('Small Key (Swamp Palace)', player, 6))
    set_rule(world.get_location('Swamp Palace - Boss', player), lambda state: state._lttp_has_key('Small Key (Swamp Palace)', player, 6))

    set_rule(world.get_entrance('Thieves Town Big Key Door', player), lambda state: state.has('Big Key (Thieves Town)', player))
<<<<<<< HEAD
    set_rule(world.get_entrance('Blind Fight', player), lambda state: state._lttp_has_key('Small Key (Thieves Town)', player, 3))
    set_rule(world.get_location('Thieves\' Town - Big Chest', player), lambda state: (state._lttp_has_key('Small Key (Thieves Town)', player, 3) or item_name(state, 'Thieves\' Town - Big Chest', player) == ('Small Key (Thieves Town)', player)) and state.has('Hammer', player))
    if world.accessibility[player] != 'locations':
        set_always_allow(world.get_location('Thieves\' Town - Big Chest', player), lambda state, item: item.name == 'Small Key (Thieves Town)' and item.player == player and state.has('Hammer', player) and state._lttp_has_key('Small Key (Thieves Town)', player, 2))
    set_rule(world.get_location('Thieves\' Town - Attic', player), lambda state: state._lttp_has_key('Small Key (Thieves Town)', player, 3))
    set_rule(world.get_location('Thieves\' Town - Spike Switch Pot Key', player),
             lambda state: state._lttp_has_key('Small Key (Thieves Town)', player))

    # We need so many keys in the SW doors because they are all reachable as the last door (except for the door to mothula)
    set_rule(world.get_entrance('Skull Woods First Section South Door', player), lambda state: state._lttp_has_key('Small Key (Skull Woods)', player, 5))
    set_rule(world.get_entrance('Skull Woods First Section (Right) North Door', player), lambda state: state._lttp_has_key('Small Key (Skull Woods)', player, 5))
    set_rule(world.get_entrance('Skull Woods First Section West Door', player), lambda state: state._lttp_has_key('Small Key (Skull Woods)', player, 5))
    set_rule(world.get_entrance('Skull Woods First Section (Left) Door to Exit', player), lambda state: state._lttp_has_key('Small Key (Skull Woods)', player, 5))
    set_rule(world.get_location('Skull Woods - Big Chest', player), lambda state: state.has('Big Key (Skull Woods)', player) or item_name(state, 'Skull Woods - Big Chest', player) == ('Big Key (Skull Woods)', player))
    if world.accessibility[player] != 'locations':
        set_always_allow(world.get_location('Skull Woods - Big Chest', player), lambda state, item: item.name == 'Big Key (Skull Woods)' and item.player == player)
    set_rule(world.get_entrance('Skull Woods Torch Room', player), lambda state: state._lttp_has_key('Small Key (Skull Woods)', player, 4) and state.has('Fire Rod', player) and has_sword(state, player))  # sword required for curtain
    add_rule(world.get_location('Skull Woods - Prize', player), lambda state: state._lttp_has_key('Small Key (Skull Woods)', player, 5))
    add_rule(world.get_location('Skull Woods - Boss', player), lambda state: state._lttp_has_key('Small Key (Skull Woods)', player, 5))
=======
    set_rule(world.get_entrance('Blind Fight', player), lambda state: state._lttp_has_key('Small Key (Thieves Town)', player))
    set_rule(world.get_location('Thieves\' Town - Big Chest', player), lambda state: (state._lttp_has_key('Small Key (Thieves Town)', player)) and state.has('Hammer', player))
    if world.accessibility[player] != 'locations':
        allow_self_locking_items(world.get_location('Thieves\' Town - Big Chest', player), 'Small Key (Thieves Town)')
    set_rule(world.get_location('Thieves\' Town - Attic', player), lambda state: state._lttp_has_key('Small Key (Thieves Town)', player))

    set_rule(world.get_entrance('Skull Woods First Section South Door', player), lambda state: state._lttp_has_key('Small Key (Skull Woods)', player))
    set_rule(world.get_entrance('Skull Woods First Section (Right) North Door', player), lambda state: state._lttp_has_key('Small Key (Skull Woods)', player))
    set_rule(world.get_entrance('Skull Woods First Section West Door', player), lambda state: state._lttp_has_key('Small Key (Skull Woods)', player, 2))  # ideally would only be one key, but we may have spent thst key already on escaping the right section
    set_rule(world.get_entrance('Skull Woods First Section (Left) Door to Exit', player), lambda state: state._lttp_has_key('Small Key (Skull Woods)', player, 2))
    set_rule(world.get_location('Skull Woods - Big Chest', player), lambda state: state.has('Big Key (Skull Woods)', player))
    if world.accessibility[player] != 'locations':
        allow_self_locking_items(world.get_location('Skull Woods - Big Chest', player), 'Big Key (Skull Woods)')
    set_rule(world.get_entrance('Skull Woods Torch Room', player), lambda state: state._lttp_has_key('Small Key (Skull Woods)', player, 3) and state.has('Fire Rod', player) and has_sword(state, player))  # sword required for curtain
>>>>>>> 9ad0032e

    set_rule(world.get_location('Ice Palace - Jelly Key Drop', player), lambda state: can_melt_things(state, player))
    set_rule(world.get_entrance('Ice Palace (Second Section)', player), lambda state: can_melt_things(state, player) and state._lttp_has_key('Small Key (Ice Palace)', player))
    set_rule(world.get_entrance('Ice Palace (Main)', player), lambda state: state._lttp_has_key('Small Key (Ice Palace)', player, 2))
    set_rule(world.get_location('Ice Palace - Big Chest', player), lambda state: state.has('Big Key (Ice Palace)', player))
<<<<<<< HEAD
    set_rule(world.get_entrance('Ice Palace (Kholdstare)', player), lambda state: can_lift_rocks(state, player) and state.has('Hammer', player) and state.has('Big Key (Ice Palace)', player) and (state._lttp_has_key('Small Key (Ice Palace)', player, 6) or (state.has('Cane of Somaria', player) and state._lttp_has_key('Small Key (Ice Palace)', player, 5))))
    # This is a complicated rule, so let's break it down.
    # Hookshot always suffices to get to the right side.
    # Also, once you get over there, you have to cross the spikes, so that's the last line.
    # Alternatively, we could not have hookshot. Then we open the keydoor into right side in order to get there.
    # This is conditional on whether we have the big key or not, as big key opens the ability to waste more keys.
    # Specifically, if we have big key we can burn 2 extra keys near the boss and will need +2 keys. That's all of them as this could be the last door.
    # Hence if big key is available then it's 6 keys, otherwise 4 keys.
    # If key_drop is off, then we have 3 drop keys available, and can never satisfy the 6 key requirement because one key is on right side,
    # so this reduces perfectly to original logic.
    set_rule(world.get_entrance('Ice Palace (East)', player), lambda state: (state.has('Hookshot', player) or 
        (state._lttp_has_key('Small Key (Ice Palace)', player, 4) 
            if item_in_locations(state, 'Big Key (Ice Palace)', player, [('Ice Palace - Spike Room', player), 
                ('Ice Palace - Hammer Block Key Drop', player), 
                ('Ice Palace - Big Key Chest', player), 
                ('Ice Palace - Map Chest', player)]) 
            else state._lttp_has_key('Small Key (Ice Palace)', player, 6))) and 
        (state.multiworld.can_take_damage[player] or state.has('Hookshot', player) or state.has('Cape', player) or state.has('Cane of Byrna', player)))
=======
    set_rule(world.get_entrance('Ice Palace (Kholdstare)', player), lambda state: can_lift_rocks(state, player) and state.has('Hammer', player) and state.has('Big Key (Ice Palace)', player) and (state._lttp_has_key('Small Key (Ice Palace)', player, 2) or (state.has('Cane of Somaria', player) and state._lttp_has_key('Small Key (Ice Palace)', player, 1))))
    set_rule(world.get_entrance('Ice Palace (East)', player), lambda state: (state.has('Hookshot', player) or (
            item_name_in_location_names(state, 'Big Key (Ice Palace)', player, [('Ice Palace - Spike Room', player), ('Ice Palace - Big Key Chest', player), ('Ice Palace - Map Chest', player)]) and state._lttp_has_key('Small Key (Ice Palace)', player))) and (state.multiworld.can_take_damage[player] or state.has('Hookshot', player) or state.has('Cape', player) or state.has('Cane of Byrna', player)))
>>>>>>> 9ad0032e
    set_rule(world.get_entrance('Ice Palace (East Top)', player), lambda state: can_lift_rocks(state, player) and state.has('Hammer', player))

    set_rule(world.get_entrance('Misery Mire Entrance Gap', player), lambda state: (state.has('Pegasus Boots', player) or state.has('Hookshot', player)) and (has_sword(state, player) or state.has('Fire Rod', player) or state.has('Ice Rod', player) or state.has('Hammer', player) or state.has('Cane of Somaria', player) or can_shoot_arrows(state, player)))  # need to defeat wizzrobes, bombs don't work ...
    set_rule(world.get_location('Misery Mire - Fishbone Pot Key', player), lambda state: state.has('Big Key (Misery Mire)', player) or state._lttp_has_key('Small Key (Misery Mire)', player, 4))

    set_rule(world.get_location('Misery Mire - Big Chest', player), lambda state: state.has('Big Key (Misery Mire)', player))
    set_rule(world.get_location('Misery Mire - Spike Chest', player), lambda state: (state.multiworld.can_take_damage[player] and has_hearts(state, player, 4)) or state.has('Cane of Byrna', player) or state.has('Cape', player))
    set_rule(world.get_entrance('Misery Mire Big Key Door', player), lambda state: state.has('Big Key (Misery Mire)', player))
    # How to access crystal switch: 
    # If have big key: then you will need 2 small keys to be able to hit switch and return to main area, as you can burn key in dark room
    # If not big key: cannot burn key in dark room, hence need only 1 key. all doors immediately available lead to a crystal switch.
    # The listed chests are those which can be reached if you can reach a crystal switch.
    set_rule(world.get_location('Misery Mire - Map Chest', player), lambda state: state._lttp_has_key('Small Key (Misery Mire)', player, 2))
    set_rule(world.get_location('Misery Mire - Main Lobby', player), lambda state: state._lttp_has_key('Small Key (Misery Mire)', player, 2))
    # we can place a small key in the West wing iff it also contains/blocks the Big Key, as we cannot reach and softlock with the basement key door yet
<<<<<<< HEAD
    set_rule(world.get_location('Misery Mire - Conveyor Crystal Key Drop', player),
             lambda state: state._lttp_has_key('Small Key (Misery Mire)', player, 4) 
             if item_name(state, 'Misery Mire - Compass Chest', player) == ('Big Key (Misery Mire)', player) or item_name(state, 'Misery Mire - Big Key Chest', player) == ('Big Key (Misery Mire)', player) or item_name(state, 'Misery Mire - Conveyor Crystal Key Drop', player) == ('Big Key (Misery Mire)', player) 
             else state._lttp_has_key('Small Key (Misery Mire)', player, 5))
    set_rule(world.get_entrance('Misery Mire (West)', player), lambda state: state._lttp_has_key('Small Key (Misery Mire)', player, 5) 
        if ((item_name(state, 'Misery Mire - Compass Chest', player) in [('Big Key (Misery Mire)', player)]) or (item_name(state, 'Misery Mire - Big Key Chest', player) in [('Big Key (Misery Mire)', player)])) 
        else state._lttp_has_key('Small Key (Misery Mire)', player, 6))
=======
    set_rule(world.get_entrance('Misery Mire (West)', player), lambda state: state._lttp_has_key('Small Key (Misery Mire)', player, 2) if ((
                                                                                                                                                 location_item_name(state, 'Misery Mire - Compass Chest', player) in [('Big Key (Misery Mire)', player)]) or
                                                                                                                                     (
                                                                                                                                                 location_item_name(state, 'Misery Mire - Big Key Chest', player) in [('Big Key (Misery Mire)', player)])) else state._lttp_has_key('Small Key (Misery Mire)', player, 3))
>>>>>>> 9ad0032e
    set_rule(world.get_location('Misery Mire - Compass Chest', player), lambda state: has_fire_source(state, player))
    set_rule(world.get_location('Misery Mire - Big Key Chest', player), lambda state: has_fire_source(state, player))
    set_rule(world.get_entrance('Misery Mire (Vitreous)', player), lambda state: state.has('Cane of Somaria', player))

    set_rule(world.get_entrance('Turtle Rock Entrance Gap', player), lambda state: state.has('Cane of Somaria', player))
    set_rule(world.get_entrance('Turtle Rock Entrance Gap Reverse', player), lambda state: state.has('Cane of Somaria', player))
    set_rule(world.get_location('Turtle Rock - Compass Chest', player), lambda state: state.has('Cane of Somaria', player))
    set_rule(world.get_location('Turtle Rock - Roller Room - Left', player), lambda state: state.has('Cane of Somaria', player) and state.has('Fire Rod', player))
    set_rule(world.get_location('Turtle Rock - Roller Room - Right', player), lambda state: state.has('Cane of Somaria', player) and state.has('Fire Rod', player))
    set_rule(world.get_location('Turtle Rock - Big Chest', player), lambda state: state.has('Big Key (Turtle Rock)', player) and (state.has('Cane of Somaria', player) or state.has('Hookshot', player)))
    set_rule(world.get_entrance('Turtle Rock (Big Chest) (North)', player), lambda state: state.has('Cane of Somaria', player) or state.has('Hookshot', player))
    set_rule(world.get_entrance('Turtle Rock Big Key Door', player), lambda state: state.has('Big Key (Turtle Rock)', player))
    set_rule(world.get_entrance('Turtle Rock (Dark Room) (North)', player), lambda state: state.has('Cane of Somaria', player))
    set_rule(world.get_entrance('Turtle Rock (Dark Room) (South)', player), lambda state: state.has('Cane of Somaria', player))
    set_rule(world.get_location('Turtle Rock - Eye Bridge - Bottom Left', player), lambda state: state.has('Cane of Byrna', player) or state.has('Cape', player) or state.has('Mirror Shield', player))
    set_rule(world.get_location('Turtle Rock - Eye Bridge - Bottom Right', player), lambda state: state.has('Cane of Byrna', player) or state.has('Cape', player) or state.has('Mirror Shield', player))
    set_rule(world.get_location('Turtle Rock - Eye Bridge - Top Left', player), lambda state: state.has('Cane of Byrna', player) or state.has('Cape', player) or state.has('Mirror Shield', player))
    set_rule(world.get_location('Turtle Rock - Eye Bridge - Top Right', player), lambda state: state.has('Cane of Byrna', player) or state.has('Cape', player) or state.has('Mirror Shield', player))
    set_rule(world.get_entrance('Turtle Rock (Trinexx)', player), lambda state: state._lttp_has_key('Small Key (Turtle Rock)', player, 6) and state.has('Big Key (Turtle Rock)', player) and state.has('Cane of Somaria', player))

    if not world.enemy_shuffle[player]:
        set_rule(world.get_entrance('Palace of Darkness Bonk Wall', player), lambda state: can_shoot_arrows(state, player))
    set_rule(world.get_entrance('Palace of Darkness Hammer Peg Drop', player), lambda state: state.has('Hammer', player))
    set_rule(world.get_entrance('Palace of Darkness Bridge Room', player), lambda state: state._lttp_has_key('Small Key (Palace of Darkness)', player, 1))  # If we can reach any other small key door, we already have back door access to this area
    set_rule(world.get_entrance('Palace of Darkness Big Key Door', player), lambda state: state._lttp_has_key('Small Key (Palace of Darkness)', player, 6) and state.has('Big Key (Palace of Darkness)', player) and can_shoot_arrows(state, player) and state.has('Hammer', player))
    set_rule(world.get_entrance('Palace of Darkness (North)', player), lambda state: state._lttp_has_key('Small Key (Palace of Darkness)', player, 4))
    set_rule(world.get_location('Palace of Darkness - Big Chest', player), lambda state: state.has('Big Key (Palace of Darkness)', player))

    set_rule(world.get_entrance('Palace of Darkness Big Key Chest Staircase', player), lambda state: state._lttp_has_key('Small Key (Palace of Darkness)', player, 6) or (
            location_item_name(state, 'Palace of Darkness - Big Key Chest', player) in [('Small Key (Palace of Darkness)', player)] and state._lttp_has_key('Small Key (Palace of Darkness)', player, 3)))
    if world.accessibility[player] != 'locations':
        set_always_allow(world.get_location('Palace of Darkness - Big Key Chest', player), lambda state, item: item.name == 'Small Key (Palace of Darkness)' and item.player == player and state._lttp_has_key('Small Key (Palace of Darkness)', player, 5))

    set_rule(world.get_entrance('Palace of Darkness Spike Statue Room Door', player), lambda state: state._lttp_has_key('Small Key (Palace of Darkness)', player, 6) or (
            location_item_name(state, 'Palace of Darkness - Harmless Hellway', player) in [('Small Key (Palace of Darkness)', player)] and state._lttp_has_key('Small Key (Palace of Darkness)', player, 4)))
    if world.accessibility[player] != 'locations':
        set_always_allow(world.get_location('Palace of Darkness - Harmless Hellway', player), lambda state, item: item.name == 'Small Key (Palace of Darkness)' and item.player == player and state._lttp_has_key('Small Key (Palace of Darkness)', player, 5))

    set_rule(world.get_entrance('Palace of Darkness Maze Door', player), lambda state: state._lttp_has_key('Small Key (Palace of Darkness)', player, 6))

    # these key rules are conservative, you might be able to get away with more lenient rules
    randomizer_room_chests = ['Ganons Tower - Randomizer Room - Top Left', 'Ganons Tower - Randomizer Room - Top Right', 'Ganons Tower - Randomizer Room - Bottom Left', 'Ganons Tower - Randomizer Room - Bottom Right']
    compass_room_chests = ['Ganons Tower - Compass Room - Top Left', 'Ganons Tower - Compass Room - Top Right', 'Ganons Tower - Compass Room - Bottom Left', 'Ganons Tower - Compass Room - Bottom Right', 'Ganons Tower - Conveyor Star Pits Pot Key']
    back_chests = ['Ganons Tower - Bob\'s Chest', 'Ganons Tower - Big Chest', 'Ganons Tower - Big Key Room - Left', 'Ganons Tower - Big Key Room - Right', 'Ganons Tower - Big Key Chest']

    set_rule(world.get_location('Ganons Tower - Bob\'s Torch', player), lambda state: state.has('Pegasus Boots', player))
    set_rule(world.get_entrance('Ganons Tower (Tile Room)', player), lambda state: state.has('Cane of Somaria', player))
    set_rule(world.get_entrance('Ganons Tower (Hookshot Room)', player), lambda state: state.has('Hammer', player) and (state.has('Hookshot', player) or state.has('Pegasus Boots', player)))
<<<<<<< HEAD
    set_rule(world.get_entrance('Ganons Tower (Map Room)', player), lambda state: state._lttp_has_key('Small Key (Ganons Tower)', player, 8) or (
                item_name(state, 'Ganons Tower - Map Chest', player) in [('Big Key (Ganons Tower)', player)] and state._lttp_has_key('Small Key (Ganons Tower)', player, 6)))

    # this seemed to be causing generation failure, disable for now
    # if world.accessibility[player] != 'locations':
    #     set_always_allow(world.get_location('Ganons Tower - Map Chest', player), lambda state, item: item.name == 'Small Key (Ganons Tower)' and item.player == player and state._lttp_has_key('Small Key (Ganons Tower)', player, 7) and state.can_reach('Ganons Tower (Hookshot Room)', 'region', player))

    # It is possible to need more than 6 keys to get through this entrance if you spend keys elsewhere. We reflect this in the chest requirements.
    # However we need to leave these at the lower values to derive that with 7 keys it is always possible to reach Bob and Ice Armos.
    set_rule(world.get_entrance('Ganons Tower (Double Switch Room)', player), lambda state: state._lttp_has_key('Small Key (Ganons Tower)', player, 6))
    # It is possible to need more than 7 keys ....
    set_rule(world.get_entrance('Ganons Tower (Firesnake Room)', player), lambda state: state._lttp_has_key('Small Key (Ganons Tower)', player, 7) or (
                    item_in_locations(state, 'Big Key (Ganons Tower)', player, zip(randomizer_room_chests + back_chests, [player] * len(randomizer_room_chests + back_chests))) and state._lttp_has_key('Small Key (Ganons Tower)', player, 5)))

    # The actual requirements for these rooms to avoid key-lock
    set_rule(world.get_location('Ganons Tower - Firesnake Room', player), lambda state: state._lttp_has_key('Small Key (Ganons Tower)', player, 7) or 
        ((item_in_locations(state, 'Big Key (Ganons Tower)', player, zip(randomizer_room_chests, [player] * len(randomizer_room_chests))) or item_in_locations(state, 'Small Key (Ganons Tower)', player, [('Ganons Tower - Firesnake Room', player)])) and state._lttp_has_key('Small Key (Ganons Tower)', player, 5)))
    for location in randomizer_room_chests:
        set_rule(world.get_location(location, player), lambda state: state._lttp_has_key('Small Key (Ganons Tower)', player, 8) or (
                    item_in_locations(state, 'Big Key (Ganons Tower)', player, zip(randomizer_room_chests, [player] * len(randomizer_room_chests))) and state._lttp_has_key('Small Key (Ganons Tower)', player, 6)))

    # Once again it is possible to need more than 7 keys...
    set_rule(world.get_entrance('Ganons Tower (Tile Room) Key Door', player), lambda state: state.has('Fire Rod', player) and (state._lttp_has_key('Small Key (Ganons Tower)', player, 7) or (
                    item_in_locations(state, 'Big Key (Ganons Tower)', player, zip(compass_room_chests, [player] * len(compass_room_chests))) and state._lttp_has_key('Small Key (Ganons Tower)', player, 5))))
    set_rule(world.get_entrance('Ganons Tower (Bottom) (East)', player), lambda state: state._lttp_has_key('Small Key (Ganons Tower)', player, 7) or (
                    item_in_locations(state, 'Big Key (Ganons Tower)', player, zip(back_chests, [player] * len(back_chests))) and state._lttp_has_key('Small Key (Ganons Tower)', player, 5)))
    # Actual requirements
    for location in compass_room_chests:
        set_rule(world.get_location(location, player), lambda state: state.has('Fire Rod', player) and (state._lttp_has_key('Small Key (Ganons Tower)', player, 7) or (
                    item_in_locations(state, 'Big Key (Ganons Tower)', player, zip(compass_room_chests, [player] * len(compass_room_chests))) and state._lttp_has_key('Small Key (Ganons Tower)', player, 5))))
=======
    set_rule(world.get_entrance('Ganons Tower (Map Room)', player), lambda state: state._lttp_has_key('Small Key (Ganons Tower)', player, 4) or (
            location_item_name(state, 'Ganons Tower - Map Chest', player) in [('Big Key (Ganons Tower)', player), ('Small Key (Ganons Tower)', player)] and state._lttp_has_key('Small Key (Ganons Tower)', player, 3)))
    if world.accessibility[player] != 'locations':
        set_always_allow(world.get_location('Ganons Tower - Map Chest', player), lambda state, item: item.name == 'Small Key (Ganons Tower)' and item.player == player and state._lttp_has_key('Small Key (Ganons Tower)', player, 3) and state.can_reach('Ganons Tower (Hookshot Room)', 'region', player))

    # It is possible to need more than 2 keys to get through this entrance if you spend keys elsewhere. We reflect this in the chest requirements.
    # However we need to leave these at the lower values to derive that with 3 keys it is always possible to reach Bob and Ice Armos.
    set_rule(world.get_entrance('Ganons Tower (Double Switch Room)', player), lambda state: state._lttp_has_key('Small Key (Ganons Tower)', player, 2))
    # It is possible to need more than 3 keys ....
    set_rule(world.get_entrance('Ganons Tower (Firesnake Room)', player), lambda state: state._lttp_has_key('Small Key (Ganons Tower)', player, 3))

    #The actual requirements for these rooms to avoid key-lock
    set_rule(world.get_location('Ganons Tower - Firesnake Room', player), lambda state: state._lttp_has_key('Small Key (Ganons Tower)', player, 3) or ((
                                                                                                                                                               item_name_in_location_names(state, 'Big Key (Ganons Tower)', player, zip(randomizer_room_chests, [player] * len(randomizer_room_chests))) or item_name_in_location_names(state, 'Small Key (Ganons Tower)', player, [('Ganons Tower - Firesnake Room', player)])) and state._lttp_has_key('Small Key (Ganons Tower)', player, 2)))
    for location in randomizer_room_chests:
        set_rule(world.get_location(location, player), lambda state: state._lttp_has_key('Small Key (Ganons Tower)', player, 4) or (
                item_name_in_location_names(state, 'Big Key (Ganons Tower)', player, zip(randomizer_room_chests, [player] * len(randomizer_room_chests))) and state._lttp_has_key('Small Key (Ganons Tower)', player, 3)))

    # Once again it is possible to need more than 3 keys...
    set_rule(world.get_entrance('Ganons Tower (Tile Room) Key Door', player), lambda state: state._lttp_has_key('Small Key (Ganons Tower)', player, 3) and state.has('Fire Rod', player))
    # Actual requirements
    for location in compass_room_chests:
        set_rule(world.get_location(location, player), lambda state: state.has('Fire Rod', player) and (state._lttp_has_key('Small Key (Ganons Tower)', player, 4) or (
                item_name_in_location_names(state, 'Big Key (Ganons Tower)', player, zip(compass_room_chests, [player] * len(compass_room_chests))) and state._lttp_has_key('Small Key (Ganons Tower)', player, 3))))
>>>>>>> 9ad0032e

    set_rule(world.get_location('Ganons Tower - Big Chest', player), lambda state: state.has('Big Key (Ganons Tower)', player))

    set_rule(world.get_location('Ganons Tower - Big Key Room - Left', player),
             lambda state: state.multiworld.get_location('Ganons Tower - Big Key Room - Left', player).parent_region.dungeon.bosses['bottom'].can_defeat(state))
    set_rule(world.get_location('Ganons Tower - Big Key Chest', player),
             lambda state: state.multiworld.get_location('Ganons Tower - Big Key Chest', player).parent_region.dungeon.bosses['bottom'].can_defeat(state))
    set_rule(world.get_location('Ganons Tower - Big Key Room - Right', player),
             lambda state: state.multiworld.get_location('Ganons Tower - Big Key Room - Right', player).parent_region.dungeon.bosses['bottom'].can_defeat(state))
    if world.enemy_shuffle[player]:
        set_rule(world.get_entrance('Ganons Tower Big Key Door', player),
                 lambda state: state.has('Big Key (Ganons Tower)', player))
    else:
        set_rule(world.get_entrance('Ganons Tower Big Key Door', player),
                 lambda state: state.has('Big Key (Ganons Tower)', player) and can_shoot_arrows(state, player))
    set_rule(world.get_entrance('Ganons Tower Torch Rooms', player),
             lambda state: has_fire_source(state, player) and state.multiworld.get_entrance('Ganons Tower Torch Rooms', player).parent_region.dungeon.bosses['middle'].can_defeat(state))
    set_rule(world.get_location('Ganons Tower - Pre-Moldorm Chest', player),
             lambda state: state._lttp_has_key('Small Key (Ganons Tower)', player, 7))
    set_rule(world.get_entrance('Ganons Tower Moldorm Door', player),
             lambda state: state._lttp_has_key('Small Key (Ganons Tower)', player, 8))
    set_rule(world.get_entrance('Ganons Tower Moldorm Gap', player),
             lambda state: state.has('Hookshot', player) and state.multiworld.get_entrance('Ganons Tower Moldorm Gap', player).parent_region.dungeon.bosses['top'].can_defeat(state))
    set_defeat_dungeon_boss_rule(world.get_location('Agahnim 2', player))
    ganon = world.get_location('Ganon', player)
    set_rule(ganon, lambda state: GanonDefeatRule(state, player))
    if world.goal[player] in ['ganontriforcehunt', 'localganontriforcehunt']:
        add_rule(ganon, lambda state: has_triforce_pieces(state, player))
    elif world.goal[player] == 'ganonpedestal':
        add_rule(world.get_location('Ganon', player), lambda state: state.can_reach('Master Sword Pedestal', 'Location', player))
    else:
        add_rule(ganon, lambda state: has_crystals(state, state.multiworld.crystals_needed_for_ganon[player], player))
    set_rule(world.get_entrance('Ganon Drop', player), lambda state: has_beam_sword(state, player))  # need to damage ganon to get tiles to drop

    set_rule(world.get_location('Flute Activation Spot', player), lambda state: state.has('Flute', player))


def default_rules(world, player):
    """Default world rules when world state is not inverted."""
    # overworld requirements
    set_rule(world.get_entrance('Kings Grave', player), lambda state: state.has('Pegasus Boots', player))
    set_rule(world.get_entrance('Kings Grave Outer Rocks', player), lambda state: can_lift_heavy_rocks(state, player))
    set_rule(world.get_entrance('Kings Grave Inner Rocks', player), lambda state: can_lift_heavy_rocks(state, player))
    set_rule(world.get_entrance('Kings Grave Mirror Spot', player), lambda state: state.has('Moon Pearl', player) and state.has('Magic Mirror', player))
    # Caution: If king's grave is releaxed at all to account for reaching it via a two way cave's exit in insanity mode, then the bomb shop logic will need to be updated (that would involve create a small ledge-like Region for it)
    set_rule(world.get_entrance('Bonk Fairy (Light)', player), lambda state: state.has('Pegasus Boots', player))
    set_rule(world.get_entrance('Lumberjack Tree Tree', player), lambda state: state.has('Pegasus Boots', player) and state.has('Beat Agahnim 1', player))
    set_rule(world.get_entrance('Bonk Rock Cave', player), lambda state: state.has('Pegasus Boots', player))
    set_rule(world.get_entrance('Desert Palace Stairs', player), lambda state: state.has('Book of Mudora', player))
    set_rule(world.get_entrance('Sanctuary Grave', player), lambda state: can_lift_rocks(state, player))
    set_rule(world.get_entrance('20 Rupee Cave', player), lambda state: can_lift_rocks(state, player))
    set_rule(world.get_entrance('50 Rupee Cave', player), lambda state: can_lift_rocks(state, player))
    set_rule(world.get_entrance('Death Mountain Entrance Rock', player), lambda state: can_lift_rocks(state, player))
    set_rule(world.get_entrance('Bumper Cave Entrance Mirror Spot', player), lambda state: state.has('Magic Mirror', player))
    set_rule(world.get_entrance('Flute Spot 1', player), lambda state: state.has('Activated Flute', player))
    set_rule(world.get_entrance('Lake Hylia Central Island Teleporter', player), lambda state: can_lift_heavy_rocks(state, player))
    set_rule(world.get_entrance('Dark Desert Teleporter', player), lambda state: state.has('Activated Flute', player) and can_lift_heavy_rocks(state, player))
    set_rule(world.get_entrance('East Hyrule Teleporter', player), lambda state: state.has('Hammer', player) and can_lift_rocks(state, player) and state.has('Moon Pearl', player)) # bunny cannot use hammer
    set_rule(world.get_entrance('South Hyrule Teleporter', player), lambda state: state.has('Hammer', player) and can_lift_rocks(state, player) and state.has('Moon Pearl', player)) # bunny cannot use hammer
    set_rule(world.get_entrance('Kakariko Teleporter', player), lambda state: ((state.has('Hammer', player) and can_lift_rocks(state, player)) or can_lift_heavy_rocks(state, player)) and state.has('Moon Pearl', player)) # bunny cannot lift bushes
    set_rule(world.get_location('Flute Spot', player), lambda state: state.has('Shovel', player))
    set_rule(world.get_entrance('Bat Cave Drop Ledge', player), lambda state: state.has('Hammer', player))

    set_rule(world.get_location('Zora\'s Ledge', player), lambda state: state.has('Flippers', player))
    set_rule(world.get_entrance('Waterfall of Wishing', player), lambda state: state.has('Flippers', player))
    set_rule(world.get_location('Frog', player), lambda state: can_lift_heavy_rocks(state, player)) # will get automatic moon pearl requirement
    set_rule(world.get_location('Potion Shop', player), lambda state: state.has('Mushroom', player))
    set_rule(world.get_entrance('Desert Palace Entrance (North) Rocks', player), lambda state: can_lift_rocks(state, player))
    set_rule(world.get_entrance('Desert Ledge Return Rocks', player), lambda state: can_lift_rocks(state, player))  # should we decide to place something that is not a dungeon end up there at some point
    set_rule(world.get_entrance('Checkerboard Cave', player), lambda state: can_lift_rocks(state, player))
    set_rule(world.get_entrance('Agahnims Tower', player), lambda state: state.has('Cape', player) or has_beam_sword(state, player) or state.has('Beat Agahnim 1', player))  # barrier gets removed after killing agahnim, relevant for entrance shuffle
    set_rule(world.get_entrance('Top of Pyramid', player), lambda state: state.has('Beat Agahnim 1', player))
    set_rule(world.get_entrance('Old Man Cave Exit (West)', player), lambda state: False)  # drop cannot be climbed up
    set_rule(world.get_entrance('Broken Bridge (West)', player), lambda state: state.has('Hookshot', player))
    set_rule(world.get_entrance('Broken Bridge (East)', player), lambda state: state.has('Hookshot', player))
    set_rule(world.get_entrance('East Death Mountain Teleporter', player), lambda state: can_lift_heavy_rocks(state, player))
    set_rule(world.get_entrance('Fairy Ascension Rocks', player), lambda state: can_lift_heavy_rocks(state, player))
    set_rule(world.get_entrance('Paradox Cave Push Block Reverse', player), lambda state: state.has('Mirror', player))  # can erase block
    set_rule(world.get_entrance('Death Mountain (Top)', player), lambda state: state.has('Hammer', player))
    set_rule(world.get_entrance('Turtle Rock Teleporter', player), lambda state: can_lift_heavy_rocks(state, player) and state.has('Hammer', player))
    set_rule(world.get_entrance('East Death Mountain (Top)', player), lambda state: state.has('Hammer', player))

    set_rule(world.get_entrance('Catfish Exit Rock', player), lambda state: can_lift_rocks(state, player))
    set_rule(world.get_entrance('Catfish Entrance Rock', player), lambda state: can_lift_rocks(state, player))
    set_rule(world.get_entrance('Northeast Dark World Broken Bridge Pass', player), lambda state: state.has('Moon Pearl', player) and (can_lift_rocks(state, player) or state.has('Hammer', player) or state.has('Flippers', player)))
    set_rule(world.get_entrance('East Dark World Broken Bridge Pass', player), lambda state: state.has('Moon Pearl', player) and (can_lift_rocks(state, player) or state.has('Hammer', player)))
    set_rule(world.get_entrance('South Dark World Bridge', player), lambda state: state.has('Hammer', player) and state.has('Moon Pearl', player))
    set_rule(world.get_entrance('Bonk Fairy (Dark)', player), lambda state: state.has('Moon Pearl', player) and state.has('Pegasus Boots', player))
    set_rule(world.get_entrance('West Dark World Gap', player), lambda state: state.has('Moon Pearl', player) and state.has('Hookshot', player))
    set_rule(world.get_entrance('Palace of Darkness', player), lambda state: state.has('Moon Pearl', player)) # kiki needs pearl
    set_rule(world.get_entrance('Hyrule Castle Ledge Mirror Spot', player), lambda state: state.has('Magic Mirror', player))
    set_rule(world.get_entrance('Hyrule Castle Main Gate', player), lambda state: state.has('Magic Mirror', player))
    set_rule(world.get_entrance('Dark Lake Hylia Drop (East)', player), lambda state: (state.has('Moon Pearl', player) and state.has('Flippers', player) or state.has('Magic Mirror', player)))  # Overworld Bunny Revival
    set_rule(world.get_location('Bombos Tablet', player), lambda state: can_retrieve_tablet(state, player))
    set_rule(world.get_entrance('Dark Lake Hylia Drop (South)', player), lambda state: state.has('Moon Pearl', player) and state.has('Flippers', player))  # ToDo any fake flipper set up?
    set_rule(world.get_entrance('Dark Lake Hylia Ledge Fairy', player), lambda state: state.has('Moon Pearl', player)) # bomb required
    set_rule(world.get_entrance('Dark Lake Hylia Ledge Spike Cave', player), lambda state: can_lift_rocks(state, player) and state.has('Moon Pearl', player))
    set_rule(world.get_entrance('Dark Lake Hylia Teleporter', player), lambda state: state.has('Moon Pearl', player))
    set_rule(world.get_entrance('Village of Outcasts Heavy Rock', player), lambda state: state.has('Moon Pearl', player) and can_lift_heavy_rocks(state, player))
    set_rule(world.get_entrance('Hype Cave', player), lambda state: state.has('Moon Pearl', player)) # bomb required
    set_rule(world.get_entrance('Brewery', player), lambda state: state.has('Moon Pearl', player)) # bomb required
    set_rule(world.get_entrance('Thieves Town', player), lambda state: state.has('Moon Pearl', player)) # bunny cannot pull
    set_rule(world.get_entrance('Skull Woods First Section Hole (North)', player), lambda state: state.has('Moon Pearl', player)) # bunny cannot lift bush
    set_rule(world.get_entrance('Skull Woods Second Section Hole', player), lambda state: state.has('Moon Pearl', player)) # bunny cannot lift bush
    set_rule(world.get_entrance('Maze Race Mirror Spot', player), lambda state: state.has('Magic Mirror', player))
    set_rule(world.get_entrance('Cave 45 Mirror Spot', player), lambda state: state.has('Magic Mirror', player))
    set_rule(world.get_entrance('Bombos Tablet Mirror Spot', player), lambda state: state.has('Magic Mirror', player))
    set_rule(world.get_entrance('East Dark World Bridge', player), lambda state: state.has('Moon Pearl', player) and state.has('Hammer', player))
    set_rule(world.get_entrance('Lake Hylia Island Mirror Spot', player), lambda state: state.has('Moon Pearl', player) and state.has('Magic Mirror', player) and state.has('Flippers', player))
    set_rule(world.get_entrance('Lake Hylia Central Island Mirror Spot', player), lambda state: state.has('Magic Mirror', player))
    set_rule(world.get_entrance('East Dark World River Pier', player), lambda state: state.has('Moon Pearl', player) and state.has('Flippers', player))
    set_rule(world.get_entrance('Graveyard Ledge Mirror Spot', player), lambda state: state.has('Moon Pearl', player) and state.has('Magic Mirror', player))
    set_rule(world.get_entrance('Bumper Cave Entrance Rock', player), lambda state: state.has('Moon Pearl', player) and can_lift_rocks(state, player))
    set_rule(world.get_entrance('Bumper Cave Ledge Mirror Spot', player), lambda state: state.has('Magic Mirror', player))
    set_rule(world.get_entrance('Bat Cave Drop Ledge Mirror Spot', player), lambda state: state.has('Magic Mirror', player))
    set_rule(world.get_entrance('Dark World Hammer Peg Cave', player), lambda state: state.has('Moon Pearl', player) and state.has('Hammer', player))
    set_rule(world.get_entrance('Village of Outcasts Eastern Rocks', player), lambda state: state.has('Moon Pearl', player) and can_lift_heavy_rocks(state, player))
    set_rule(world.get_entrance('Peg Area Rocks', player), lambda state: state.has('Moon Pearl', player) and can_lift_heavy_rocks(state, player))
    set_rule(world.get_entrance('Village of Outcasts Pegs', player), lambda state: state.has('Moon Pearl', player) and state.has('Hammer', player))
    set_rule(world.get_entrance('Grassy Lawn Pegs', player), lambda state: state.has('Moon Pearl', player) and state.has('Hammer', player))
    set_rule(world.get_entrance('Bumper Cave Exit (Top)', player), lambda state: state.has('Cape', player))
    set_rule(world.get_entrance('Bumper Cave Exit (Bottom)', player), lambda state: state.has('Cape', player) or state.has('Hookshot', player))

    set_rule(world.get_entrance('Skull Woods Final Section', player), lambda state: state.has('Fire Rod', player) and state.has('Moon Pearl', player)) # bunny cannot use fire rod
    set_rule(world.get_entrance('Misery Mire', player), lambda state: state.has('Moon Pearl', player) and has_sword(state, player) and has_misery_mire_medallion(state, player))  # sword required to cast magic (!)
    set_rule(world.get_entrance('Desert Ledge (Northeast) Mirror Spot', player), lambda state: state.has('Magic Mirror', player))

    set_rule(world.get_entrance('Desert Ledge Mirror Spot', player), lambda state: state.has('Magic Mirror', player))
    set_rule(world.get_entrance('Desert Palace Stairs Mirror Spot', player), lambda state: state.has('Magic Mirror', player))
    set_rule(world.get_entrance('Desert Palace Entrance (North) Mirror Spot', player), lambda state: state.has('Magic Mirror', player))
    set_rule(world.get_entrance('Spectacle Rock Mirror Spot', player), lambda state: state.has('Magic Mirror', player))
    set_rule(world.get_entrance('Hookshot Cave', player), lambda state: can_lift_rocks(state, player) and state.has('Moon Pearl', player))

    set_rule(world.get_entrance('East Death Mountain (Top) Mirror Spot', player), lambda state: state.has('Magic Mirror', player))
    set_rule(world.get_entrance('Mimic Cave Mirror Spot', player), lambda state: state.has('Magic Mirror', player))
    set_rule(world.get_entrance('Spiral Cave Mirror Spot', player), lambda state: state.has('Magic Mirror', player))
    set_rule(world.get_entrance('Fairy Ascension Mirror Spot', player), lambda state: state.has('Magic Mirror', player) and state.has('Moon Pearl', player))  # need to lift flowers
    set_rule(world.get_entrance('Isolated Ledge Mirror Spot', player), lambda state: state.has('Magic Mirror', player))
    set_rule(world.get_entrance('Superbunny Cave Exit (Bottom)', player), lambda state: False)  # Cannot get to bottom exit from top. Just exists for shuffling
    set_rule(world.get_entrance('Floating Island Mirror Spot', player), lambda state: state.has('Magic Mirror', player))
    set_rule(world.get_entrance('Turtle Rock', player), lambda state: state.has('Moon Pearl', player) and has_sword(state, player) and has_turtle_rock_medallion(state, player) and state.can_reach('Turtle Rock (Top)', 'Region', player))  # sword required to cast magic (!)

    set_rule(world.get_entrance('Pyramid Hole', player), lambda state: state.has('Beat Agahnim 2', player) or world.open_pyramid[player].to_bool(world, player))

    if world.swordless[player]:
        swordless_rules(world, player)


def inverted_rules(world, player):
    # s&q regions.
    set_rule(world.get_entrance('Castle Ledge S&Q', player), lambda state: state.has('Magic Mirror', player) and state.has('Beat Agahnim 1', player))

    # overworld requirements 
    set_rule(world.get_location('Maze Race', player), lambda state: state.has('Moon Pearl', player))
    set_rule(world.get_entrance('Mini Moldorm Cave', player), lambda state: state.has('Moon Pearl', player))
    set_rule(world.get_entrance('Ice Rod Cave', player), lambda state: state.has('Moon Pearl', player))
    set_rule(world.get_entrance('Light Hype Fairy', player), lambda state: state.has('Moon Pearl', player))
    set_rule(world.get_entrance('Potion Shop Pier', player), lambda state: state.has('Flippers', player) and state.has('Moon Pearl', player))
    set_rule(world.get_entrance('Light World Pier', player), lambda state: state.has('Flippers', player) and state.has('Moon Pearl', player))
    set_rule(world.get_entrance('Kings Grave', player), lambda state: state.has('Pegasus Boots', player) and state.has('Moon Pearl', player))
    set_rule(world.get_entrance('Kings Grave Outer Rocks', player), lambda state: can_lift_heavy_rocks(state, player) and state.has('Moon Pearl', player))
    set_rule(world.get_entrance('Kings Grave Inner Rocks', player), lambda state: can_lift_heavy_rocks(state, player) and state.has('Moon Pearl', player))
    set_rule(world.get_entrance('Potion Shop Inner Bushes', player), lambda state: state.has('Moon Pearl', player))
    set_rule(world.get_entrance('Potion Shop Outer Bushes', player), lambda state: state.has('Moon Pearl', player))
    set_rule(world.get_entrance('Potion Shop Outer Rock', player), lambda state: can_lift_rocks(state, player) and state.has('Moon Pearl', player))
    set_rule(world.get_entrance('Potion Shop Inner Rock', player), lambda state: can_lift_rocks(state, player) and state.has('Moon Pearl', player))
    set_rule(world.get_entrance('Graveyard Cave Inner Bushes', player), lambda state: state.has('Moon Pearl', player))
    set_rule(world.get_entrance('Graveyard Cave Outer Bushes', player), lambda state: state.has('Moon Pearl', player))
    set_rule(world.get_entrance('Secret Passage Inner Bushes', player), lambda state: state.has('Moon Pearl', player))
    set_rule(world.get_entrance('Secret Passage Outer Bushes', player), lambda state: state.has('Moon Pearl', player))
    set_rule(world.get_entrance('Bonk Fairy (Light)', player), lambda state: state.has('Pegasus Boots', player) and state.has('Moon Pearl', player))
    set_rule(world.get_entrance('Bat Cave Drop Ledge', player), lambda state: state.has('Hammer', player) and state.has('Moon Pearl', player))
    set_rule(world.get_entrance('Lumberjack Tree Tree', player), lambda state: state.has('Pegasus Boots', player) and state.has('Moon Pearl', player) and state.has('Beat Agahnim 1', player))
    set_rule(world.get_entrance('Bonk Rock Cave', player), lambda state: state.has('Pegasus Boots', player) and state.has('Moon Pearl', player))
    set_rule(world.get_entrance('Desert Palace Stairs', player), lambda state: state.has('Book of Mudora', player))  # bunny can use book
    set_rule(world.get_entrance('Sanctuary Grave', player), lambda state: can_lift_rocks(state, player) and state.has('Moon Pearl', player))
    set_rule(world.get_entrance('20 Rupee Cave', player), lambda state: can_lift_rocks(state, player) and state.has('Moon Pearl', player))
    set_rule(world.get_entrance('50 Rupee Cave', player), lambda state: can_lift_rocks(state, player) and state.has('Moon Pearl', player))
    set_rule(world.get_entrance('Death Mountain Entrance Rock', player), lambda state: can_lift_rocks(state, player) and state.has('Moon Pearl', player))
    set_rule(world.get_entrance('Bumper Cave Entrance Mirror Spot', player), lambda state: state.has('Magic Mirror', player))
    set_rule(world.get_entrance('Lake Hylia Central Island Mirror Spot', player), lambda state: state.has('Magic Mirror', player))
    set_rule(world.get_entrance('Dark Lake Hylia Central Island Teleporter', player), lambda state: can_lift_heavy_rocks(state, player))
    set_rule(world.get_entrance('Dark Desert Teleporter', player), lambda state: state.has('Activated Flute', player) and can_lift_heavy_rocks(state, player))
    set_rule(world.get_entrance('East Dark World Teleporter', player), lambda state: state.has('Hammer', player) and can_lift_rocks(state, player) and state.has('Moon Pearl', player)) # bunny cannot use hammer
    set_rule(world.get_entrance('South Dark World Teleporter', player), lambda state: state.has('Hammer', player) and can_lift_rocks(state, player) and state.has('Moon Pearl', player)) # bunny cannot use hammer
    set_rule(world.get_entrance('West Dark World Teleporter', player), lambda state: ((state.has('Hammer', player) and can_lift_rocks(state, player)) or can_lift_heavy_rocks(state, player)) and state.has('Moon Pearl', player))
    set_rule(world.get_location('Flute Spot', player), lambda state: state.has('Shovel', player) and state.has('Moon Pearl', player))

    set_rule(world.get_location('Zora\'s Ledge', player), lambda state: state.has('Flippers', player) and state.has('Moon Pearl', player))
    set_rule(world.get_entrance('Waterfall of Wishing Cave', player), lambda state: state.has('Flippers', player) and state.has('Moon Pearl', player))
    set_rule(world.get_entrance('Northeast Light World Return', player), lambda state: state.has('Flippers', player) and state.has('Moon Pearl', player))
    set_rule(world.get_location('Frog', player), lambda state: can_lift_heavy_rocks(state, player) and (state.has('Moon Pearl', player) or state.has('Beat Agahnim 1', player)) or (state.can_reach('Light World', 'Region', player) and state.has('Magic Mirror', player))) # Need LW access using Mirror or Portal
    set_rule(world.get_location('Missing Smith', player), lambda state: state.has('Get Frog', player) and state.can_reach('Blacksmiths Hut', 'Region', player)) # Can't S&Q with smith
    set_rule(world.get_location('Blacksmith', player), lambda state: state.has('Return Smith', player))
    set_rule(world.get_location('Magic Bat', player), lambda state: state.has('Magic Powder', player) and state.has('Moon Pearl', player))
    set_rule(world.get_location('Sick Kid', player), lambda state: state.has_group("Bottles", player))
    set_rule(world.get_location('Mushroom', player), lambda state: state.has('Moon Pearl', player)) # need pearl to pick up bushes
    set_rule(world.get_entrance('Bush Covered Lawn Mirror Spot', player), lambda state: state.has('Magic Mirror', player))
    set_rule(world.get_entrance('Bush Covered Lawn Inner Bushes', player), lambda state: state.has('Moon Pearl', player))
    set_rule(world.get_entrance('Bush Covered Lawn Outer Bushes', player), lambda state: state.has('Moon Pearl', player))
    set_rule(world.get_entrance('Bomb Hut Inner Bushes', player), lambda state: state.has('Moon Pearl', player))
    set_rule(world.get_entrance('Bomb Hut Outer Bushes', player), lambda state: state.has('Moon Pearl', player))
    set_rule(world.get_entrance('Light World Bomb Hut', player), lambda state: state.has('Moon Pearl', player)) # need bomb
    set_rule(world.get_entrance('North Fairy Cave Drop', player), lambda state: state.has('Moon Pearl', player))
    set_rule(world.get_entrance('Lost Woods Hideout Drop', player), lambda state: state.has('Moon Pearl', player))
    set_rule(world.get_location('Potion Shop', player), lambda state: state.has('Mushroom', player) and (state.can_reach('Potion Shop Area', 'Region', player))) # new inverted region, need pearl for bushes or access to potion shop door/waterfall fairy
    set_rule(world.get_entrance('Desert Palace Entrance (North) Rocks', player), lambda state: can_lift_rocks(state, player) and state.has('Moon Pearl', player))
    set_rule(world.get_entrance('Desert Ledge Return Rocks', player), lambda state: can_lift_rocks(state, player) and state.has('Moon Pearl', player))  # should we decide to place something that is not a dungeon end up there at some point
    set_rule(world.get_entrance('Checkerboard Cave', player), lambda state: can_lift_rocks(state, player) and state.has('Moon Pearl', player))
    set_rule(world.get_entrance('Hyrule Castle Secret Entrance Drop', player), lambda state: state.has('Moon Pearl', player))
    set_rule(world.get_entrance('Old Man Cave Exit (West)', player), lambda state: False)  # drop cannot be climbed up
    set_rule(world.get_entrance('Broken Bridge (West)', player), lambda state: state.has('Hookshot', player) and state.has('Moon Pearl', player))
    set_rule(world.get_entrance('Broken Bridge (East)', player), lambda state: state.has('Hookshot', player) and state.has('Moon Pearl', player))
    set_rule(world.get_entrance('Dark Death Mountain Teleporter (East Bottom)', player), lambda state: can_lift_heavy_rocks(state, player))
    set_rule(world.get_entrance('Fairy Ascension Rocks', player), lambda state: can_lift_heavy_rocks(state, player) and state.has('Moon Pearl', player))
    set_rule(world.get_entrance('Paradox Cave Push Block Reverse', player), lambda state: state.has('Mirror', player))  # can erase block
    set_rule(world.get_entrance('Death Mountain (Top)', player), lambda state: state.has('Hammer', player) and state.has('Moon Pearl', player))
    set_rule(world.get_entrance('Dark Death Mountain Teleporter (East)', player), lambda state: can_lift_heavy_rocks(state, player) and state.has('Hammer', player) and state.has('Moon Pearl', player))  # bunny cannot use hammer
    set_rule(world.get_entrance('East Death Mountain (Top)', player), lambda state: state.has('Hammer', player) and state.has('Moon Pearl', player))  # bunny can not use hammer

    set_rule(world.get_entrance('Catfish Entrance Rock', player), lambda state: can_lift_rocks(state, player))
    set_rule(world.get_entrance('Northeast Dark World Broken Bridge Pass', player), lambda state: ((can_lift_rocks(state, player) or state.has('Hammer', player)) or state.has('Flippers', player)))
    set_rule(world.get_entrance('East Dark World Broken Bridge Pass', player), lambda state: (can_lift_rocks(state, player) or state.has('Hammer', player)))
    set_rule(world.get_entrance('South Dark World Bridge', player), lambda state: state.has('Hammer', player))
    set_rule(world.get_entrance('Bonk Fairy (Dark)', player), lambda state: state.has('Pegasus Boots', player))
    set_rule(world.get_entrance('West Dark World Gap', player), lambda state: state.has('Hookshot', player))
    set_rule(world.get_entrance('Dark Lake Hylia Drop (East)', player), lambda state: state.has('Flippers', player))
    set_rule(world.get_location('Bombos Tablet', player), lambda state: can_retrieve_tablet(state, player))
    set_rule(world.get_entrance('Dark Lake Hylia Drop (South)', player), lambda state: state.has('Flippers', player))  # ToDo any fake flipper set up?
    set_rule(world.get_entrance('Dark Lake Hylia Ledge Pier', player), lambda state: state.has('Flippers', player))
    set_rule(world.get_entrance('Dark Lake Hylia Ledge Spike Cave', player), lambda state: can_lift_rocks(state, player))
    set_rule(world.get_entrance('Dark Lake Hylia Teleporter', player), lambda state: state.has('Flippers', player))  # Fake Flippers
    set_rule(world.get_entrance('Dark Lake Hylia Shallows', player), lambda state: state.has('Flippers', player))
    set_rule(world.get_entrance('Village of Outcasts Heavy Rock', player), lambda state: can_lift_heavy_rocks(state, player))
    set_rule(world.get_entrance('East Dark World Bridge', player), lambda state: state.has('Hammer', player))
    set_rule(world.get_entrance('Lake Hylia Central Island Mirror Spot', player), lambda state: state.has('Magic Mirror', player))
    set_rule(world.get_entrance('East Dark World River Pier', player), lambda state: state.has('Flippers', player))
    set_rule(world.get_entrance('Bumper Cave Entrance Rock', player), lambda state: can_lift_rocks(state, player))
    set_rule(world.get_entrance('Bumper Cave Ledge Mirror Spot', player), lambda state: state.has('Magic Mirror', player))
    set_rule(world.get_entrance('Hammer Peg Area Mirror Spot', player), lambda state: state.has('Magic Mirror', player))
    set_rule(world.get_entrance('Dark World Hammer Peg Cave', player), lambda state: state.has('Hammer', player))
    set_rule(world.get_entrance('Village of Outcasts Eastern Rocks', player), lambda state: can_lift_heavy_rocks(state, player))
    set_rule(world.get_entrance('Peg Area Rocks', player), lambda state: can_lift_heavy_rocks(state, player))
    set_rule(world.get_entrance('Village of Outcasts Pegs', player), lambda state: state.has('Hammer', player))
    set_rule(world.get_entrance('Grassy Lawn Pegs', player), lambda state: state.has('Hammer', player))
    set_rule(world.get_entrance('Bumper Cave Exit (Top)', player), lambda state: state.has('Cape', player))
    set_rule(world.get_entrance('Bumper Cave Exit (Bottom)', player), lambda state: state.has('Cape', player) or state.has('Hookshot', player))

    set_rule(world.get_entrance('Skull Woods Final Section', player), lambda state: state.has('Fire Rod', player))
    set_rule(world.get_entrance('Misery Mire', player), lambda state: has_sword(state, player) and has_misery_mire_medallion(state, player))  # sword required to cast magic (!)

    set_rule(world.get_entrance('Hookshot Cave', player), lambda state: can_lift_rocks(state, player))

    set_rule(world.get_entrance('East Death Mountain Mirror Spot (Top)', player), lambda state: state.has('Magic Mirror', player))
    set_rule(world.get_entrance('Death Mountain (Top) Mirror Spot', player), lambda state: state.has('Magic Mirror', player))

    set_rule(world.get_entrance('East Death Mountain Mirror Spot (Bottom)', player), lambda state: state.has('Magic Mirror', player))
    set_rule(world.get_entrance('Dark Death Mountain Ledge Mirror Spot (East)', player), lambda state: state.has('Magic Mirror', player))
    set_rule(world.get_entrance('Dark Death Mountain Ledge Mirror Spot (West)', player), lambda state: state.has('Magic Mirror', player))
    set_rule(world.get_entrance('Laser Bridge Mirror Spot', player), lambda state: state.has('Magic Mirror', player))
    set_rule(world.get_entrance('Floating Island Mirror Spot', player), lambda state: state.has('Magic Mirror', player))
    set_rule(world.get_entrance('Turtle Rock', player), lambda state: has_sword(state, player) and has_turtle_rock_medallion(state, player) and state.can_reach('Turtle Rock (Top)', 'Region', player)) # sword required to cast magic (!)

    # new inverted spots
    set_rule(world.get_entrance('Post Aga Teleporter', player), lambda state: state.has('Beat Agahnim 1', player))
    set_rule(world.get_entrance('Mire Mirror Spot', player), lambda state: state.has('Magic Mirror', player))
    set_rule(world.get_entrance('Desert Palace Stairs Mirror Spot', player), lambda state: state.has('Magic Mirror', player))
    set_rule(world.get_entrance('Death Mountain Mirror Spot', player), lambda state: state.has('Magic Mirror', player))
    set_rule(world.get_entrance('East Dark World Mirror Spot', player), lambda state: state.has('Magic Mirror', player))
    set_rule(world.get_entrance('West Dark World Mirror Spot', player), lambda state: state.has('Magic Mirror', player))
    set_rule(world.get_entrance('South Dark World Mirror Spot', player), lambda state: state.has('Magic Mirror', player))
    set_rule(world.get_entrance('Catfish Mirror Spot', player), lambda state: state.has('Magic Mirror', player))
    set_rule(world.get_entrance('Potion Shop Mirror Spot', player), lambda state: state.has('Magic Mirror', player))
    set_rule(world.get_entrance('Shopping Mall Mirror Spot', player), lambda state: state.has('Magic Mirror', player))
    set_rule(world.get_entrance('Maze Race Mirror Spot', player), lambda state: state.has('Magic Mirror', player))
    set_rule(world.get_entrance('Desert Palace North Mirror Spot', player), lambda state: state.has('Magic Mirror', player))
    set_rule(world.get_entrance('Death Mountain (Top) Mirror Spot', player), lambda state: state.has('Magic Mirror', player))
    set_rule(world.get_entrance('Graveyard Cave Mirror Spot', player), lambda state: state.has('Magic Mirror', player))
    set_rule(world.get_entrance('Bomb Hut Mirror Spot', player), lambda state: state.has('Magic Mirror', player))
    set_rule(world.get_entrance('Skull Woods Mirror Spot', player), lambda state: state.has('Magic Mirror', player))

    # inverted flute spots

    set_rule(world.get_entrance('DDM Flute', player), lambda state: state.has('Activated Flute', player))
    set_rule(world.get_entrance('NEDW Flute', player), lambda state: state.has('Activated Flute', player))
    set_rule(world.get_entrance('WDW Flute', player), lambda state: state.has('Activated Flute', player))
    set_rule(world.get_entrance('SDW Flute', player), lambda state: state.has('Activated Flute', player))
    set_rule(world.get_entrance('EDW Flute', player), lambda state: state.has('Activated Flute', player))
    set_rule(world.get_entrance('DLHL Flute', player), lambda state: state.has('Activated Flute', player))
    set_rule(world.get_entrance('DD Flute', player), lambda state: state.has('Activated Flute', player))
    set_rule(world.get_entrance('EDDM Flute', player), lambda state: state.has('Activated Flute', player))
    set_rule(world.get_entrance('Dark Grassy Lawn Flute', player), lambda state: state.has('Activated Flute', player))
    set_rule(world.get_entrance('Hammer Peg Area Flute', player), lambda state: state.has('Activated Flute', player))

    set_rule(world.get_entrance('Inverted Pyramid Hole', player), lambda state: state.has('Beat Agahnim 2', player) or world.open_pyramid[player])

    if world.swordless[player]:
        swordless_rules(world, player)

def no_glitches_rules(world, player):
    """"""
    if world.mode[player] == 'inverted':
        set_rule(world.get_entrance('Zoras River', player), lambda state: state.has('Moon Pearl', player) and (state.has('Flippers', player) or can_lift_rocks(state, player)))
        set_rule(world.get_entrance('Lake Hylia Central Island Pier', player), lambda state: state.has('Moon Pearl', player) and state.has('Flippers', player))  # can be fake flippered to
        set_rule(world.get_entrance('Lake Hylia Island Pier', player), lambda state: state.has('Moon Pearl', player) and state.has('Flippers', player))  # can be fake flippered to
        set_rule(world.get_entrance('Lake Hylia Warp', player), lambda state: state.has('Moon Pearl', player) and state.has('Flippers', player))  # can be fake flippered to
        set_rule(world.get_entrance('Northeast Light World Warp', player), lambda state: state.has('Moon Pearl', player) and state.has('Flippers', player))  # can be fake flippered to
        set_rule(world.get_entrance('Hobo Bridge', player), lambda state: state.has('Moon Pearl', player) and state.has('Flippers', player))
        set_rule(world.get_entrance('Dark Lake Hylia Drop (East)', player), lambda state: state.has('Flippers', player))
        set_rule(world.get_entrance('Dark Lake Hylia Teleporter', player), lambda state: state.has('Flippers', player))
        set_rule(world.get_entrance('Dark Lake Hylia Ledge Drop', player), lambda state: state.has('Flippers', player))
        set_rule(world.get_entrance('East Dark World Pier', player), lambda state: state.has('Flippers', player))
    else:
        set_rule(world.get_entrance('Zoras River', player), lambda state: state.has('Flippers', player) or can_lift_rocks(state, player))
        set_rule(world.get_entrance('Lake Hylia Central Island Pier', player), lambda state: state.has('Flippers', player))  # can be fake flippered to
        set_rule(world.get_entrance('Hobo Bridge', player), lambda state: state.has('Flippers', player))
        set_rule(world.get_entrance('Dark Lake Hylia Drop (East)', player), lambda state: state.has('Moon Pearl', player) and state.has('Flippers', player))
        set_rule(world.get_entrance('Dark Lake Hylia Teleporter', player), lambda state: state.has('Moon Pearl', player) and state.has('Flippers', player))
        set_rule(world.get_entrance('Dark Lake Hylia Ledge Drop', player), lambda state: state.has('Moon Pearl', player) and state.has('Flippers', player))

    add_rule(world.get_entrance('Ganons Tower (Double Switch Room)', player), lambda state: state.has('Hookshot', player))
    set_rule(world.get_entrance('Paradox Cave Push Block Reverse', player), lambda state: False)  # no glitches does not require block override
    forbid_bomb_jump_requirements(world, player)
    add_conditional_lamps(world, player)

def fake_flipper_rules(world, player):
    if world.mode[player] == 'inverted':
        set_rule(world.get_entrance('Zoras River', player), lambda state: state.has('Moon Pearl', player))
        set_rule(world.get_entrance('Lake Hylia Central Island Pier', player), lambda state: state.has('Moon Pearl', player))
        set_rule(world.get_entrance('Lake Hylia Island Pier', player), lambda state: state.has('Moon Pearl', player))
        set_rule(world.get_entrance('Lake Hylia Warp', player), lambda state: state.has('Moon Pearl', player))
        set_rule(world.get_entrance('Northeast Light World Warp', player), lambda state: state.has('Moon Pearl', player))
        set_rule(world.get_entrance('Hobo Bridge', player), lambda state: state.has('Moon Pearl', player))
        set_rule(world.get_entrance('Dark Lake Hylia Drop (East)', player), lambda state: state.has('Flippers', player))
        set_rule(world.get_entrance('Dark Lake Hylia Teleporter', player), lambda state: True)
        set_rule(world.get_entrance('Dark Lake Hylia Ledge Drop', player), lambda state: True)
        set_rule(world.get_entrance('East Dark World Pier', player), lambda state: True)
        #qirn jump
        set_rule(world.get_entrance('East Dark World River Pier', player), lambda state: True)
    else:
        set_rule(world.get_entrance('Zoras River', player), lambda state: True)
        set_rule(world.get_entrance('Lake Hylia Central Island Pier', player), lambda state: True)
        set_rule(world.get_entrance('Hobo Bridge', player), lambda state: True)
        set_rule(world.get_entrance('Dark Lake Hylia Drop (East)', player), lambda state: state.has('Moon Pearl', player) and state.has('Flippers', player))
        set_rule(world.get_entrance('Dark Lake Hylia Teleporter', player), lambda state: state.has('Moon Pearl', player))
        set_rule(world.get_entrance('Dark Lake Hylia Ledge Drop', player), lambda state: state.has('Moon Pearl', player))
        #qirn jump
        set_rule(world.get_entrance('East Dark World River Pier', player), lambda state: state.has('Moon Pearl', player))


def forbid_bomb_jump_requirements(world, player):
    DMs_room_chests = ['Ganons Tower - DMs Room - Top Left', 'Ganons Tower - DMs Room - Top Right', 'Ganons Tower - DMs Room - Bottom Left', 'Ganons Tower - DMs Room - Bottom Right']
    for location in DMs_room_chests:
        add_rule(world.get_location(location, player), lambda state: state.has('Hookshot', player))
    set_rule(world.get_entrance('Paradox Cave Bomb Jump', player), lambda state: False)
    set_rule(world.get_entrance('Skull Woods First Section Bomb Jump', player), lambda state: False)


DW_Entrances = ['Bumper Cave (Bottom)',
                'Superbunny Cave (Top)',
                'Superbunny Cave (Bottom)',
                'Hookshot Cave',
                'Bumper Cave (Top)',
                'Hookshot Cave Back Entrance',
                'Dark Death Mountain Ledge (East)',
                'Turtle Rock Isolated Ledge Entrance',
                'Thieves Town',
                'Skull Woods Final Section',
                'Ice Palace',
                'Misery Mire',
                'Palace of Darkness',
                'Swamp Palace',
                'Turtle Rock',
                'Dark Death Mountain Ledge (West)']

def check_is_dark_world(region):
    for entrance in region.entrances:
        if entrance.name in DW_Entrances:
            return True
    return False


def add_conditional_lamps(world, player):
    # Light cones in standard depend on which world we actually are in, not which one the location would normally be
    # We add Lamp requirements only to those locations which lie in the dark world (or everything if open

    def add_conditional_lamp(spot, region, spottype='Location', accessible_torch=False):
        if (not world.dark_world_light_cone and check_is_dark_world(world.get_region(region, player))) or (
                not world.light_world_light_cone and not check_is_dark_world(world.get_region(region, player))):
            if spottype == 'Location':
                spot = world.get_location(spot, player)
            else:
                spot = world.get_entrance(spot, player)
            add_lamp_requirement(world, spot, player, accessible_torch)

    add_conditional_lamp('Misery Mire (Vitreous)', 'Misery Mire (Entrance)', 'Entrance')
    add_conditional_lamp('Turtle Rock (Dark Room) (North)', 'Turtle Rock (Entrance)', 'Entrance')
    add_conditional_lamp('Turtle Rock (Dark Room) (South)', 'Turtle Rock (Entrance)', 'Entrance')
    add_conditional_lamp('Palace of Darkness Big Key Door', 'Palace of Darkness (Entrance)', 'Entrance')
    add_conditional_lamp('Palace of Darkness Maze Door', 'Palace of Darkness (Entrance)', 'Entrance')
    add_conditional_lamp('Palace of Darkness - Dark Basement - Left', 'Palace of Darkness (Entrance)',
                         'Location', True)
    add_conditional_lamp('Palace of Darkness - Dark Basement - Right', 'Palace of Darkness (Entrance)',
                         'Location', True)
    if world.mode[player] != 'inverted':
        add_conditional_lamp('Agahnim 1', 'Agahnims Tower', 'Entrance')
        add_conditional_lamp('Castle Tower - Dark Maze', 'Agahnims Tower')
        add_conditional_lamp('Castle Tower - Dark Archer Key Drop', 'Agahnims Tower')
        add_conditional_lamp('Castle Tower - Circle of Pots Key Drop', 'Agahnims Tower')
    else:
        add_conditional_lamp('Agahnim 1', 'Inverted Agahnims Tower', 'Entrance')
        add_conditional_lamp('Castle Tower - Dark Maze', 'Inverted Agahnims Tower')
        add_conditional_lamp('Castle Tower - Dark Archer Key Drop', 'Inverted Agahnims Tower')
        add_conditional_lamp('Castle Tower - Circle of Pots Key Drop', 'Inverted Agahnims Tower')
    add_conditional_lamp('Old Man', 'Old Man Cave')
    add_conditional_lamp('Old Man Cave Exit (East)', 'Old Man Cave', 'Entrance')
    add_conditional_lamp('Death Mountain Return Cave Exit (East)', 'Death Mountain Return Cave', 'Entrance')
    add_conditional_lamp('Death Mountain Return Cave Exit (West)', 'Death Mountain Return Cave', 'Entrance')
    add_conditional_lamp('Old Man House Front to Back', 'Old Man House', 'Entrance')
    add_conditional_lamp('Old Man House Back to Front', 'Old Man House', 'Entrance')
    add_conditional_lamp('Eastern Palace - Dark Square Pot Key', 'Eastern Palace')
    add_conditional_lamp('Eastern Palace - Dark Eyegore Key Drop', 'Eastern Palace', 'Location', True)
    add_conditional_lamp('Eastern Palace - Big Key Chest', 'Eastern Palace')
    add_conditional_lamp('Eastern Palace - Boss', 'Eastern Palace', 'Location', True)
    add_conditional_lamp('Eastern Palace - Prize', 'Eastern Palace', 'Location', True)

    if not world.mode[player] == "standard":
        add_lamp_requirement(world, world.get_location('Sewers - Dark Cross', player), player)
        add_lamp_requirement(world, world.get_entrance('Sewers Back Door', player), player)
        add_lamp_requirement(world, world.get_entrance('Throne Room', player), player)


def open_rules(world, player):
    def basement_key_rule(state):
        if item_name(state, 'Sewers - Key Rat Key Drop', player) == ("Small Key (Hyrule Castle)", player):
            return state._lttp_has_key("Small Key (Hyrule Castle)", player, 2)
        else:
            return state._lttp_has_key("Small Key (Hyrule Castle)", player, 3)

    set_rule(world.get_location('Hyrule Castle - Boomerang Guard Key Drop', player), basement_key_rule)
    set_rule(world.get_location('Hyrule Castle - Boomerang Chest', player), basement_key_rule)

    set_rule(world.get_location('Sewers - Key Rat Key Drop', player),
             lambda state: state._lttp_has_key('Small Key (Hyrule Castle)', player, 3))

    set_rule(world.get_location('Hyrule Castle - Big Key Drop', player),
             lambda state: state._lttp_has_key('Small Key (Hyrule Castle)', player, 4))
    set_rule(world.get_location('Hyrule Castle - Zelda\'s Chest', player),
             lambda state: state._lttp_has_key('Small Key (Hyrule Castle)', player, 4) and
                           state.has('Big Key (Hyrule Castle)', player))


def swordless_rules(world, player):
    set_rule(world.get_entrance('Agahnim 1', player), lambda state: (state.has('Hammer', player) or state.has('Fire Rod', player) or can_shoot_arrows(state, player) or state.has('Cane of Somaria', player)) and state._lttp_has_key('Small Key (Agahnims Tower)', player, 2))
    set_rule(world.get_entrance('Skull Woods Torch Room', player), lambda state: state._lttp_has_key('Small Key (Skull Woods)', player, 3) and state.has('Fire Rod', player))  # no curtain

    set_rule(world.get_location('Ice Palace - Jelly Key Drop', player), lambda state: state.has('Fire Rod', player) or state.has('Bombos', player))
    set_rule(world.get_entrance('Ice Palace (Second Section)', player), lambda state: (state.has('Fire Rod', player) or state.has('Bombos', player)) and state._lttp_has_key('Small Key (Ice Palace)', player))

    set_rule(world.get_entrance('Ganon Drop', player), lambda state: state.has('Hammer', player))  # need to damage ganon to get tiles to drop

    if world.mode[player] != 'inverted':
        set_rule(world.get_entrance('Agahnims Tower', player), lambda state: state.has('Cape', player) or state.has('Hammer', player) or state.has('Beat Agahnim 1', player))  # barrier gets removed after killing agahnim, relevant for entrance shuffle
        set_rule(world.get_entrance('Turtle Rock', player), lambda state: state.has('Moon Pearl', player) and has_turtle_rock_medallion(state, player) and state.can_reach('Turtle Rock (Top)', 'Region', player))   # sword not required to use medallion for opening in swordless (!)
        set_rule(world.get_entrance('Misery Mire', player), lambda state: state.has('Moon Pearl', player) and has_misery_mire_medallion(state, player))  # sword not required to use medallion for opening in swordless (!)
    else:
        # only need ddm access for aga tower in inverted
        set_rule(world.get_entrance('Turtle Rock', player), lambda state: has_turtle_rock_medallion(state, player) and state.can_reach('Turtle Rock (Top)', 'Region', player))   # sword not required to use medallion for opening in swordless (!)
        set_rule(world.get_entrance('Misery Mire', player), lambda state: has_misery_mire_medallion(state, player))  # sword not required to use medallion for opening in swordless (!)


def add_connection(parent_name, target_name, entrance_name, world, player):
    parent = world.get_region(parent_name, player)
    target = world.get_region(target_name, player)
    connection = Entrance(player, entrance_name, parent)
    parent.exits.append(connection)
    connection.connect(target)

def standard_rules(world, player):
    add_connection('Menu', 'Hyrule Castle Secret Entrance', 'Uncle S&Q', world, player)
    world.get_entrance('Uncle S&Q', player).hide_path = True
    set_rule(world.get_entrance('Throne Room', player), lambda state: state.can_reach('Hyrule Castle - Zelda\'s Chest', 'Location', player))
    set_rule(world.get_entrance('Hyrule Castle Exit (East)', player), lambda state: state.can_reach('Sanctuary', 'Region', player))
    set_rule(world.get_entrance('Hyrule Castle Exit (West)', player), lambda state: state.can_reach('Sanctuary', 'Region', player))
    set_rule(world.get_entrance('Links House S&Q', player), lambda state: state.can_reach('Sanctuary', 'Region', player))
    set_rule(world.get_entrance('Sanctuary S&Q', player), lambda state: state.can_reach('Sanctuary', 'Region', player))

    if world.smallkey_shuffle[player] != smallkey_shuffle.option_universal:
        set_rule(world.get_location('Hyrule Castle - Boomerang Guard Key Drop', player),
                 lambda state: state._lttp_has_key('Small Key (Hyrule Castle)', player, 1))
        set_rule(world.get_location('Hyrule Castle - Boomerang Chest', player),
                 lambda state: state._lttp_has_key('Small Key (Hyrule Castle)', player, 1))

        set_rule(world.get_location('Hyrule Castle - Big Key Drop', player),
                 lambda state: state._lttp_has_key('Small Key (Hyrule Castle)', player, 2))
        set_rule(world.get_location('Hyrule Castle - Zelda\'s Chest', player),
                 lambda state: state._lttp_has_key('Small Key (Hyrule Castle)', player, 2) and
                               state.has('Big Key (Hyrule Castle)', player))

        set_rule(world.get_location('Sewers - Key Rat Key Drop', player),
                 lambda state: state._lttp_has_key('Small Key (Hyrule Castle)', player, 3))

def toss_junk_item(world, player):
    items = ['Rupees (20)', 'Bombs (3)', 'Arrows (10)', 'Rupees (5)', 'Rupee (1)', 'Bombs (10)',
             'Single Arrow', 'Rupees (50)', 'Rupees (100)', 'Single Bomb', 'Bee', 'Bee Trap',
             'Rupees (300)', 'Nothing']
    for item in items:
        big20 = next((i for i in world.itempool if i.name == item and i.player == player), None)
        if big20:
            world.itempool.remove(big20)
            return
    raise Exception("Unable to find a junk item to toss to make room for a TR small key")


def set_trock_key_rules(world, player):
    # First set all relevant locked doors to impassible.
    for entrance in ['Turtle Rock Dark Room Staircase', 'Turtle Rock (Chain Chomp Room) (North)', 'Turtle Rock (Chain Chomp Room) (South)', 'Turtle Rock Entrance to Pokey Room', 'Turtle Rock (Pokey Room) (South)', 'Turtle Rock (Pokey Room) (North)', 'Turtle Rock Big Key Door']:
        set_rule(world.get_entrance(entrance, player), lambda state: False)

    all_state = world.get_all_state(use_cache=False)
    all_state.reachable_regions[player] = set()  # wipe reachable regions so that the locked doors actually work
    all_state.stale[player] = True

    # Check if each of the four main regions of the dungoen can be reached. The previous code section prevents key-costing moves within the dungeon.
    can_reach_back = all_state.can_reach(world.get_region('Turtle Rock (Eye Bridge)', player)) if world.can_access_trock_eyebridge[player] is None else world.can_access_trock_eyebridge[player]
    world.can_access_trock_eyebridge[player] = can_reach_back
    can_reach_front = all_state.can_reach(world.get_region('Turtle Rock (Entrance)', player)) if world.can_access_trock_front[player] is None else world.can_access_trock_front[player]
    world.can_access_trock_front[player] = can_reach_front
    can_reach_big_chest = all_state.can_reach(world.get_region('Turtle Rock (Big Chest)', player)) if world.can_access_trock_big_chest[player] is None else world.can_access_trock_big_chest[player]
    world.can_access_trock_big_chest[player] = can_reach_big_chest
    can_reach_middle = all_state.can_reach(world.get_region('Turtle Rock (Second Section)', player)) if world.can_access_trock_middle[player] is None else world.can_access_trock_middle[player]
    world.can_access_trock_middle[player] = can_reach_middle

    # If you can't enter from the back, the door to the front of TR requires only 2 small keys if the big key is in one of these chests since 2 key doors are locked behind the big key door.
    # If you can only enter from the middle, this includes all locations that can only be reached by exiting the front.  This can include Laser Bridge and Crystaroller if the front and back connect via Dark DM Ledge!
    front_locked_locations = {('Turtle Rock - Compass Chest', player), ('Turtle Rock - Roller Room - Left', player), ('Turtle Rock - Roller Room - Right', player)}
    if can_reach_middle and not can_reach_back and not can_reach_front:
        normal_regions = all_state.reachable_regions[player].copy()
        set_rule(world.get_entrance('Turtle Rock (Chain Chomp Room) (South)', player), lambda state: True)
        set_rule(world.get_entrance('Turtle Rock (Pokey Room) (South)', player), lambda state: True)
        all_state.update_reachable_regions(player)
        front_locked_regions = all_state.reachable_regions[player].difference(normal_regions)
        front_locked_locations = set((location.name, player) for region in front_locked_regions for location in region.locations)


    # The following represent the common key rules.

    # Big key door requires the big key, obviously. We removed this rule in the previous section to flag front_locked_locations correctly,
    # otherwise crystaroller room might not be properly marked as reachable through the back.
    set_rule(world.get_entrance('Turtle Rock Big Key Door', player), lambda state: state.has('Big Key (Turtle Rock)', player))

    # No matter what, the key requirement for going from the middle to the bottom should be five keys.
    set_rule(world.get_entrance('Turtle Rock Dark Room Staircase', player), lambda state: state._lttp_has_key('Small Key (Turtle Rock)', player, 5))

    # Now we need to set rules based on which entrances we have access to. The most important point is whether we have back access. If we have back access, we
    # might open all the locked doors in any order, so we need maximally restrictive rules.
    if can_reach_back:
<<<<<<< HEAD
        set_rule(world.get_location('Turtle Rock - Big Key Chest', player), lambda state: (state._lttp_has_key('Small Key (Turtle Rock)', player, 6) or item_name(state, 'Turtle Rock - Big Key Chest', player) == ('Small Key (Turtle Rock)', player)))
        set_rule(world.get_entrance('Turtle Rock (Chain Chomp Room) (South)', player), lambda state: state._lttp_has_key('Small Key (Turtle Rock)', player, 5))
        set_rule(world.get_entrance('Turtle Rock (Pokey Room) (South)', player), lambda state: state._lttp_has_key('Small Key (Turtle Rock)', player, 6))

        set_rule(world.get_entrance('Turtle Rock (Chain Chomp Room) (North)', player), lambda state: state._lttp_has_key('Small Key (Turtle Rock)', player, 6))
        set_rule(world.get_entrance('Turtle Rock (Pokey Room) (North)', player), lambda state: state._lttp_has_key('Small Key (Turtle Rock)', player, 6))
        set_rule(world.get_entrance('Turtle Rock Entrance to Pokey Room', player), lambda state: state._lttp_has_key('Small Key (Turtle Rock)', player, 5))
    else:
        # Middle to front requires 3 keys if the back is locked by this door, otherwise 5
        set_rule(world.get_entrance('Turtle Rock (Chain Chomp Room) (South)', player), lambda state: state._lttp_has_key('Small Key (Turtle Rock)', player, 3)
                if item_in_locations(state, 'Big Key (Turtle Rock)', player, front_locked_locations.union({('Turtle Rock - Pokey 1 Key Drop', player)}))
                else state._lttp_has_key('Small Key (Turtle Rock)', player, 5))
        # Middle to front requires 4 keys if the back is locked by this door, otherwise 6
        set_rule(world.get_entrance('Turtle Rock (Pokey Room) (South)', player), lambda state: state._lttp_has_key('Small Key (Turtle Rock)', player, 4)
                if item_in_locations(state, 'Big Key (Turtle Rock)', player, front_locked_locations)
                else state._lttp_has_key('Small Key (Turtle Rock)', player, 6))
=======
        set_rule(world.get_location('Turtle Rock - Big Key Chest', player), lambda state: (state._lttp_has_key('Small Key (Turtle Rock)', player, 4) or location_item_name(state, 'Turtle Rock - Big Key Chest', player) == ('Small Key (Turtle Rock)', player)))
        set_rule(world.get_entrance('Turtle Rock (Chain Chomp Room) (South)', player), lambda state: state._lttp_has_key('Small Key (Turtle Rock)', player, 4))
        # Only consider wasting the key on the Trinexx door for going from the front entrance to middle section.  If other key doors are accessible, then these doors can be avoided
        set_rule(world.get_entrance('Turtle Rock (Chain Chomp Room) (North)', player), lambda state: state._lttp_has_key('Small Key (Turtle Rock)', player, 3))
        set_rule(world.get_entrance('Turtle Rock Pokey Room', player), lambda state: state._lttp_has_key('Small Key (Turtle Rock)', player, 2))
    else:
        # Middle to front requires 2 keys if the back is locked, otherwise 4
        set_rule(world.get_entrance('Turtle Rock (Chain Chomp Room) (South)', player), lambda state: state._lttp_has_key('Small Key (Turtle Rock)', player, 2)
                if item_name_in_location_names(state, 'Big Key (Turtle Rock)', player, front_locked_locations)
                else state._lttp_has_key('Small Key (Turtle Rock)', player, 4))
>>>>>>> 9ad0032e

        # Front to middle requires 3 keys (if the middle is accessible then these doors can be avoided, otherwise no keys can be wasted)
        set_rule(world.get_entrance('Turtle Rock (Chain Chomp Room) (North)', player), lambda state: state._lttp_has_key('Small Key (Turtle Rock)', player, 3))
        set_rule(world.get_entrance('Turtle Rock (Pokey Room) (North)', player), lambda state: state._lttp_has_key('Small Key (Turtle Rock)', player, 2))
        set_rule(world.get_entrance('Turtle Rock Entrance to Pokey Room', player), lambda state: state._lttp_has_key('Small Key (Turtle Rock)', player, 1))

        set_rule(world.get_location('Turtle Rock - Big Key Chest', player), lambda state: state._lttp_has_key('Small Key (Turtle Rock)', player, tr_big_key_chest_keys_needed(state)))

        def tr_big_key_chest_keys_needed(state):
            # This function handles the key requirements for the TR Big Chest in the situations it having the Big Key should logically require 2 keys, small key
            # should logically require no keys, and anything else should logically require 4 keys.
            item = location_item_name(state, 'Turtle Rock - Big Key Chest', player)
            if item in [('Small Key (Turtle Rock)', player)]:
                return 0
            if item in [('Big Key (Turtle Rock)', player)]:
                return 4
            return 6

        # If TR is only accessible from the middle, the big key must be further restricted to prevent softlock potential
        if not can_reach_front and not world.smallkey_shuffle[player]:
            # Must not go in the Big Key Chest - only 1 other chest available and 2+ keys required for all other chests
            forbid_item(world.get_location('Turtle Rock - Big Key Chest', player), 'Big Key (Turtle Rock)', player)
            if not can_reach_big_chest:
                # Must not go in the Chain Chomps chest - only 2 other chests available and 3+ keys required for all other chests
                forbid_item(world.get_location('Turtle Rock - Chain Chomps', player), 'Big Key (Turtle Rock)', player)
                forbid_item(world.get_location('Turtle Rock - Pokey 2 Key Drop', player), 'Big Key (Turtle Rock)', player)
            if world.accessibility[player] == 'locations' and world.goal[player] != 'icerodhunt':
                if world.bigkey_shuffle[player] and can_reach_big_chest:
                    # Must not go in the dungeon - all 3 available chests (Chomps, Big Chest, Crystaroller) must be keys to access laser bridge, and the big key is required first
                    for location in ['Turtle Rock - Chain Chomps', 'Turtle Rock - Compass Chest',
                                     'Turtle Rock - Pokey 1 Key Drop', 'Turtle Rock - Pokey 2 Key Drop',
                                     'Turtle Rock - Roller Room - Left', 'Turtle Rock - Roller Room - Right']:
                        forbid_item(world.get_location(location, player), 'Big Key (Turtle Rock)', player)
                else:
                    # A key is required in the Big Key Chest to prevent a possible softlock.  Place an extra key to ensure 100% locations still works
                    item = ItemFactory('Small Key (Turtle Rock)', player)
                    location = world.get_location('Turtle Rock - Big Key Chest', player)
                    location.place_locked_item(item)
                    location.event = True
                    toss_junk_item(world, player)

    if world.accessibility[player] != 'locations':
        set_always_allow(world.get_location('Turtle Rock - Big Key Chest', player), lambda state, item: item.name == 'Small Key (Turtle Rock)' and item.player == player
                and state.can_reach(state.multiworld.get_region('Turtle Rock (Second Section)', player)))


def set_big_bomb_rules(world, player):
    # this is a mess
    bombshop_entrance = world.get_region('Big Bomb Shop', player).entrances[0]
    Normal_LW_entrances = ['Blinds Hideout',
                           'Bonk Fairy (Light)',
                           'Lake Hylia Fairy',
                           'Light Hype Fairy',
                           'Desert Fairy',
                           'Chicken House',
                           'Aginahs Cave',
                           'Sahasrahlas Hut',
                           'Cave Shop (Lake Hylia)',
                           'Blacksmiths Hut',
                           'Sick Kids House',
                           'Lost Woods Gamble',
                           'Fortune Teller (Light)',
                           'Snitch Lady (East)',
                           'Snitch Lady (West)',
                           'Bush Covered House',
                           'Tavern (Front)',
                           'Light World Bomb Hut',
                           'Kakariko Shop',
                           'Mini Moldorm Cave',
                           'Long Fairy Cave',
                           'Good Bee Cave',
                           '20 Rupee Cave',
                           '50 Rupee Cave',
                           'Ice Rod Cave',
                           'Bonk Rock Cave',
                           'Library',
                           'Potion Shop',
                           'Dam',
                           'Lumberjack House',
                           'Lake Hylia Fortune Teller',
                           'Eastern Palace',
                           'Kakariko Gamble Game',
                           'Kakariko Well Cave',
                           'Bat Cave Cave',
                           'Elder House (East)',
                           'Elder House (West)',
                           'North Fairy Cave',
                           'Lost Woods Hideout Stump',
                           'Lumberjack Tree Cave',
                           'Two Brothers House (East)',
                           'Sanctuary',
                           'Hyrule Castle Entrance (South)',
                           'Hyrule Castle Secret Entrance Stairs']
    LW_walkable_entrances = ['Dark Lake Hylia Ledge Fairy',
                             'Dark Lake Hylia Ledge Spike Cave',
                             'Dark Lake Hylia Ledge Hint',
                             'Mire Shed',
                             'Dark Desert Hint',
                             'Dark Desert Fairy',
                             'Misery Mire']
    Northern_DW_entrances = ['Brewery',
                             'C-Shaped House',
                             'Chest Game',
                             'Dark World Hammer Peg Cave',
                             'Red Shield Shop',
                             'Dark Sanctuary Hint',
                             'Fortune Teller (Dark)',
                             'Village of Outcasts Shop',
                             'Dark World Lumberjack Shop',
                             'Thieves Town',
                             'Skull Woods First Section Door',
                             'Skull Woods Second Section Door (East)']
    Southern_DW_entrances = ['Hype Cave',
                             'Bonk Fairy (Dark)',
                             'Archery Game',
                             'Big Bomb Shop',
                             'Dark Lake Hylia Shop',
                             'Swamp Palace']
    Isolated_DW_entrances = ['Spike Cave',
                             'Cave Shop (Dark Death Mountain)',
                             'Dark Death Mountain Fairy',
                             'Mimic Cave',
                             'Skull Woods Second Section Door (West)',
                             'Skull Woods Final Section',
                             'Ice Palace',
                             'Turtle Rock',
                             'Dark Death Mountain Ledge (West)',
                             'Dark Death Mountain Ledge (East)',
                             'Bumper Cave (Top)',
                             'Superbunny Cave (Top)',
                             'Superbunny Cave (Bottom)',
                             'Hookshot Cave',
                             'Ganons Tower',
                             'Turtle Rock Isolated Ledge Entrance',
                             'Hookshot Cave Back Entrance']
    Isolated_LW_entrances = ['Capacity Upgrade',
                             'Tower of Hera',
                             'Death Mountain Return Cave (West)',
                             'Paradox Cave (Top)',
                             'Fairy Ascension Cave (Top)',
                             'Spiral Cave',
                             'Desert Palace Entrance (East)']
    West_LW_DM_entrances = ['Old Man Cave (East)',
                            'Old Man House (Bottom)',
                            'Old Man House (Top)',
                            'Death Mountain Return Cave (East)',
                            'Spectacle Rock Cave Peak',
                            'Spectacle Rock Cave',
                            'Spectacle Rock Cave (Bottom)']
    East_LW_DM_entrances = ['Paradox Cave (Bottom)',
                            'Paradox Cave (Middle)',
                            'Hookshot Fairy',
                            'Spiral Cave (Bottom)']
    Mirror_from_SDW_entrances = ['Two Brothers House (West)',
                                 'Cave 45']
    Castle_ledge_entrances = ['Hyrule Castle Entrance (West)',
                              'Hyrule Castle Entrance (East)',
                              'Agahnims Tower']
    Desert_mirrorable_ledge_entrances = ['Desert Palace Entrance (West)',
                                         'Desert Palace Entrance (North)',
                                         'Desert Palace Entrance (South)',
                                         'Checkerboard Cave']

    set_rule(world.get_entrance('Pyramid Fairy', player), lambda state: state.can_reach('East Dark World', 'Region', player) and state.can_reach('Big Bomb Shop', 'Region', player) and state.has('Crystal 5', player) and state.has('Crystal 6', player))

    #crossing peg bridge starting from the southern dark world
    def cross_peg_bridge(state):
        return state.has('Hammer', player) and state.has('Moon Pearl', player)

    # returning via the eastern and southern teleporters needs the same items, so we use the southern teleporter for out routing.
    # crossing preg bridge already requires hammer so we just add the gloves to the requirement
    def southern_teleporter(state):
        return can_lift_rocks(state, player) and cross_peg_bridge(state)

    # the basic routes assume you can reach eastern light world with the bomb.
    # you can then use the southern teleporter, or (if you have beaten Aga1) the hyrule castle gate warp
    def basic_routes(state):
        return southern_teleporter(state) or state.has('Beat Agahnim 1', player)

    # Key for below abbreviations:
    # P = pearl
    # A = Aga1
    # H = hammer
    # M = Mirror
    # G = Glove

    if bombshop_entrance.name in Normal_LW_entrances:
        #1. basic routes
        #2. Can reach Eastern dark world some other way, mirror, get bomb, return to mirror spot, walk to pyramid: Needs mirror
        # -> M or BR
        add_rule(world.get_entrance('Pyramid Fairy', player), lambda state: basic_routes(state) or state.has('Magic Mirror', player))
    elif bombshop_entrance.name in LW_walkable_entrances:
        #1. Mirror then basic routes
        # -> M and BR
        add_rule(world.get_entrance('Pyramid Fairy', player), lambda state: state.has('Magic Mirror', player) and basic_routes(state))
    elif bombshop_entrance.name in Northern_DW_entrances:
        #1. Mirror and basic routes
        #2. Go to south DW and then cross peg bridge: Need Mitts and hammer and moon pearl
        # -> (Mitts and CPB) or (M and BR)
        add_rule(world.get_entrance('Pyramid Fairy', player), lambda state: (can_lift_heavy_rocks(state, player) and cross_peg_bridge(state)) or (state.has('Magic Mirror', player) and basic_routes(state)))
    elif bombshop_entrance.name == 'Bumper Cave (Bottom)':
        #1. Mirror and Lift rock and basic_routes
        #2. Mirror and Flute and basic routes (can make difference if accessed via insanity or w/ mirror from connector, and then via hyrule castle gate, because no gloves are needed in that case)
        #3. Go to south DW and then cross peg bridge: Need Mitts and hammer and moon pearl
        # -> (Mitts and CPB) or (((G or Flute) and M) and BR))
        add_rule(world.get_entrance('Pyramid Fairy', player), lambda state: (can_lift_heavy_rocks(state, player) and cross_peg_bridge(state)) or (((can_lift_rocks(state, player) or state.has('Flute', player)) and state.has('Magic Mirror', player)) and basic_routes(state)))
    elif bombshop_entrance.name in Southern_DW_entrances:
        #1. Mirror and enter via gate: Need mirror and Aga1
        #2. cross peg bridge: Need hammer and moon pearl
        # -> CPB or (M and A)
        add_rule(world.get_entrance('Pyramid Fairy', player), lambda state: cross_peg_bridge(state) or (state.has('Magic Mirror', player) and state.has('Beat Agahnim 1', player)))
    elif bombshop_entrance.name in Isolated_DW_entrances:
        # 1. mirror then flute then basic routes
        # -> M and Flute and BR
        add_rule(world.get_entrance('Pyramid Fairy', player), lambda state: state.has('Magic Mirror', player) and state.has('Activated Flute', player) and basic_routes(state))
    elif bombshop_entrance.name in Isolated_LW_entrances:
        # 1. flute then basic routes
        # Prexisting mirror spot is not permitted, because mirror might have been needed to reach these isolated locations.
        # -> Flute and BR
        add_rule(world.get_entrance('Pyramid Fairy', player), lambda state: state.has('Activated Flute', player) and basic_routes(state))
    elif bombshop_entrance.name in West_LW_DM_entrances:
        # 1. flute then basic routes or mirror
        # Prexisting mirror spot is permitted, because flute can be used to reach west DM directly.
        # -> Flute and (M or BR)
        add_rule(world.get_entrance('Pyramid Fairy', player), lambda state: state.has('Activated Flute', player) and (state.has('Magic Mirror', player) or basic_routes(state)))
    elif bombshop_entrance.name in East_LW_DM_entrances:
        # 1. flute then basic routes or mirror and hookshot
        # Prexisting mirror spot is permitted, because flute can be used to reach west DM directly and then east DM via Hookshot
        # -> Flute and ((M and Hookshot) or BR)
        add_rule(world.get_entrance('Pyramid Fairy', player), lambda state: state.has('Activated Flute', player) and ((state.has('Magic Mirror', player) and state.has('Hookshot', player)) or basic_routes(state)))
    elif bombshop_entrance.name == 'Fairy Ascension Cave (Bottom)':
        # Same as East_LW_DM_entrances except navigation without BR requires Mitts
        # -> Flute and ((M and Hookshot and Mitts) or BR)
        add_rule(world.get_entrance('Pyramid Fairy', player), lambda state: state.has('Activated Flute', player) and ((state.has('Magic Mirror', player) and state.has('Hookshot', player) and can_lift_heavy_rocks(state, player)) or basic_routes(state)))
    elif bombshop_entrance.name in Castle_ledge_entrances:
        # 1. mirror on pyramid to castle ledge, grab bomb, return through mirror spot: Needs mirror
        # 2. flute then basic routes
        # -> M or (Flute and BR)
        add_rule(world.get_entrance('Pyramid Fairy', player), lambda state: state.has('Magic Mirror', player) or (state.has('Activated Flute', player) and basic_routes(state)))
    elif bombshop_entrance.name in Desert_mirrorable_ledge_entrances:
        # Cases when you have mire access: Mirror to reach locations, return via mirror spot, move to center of desert, mirror anagin and:
        # 1. Have mire access, Mirror to reach locations, return via mirror spot, move to center of desert, mirror again and then basic routes
        # 2. flute then basic routes
        # -> (Mire access and M) or Flute) and BR
        add_rule(world.get_entrance('Pyramid Fairy', player), lambda state: ((state.can_reach('Dark Desert', 'Region', player) and state.has('Magic Mirror', player)) or state.has('Activated Flute', player)) and basic_routes(state))
    elif bombshop_entrance.name == 'Old Man Cave (West)':
        # 1. Lift rock then basic_routes
        # 2. flute then basic_routes
        # -> (Flute or G) and BR
        add_rule(world.get_entrance('Pyramid Fairy', player), lambda state: (state.has('Activated Flute', player) or can_lift_rocks(state, player)) and basic_routes(state))
    elif bombshop_entrance.name == 'Graveyard Cave':
        # 1. flute then basic routes
        # 2. (has west dark world access) use existing mirror spot (required Pearl), mirror again off ledge
        # -> (Flute or (M and P and West Dark World access) and BR
        add_rule(world.get_entrance('Pyramid Fairy', player), lambda state: (state.has('Activated Flute', player) or (state.can_reach('West Dark World', 'Region', player) and state.has('Moon Pearl', player) and state.has('Magic Mirror', player))) and basic_routes(state))
    elif bombshop_entrance.name in Mirror_from_SDW_entrances:
        # 1. flute then basic routes
        # 2. (has South dark world access) use existing mirror spot, mirror again off ledge
        # -> (Flute or (M and South Dark World access) and BR
        add_rule(world.get_entrance('Pyramid Fairy', player), lambda state: (state.has('Activated Flute', player) or (state.can_reach('South Dark World', 'Region', player) and state.has('Magic Mirror', player))) and basic_routes(state))
    elif bombshop_entrance.name == 'Dark World Potion Shop':
        # 1. walk down by lifting rock: needs gloves and pearl`
        # 2. walk down by hammering peg: needs hammer and pearl
        # 3. mirror and basic routes
        # -> (P and (H or Gloves)) or (M and BR)
        add_rule(world.get_entrance('Pyramid Fairy', player), lambda state: (state.has('Moon Pearl', player) and (state.has('Hammer', player) or can_lift_rocks(state, player))) or (state.has('Magic Mirror', player) and basic_routes(state)))
    elif bombshop_entrance.name == 'Kings Grave':
        # same as the Normal_LW_entrances case except that the pre-existing mirror is only possible if you have mitts
        # (because otherwise mirror was used to reach the grave, so would cancel a pre-existing mirror spot)
        # to account for insanity, must consider a way to escape without a cave for basic_routes
        # -> (M and Mitts) or ((Mitts or Flute or (M and P and West Dark World access)) and BR)
        add_rule(world.get_entrance('Pyramid Fairy', player), lambda state: (can_lift_heavy_rocks(state, player) and state.has('Magic Mirror', player)) or ((can_lift_heavy_rocks(state, player) or state.has('Activated Flute', player) or (state.can_reach('West Dark World', 'Region', player) and state.has('Moon Pearl', player) and state.has('Magic Mirror', player))) and basic_routes(state)))
    elif bombshop_entrance.name == 'Waterfall of Wishing':
        # same as the Normal_LW_entrances case except in insanity it's possible you could be here without Flippers which
        # means you need an escape route of either Flippers or Flute
        add_rule(world.get_entrance('Pyramid Fairy', player), lambda state: (state.has('Flippers', player) or state.has('Activated Flute', player)) and (basic_routes(state) or state.has('Magic Mirror', player)))


def set_inverted_big_bomb_rules(world, player):
    bombshop_entrance = world.get_region('Inverted Big Bomb Shop', player).entrances[0]
    Normal_LW_entrances = ['Blinds Hideout',
                           'Bonk Fairy (Light)',
                           'Lake Hylia Fairy',
                           'Light Hype Fairy',
                           'Desert Fairy',
                           'Chicken House',
                           'Aginahs Cave',
                           'Sahasrahlas Hut',
                           'Cave Shop (Lake Hylia)',
                           'Blacksmiths Hut',
                           'Sick Kids House',
                           'Lost Woods Gamble',
                           'Fortune Teller (Light)',
                           'Snitch Lady (East)',
                           'Snitch Lady (West)',
                           'Tavern (Front)',
                           'Kakariko Shop',
                           'Mini Moldorm Cave',
                           'Long Fairy Cave',
                           'Good Bee Cave',
                           '20 Rupee Cave',
                           '50 Rupee Cave',
                           'Ice Rod Cave',
                           'Bonk Rock Cave',
                           'Library',
                           'Potion Shop',
                           'Dam',
                           'Lumberjack House',
                           'Lake Hylia Fortune Teller',
                           'Eastern Palace',
                           'Kakariko Gamble Game',
                           'Kakariko Well Cave',
                           'Bat Cave Cave',
                           'Elder House (East)',
                           'Elder House (West)',
                           'North Fairy Cave',
                           'Lost Woods Hideout Stump',
                           'Lumberjack Tree Cave',
                           'Two Brothers House (East)',
                           'Sanctuary',
                           'Hyrule Castle Entrance (South)',
                           'Hyrule Castle Secret Entrance Stairs',
                           'Hyrule Castle Entrance (West)',
                           'Hyrule Castle Entrance (East)',
                           'Inverted Ganons Tower',
                           'Cave 45',
                           'Checkerboard Cave',
                           'Inverted Big Bomb Shop']
    Isolated_LW_entrances = ['Old Man Cave (East)',
                             'Old Man House (Bottom)',
                             'Old Man House (Top)',
                             'Death Mountain Return Cave (East)',
                             'Spectacle Rock Cave Peak',
                             'Tower of Hera',
                             'Death Mountain Return Cave (West)',
                             'Paradox Cave (Top)',
                             'Fairy Ascension Cave (Top)',
                             'Spiral Cave',
                             'Paradox Cave (Bottom)',
                             'Paradox Cave (Middle)',
                             'Hookshot Fairy',
                             'Spiral Cave (Bottom)',
                             'Mimic Cave',
                             'Fairy Ascension Cave (Bottom)',
                             'Desert Palace Entrance (West)',
                             'Desert Palace Entrance (North)',
                             'Desert Palace Entrance (South)']
    Eastern_DW_entrances = ['Palace of Darkness',
                            'Palace of Darkness Hint',
                            'Dark Lake Hylia Fairy',
                            'East Dark World Hint']
    Northern_DW_entrances = ['Brewery',
                             'C-Shaped House',
                             'Chest Game',
                             'Dark World Hammer Peg Cave',
                             'Inverted Dark Sanctuary',
                             'Fortune Teller (Dark)',
                             'Dark World Lumberjack Shop',
                             'Thieves Town',
                             'Skull Woods First Section Door',
                             'Skull Woods Second Section Door (East)']
    Southern_DW_entrances = ['Hype Cave',
                             'Bonk Fairy (Dark)',
                             'Archery Game',
                             'Inverted Links House',
                             'Dark Lake Hylia Shop',
                             'Swamp Palace']
    Isolated_DW_entrances = ['Spike Cave',
                             'Cave Shop (Dark Death Mountain)',
                             'Dark Death Mountain Fairy',
                             'Skull Woods Second Section Door (West)',
                             'Skull Woods Final Section',
                             'Turtle Rock',
                             'Dark Death Mountain Ledge (West)',
                             'Dark Death Mountain Ledge (East)',
                             'Bumper Cave (Top)',
                             'Superbunny Cave (Top)',
                             'Superbunny Cave (Bottom)',
                             'Hookshot Cave',
                             'Turtle Rock Isolated Ledge Entrance',
                             'Hookshot Cave Back Entrance',
                             'Inverted Agahnims Tower']
    LW_walkable_entrances = ['Dark Lake Hylia Ledge Fairy',
                             'Dark Lake Hylia Ledge Spike Cave',
                             'Dark Lake Hylia Ledge Hint',
                             'Mire Shed',
                             'Dark Desert Hint',
                             'Dark Desert Fairy',
                             'Misery Mire',
                             'Red Shield Shop']
    LW_bush_entrances = ['Bush Covered House',
                         'Light World Bomb Hut',
                         'Graveyard Cave']
    LW_inaccessible_entrances = ['Desert Palace Entrance (East)',
                                 'Spectacle Rock Cave',
                                 'Spectacle Rock Cave (Bottom)']

    set_rule(world.get_entrance('Pyramid Fairy', player),
             lambda state: state.can_reach('East Dark World', 'Region', player) and state.can_reach('Inverted Big Bomb Shop', 'Region', player) and state.has('Crystal 5', player) and state.has('Crystal 6', player))

    # Key for below abbreviations:
    # P = pearl
    # A = Aga1
    # H = hammer
    # M = Mirror
    # G = Glove
    if bombshop_entrance.name in Eastern_DW_entrances:
        # Just walk to the pyramid
        pass
    elif bombshop_entrance.name in Normal_LW_entrances:
        # Just walk to the castle and mirror.
        add_rule(world.get_entrance('Pyramid Fairy', player), lambda state: state.has('Magic Mirror', player))
    elif bombshop_entrance.name in Isolated_LW_entrances:
        # For these entrances, you cannot walk to the castle/pyramid and thus must use Mirror and then Flute.
        add_rule(world.get_entrance('Pyramid Fairy', player), lambda state: state.has('Activated Flute', player) and state.has('Magic Mirror', player))
    elif bombshop_entrance.name in Northern_DW_entrances:
        # You can just fly with the Flute, you can take a long walk with Mitts and Hammer,
        # or you can leave a Mirror portal nearby and then walk to the castle to Mirror again.
        add_rule(world.get_entrance('Pyramid Fairy', player), lambda state: state.has('Activated Flute', player) or (can_lift_heavy_rocks(state, player) and state.has('Hammer', player)) or (state.has('Magic Mirror', player) and state.can_reach('Light World', 'Region', player)))
    elif bombshop_entrance.name in Southern_DW_entrances:
        # This is the same as north DW without the Mitts rock present.
        add_rule(world.get_entrance('Pyramid Fairy', player), lambda state: state.has('Hammer', player) or state.has('Activated Flute', player) or (state.has('Magic Mirror', player) and state.can_reach('Light World', 'Region', player)))
    elif bombshop_entrance.name in Isolated_DW_entrances:
        # There's just no way to escape these places with the bomb and no Flute.
        add_rule(world.get_entrance('Pyramid Fairy', player), lambda state: state.has('Activated Flute', player))
    elif bombshop_entrance.name in LW_walkable_entrances:
        # You can fly with the flute, or leave a mirror portal and walk through the light world
        add_rule(world.get_entrance('Pyramid Fairy', player), lambda state: state.has('Activated Flute', player) or (state.has('Magic Mirror', player) and state.can_reach('Light World', 'Region', player)))
    elif bombshop_entrance.name in LW_bush_entrances:
        # These entrances are behind bushes in LW so you need either Pearl or the tools to solve NDW bomb shop locations.
        add_rule(world.get_entrance('Pyramid Fairy', player), lambda state: state.has('Magic Mirror', player) and (state.has('Activated Flute', player) or state.has('Moon Pearl', player) or (can_lift_heavy_rocks(state, player) and state.has('Hammer', player))))
    elif bombshop_entrance.name == 'Village of Outcasts Shop':
        # This is mostly the same as NDW but the Mirror path requires the Pearl, or using the Hammer
        add_rule(world.get_entrance('Pyramid Fairy', player), lambda state: state.has('Activated Flute', player) or (can_lift_heavy_rocks(state, player) and state.has('Hammer', player)) or (state.has('Magic Mirror', player) and state.can_reach('Light World', 'Region', player) and (state.has('Moon Pearl', player) or state.has('Hammer', player))))
    elif bombshop_entrance.name == 'Bumper Cave (Bottom)':
        # This is mostly the same as NDW but the Mirror path requires being able to lift a rock.
        add_rule(world.get_entrance('Pyramid Fairy', player), lambda state: state.has('Activated Flute', player) or (can_lift_heavy_rocks(state, player) and state.has('Hammer', player)) or (state.has('Magic Mirror', player) and can_lift_rocks(state, player) and state.can_reach('Light World', 'Region', player)))
    elif bombshop_entrance.name == 'Old Man Cave (West)':
        # The three paths back are Mirror and DW walk, Mirror and Flute, or LW walk and then Mirror.
        add_rule(world.get_entrance('Pyramid Fairy', player), lambda state: state.has('Magic Mirror', player) and ((can_lift_heavy_rocks(state, player) and state.has('Hammer', player)) or (can_lift_rocks(state, player) and state.has('Moon Pearl', player)) or state.has('Activated Flute', player)))
    elif bombshop_entrance.name == 'Dark World Potion Shop':
        # You either need to Flute to 5 or cross the rock/hammer choice pass to the south.
        add_rule(world.get_entrance('Pyramid Fairy', player), lambda state: state.has('Activated Flute', player) or state.has('Hammer', player) or can_lift_rocks(state, player))
    elif bombshop_entrance.name == 'Kings Grave':
        # Either lift the rock and walk to the castle to Mirror or Mirror immediately and Flute.
        add_rule(world.get_entrance('Pyramid Fairy', player), lambda state: (state.has('Activated Flute', player) or can_lift_heavy_rocks(state, player)) and state.has('Magic Mirror', player))
    elif bombshop_entrance.name == 'Waterfall of Wishing':
        # You absolutely must be able to swim to return it from here.
        add_rule(world.get_entrance('Pyramid Fairy', player), lambda state: state.has('Flippers', player) and state.has('Moon Pearl', player) and state.has('Magic Mirror', player))
    elif bombshop_entrance.name == 'Ice Palace':
        # You can swim to the dock or use the Flute to get off the island.
        add_rule(world.get_entrance('Pyramid Fairy', player), lambda state: state.has('Flippers', player) or state.has('Activated Flute', player))
    elif bombshop_entrance.name == 'Capacity Upgrade':
        # You must Mirror but then can use either Ice Palace return path.
        add_rule(world.get_entrance('Pyramid Fairy', player), lambda state: (state.has('Flippers', player) or state.has('Activated Flute', player)) and state.has('Magic Mirror', player))
    elif bombshop_entrance.name == 'Two Brothers House (West)':
        # First you must Mirror. Then you can either Flute, cross the peg bridge, or use the Agah 1 portal to Mirror again.
        add_rule(world.get_entrance('Pyramid Fairy', player), lambda state: (state.has('Activated Flute', player) or state.has('Hammer', player) or state.has('Beat Agahnim 1', player)) and state.has('Magic Mirror', player))
    elif bombshop_entrance.name in LW_inaccessible_entrances:
        # You can't get to the pyramid from these entrances without bomb duping.
        raise Exception('No valid path to open Pyramid Fairy. (Could not route from %s)' % bombshop_entrance.name)
    elif bombshop_entrance.name == 'Pyramid Fairy':
        # Self locking.  The shuffles don't put the bomb shop here, but doesn't lock anything important.
        set_rule(world.get_entrance('Pyramid Fairy', player), lambda state: False)
    else:
        raise Exception('No logic found for routing from %s to the pyramid.' % bombshop_entrance.name)


def set_bunny_rules(world: MultiWorld, player: int, inverted: bool):

    # regions for the exits of multi-entrance caves/drops that bunny cannot pass
    # Note spiral cave and two brothers house are passable in superbunny state for glitch logic with extra requirements.
    bunny_impassable_caves = ['Bumper Cave', 'Two Brothers House', 'Hookshot Cave', 'Skull Woods First Section (Right)', 'Skull Woods First Section (Left)', 'Skull Woods First Section (Top)', 'Turtle Rock (Entrance)', 'Turtle Rock (Second Section)', 'Turtle Rock (Big Chest)', 'Skull Woods Second Section (Drop)',
                              'Turtle Rock (Eye Bridge)', 'Sewers', 'Pyramid', 'Spiral Cave (Top)', 'Desert Palace Main (Inner)', 'Fairy Ascension Cave (Drop)']

    bunny_accessible_locations = ['Link\'s Uncle', 'Sahasrahla', 'Sick Kid', 'Lost Woods Hideout', 'Lumberjack Tree',
                                  'Checkerboard Cave', 'Potion Shop', 'Spectacle Rock Cave', 'Pyramid',
                                  'Hype Cave - Generous Guy', 'Peg Cave', 'Bumper Cave Ledge', 'Dark Blacksmith Ruins',
                                  'Spectacle Rock', 'Bombos Tablet', 'Ether Tablet', 'Purple Chest', 'Blacksmith',
                                  'Missing Smith', 'Master Sword Pedestal', 'Bottle Merchant', 'Sunken Treasure',
                                  'Desert Ledge']

    def path_to_access_rule(path, entrance):
        return lambda state: state.can_reach(entrance.name, 'Entrance', entrance.player) and all(
            rule(state) for rule in path)

    def options_to_access_rule(options):
        return lambda state: any(rule(state) for rule in options)

    # Helper functions to determine if the moon pearl is required
    if inverted:
        def is_bunny(region):
            return region.is_light_world

        def is_link(region):
            return region.is_dark_world
    else:
        def is_bunny(region):
            return region.is_dark_world

        def is_link(region):
            return region.is_light_world

    def get_rule_to_add(region, location = None, connecting_entrance = None):
        # In OWG, a location can potentially be superbunny-mirror accessible or
        # bunny revival accessible.
        if world.logic[player] in ['minorglitches', 'owglitches', 'hybridglitches', 'nologic']:
            if region.name == 'Swamp Palace (Entrance)':  # Need to 0hp revive - not in logic
                return lambda state: state.has('Moon Pearl', player)
            if region.name == 'Tower of Hera (Bottom)':  # Need to hit the crystal switch
                return lambda state: state.has('Magic Mirror', player) and has_sword(state, player) or state.has('Moon Pearl', player)
            if region.name in OverworldGlitchRules.get_invalid_bunny_revival_dungeons():
                return lambda state: state.has('Magic Mirror', player) or state.has('Moon Pearl', player)
            if region.type == LTTPRegionType.Dungeon:
                return lambda state: True
            if (((location is None or location.name not in OverworldGlitchRules.get_superbunny_accessible_locations())
                    or (connecting_entrance is not None and connecting_entrance.name in OverworldGlitchRules.get_invalid_bunny_revival_dungeons()))
                    and not is_link(region)):
                return lambda state: state.has('Moon Pearl', player)
        else:
            if not is_link(region):
                return lambda state: state.has('Moon Pearl', player)

        # in this case we are mixed region.
        # we collect possible options.

        # The base option is having the moon pearl
        possible_options = [lambda state: state.has('Moon Pearl', player)]

        # We will search entrances recursively until we find
        # one that leads to an exclusively link state region
        # for each such entrance a new option is added that consist of:
        #    a) being able to reach it, and
        #    b) being able to access all entrances from there to `region`
        seen = {region}
        queue = collections.deque([(region, [])])
        while queue:
            (current, path) = queue.popleft()
            for entrance in current.entrances:
                new_region = entrance.parent_region
                if new_region in seen:
                    continue
                new_path = path + [entrance.access_rule]
                seen.add(new_region)
                if not is_link(new_region):
                    # For glitch rulesets, establish superbunny and revival rules.
                    if world.logic[player] in ['minorglitches', 'owglitches', 'hybridglitches', 'nologic'] and entrance.name not in OverworldGlitchRules.get_invalid_bunny_revival_dungeons():
                        if region.name in OverworldGlitchRules.get_sword_required_superbunny_mirror_regions():
                            possible_options.append(lambda state: path_to_access_rule(new_path, entrance) and state.has('Magic Mirror', player) and has_sword(state, player))
                        elif (region.name in OverworldGlitchRules.get_boots_required_superbunny_mirror_regions()
                              or location is not None and location.name in OverworldGlitchRules.get_boots_required_superbunny_mirror_locations()):
                            possible_options.append(lambda state: path_to_access_rule(new_path, entrance) and state.has('Magic Mirror', player) and state.has('Pegasus Boots', player))
                        elif location is not None and location.name in OverworldGlitchRules.get_superbunny_accessible_locations():
                            if new_region.name == 'Superbunny Cave (Bottom)' or region.name == 'Kakariko Well (top)':
                                possible_options.append(lambda state: path_to_access_rule(new_path, entrance))
                            else:
                                possible_options.append(lambda state: path_to_access_rule(new_path, entrance) and state.has('Magic Mirror', player))
                        if new_region.type != LTTPRegionType.Cave:
                            continue
                    else:
                        continue
                if is_bunny(new_region):
                    queue.append((new_region, new_path))
                else:
                    # we have reached pure link state, so we have a new possible option
                    possible_options.append(path_to_access_rule(new_path, entrance))
        return options_to_access_rule(possible_options)

    # Add requirements for bunny-impassible caves if link is a bunny in them
    for region in [world.get_region(name, player) for name in bunny_impassable_caves]:

        if not is_bunny(region):
            continue
        rule = get_rule_to_add(region)
        for exit in region.exits:
            add_rule(exit, rule)

    paradox_shop = world.get_region('Light World Death Mountain Shop', player)
    if is_bunny(paradox_shop):
        add_rule(paradox_shop.entrances[0], get_rule_to_add(paradox_shop))

    # Add requirements for all locations that are actually in the dark world, except those available to the bunny, including dungeon revival
    for entrance in world.get_entrances():
        if entrance.player == player and is_bunny(entrance.connected_region):
            if world.logic[player] in ['minorglitches', 'owglitches', 'hybridglitches', 'nologic'] :
                if entrance.connected_region.type == LTTPRegionType.Dungeon:
                    if entrance.parent_region.type != LTTPRegionType.Dungeon and entrance.connected_region.name in OverworldGlitchRules.get_invalid_bunny_revival_dungeons():
                        add_rule(entrance, get_rule_to_add(entrance.connected_region, None, entrance))
                    continue
                if entrance.connected_region.name == 'Turtle Rock (Entrance)':
                    add_rule(world.get_entrance('Turtle Rock Entrance Gap', player), get_rule_to_add(entrance.connected_region, None, entrance))
            for location in entrance.connected_region.locations:
                if world.logic[player] in ['minorglitches', 'owglitches', 'hybridglitches', 'nologic'] and entrance.name in OverworldGlitchRules.get_invalid_mirror_bunny_entrances():
                    continue
                if location.name in bunny_accessible_locations:
                    continue
                add_rule(location, get_rule_to_add(entrance.connected_region, location))<|MERGE_RESOLUTION|>--- conflicted
+++ resolved
@@ -296,33 +296,24 @@
 
     set_rule(world.get_entrance('Swamp Palace Moat', player), lambda state: state.has('Flippers', player) and state.has('Open Floodgate', player))
     set_rule(world.get_entrance('Swamp Palace Small Key Door', player), lambda state: state._lttp_has_key('Small Key (Swamp Palace)', player))
-<<<<<<< HEAD
     set_rule(world.get_location('Swamp Palace - Trench 1 Pot Key', player), lambda state: state._lttp_has_key('Small Key (Swamp Palace)', player, 2))
-    set_rule(world.get_entrance('Swamp Palace (Center)', player), lambda state: state.has('Hammer', player) and state._lttp_has_key('Small Key (Swamp Palace)', player, 3))
+    set_rule(world.get_entrance('Swamp Palace (Center)', player), lambda state: state.has('Hammer', player))
     set_rule(world.get_location('Swamp Palace - Hookshot Pot Key', player), lambda state: state.has('Hookshot', player))
     set_rule(world.get_entrance('Swamp Palace (West)', player), lambda state: state._lttp_has_key('Small Key (Swamp Palace)', player, 6)
         if state.has('Hookshot', player)
         else state._lttp_has_key('Small Key (Swamp Palace)', player, 4))
-    set_rule(world.get_location('Swamp Palace - Big Chest', player), lambda state: state.has('Big Key (Swamp Palace)', player) or item_name(state, 'Swamp Palace - Big Chest', player) == ('Big Key (Swamp Palace)', player))
-    if world.accessibility[player] != 'locations':
-        set_always_allow(world.get_location('Swamp Palace - Big Chest', player), lambda state, item: item.name == 'Big Key (Swamp Palace)' and item.player == player)
-    set_rule(world.get_entrance('Swamp Palace (North)', player), lambda state: state.has('Hookshot', player) and state._lttp_has_key('Small Key (Swamp Palace)', player, 5))
-=======
-    set_rule(world.get_entrance('Swamp Palace (Center)', player), lambda state: state.has('Hammer', player))
     set_rule(world.get_location('Swamp Palace - Big Chest', player), lambda state: state.has('Big Key (Swamp Palace)', player))
     if world.accessibility[player] != 'locations':
         allow_self_locking_items(world.get_location('Swamp Palace - Big Chest', player), 'Big Key (Swamp Palace)')
     set_rule(world.get_entrance('Swamp Palace (North)', player), lambda state: state.has('Hookshot', player))
->>>>>>> 9ad0032e
     if not world.smallkey_shuffle[player] and world.logic[player] not in ['hybridglitches', 'nologic']:
         forbid_item(world.get_location('Swamp Palace - Entrance', player), 'Big Key (Swamp Palace)', player)
     set_rule(world.get_location('Swamp Palace - Prize', player), lambda state: state._lttp_has_key('Small Key (Swamp Palace)', player, 6))
     set_rule(world.get_location('Swamp Palace - Boss', player), lambda state: state._lttp_has_key('Small Key (Swamp Palace)', player, 6))
 
     set_rule(world.get_entrance('Thieves Town Big Key Door', player), lambda state: state.has('Big Key (Thieves Town)', player))
-<<<<<<< HEAD
-    set_rule(world.get_entrance('Blind Fight', player), lambda state: state._lttp_has_key('Small Key (Thieves Town)', player, 3))
-    set_rule(world.get_location('Thieves\' Town - Big Chest', player), lambda state: (state._lttp_has_key('Small Key (Thieves Town)', player, 3) or item_name(state, 'Thieves\' Town - Big Chest', player) == ('Small Key (Thieves Town)', player)) and state.has('Hammer', player))
+    set_rule(world.get_entrance('Blind Fight', player), lambda state: state._lttp_has_key('Small Key (Thieves Town)', player))
+    set_rule(world.get_location('Thieves\' Town - Big Chest', player), lambda state: state._lttp_has_key('Small Key (Thieves Town)', player) and state.has('Hammer', player))
     if world.accessibility[player] != 'locations':
         set_always_allow(world.get_location('Thieves\' Town - Big Chest', player), lambda state, item: item.name == 'Small Key (Thieves Town)' and item.player == player and state.has('Hammer', player) and state._lttp_has_key('Small Key (Thieves Town)', player, 2))
     set_rule(world.get_location('Thieves\' Town - Attic', player), lambda state: state._lttp_has_key('Small Key (Thieves Town)', player, 3))
@@ -334,34 +325,17 @@
     set_rule(world.get_entrance('Skull Woods First Section (Right) North Door', player), lambda state: state._lttp_has_key('Small Key (Skull Woods)', player, 5))
     set_rule(world.get_entrance('Skull Woods First Section West Door', player), lambda state: state._lttp_has_key('Small Key (Skull Woods)', player, 5))
     set_rule(world.get_entrance('Skull Woods First Section (Left) Door to Exit', player), lambda state: state._lttp_has_key('Small Key (Skull Woods)', player, 5))
-    set_rule(world.get_location('Skull Woods - Big Chest', player), lambda state: state.has('Big Key (Skull Woods)', player) or item_name(state, 'Skull Woods - Big Chest', player) == ('Big Key (Skull Woods)', player))
+    set_rule(world.get_location('Skull Woods - Big Chest', player), lambda state: state.has('Big Key (Skull Woods)', player))
     if world.accessibility[player] != 'locations':
         set_always_allow(world.get_location('Skull Woods - Big Chest', player), lambda state, item: item.name == 'Big Key (Skull Woods)' and item.player == player)
     set_rule(world.get_entrance('Skull Woods Torch Room', player), lambda state: state._lttp_has_key('Small Key (Skull Woods)', player, 4) and state.has('Fire Rod', player) and has_sword(state, player))  # sword required for curtain
     add_rule(world.get_location('Skull Woods - Prize', player), lambda state: state._lttp_has_key('Small Key (Skull Woods)', player, 5))
     add_rule(world.get_location('Skull Woods - Boss', player), lambda state: state._lttp_has_key('Small Key (Skull Woods)', player, 5))
-=======
-    set_rule(world.get_entrance('Blind Fight', player), lambda state: state._lttp_has_key('Small Key (Thieves Town)', player))
-    set_rule(world.get_location('Thieves\' Town - Big Chest', player), lambda state: (state._lttp_has_key('Small Key (Thieves Town)', player)) and state.has('Hammer', player))
-    if world.accessibility[player] != 'locations':
-        allow_self_locking_items(world.get_location('Thieves\' Town - Big Chest', player), 'Small Key (Thieves Town)')
-    set_rule(world.get_location('Thieves\' Town - Attic', player), lambda state: state._lttp_has_key('Small Key (Thieves Town)', player))
-
-    set_rule(world.get_entrance('Skull Woods First Section South Door', player), lambda state: state._lttp_has_key('Small Key (Skull Woods)', player))
-    set_rule(world.get_entrance('Skull Woods First Section (Right) North Door', player), lambda state: state._lttp_has_key('Small Key (Skull Woods)', player))
-    set_rule(world.get_entrance('Skull Woods First Section West Door', player), lambda state: state._lttp_has_key('Small Key (Skull Woods)', player, 2))  # ideally would only be one key, but we may have spent thst key already on escaping the right section
-    set_rule(world.get_entrance('Skull Woods First Section (Left) Door to Exit', player), lambda state: state._lttp_has_key('Small Key (Skull Woods)', player, 2))
-    set_rule(world.get_location('Skull Woods - Big Chest', player), lambda state: state.has('Big Key (Skull Woods)', player))
-    if world.accessibility[player] != 'locations':
-        allow_self_locking_items(world.get_location('Skull Woods - Big Chest', player), 'Big Key (Skull Woods)')
-    set_rule(world.get_entrance('Skull Woods Torch Room', player), lambda state: state._lttp_has_key('Small Key (Skull Woods)', player, 3) and state.has('Fire Rod', player) and has_sword(state, player))  # sword required for curtain
->>>>>>> 9ad0032e
 
     set_rule(world.get_location('Ice Palace - Jelly Key Drop', player), lambda state: can_melt_things(state, player))
     set_rule(world.get_entrance('Ice Palace (Second Section)', player), lambda state: can_melt_things(state, player) and state._lttp_has_key('Small Key (Ice Palace)', player))
     set_rule(world.get_entrance('Ice Palace (Main)', player), lambda state: state._lttp_has_key('Small Key (Ice Palace)', player, 2))
     set_rule(world.get_location('Ice Palace - Big Chest', player), lambda state: state.has('Big Key (Ice Palace)', player))
-<<<<<<< HEAD
     set_rule(world.get_entrance('Ice Palace (Kholdstare)', player), lambda state: can_lift_rocks(state, player) and state.has('Hammer', player) and state.has('Big Key (Ice Palace)', player) and (state._lttp_has_key('Small Key (Ice Palace)', player, 6) or (state.has('Cane of Somaria', player) and state._lttp_has_key('Small Key (Ice Palace)', player, 5))))
     # This is a complicated rule, so let's break it down.
     # Hookshot always suffices to get to the right side.
@@ -372,19 +346,14 @@
     # Hence if big key is available then it's 6 keys, otherwise 4 keys.
     # If key_drop is off, then we have 3 drop keys available, and can never satisfy the 6 key requirement because one key is on right side,
     # so this reduces perfectly to original logic.
-    set_rule(world.get_entrance('Ice Palace (East)', player), lambda state: (state.has('Hookshot', player) or 
-        (state._lttp_has_key('Small Key (Ice Palace)', player, 4) 
-            if item_in_locations(state, 'Big Key (Ice Palace)', player, [('Ice Palace - Spike Room', player), 
-                ('Ice Palace - Hammer Block Key Drop', player), 
-                ('Ice Palace - Big Key Chest', player), 
-                ('Ice Palace - Map Chest', player)]) 
-            else state._lttp_has_key('Small Key (Ice Palace)', player, 6))) and 
+    set_rule(world.get_entrance('Ice Palace (East)', player), lambda state: (state.has('Hookshot', player) or
+        (state._lttp_has_key('Small Key (Ice Palace)', player, 4)
+            if item_name_in_location_names(state, 'Big Key (Ice Palace)', player, [('Ice Palace - Spike Room', player),
+                ('Ice Palace - Hammer Block Key Drop', player),
+                ('Ice Palace - Big Key Chest', player),
+                ('Ice Palace - Map Chest', player)])
+            else state._lttp_has_key('Small Key (Ice Palace)', player, 6))) and
         (state.multiworld.can_take_damage[player] or state.has('Hookshot', player) or state.has('Cape', player) or state.has('Cane of Byrna', player)))
-=======
-    set_rule(world.get_entrance('Ice Palace (Kholdstare)', player), lambda state: can_lift_rocks(state, player) and state.has('Hammer', player) and state.has('Big Key (Ice Palace)', player) and (state._lttp_has_key('Small Key (Ice Palace)', player, 2) or (state.has('Cane of Somaria', player) and state._lttp_has_key('Small Key (Ice Palace)', player, 1))))
-    set_rule(world.get_entrance('Ice Palace (East)', player), lambda state: (state.has('Hookshot', player) or (
-            item_name_in_location_names(state, 'Big Key (Ice Palace)', player, [('Ice Palace - Spike Room', player), ('Ice Palace - Big Key Chest', player), ('Ice Palace - Map Chest', player)]) and state._lttp_has_key('Small Key (Ice Palace)', player))) and (state.multiworld.can_take_damage[player] or state.has('Hookshot', player) or state.has('Cape', player) or state.has('Cane of Byrna', player)))
->>>>>>> 9ad0032e
     set_rule(world.get_entrance('Ice Palace (East Top)', player), lambda state: can_lift_rocks(state, player) and state.has('Hammer', player))
 
     set_rule(world.get_entrance('Misery Mire Entrance Gap', player), lambda state: (state.has('Pegasus Boots', player) or state.has('Hookshot', player)) and (has_sword(state, player) or state.has('Fire Rod', player) or state.has('Ice Rod', player) or state.has('Hammer', player) or state.has('Cane of Somaria', player) or can_shoot_arrows(state, player)))  # need to defeat wizzrobes, bombs don't work ...
@@ -393,27 +362,20 @@
     set_rule(world.get_location('Misery Mire - Big Chest', player), lambda state: state.has('Big Key (Misery Mire)', player))
     set_rule(world.get_location('Misery Mire - Spike Chest', player), lambda state: (state.multiworld.can_take_damage[player] and has_hearts(state, player, 4)) or state.has('Cane of Byrna', player) or state.has('Cape', player))
     set_rule(world.get_entrance('Misery Mire Big Key Door', player), lambda state: state.has('Big Key (Misery Mire)', player))
-    # How to access crystal switch: 
+    # How to access crystal switch:
     # If have big key: then you will need 2 small keys to be able to hit switch and return to main area, as you can burn key in dark room
     # If not big key: cannot burn key in dark room, hence need only 1 key. all doors immediately available lead to a crystal switch.
     # The listed chests are those which can be reached if you can reach a crystal switch.
     set_rule(world.get_location('Misery Mire - Map Chest', player), lambda state: state._lttp_has_key('Small Key (Misery Mire)', player, 2))
     set_rule(world.get_location('Misery Mire - Main Lobby', player), lambda state: state._lttp_has_key('Small Key (Misery Mire)', player, 2))
     # we can place a small key in the West wing iff it also contains/blocks the Big Key, as we cannot reach and softlock with the basement key door yet
-<<<<<<< HEAD
     set_rule(world.get_location('Misery Mire - Conveyor Crystal Key Drop', player),
-             lambda state: state._lttp_has_key('Small Key (Misery Mire)', player, 4) 
-             if item_name(state, 'Misery Mire - Compass Chest', player) == ('Big Key (Misery Mire)', player) or item_name(state, 'Misery Mire - Big Key Chest', player) == ('Big Key (Misery Mire)', player) or item_name(state, 'Misery Mire - Conveyor Crystal Key Drop', player) == ('Big Key (Misery Mire)', player) 
+             lambda state: state._lttp_has_key('Small Key (Misery Mire)', player, 4)
+             if location_item_name(state, 'Misery Mire - Compass Chest', player) == ('Big Key (Misery Mire)', player) or location_item_name(state, 'Misery Mire - Big Key Chest', player) == ('Big Key (Misery Mire)', player) or location_item_name(state, 'Misery Mire - Conveyor Crystal Key Drop', player) == ('Big Key (Misery Mire)', player)
              else state._lttp_has_key('Small Key (Misery Mire)', player, 5))
-    set_rule(world.get_entrance('Misery Mire (West)', player), lambda state: state._lttp_has_key('Small Key (Misery Mire)', player, 5) 
-        if ((item_name(state, 'Misery Mire - Compass Chest', player) in [('Big Key (Misery Mire)', player)]) or (item_name(state, 'Misery Mire - Big Key Chest', player) in [('Big Key (Misery Mire)', player)])) 
+    set_rule(world.get_entrance('Misery Mire (West)', player), lambda state: state._lttp_has_key('Small Key (Misery Mire)', player, 5)
+        if ((location_item_name(state, 'Misery Mire - Compass Chest', player) in [('Big Key (Misery Mire)', player)]) or (location_item_name(state, 'Misery Mire - Big Key Chest', player) in [('Big Key (Misery Mire)', player)]))
         else state._lttp_has_key('Small Key (Misery Mire)', player, 6))
-=======
-    set_rule(world.get_entrance('Misery Mire (West)', player), lambda state: state._lttp_has_key('Small Key (Misery Mire)', player, 2) if ((
-                                                                                                                                                 location_item_name(state, 'Misery Mire - Compass Chest', player) in [('Big Key (Misery Mire)', player)]) or
-                                                                                                                                     (
-                                                                                                                                                 location_item_name(state, 'Misery Mire - Big Key Chest', player) in [('Big Key (Misery Mire)', player)])) else state._lttp_has_key('Small Key (Misery Mire)', player, 3))
->>>>>>> 9ad0032e
     set_rule(world.get_location('Misery Mire - Compass Chest', player), lambda state: has_fire_source(state, player))
     set_rule(world.get_location('Misery Mire - Big Key Chest', player), lambda state: has_fire_source(state, player))
     set_rule(world.get_entrance('Misery Mire (Vitreous)', player), lambda state: state.has('Cane of Somaria', player))
@@ -462,9 +424,10 @@
     set_rule(world.get_location('Ganons Tower - Bob\'s Torch', player), lambda state: state.has('Pegasus Boots', player))
     set_rule(world.get_entrance('Ganons Tower (Tile Room)', player), lambda state: state.has('Cane of Somaria', player))
     set_rule(world.get_entrance('Ganons Tower (Hookshot Room)', player), lambda state: state.has('Hammer', player) and (state.has('Hookshot', player) or state.has('Pegasus Boots', player)))
-<<<<<<< HEAD
     set_rule(world.get_entrance('Ganons Tower (Map Room)', player), lambda state: state._lttp_has_key('Small Key (Ganons Tower)', player, 8) or (
-                item_name(state, 'Ganons Tower - Map Chest', player) in [('Big Key (Ganons Tower)', player)] and state._lttp_has_key('Small Key (Ganons Tower)', player, 6)))
+                location_item_name(state, 'Ganons Tower - Map Chest', player) in [('Big Key (Ganons Tower)', player)] and state._lttp_has_key('Small Key (Ganons Tower)', player, 6)))
+    if world.accessibility[player] != 'locations':
+        set_always_allow(world.get_location('Ganons Tower - Map Chest', player), lambda state, item: item.name == 'Small Key (Ganons Tower)' and item.player == player and state._lttp_has_key('Small Key (Ganons Tower)', player, 3) and state.can_reach('Ganons Tower (Hookshot Room)', 'region', player))
 
     # this seemed to be causing generation failure, disable for now
     # if world.accessibility[player] != 'locations':
@@ -475,50 +438,24 @@
     set_rule(world.get_entrance('Ganons Tower (Double Switch Room)', player), lambda state: state._lttp_has_key('Small Key (Ganons Tower)', player, 6))
     # It is possible to need more than 7 keys ....
     set_rule(world.get_entrance('Ganons Tower (Firesnake Room)', player), lambda state: state._lttp_has_key('Small Key (Ganons Tower)', player, 7) or (
-                    item_in_locations(state, 'Big Key (Ganons Tower)', player, zip(randomizer_room_chests + back_chests, [player] * len(randomizer_room_chests + back_chests))) and state._lttp_has_key('Small Key (Ganons Tower)', player, 5)))
+                    item_name_in_location_names(state, 'Big Key (Ganons Tower)', player, zip(randomizer_room_chests + back_chests, [player] * len(randomizer_room_chests + back_chests))) and state._lttp_has_key('Small Key (Ganons Tower)', player, 5)))
 
     # The actual requirements for these rooms to avoid key-lock
-    set_rule(world.get_location('Ganons Tower - Firesnake Room', player), lambda state: state._lttp_has_key('Small Key (Ganons Tower)', player, 7) or 
-        ((item_in_locations(state, 'Big Key (Ganons Tower)', player, zip(randomizer_room_chests, [player] * len(randomizer_room_chests))) or item_in_locations(state, 'Small Key (Ganons Tower)', player, [('Ganons Tower - Firesnake Room', player)])) and state._lttp_has_key('Small Key (Ganons Tower)', player, 5)))
+    set_rule(world.get_location('Ganons Tower - Firesnake Room', player), lambda state: state._lttp_has_key('Small Key (Ganons Tower)', player, 7) or
+        ((item_name_in_location_names(state, 'Big Key (Ganons Tower)', player, zip(randomizer_room_chests, [player] * len(randomizer_room_chests))) or item_name_in_location_names(state, 'Small Key (Ganons Tower)', player, [('Ganons Tower - Firesnake Room', player)])) and state._lttp_has_key('Small Key (Ganons Tower)', player, 5)))
     for location in randomizer_room_chests:
         set_rule(world.get_location(location, player), lambda state: state._lttp_has_key('Small Key (Ganons Tower)', player, 8) or (
-                    item_in_locations(state, 'Big Key (Ganons Tower)', player, zip(randomizer_room_chests, [player] * len(randomizer_room_chests))) and state._lttp_has_key('Small Key (Ganons Tower)', player, 6)))
+                    item_name_in_location_names(state, 'Big Key (Ganons Tower)', player, zip(randomizer_room_chests, [player] * len(randomizer_room_chests))) and state._lttp_has_key('Small Key (Ganons Tower)', player, 6)))
 
     # Once again it is possible to need more than 7 keys...
     set_rule(world.get_entrance('Ganons Tower (Tile Room) Key Door', player), lambda state: state.has('Fire Rod', player) and (state._lttp_has_key('Small Key (Ganons Tower)', player, 7) or (
-                    item_in_locations(state, 'Big Key (Ganons Tower)', player, zip(compass_room_chests, [player] * len(compass_room_chests))) and state._lttp_has_key('Small Key (Ganons Tower)', player, 5))))
+                    item_name_in_location_names(state, 'Big Key (Ganons Tower)', player, zip(compass_room_chests, [player] * len(compass_room_chests))) and state._lttp_has_key('Small Key (Ganons Tower)', player, 5))))
     set_rule(world.get_entrance('Ganons Tower (Bottom) (East)', player), lambda state: state._lttp_has_key('Small Key (Ganons Tower)', player, 7) or (
-                    item_in_locations(state, 'Big Key (Ganons Tower)', player, zip(back_chests, [player] * len(back_chests))) and state._lttp_has_key('Small Key (Ganons Tower)', player, 5)))
+                    item_name_in_location_names(state, 'Big Key (Ganons Tower)', player, zip(back_chests, [player] * len(back_chests))) and state._lttp_has_key('Small Key (Ganons Tower)', player, 5)))
     # Actual requirements
     for location in compass_room_chests:
         set_rule(world.get_location(location, player), lambda state: state.has('Fire Rod', player) and (state._lttp_has_key('Small Key (Ganons Tower)', player, 7) or (
-                    item_in_locations(state, 'Big Key (Ganons Tower)', player, zip(compass_room_chests, [player] * len(compass_room_chests))) and state._lttp_has_key('Small Key (Ganons Tower)', player, 5))))
-=======
-    set_rule(world.get_entrance('Ganons Tower (Map Room)', player), lambda state: state._lttp_has_key('Small Key (Ganons Tower)', player, 4) or (
-            location_item_name(state, 'Ganons Tower - Map Chest', player) in [('Big Key (Ganons Tower)', player), ('Small Key (Ganons Tower)', player)] and state._lttp_has_key('Small Key (Ganons Tower)', player, 3)))
-    if world.accessibility[player] != 'locations':
-        set_always_allow(world.get_location('Ganons Tower - Map Chest', player), lambda state, item: item.name == 'Small Key (Ganons Tower)' and item.player == player and state._lttp_has_key('Small Key (Ganons Tower)', player, 3) and state.can_reach('Ganons Tower (Hookshot Room)', 'region', player))
-
-    # It is possible to need more than 2 keys to get through this entrance if you spend keys elsewhere. We reflect this in the chest requirements.
-    # However we need to leave these at the lower values to derive that with 3 keys it is always possible to reach Bob and Ice Armos.
-    set_rule(world.get_entrance('Ganons Tower (Double Switch Room)', player), lambda state: state._lttp_has_key('Small Key (Ganons Tower)', player, 2))
-    # It is possible to need more than 3 keys ....
-    set_rule(world.get_entrance('Ganons Tower (Firesnake Room)', player), lambda state: state._lttp_has_key('Small Key (Ganons Tower)', player, 3))
-
-    #The actual requirements for these rooms to avoid key-lock
-    set_rule(world.get_location('Ganons Tower - Firesnake Room', player), lambda state: state._lttp_has_key('Small Key (Ganons Tower)', player, 3) or ((
-                                                                                                                                                               item_name_in_location_names(state, 'Big Key (Ganons Tower)', player, zip(randomizer_room_chests, [player] * len(randomizer_room_chests))) or item_name_in_location_names(state, 'Small Key (Ganons Tower)', player, [('Ganons Tower - Firesnake Room', player)])) and state._lttp_has_key('Small Key (Ganons Tower)', player, 2)))
-    for location in randomizer_room_chests:
-        set_rule(world.get_location(location, player), lambda state: state._lttp_has_key('Small Key (Ganons Tower)', player, 4) or (
-                item_name_in_location_names(state, 'Big Key (Ganons Tower)', player, zip(randomizer_room_chests, [player] * len(randomizer_room_chests))) and state._lttp_has_key('Small Key (Ganons Tower)', player, 3)))
-
-    # Once again it is possible to need more than 3 keys...
-    set_rule(world.get_entrance('Ganons Tower (Tile Room) Key Door', player), lambda state: state._lttp_has_key('Small Key (Ganons Tower)', player, 3) and state.has('Fire Rod', player))
-    # Actual requirements
-    for location in compass_room_chests:
-        set_rule(world.get_location(location, player), lambda state: state.has('Fire Rod', player) and (state._lttp_has_key('Small Key (Ganons Tower)', player, 4) or (
-                item_name_in_location_names(state, 'Big Key (Ganons Tower)', player, zip(compass_room_chests, [player] * len(compass_room_chests))) and state._lttp_has_key('Small Key (Ganons Tower)', player, 3))))
->>>>>>> 9ad0032e
+                    item_name_in_location_names(state, 'Big Key (Ganons Tower)', player, zip(compass_room_chests, [player] * len(compass_room_chests))) and state._lttp_has_key('Small Key (Ganons Tower)', player, 5))))
 
     set_rule(world.get_location('Ganons Tower - Big Chest', player), lambda state: state.has('Big Key (Ganons Tower)', player))
 
@@ -1076,8 +1013,7 @@
     # Now we need to set rules based on which entrances we have access to. The most important point is whether we have back access. If we have back access, we
     # might open all the locked doors in any order, so we need maximally restrictive rules.
     if can_reach_back:
-<<<<<<< HEAD
-        set_rule(world.get_location('Turtle Rock - Big Key Chest', player), lambda state: (state._lttp_has_key('Small Key (Turtle Rock)', player, 6) or item_name(state, 'Turtle Rock - Big Key Chest', player) == ('Small Key (Turtle Rock)', player)))
+        set_rule(world.get_location('Turtle Rock - Big Key Chest', player), lambda state: (state._lttp_has_key('Small Key (Turtle Rock)', player, 6) or location_item_name(state, 'Turtle Rock - Big Key Chest', player) == ('Small Key (Turtle Rock)', player)))
         set_rule(world.get_entrance('Turtle Rock (Chain Chomp Room) (South)', player), lambda state: state._lttp_has_key('Small Key (Turtle Rock)', player, 5))
         set_rule(world.get_entrance('Turtle Rock (Pokey Room) (South)', player), lambda state: state._lttp_has_key('Small Key (Turtle Rock)', player, 6))
 
@@ -1087,24 +1023,12 @@
     else:
         # Middle to front requires 3 keys if the back is locked by this door, otherwise 5
         set_rule(world.get_entrance('Turtle Rock (Chain Chomp Room) (South)', player), lambda state: state._lttp_has_key('Small Key (Turtle Rock)', player, 3)
-                if item_in_locations(state, 'Big Key (Turtle Rock)', player, front_locked_locations.union({('Turtle Rock - Pokey 1 Key Drop', player)}))
+                if item_name_in_location_names(state, 'Big Key (Turtle Rock)', player, front_locked_locations.union({('Turtle Rock - Pokey 1 Key Drop', player)}))
                 else state._lttp_has_key('Small Key (Turtle Rock)', player, 5))
         # Middle to front requires 4 keys if the back is locked by this door, otherwise 6
         set_rule(world.get_entrance('Turtle Rock (Pokey Room) (South)', player), lambda state: state._lttp_has_key('Small Key (Turtle Rock)', player, 4)
-                if item_in_locations(state, 'Big Key (Turtle Rock)', player, front_locked_locations)
+                if item_name_in_location_names(state, 'Big Key (Turtle Rock)', player, front_locked_locations)
                 else state._lttp_has_key('Small Key (Turtle Rock)', player, 6))
-=======
-        set_rule(world.get_location('Turtle Rock - Big Key Chest', player), lambda state: (state._lttp_has_key('Small Key (Turtle Rock)', player, 4) or location_item_name(state, 'Turtle Rock - Big Key Chest', player) == ('Small Key (Turtle Rock)', player)))
-        set_rule(world.get_entrance('Turtle Rock (Chain Chomp Room) (South)', player), lambda state: state._lttp_has_key('Small Key (Turtle Rock)', player, 4))
-        # Only consider wasting the key on the Trinexx door for going from the front entrance to middle section.  If other key doors are accessible, then these doors can be avoided
-        set_rule(world.get_entrance('Turtle Rock (Chain Chomp Room) (North)', player), lambda state: state._lttp_has_key('Small Key (Turtle Rock)', player, 3))
-        set_rule(world.get_entrance('Turtle Rock Pokey Room', player), lambda state: state._lttp_has_key('Small Key (Turtle Rock)', player, 2))
-    else:
-        # Middle to front requires 2 keys if the back is locked, otherwise 4
-        set_rule(world.get_entrance('Turtle Rock (Chain Chomp Room) (South)', player), lambda state: state._lttp_has_key('Small Key (Turtle Rock)', player, 2)
-                if item_name_in_location_names(state, 'Big Key (Turtle Rock)', player, front_locked_locations)
-                else state._lttp_has_key('Small Key (Turtle Rock)', player, 4))
->>>>>>> 9ad0032e
 
         # Front to middle requires 3 keys (if the middle is accessible then these doors can be avoided, otherwise no keys can be wasted)
         set_rule(world.get_entrance('Turtle Rock (Chain Chomp Room) (North)', player), lambda state: state._lttp_has_key('Small Key (Turtle Rock)', player, 3))
