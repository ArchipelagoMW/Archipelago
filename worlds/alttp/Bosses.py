import logging
from typing import Optional, Union, List, Tuple, Callable, Dict

from BaseClasses import Boss
from Fill import FillError
from .Options import LTTPBosses as Bosses


def BossFactory(boss: str, player: int) -> Optional[Boss]:
    if boss in boss_table:
        enemizer_name, defeat_rule = boss_table[boss]
        return Boss(boss, enemizer_name, defeat_rule, player)
    raise Exception('Unknown Boss: %s', boss)


def ArmosKnightsDefeatRule(state, player: int) -> bool:
    # Magic amounts are probably a bit overkill
    return (
            state.has_melee_weapon(player) or
            state.can_shoot_arrows(player) or
            (state.has('Cane of Somaria', player) and state.can_extend_magic(player, 10)) or
            (state.has('Cane of Byrna', player) and state.can_extend_magic(player, 16)) or
            (state.has('Ice Rod', player) and state.can_extend_magic(player, 32)) or
            (state.has('Fire Rod', player) and state.can_extend_magic(player, 32)) or
            state.has('Blue Boomerang', player) or
            state.has('Red Boomerang', player))


def LanmolasDefeatRule(state, player: int) -> bool:
    return (
            state.has_melee_weapon(player) or
            state.has('Fire Rod', player) or
            state.has('Ice Rod', player) or
            state.has('Cane of Somaria', player) or
            state.has('Cane of Byrna', player) or
            state.can_shoot_arrows(player))


def MoldormDefeatRule(state, player: int) -> bool:
    return state.has_melee_weapon(player)


def HelmasaurKingDefeatRule(state, player: int) -> bool:
    # TODO: technically possible with the hammer
    return state.has_sword(player) or state.can_shoot_arrows(player)


def ArrghusDefeatRule(state, player: int) -> bool:
    if not state.has('Hookshot', player):
        return False
    # TODO: ideally we would have a check for bow and silvers, which combined with the
    # hookshot is enough. This is not coded yet because the silvers that only work in pyramid feature
    # makes this complicated
    if state.has_melee_weapon(player):
        return True

    return ((state.has('Fire Rod', player) and (state.can_shoot_arrows(player) or state.can_extend_magic(player,
                                                                                                         12))) or  # assuming mostly gitting two puff with one shot
            (state.has('Ice Rod', player) and (state.can_shoot_arrows(player) or state.can_extend_magic(player, 16))))


def MothulaDefeatRule(state, player: int) -> bool:
    return (
            state.has_melee_weapon(player) or
            (state.has('Fire Rod', player) and state.can_extend_magic(player, 10)) or
            # TODO: Not sure how much (if any) extend magic is needed for these two, since they only apply
            # to non-vanilla locations, so are harder to test, so sticking with what VT has for now:
            (state.has('Cane of Somaria', player) and state.can_extend_magic(player, 16)) or
            (state.has('Cane of Byrna', player) and state.can_extend_magic(player, 16)) or
            state.can_get_good_bee(player)
    )


def BlindDefeatRule(state, player: int) -> bool:
    return state.has_melee_weapon(player) or state.has('Cane of Somaria', player) or state.has('Cane of Byrna', player)


def KholdstareDefeatRule(state, player: int) -> bool:
    return (
            (
                    state.has('Fire Rod', player) or
                    (
                            state.has('Bombos', player) and
                            (state.has_sword(player) or state.multiworld.swordless[player])
                    )
            ) and
            (
                    state.has_melee_weapon(player) or
                    (state.has('Fire Rod', player) and state.can_extend_magic(player, 20)) or
                    (
                            state.has('Fire Rod', player) and
                            state.has('Bombos', player) and
                            state.multiworld.swordless[player] and
                            state.can_extend_magic(player, 16)
                    )
            )
    )


def VitreousDefeatRule(state, player: int) -> bool:
    return state.can_shoot_arrows(player) or state.has_melee_weapon(player)


def TrinexxDefeatRule(state, player: int) -> bool:
    if not (state.has('Fire Rod', player) and state.has('Ice Rod', player)):
        return False
    return state.has('Hammer', player) or state.has('Tempered Sword', player) or state.has('Golden Sword', player) or \
           (state.has('Master Sword', player) and state.can_extend_magic(player, 16)) or \
           (state.has_sword(player) and state.can_extend_magic(player, 32))


def AgahnimDefeatRule(state, player: int) -> bool:
    return state.has_sword(player) or state.has('Hammer', player) or state.has('Bug Catching Net', player)


def GanonDefeatRule(state, player: int) -> bool:
    if state.multiworld.swordless[player]:
        return state.has('Hammer', player) and \
               state.has_fire_source(player) and \
               state.has('Silver Bow', player) and \
               state.can_shoot_arrows(player)

    can_hurt = state.has_beam_sword(player)
    common = can_hurt and state.has_fire_source(player)
    # silverless ganon may be needed in anything higher than no glitches
<<<<<<< HEAD
    if state.world.glitches_required[player]:
=======
    if state.multiworld.logic[player] != 'noglitches':
>>>>>>> 80211950
        # need to light torch a sufficient amount of times
        return common and (state.has('Tempered Sword', player) or state.has('Golden Sword', player) or (
                state.has('Silver Bow', player) and state.can_shoot_arrows(player)) or
                           state.has('Lamp', player) or state.can_extend_magic(player, 12))

    else:
        return common and state.has('Silver Bow', player) and state.can_shoot_arrows(player)


boss_table: Dict[str, Tuple[str, Optional[Callable]]] = {
    'Armos Knights': ('Armos', ArmosKnightsDefeatRule),
    'Lanmolas': ('Lanmola', LanmolasDefeatRule),
    'Moldorm': ('Moldorm', MoldormDefeatRule),
    'Helmasaur King': ('Helmasaur', HelmasaurKingDefeatRule),
    'Arrghus': ('Arrghus', ArrghusDefeatRule),
    'Mothula': ('Mothula', MothulaDefeatRule),
    'Blind': ('Blind', BlindDefeatRule),
    'Kholdstare': ('Kholdstare', KholdstareDefeatRule),
    'Vitreous': ('Vitreous', VitreousDefeatRule),
    'Trinexx': ('Trinexx', TrinexxDefeatRule),
    'Agahnim': ('Agahnim', AgahnimDefeatRule),
    'Agahnim2': ('Agahnim2', AgahnimDefeatRule)
}

boss_location_table: List[Tuple[str, str]] = [
        ('Ganons Tower', 'top'),
        ('Tower of Hera', None),
        ('Skull Woods', None),
        ('Ganons Tower', 'middle'),
        ('Eastern Palace', None),
        ('Desert Palace', None),
        ('Palace of Darkness', None),
        ('Swamp Palace', None),
        ('Thieves Town', None),
        ('Ice Palace', None),
        ('Misery Mire', None),
        ('Turtle Rock', None),
        ('Ganons Tower', 'bottom'),
    ]


def place_plando_bosses(bosses: List[str], world, player: int) -> Tuple[List[str], List[Tuple[str, str]]]:
    # Most to least restrictive order
    boss_locations = boss_location_table.copy()
    world.random.shuffle(boss_locations)
    boss_locations.sort(key=lambda location: -int(restrictive_boss_locations[location]))
    already_placed_bosses: List[str] = []

    for boss in bosses:
        if "-" in boss:  # handle plando locations
            loc, boss = boss.split("-")
            boss = boss.title()
            level: str = None
            if loc.split(" ")[-1] in {"top", "middle", "bottom"}:
                # split off level
                loc = loc.split(" ")
                level = loc[-1]
                loc = " ".join(loc[:-1])
            loc = loc.title().replace("Of", "of")
            place_boss(world, player, boss, loc, level)
            already_placed_bosses.append(boss)
            boss_locations.remove((loc, level))
        else:  # boss chosen with no specified locations
            boss = boss.title()
            boss_locations, already_placed_bosses = place_where_possible(world, player, boss, boss_locations)

    return already_placed_bosses, boss_locations


def can_place_boss(boss: str, dungeon_name: str, level: Optional[str] = None) -> bool:
    # blacklist approach
    if boss in {"Agahnim", "Agahnim2", "Ganon"}:
        return False

    if dungeon_name == 'Ganons Tower':
        if level == 'top':
            if boss in {"Armos Knights", "Arrghus", "Blind", "Trinexx", "Lanmolas"}:
                return False
        elif level == 'middle':
            if boss == "Blind":
                return False

    elif dungeon_name == 'Tower of Hera':
        if boss in {"Armos Knights", "Arrghus", "Blind", "Trinexx", "Lanmolas"}:
            return False

    elif dungeon_name == 'Skull Woods':
        if boss == "Trinexx":
            return False

    return True


restrictive_boss_locations: Dict[Tuple[str, str], bool] = {}
for location in boss_location_table:
    restrictive_boss_locations[location] = not all(can_place_boss(boss, *location)
                                               for boss in boss_table if not boss.startswith("Agahnim"))


def place_boss(world, player: int, boss: str, location: str, level: Optional[str]) -> None:
    if location == 'Ganons Tower' and world.world_state[player].inverted:
        location = 'Inverted Ganons Tower'
    logging.debug('Placing boss %s at %s', boss, location + (' (' + level + ')' if level else ''))
    world.get_dungeon(location, player).bosses[level] = BossFactory(boss, player)


def format_boss_location(location: str, level: str) -> str:
    return location + (' (' + level + ')' if level else '')


def place_bosses(world, player: int) -> None:
    # will either be an int or a lower case string with ';' between options
    boss_shuffle: Union[str, int] = world.boss_shuffle[player].value
    already_placed_bosses: List[str] = []
    remaining_locations: List[Tuple[str, str]] = []
    # handle plando
    if isinstance(boss_shuffle, str):
        # figure out our remaining mode, convert it to an int and remove it from plando_args
        options = boss_shuffle.split(";")
        boss_shuffle = Bosses.options[options.pop()]
        # place our plando bosses
        already_placed_bosses, remaining_locations = place_plando_bosses(options, world, player)
    if boss_shuffle == Bosses.option_none:  # vanilla boss locations
        return

    # Most to least restrictive order
    if not remaining_locations and not already_placed_bosses:
        remaining_locations = boss_location_table.copy()
    world.random.shuffle(remaining_locations)
    remaining_locations.sort(key=lambda location: -int(restrictive_boss_locations[location]))

    all_bosses = sorted(boss_table.keys())  # sorted to be deterministic on older pythons
    placeable_bosses = [boss for boss in all_bosses if boss not in ['Agahnim', 'Agahnim2', 'Ganon']]

    if boss_shuffle == Bosses.option_basic or boss_shuffle == Bosses.option_full:
        if boss_shuffle == Bosses.option_basic:  # vanilla bosses shuffled
            bosses = placeable_bosses + ['Armos Knights', 'Lanmolas', 'Moldorm']
        else:  # all bosses present, the three duplicates chosen at random
            bosses = placeable_bosses + world.random.sample(placeable_bosses, 3)

        # there is probably a better way to do this
        while already_placed_bosses:
            # remove already manually placed bosses, to prevent for example triple Lanmolas
            boss = already_placed_bosses.pop()
            if boss in bosses:
                bosses.remove(boss)
            # there may be more bosses than locations at this point, depending on manual placement

        logging.debug('Bosses chosen %s', bosses)

        world.random.shuffle(bosses)
        for loc, level in remaining_locations:
            for _ in range(len(bosses)):
                boss = bosses.pop()
                if can_place_boss(boss, loc, level):
                    break
                # put the boss back in queue
                bosses.insert(0, boss)  # this would be faster with deque,
                # but the deque size is small enough that it should not matter

            else:
                raise FillError(f'Could not place boss for location {format_boss_location(loc, level)}')

            place_boss(world, player, boss, loc, level)

    elif boss_shuffle == Bosses.option_chaos:  # all bosses chosen at random
        for loc, level in remaining_locations:
            try:
                boss = world.random.choice(
                    [b for b in placeable_bosses if can_place_boss(b, loc, level)])
            except IndexError:
                raise FillError(f'Could not place boss for location {format_boss_location(loc, level)}')
            else:
                place_boss(world, player, boss, loc, level)

    elif boss_shuffle == Bosses.option_singularity:
        primary_boss = world.random.choice(placeable_bosses)
        remaining_boss_locations, _ = place_where_possible(world, player, primary_boss, remaining_locations)
        if remaining_boss_locations:
            # pick a boss to go into the remaining locations
            remaining_boss = world.random.choice([boss for boss in placeable_bosses if all(
                can_place_boss(boss, loc, level) for loc, level in remaining_boss_locations)])
            remaining_boss_locations, _ = place_where_possible(world, player, remaining_boss, remaining_boss_locations)
            if remaining_boss_locations:
                raise Exception("Unfilled boss locations!")
    else:
        raise FillError(f"Could not find boss shuffle mode {boss_shuffle}")


def place_where_possible(world, player: int, boss: str, boss_locations) -> Tuple[List[Tuple[str, str]], List[str]]:
    remainder: List[Tuple[str, str]] = []
    placed_bosses: List[str] = []
    for loc, level in boss_locations:
        # place that boss where it can go
        if can_place_boss(boss, loc, level):
            place_boss(world, player, boss, loc, level)
            placed_bosses.append(boss)
        else:
            remainder.append((loc, level))
    return remainder, placed_bosses<|MERGE_RESOLUTION|>--- conflicted
+++ resolved
@@ -123,11 +123,7 @@
     can_hurt = state.has_beam_sword(player)
     common = can_hurt and state.has_fire_source(player)
     # silverless ganon may be needed in anything higher than no glitches
-<<<<<<< HEAD
-    if state.world.glitches_required[player]:
-=======
-    if state.multiworld.logic[player] != 'noglitches':
->>>>>>> 80211950
+    if state.multiworld.glitches_required[player]:
         # need to light torch a sufficient amount of times
         return common and (state.has('Tempered Sword', player) or state.has('Golden Sword', player) or (
                 state.has('Silver Bow', player) and state.can_shoot_arrows(player)) or
