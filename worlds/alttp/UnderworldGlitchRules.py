from worlds.generic.Rules import set_rule, add_rule
from .StateHelpers import can_bomb_clip, has_sword, has_beam_sword, has_fire_source, can_melt_things, has_misery_mire_medallion
from .SubClasses import LTTPEntrance


# We actually need the logic to properly "mark" these regions as Light or Dark world. 
# Therefore we need to make these connections during the normal link_entrances stage, rather than during set_rules.
def underworld_glitch_connections(world, player):
    specrock = world.get_region('Spectacle Rock Cave (Bottom)', player)
    mire = world.get_region('Misery Mire (West)', player)

    kikiskip = specrock.create_exit('Kiki Skip')
    mire_to_hera = mire.create_exit('Mire to Hera Clip')
    mire_to_swamp = mire.create_exit('Hera to Swamp Clip')

<<<<<<< HEAD
    if world.fix_fake_world[player]:
=======
    if world.worlds[player].fix_fake_world:
>>>>>>> 76962b8b
        kikiskip.connect(world.get_entrance('Palace of Darkness Exit', player).connected_region)
        mire_to_hera.connect(world.get_entrance('Tower of Hera Exit', player).connected_region)
        mire_to_swamp.connect(world.get_entrance('Swamp Palace Exit', player).connected_region)
    else:
        kikiskip.connect(world.get_region('Palace of Darkness (Entrance)', player))
        mire_to_hera.connect(world.get_region('Tower of Hera (Bottom)', player))
        mire_to_swamp.connect(world.get_region('Swamp Palace (Entrance)', player))


# For some entrances, we need to fake having pearl, because we're in fake DW/LW. 
# This creates a copy of the input state that has Moon Pearl. 
def fake_pearl_state(state, player): 
    if state.has('Moon Pearl', player):
        return state
    fake_state = state.copy()
    fake_state.prog_items[player]['Moon Pearl'] += 1
    return fake_state


# Sets the rules on where we can actually go using this clip.
# Behavior differs based on what type of ER shuffle we're playing. 
<<<<<<< HEAD
def dungeon_reentry_rules(world, player, clip: LTTPEntrance, dungeon_region: str, dungeon_exit: str): 
    fix_dungeon_exits = world.fix_palaceofdarkness_exit[player]
    fix_fake_worlds = world.fix_fake_world[player]
=======
def dungeon_reentry_rules(world, player, clip: Entrance, dungeon_region: str, dungeon_exit: str): 
    fix_dungeon_exits = world.worlds[player].fix_palaceofdarkness_exit
    fix_fake_worlds = world.worlds[player].fix_fake_world
>>>>>>> 76962b8b

    dungeon_entrance = [r for r in world.get_region(dungeon_region, player).entrances if r.name != clip.name][0]
    if not fix_dungeon_exits: # vanilla, simple, restricted, dungeons_simple; should never have fake worlds fix
        # Dungeons are only shuffled among themselves. We need to check SW, MM, and AT because they can't be reentered trivially. 
        if dungeon_entrance.name == 'Skull Woods Final Section': 
            set_rule(clip, lambda state: False) # entrance doesn't exist until you fire rod it from the other side
        elif dungeon_entrance.name == 'Misery Mire': 
            add_rule(clip, lambda state: has_sword(state, player) and has_misery_mire_medallion(state, player)) # open the dungeon
        elif dungeon_entrance.name == 'Agahnims Tower': 
            add_rule(clip, lambda state: state.has('Cape', player) or has_beam_sword(state, player) or state.has('Beat Agahnim 1', player)) # kill/bypass barrier
        # Then we set a restriction on exiting the dungeon, so you can't leave unless you got in normally. 
        add_rule(world.get_entrance(dungeon_exit, player), lambda state: dungeon_entrance.can_reach(state))
    elif not fix_fake_worlds:  # full, dungeons_full; fixed dungeon exits, but no fake worlds fix
        # Entry requires the entrance's requirements plus a fake pearl, but you don't gain logical access to the surrounding region. 
        add_rule(clip, lambda state: dungeon_entrance.access_rule(fake_pearl_state(state, player)))
        # exiting restriction
        add_rule(world.get_entrance(dungeon_exit, player), lambda state: dungeon_entrance.can_reach(state))
    # Otherwise, the shuffle type is crossed, dungeons_crossed, or insanity; all of these do not need additional rules on where we can go, 
    # since the clip links directly to the exterior region. 


def underworld_glitches_rules(world, player): 
    # Ice Palace Entrance Clip
    # This is the easiest one since it's a simple internal clip.
    # Need to also add melting to freezor chest since it's otherwise assumed.
    # Also can pick up the first jelly key from behind.
    add_rule(world.get_entrance('Ice Palace (Main)', player), lambda state: can_bomb_clip(state, world.get_region('Ice Palace (Entrance)', player), player), combine='or')
    add_rule(world.get_location('Ice Palace - Freezor Chest', player), lambda state: can_melt_things(state, player))
    add_rule(world.get_location('Ice Palace - Jelly Key Drop', player), lambda state: can_bomb_clip(state, world.get_region('Ice Palace (Entrance)', player), player), combine='or')


    # Kiki Skip
    kikiskip = world.get_entrance('Kiki Skip', player)
    set_rule(kikiskip, lambda state: can_bomb_clip(state, kikiskip.parent_region, player))
    dungeon_reentry_rules(world, player, kikiskip, 'Palace of Darkness (Entrance)', 'Palace of Darkness Exit')


    # Mire -> Hera -> Swamp
    # Using mire keys on other dungeon doors
    mire = world.get_region('Misery Mire (West)', player)
    mire_clip = lambda state: state.can_reach('Misery Mire (West)', 'Region', player) and can_bomb_clip(state, mire, player) and has_fire_source(state, player)
    hera_clip = lambda state: state.can_reach('Tower of Hera (Top)', 'Region', player) and can_bomb_clip(state, world.get_region('Tower of Hera (Top)', player), player)
    add_rule(world.get_entrance('Tower of Hera Big Key Door', player), lambda state: mire_clip(state) and state.has('Big Key (Misery Mire)', player), combine='or')
    add_rule(world.get_entrance('Swamp Palace Small Key Door', player), lambda state: mire_clip(state), combine='or')
    add_rule(world.get_entrance('Swamp Palace (Center)', player), lambda state: mire_clip(state) or hera_clip(state), combine='or')

    # Build the rule for SP moat. 
    # We need to be able to s+q to old man, then go to either Mire or Hera at either Hera or GT. 
    # First we require a certain type of entrance shuffle, then build the rule from its pieces. 
    if not world.worlds[player].swamp_patch_required:
        if world.entrance_shuffle[player] in ['vanilla', 'dungeons_simple', 'dungeons_full', 'dungeons_crossed']:
            rule_map = {
                'Misery Mire (Entrance)': (lambda state: True),
                'Tower of Hera (Bottom)': (lambda state: state.can_reach('Tower of Hera Big Key Door', 'Entrance', player))
            }
            inverted = world.mode[player] == 'inverted'
            hera_rule = lambda state: (state.has('Moon Pearl', player) or not inverted) and \
                                      rule_map.get(world.get_entrance('Tower of Hera', player).connected_region.name, lambda state: False)(state)
            gt_rule = lambda state: (state.has('Moon Pearl', player) or inverted) and \
                                    rule_map.get(world.get_entrance(('Ganons Tower' if not inverted else 'Inverted Ganons Tower'), player).connected_region.name, lambda state: False)(state)
            mirrorless_moat_rule = lambda state: state.can_reach('Old Man S&Q', 'Entrance', player) and mire_clip(state) and (hera_rule(state) or gt_rule(state))
            add_rule(world.get_entrance('Swamp Palace Moat', player), lambda state: state.has('Magic Mirror', player) or mirrorless_moat_rule(state))
        else: 
            add_rule(world.get_entrance('Swamp Palace Moat', player), lambda state: state.has('Magic Mirror', player))

    # Using the entrances for various ER types. Hera -> Swamp never matters because you can only logically traverse with the mire keys
    mire_to_hera = world.get_entrance('Mire to Hera Clip', player)
    mire_to_swamp = world.get_entrance('Hera to Swamp Clip', player)
    set_rule(mire_to_hera, mire_clip)
    set_rule(mire_to_swamp, lambda state: mire_clip(state) and state.has('Flippers', player))
    dungeon_reentry_rules(world, player, mire_to_hera, 'Tower of Hera (Bottom)', 'Tower of Hera Exit')
    dungeon_reentry_rules(world, player, mire_to_swamp, 'Swamp Palace (Entrance)', 'Swamp Palace Exit')<|MERGE_RESOLUTION|>--- conflicted
+++ resolved
@@ -13,11 +13,7 @@
     mire_to_hera = mire.create_exit('Mire to Hera Clip')
     mire_to_swamp = mire.create_exit('Hera to Swamp Clip')
 
-<<<<<<< HEAD
-    if world.fix_fake_world[player]:
-=======
     if world.worlds[player].fix_fake_world:
->>>>>>> 76962b8b
         kikiskip.connect(world.get_entrance('Palace of Darkness Exit', player).connected_region)
         mire_to_hera.connect(world.get_entrance('Tower of Hera Exit', player).connected_region)
         mire_to_swamp.connect(world.get_entrance('Swamp Palace Exit', player).connected_region)
@@ -39,15 +35,9 @@
 
 # Sets the rules on where we can actually go using this clip.
 # Behavior differs based on what type of ER shuffle we're playing. 
-<<<<<<< HEAD
 def dungeon_reentry_rules(world, player, clip: LTTPEntrance, dungeon_region: str, dungeon_exit: str): 
-    fix_dungeon_exits = world.fix_palaceofdarkness_exit[player]
-    fix_fake_worlds = world.fix_fake_world[player]
-=======
-def dungeon_reentry_rules(world, player, clip: Entrance, dungeon_region: str, dungeon_exit: str): 
     fix_dungeon_exits = world.worlds[player].fix_palaceofdarkness_exit
     fix_fake_worlds = world.worlds[player].fix_fake_world
->>>>>>> 76962b8b
 
     dungeon_entrance = [r for r in world.get_region(dungeon_region, player).entrances if r.name != clip.name][0]
     if not fix_dungeon_exits: # vanilla, simple, restricted, dungeons_simple; should never have fake worlds fix
