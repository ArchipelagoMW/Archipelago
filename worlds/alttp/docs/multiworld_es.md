# Guía de instalación para A Link to the Past Randomizer Multiworld

## Software requerido

- [Archipelago](https://github.com/ArchipelagoMW/Archipelago/releases).
- [SNI](https://github.com/alttpo/sni/releases). Esto está incluido automáticamente en la instalación de Archipelago.
- SNI no es compatible con (Q)Usb2Snes.
- Hardware o software capaz de cargar y ejecutar archivos de ROM de SNES
    - Un emulador capaz de conectarse a SNI
      ([snes9x rr](https://github.com/gocha/snes9x-rr/releases),
       [BizHawk](https://tasvideos.org/BizHawk), o
       [RetroArch](https://retroarch.com?page=platforms) 1.10.1 o más nuevo). O,
    - Un SD2SNES, [FXPak Pro](https://krikzz.com/store/home/54-fxpak-pro.html), u otro hardware compatible. **nota:
Las SNES minis modificadas no tienen soporte de SNI. Algunos usuarios dicen haber tenido éxito con Qusb2Snes para esta consola,
pero no tiene soporte.**
- Tu archivo ROM japones v1.0, probablemente se llame `Zelda no Densetsu - Kamigami no Triforce (Japan).sfc`

## Procedimiento de instalación

<<<<<<< HEAD
1. Descarga e instala (Archipelago)[https://github.com/ArchipelagoMW/Archipelago/releases/latest].
   **El archivo del instalador se encuentra en la sección de assets al final de la información de version**.
2. La primera vez que realices una generación local o parchees tu juego, se te pedirá que ubiques tu archivo ROM base. Este es su enlace japonés al archivo ROM anterior. Esto sólo debe hacerse una vez.

3. Si estás usando un emulador, deberías de asignar tu emulador con compatibilidad con Lua como el programa por defecto para abrir archivos 
   ROM.
    1. Extrae la carpeta de tu emulador al Escritorio, o algún otro sitio que vayas a recordar.
    2. Haz click derecho en un archivo ROM y selecciona **Abrir con...**
    3. Marca la casilla junto a **Usar siempre este programa para abrir archivos .sfc**
    4. Baja al final de la lista y haz click en el texto gris **Buscar otro programa en este PC**
    5. Busca el archivo `.exe` de tu emulador y haz click en **Abrir**. Este archivo debería de encontrarse dentro de la carpeta que
      extrajiste en el paso uno. 
=======
### Instalación en Windows

1. Descarga e instala MultiWorld Utilities desde el enlace anterior, asegurando que instalamos la versión más reciente.
   **El archivo esta localizado en la sección "assets" en la parte inferior de la información de versión**. Si tu
   intención es jugar la versión normal de multiworld, necesitarás el archivo `Setup.Archipelago.exe`
    - Si estas interesado en jugar la variante que aleatoriza las puertas internas de las mazmorras, necesitaras bajar '
      Setup.BerserkerMultiWorld.Doors.exe'
    - Durante el proceso de instalación, se te pedirá donde esta situado tu archivo ROM japonés v1.0. Si ya habías
      instalado este software con anterioridad y simplemente estas actualizando, no se te pedirá la localización del
      archivo una segunda vez.
    - Puede ser que el programa pida la instalación de Microsoft Visual C++. Si ya lo tienes en tu ordenador (
      posiblemente por que un juego de Steam ya lo haya instalado), el instalador no te pedirá su instalación.

2. Si estas usando un emulador, deberías asignar la versión capaz de ejecutar scripts Lua como programa por defecto para
   lanzar ficheros de ROM de SNES.
    1. Extrae tu emulador al escritorio, o cualquier sitio que después recuerdes.
    2. Haz click derecho en un fichero de ROM (ha de tener la extensión sfc) y selecciona **Abrir con...**
    3. Marca la opción **Usar siempre esta aplicación para abrir los archivos .sfc**
    4. Baja hasta el final de la lista y haz click en la opción **Buscar otra aplicación en el equipo** (Si usas Windows
       10 es posible que debas hacer click en **Más aplicaciones**)
    5. Busca el archivo .exe de tu emulador y haz click en **Abrir**. Este archivo debe estar en el directorio donde
       extrajiste en el paso 1.

### Instalación en Macintosh

- ¡Necesitamos voluntarios para rellenar esta seccion! Contactad con **Farrak Kilhn** (en inglés) en Discord si queréis
  ayudar.

## Configurar tu archivo YAML

### Que es un archivo YAML y por qué necesito uno?

Tu archivo YAML contiene un conjunto de opciones de configuración que proveen al generador con información sobre como
debe generar tu juego. Cada jugador en una partida de multiworld proveerá su propio fichero YAML. Esta configuración
permite que cada jugador disfrute de una experiencia personalizada a su gusto, y cada jugador dentro de la misma partida
de multiworld puede tener diferentes opciones.

### Donde puedo obtener un fichero YAML?

La página "[Generate Game](/games/A%20Link%20to%20the%20Past/player-options)" en el sitio web te permite configurar tu
configuración personal y descargar un fichero "YAML".

### Configuración YAML avanzada

Una version mas avanzada del fichero Yaml puede ser creada usando la pagina
["Weighted settings"](/games/A Link to the Past/weighted-options),
la cual te permite tener almacenadas hasta 3 preajustes. La pagina "Weighted Settings" tiene muchas opciones
representadas con controles deslizantes. Esto permite elegir cuan probable los valores de una categoría pueden ser
elegidos sobre otros de la misma.

Por ejemplo, imagina que el generador crea un cubo llamado "map_shuffle", y pone trozos de papel doblado en él por cada
sub-opción. Ademas imaginemos que tu valor elegido para "on" es 20 y el elegido para "off" es 40.

Por tanto, en este ejemplo, habrán 60 trozos de papel. 20 para "on" y 40 para "off". Cuando el generador esta decidiendo
si activar o no "map shuffle" para tu partida, meterá la mano en el cubo y sacara un trozo de papel al azar. En este
ejemplo, es mucho mas probable (2 de cada 3 veces (40/60)) que "map shuffle" esté desactivado.

Si quieres que una opción no pueda ser escogida, simplemente asigna el valor 0 a dicha opción. Recuerda que cada opción
debe tener al menos un valor mayor que cero, si no la generación fallará.

### Verificando tu archivo YAML

Si quieres validar que tu fichero YAML para asegurarte que funciona correctamente, puedes hacerlo en la pagina
[YAML Validator](/check).

## Generar una partida para un jugador

1. Navega a [la pagina Generate game](/games/A%20Link%20to%20the%20Past/player-options), configura tus opciones, haz
   click en el boton "Generate game".
2. Se te redigirá a una pagina "Seed Info", donde puedes descargar tu archivo de parche.
3. Haz doble click en tu fichero de parche, y el emulador debería ejecutar tu juego automáticamente. Como el Cliente no
   es necesario para partidas de un jugador, puedes cerrarlo junto a la pagina web (que tiene como titulo "Multiworld
   WebUI") que se ha abierto automáticamente.

## Unirse a una partida MultiWorld
>>>>>>> 76804d29

### Obtener el fichero de parche y crea tu ROM

Cuando te unas a una partida multiworld, se te pedirá enviarle tu archivo de configuración a quien quiera que esté creando. Una vez eso
este hecho, el creador te devolverá un enlace para descargar el parche o un fichero zip conteniendo todos los ficheros
de parche de la partida. Tu fichero de parche debe de tener la extensión `.aplttp`.

Pon tu fichero de parche en el escritorio o en algún sitio conveniente, y hazle doble click. Esto debería ejecutar
automáticamente el cliente, y además creará la rom en el mismo directorio donde este el fichero de parche.

### Conectar al cliente

#### Con emulador

Cuando el cliente se lance automáticamente, SNI debería de ejecutarse en segundo plano. Si es la 
primera vez que se ejecuta, tal vez se te pida permitir que se comunique a través del firewall de Windows

##### snes9x-rr

1. Carga tu fichero ROM, si no lo has hecho ya
2. Abre el menu "File" y situa el raton en **Lua Scripting**
3. Haz click en **New Lua Script Window...**
4. En la nueva ventana, haz click en **Browse...**
5. Selecciona el archivo lua conector incluido con tu cliente
      - Busca en la carpeta de Archipelago `/SNI/lua/`.
6. Si ves un error mientras carga el script que dice `socket.dll missing` o algo similar, ve a la carpeta de
el lua que estas usando en tu gestor de archivos y copia el `socket.dll` a la raíz de tu instalación de snes9x.

##### BNES-Plus

1. Cargue su archivo ROM si aún no se ha cargado.
2. El emulador debería conectarse automáticamente mientras SNI se está ejecutando.

##### BizHawk

1. Asegurate que se ha cargado el núcleo BSNES. Se hace en la barra de menú principal, bajo:
    - (≤ 2.8) `Config` 〉 `Cores` 〉 `SNES` 〉 `BSNES`
    - (≥ 2.9) `Config` 〉 `Preferred Cores` 〉 `SNES` 〉 `BSNESv115+`
2. Carga tu fichero de ROM, si no lo has hecho ya.
   Si has cambiado tu preferencia de núcleo tras haber cargado la ROM, no te olvides de volverlo a cargar (atajo por defecto: Ctrl+R).
3. Arrastra el archivo `Connector.lua` que has descargado a la ventana principal de EmuHawk.
   - Busca en la carpeta de Archipelago `/SNI/lua/`.
   - También podrías abrir la consola de Lua manualmente, hacer click en `Script` 〉 `Open Script`, e ir a `Connector.lua`
      con el selector de archivos.

##### RetroArch 1.10.1 o más nuevo

Sólo hay que seguir estos pasos una vez.

1. Comienza en la pantalla del menú principal de RetroArch.
2. Ve a Ajustes --> Interfaz de usario. Configura "Mostrar ajustes avanzados" en ON.
3. Ve a Ajustes --> Red. Pon "Comandos de red" en ON. (Se encuentra bajo Request Device 16.) Deja en 55355 el valor por defecto,
 el Puerto de comandos de red.

![Captura de pantalla del ajuste Comandos de red](/static/generated/docs/A%20Link%20to%20the%20Past/retroarch-network-commands-en.png)
4. Ve a Menú principal --> Actualizador en línea --> Descargador de núcleos. Desplázate y selecciona "Nintendo - SNES /
   SFC (bsnes-mercury Performance)".

Cuando cargas un ROM, asegúrate de seleccionar un núcleo **bsnes-mercury**. Estos son los únicos núcleos que permiten
que herramientas externas lean datos del ROM.

#### Con Hardware

Esta guía asume que ya has descargado el firmware correcto para tu dispositivo. Si no lo has hecho ya, por favor hazlo ahora. Los
usuarios de SD2SNES y FXPak Pro pueden descargar el firmware apropiado
[aqui](https://github.com/RedGuyyyy/sd2snes/releases). Puede que los usuarios de otros dispositivos encuentren informacion útil
[en esta página](http://usb2snes.com/#supported-platforms).

1. Cierra tu emulador, el cual debe haberse autoejecutado.
2. Enciende tu dispositivo y carga la ROM.

### Conecta al Servidor Archipelago

El fichero de parche que ha lanzado el cliente debería de haberte conectado automaticamente al MultiServer. Sin embargo hay algunas
razones por las que puede que esto no suceda, como que la partida este hospedada en la página web pero generada en otra parte. Si la
ventana del cliente muestra "Server Status: Not Connected", simplemente preguntale al creador de la partida la dirección
del servidor, cópiala en el campo "Server" y presiona Enter.

El cliente intentará conectarse a esta nueva dirección, y debería mostrar "Server Status: Connected" momentáneamente.

### Jugar al juego

Cuando el cliente muestre tanto el dispositivo SNES como el servidor como conectados, estas listo para empezar a jugar. Felicidades por
haberte unido a una partida multiworld con exito! Puedes ejecutar varios comandos en tu cliente. Para mas informacion
acerca de estos comando puedes usar `/help` para comandos locales del cliente y `!help` para comandos de servidor.<|MERGE_RESOLUTION|>--- conflicted
+++ resolved
@@ -17,96 +17,18 @@
 
 ## Procedimiento de instalación
 
-<<<<<<< HEAD
 1. Descarga e instala (Archipelago)[https://github.com/ArchipelagoMW/Archipelago/releases/latest].
    **El archivo del instalador se encuentra en la sección de assets al final de la información de version**.
-2. La primera vez que realices una generación local o parchees tu juego, se te pedirá que ubiques tu archivo ROM base. Este es su enlace japonés al archivo ROM anterior. Esto sólo debe hacerse una vez.
+2. La primera vez que realices una generación local o parchees tu juego, se te pedirá que ubiques tu archivo ROM base. Este es tu archivo ROM de Link To THe Past japonés. Esto sólo debe hacerse una vez.
 
 3. Si estás usando un emulador, deberías de asignar tu emulador con compatibilidad con Lua como el programa por defecto para abrir archivos 
    ROM.
-    1. Extrae la carpeta de tu emulador al Escritorio, o algún otro sitio que vayas a recordar.
-    2. Haz click derecho en un archivo ROM y selecciona **Abrir con...**
-    3. Marca la casilla junto a **Usar siempre este programa para abrir archivos .sfc**
-    4. Baja al final de la lista y haz click en el texto gris **Buscar otro programa en este PC**
-    5. Busca el archivo `.exe` de tu emulador y haz click en **Abrir**. Este archivo debería de encontrarse dentro de la carpeta que
+    i. Extrae la carpeta de tu emulador al Escritorio, o algún otro sitio que vayas a recordar.
+    ii. Haz click derecho en un archivo ROM y selecciona **Abrir con...**
+    iii. Marca la casilla junto a **Usar siempre este programa para abrir archivos .sfc**
+    iv. Baja al final de la lista y haz click en el texto gris **Buscar otro programa en este PC**
+    v. Busca el archivo `.exe` de tu emulador y haz click en **Abrir**. Este archivo debería de encontrarse dentro de la carpeta que
       extrajiste en el paso uno. 
-=======
-### Instalación en Windows
-
-1. Descarga e instala MultiWorld Utilities desde el enlace anterior, asegurando que instalamos la versión más reciente.
-   **El archivo esta localizado en la sección "assets" en la parte inferior de la información de versión**. Si tu
-   intención es jugar la versión normal de multiworld, necesitarás el archivo `Setup.Archipelago.exe`
-    - Si estas interesado en jugar la variante que aleatoriza las puertas internas de las mazmorras, necesitaras bajar '
-      Setup.BerserkerMultiWorld.Doors.exe'
-    - Durante el proceso de instalación, se te pedirá donde esta situado tu archivo ROM japonés v1.0. Si ya habías
-      instalado este software con anterioridad y simplemente estas actualizando, no se te pedirá la localización del
-      archivo una segunda vez.
-    - Puede ser que el programa pida la instalación de Microsoft Visual C++. Si ya lo tienes en tu ordenador (
-      posiblemente por que un juego de Steam ya lo haya instalado), el instalador no te pedirá su instalación.
-
-2. Si estas usando un emulador, deberías asignar la versión capaz de ejecutar scripts Lua como programa por defecto para
-   lanzar ficheros de ROM de SNES.
-    1. Extrae tu emulador al escritorio, o cualquier sitio que después recuerdes.
-    2. Haz click derecho en un fichero de ROM (ha de tener la extensión sfc) y selecciona **Abrir con...**
-    3. Marca la opción **Usar siempre esta aplicación para abrir los archivos .sfc**
-    4. Baja hasta el final de la lista y haz click en la opción **Buscar otra aplicación en el equipo** (Si usas Windows
-       10 es posible que debas hacer click en **Más aplicaciones**)
-    5. Busca el archivo .exe de tu emulador y haz click en **Abrir**. Este archivo debe estar en el directorio donde
-       extrajiste en el paso 1.
-
-### Instalación en Macintosh
-
-- ¡Necesitamos voluntarios para rellenar esta seccion! Contactad con **Farrak Kilhn** (en inglés) en Discord si queréis
-  ayudar.
-
-## Configurar tu archivo YAML
-
-### Que es un archivo YAML y por qué necesito uno?
-
-Tu archivo YAML contiene un conjunto de opciones de configuración que proveen al generador con información sobre como
-debe generar tu juego. Cada jugador en una partida de multiworld proveerá su propio fichero YAML. Esta configuración
-permite que cada jugador disfrute de una experiencia personalizada a su gusto, y cada jugador dentro de la misma partida
-de multiworld puede tener diferentes opciones.
-
-### Donde puedo obtener un fichero YAML?
-
-La página "[Generate Game](/games/A%20Link%20to%20the%20Past/player-options)" en el sitio web te permite configurar tu
-configuración personal y descargar un fichero "YAML".
-
-### Configuración YAML avanzada
-
-Una version mas avanzada del fichero Yaml puede ser creada usando la pagina
-["Weighted settings"](/games/A Link to the Past/weighted-options),
-la cual te permite tener almacenadas hasta 3 preajustes. La pagina "Weighted Settings" tiene muchas opciones
-representadas con controles deslizantes. Esto permite elegir cuan probable los valores de una categoría pueden ser
-elegidos sobre otros de la misma.
-
-Por ejemplo, imagina que el generador crea un cubo llamado "map_shuffle", y pone trozos de papel doblado en él por cada
-sub-opción. Ademas imaginemos que tu valor elegido para "on" es 20 y el elegido para "off" es 40.
-
-Por tanto, en este ejemplo, habrán 60 trozos de papel. 20 para "on" y 40 para "off". Cuando el generador esta decidiendo
-si activar o no "map shuffle" para tu partida, meterá la mano en el cubo y sacara un trozo de papel al azar. En este
-ejemplo, es mucho mas probable (2 de cada 3 veces (40/60)) que "map shuffle" esté desactivado.
-
-Si quieres que una opción no pueda ser escogida, simplemente asigna el valor 0 a dicha opción. Recuerda que cada opción
-debe tener al menos un valor mayor que cero, si no la generación fallará.
-
-### Verificando tu archivo YAML
-
-Si quieres validar que tu fichero YAML para asegurarte que funciona correctamente, puedes hacerlo en la pagina
-[YAML Validator](/check).
-
-## Generar una partida para un jugador
-
-1. Navega a [la pagina Generate game](/games/A%20Link%20to%20the%20Past/player-options), configura tus opciones, haz
-   click en el boton "Generate game".
-2. Se te redigirá a una pagina "Seed Info", donde puedes descargar tu archivo de parche.
-3. Haz doble click en tu fichero de parche, y el emulador debería ejecutar tu juego automáticamente. Como el Cliente no
-   es necesario para partidas de un jugador, puedes cerrarlo junto a la pagina web (que tiene como titulo "Multiworld
-   WebUI") que se ha abierto automáticamente.
-
-## Unirse a una partida MultiWorld
->>>>>>> 76804d29
 
 ### Obtener el fichero de parche y crea tu ROM
 
@@ -123,6 +45,10 @@
 
 Cuando el cliente se lance automáticamente, SNI debería de ejecutarse en segundo plano. Si es la 
 primera vez que se ejecuta, tal vez se te pida permitir que se comunique a través del firewall de Windows
+
+#### snes9x-nwa
+1. Haz click en el menu Network y marca 'Enable Emu Network Control
+2. Carga tu archivo ROM si no lo habías hecho antes
 
 ##### snes9x-rr
 
