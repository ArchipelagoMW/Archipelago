from collections import namedtuple
import logging

from BaseClasses import ItemClassification
from Fill import FillError

from .SubClasses import ALttPLocation, LTTPRegion, LTTPRegionType
from .Shops import TakeAny, total_shop_slots, set_up_shops, shuffle_shops, create_dynamic_shop_locations
from .Bosses import place_bosses
from .Dungeons import get_dungeon_item_pool_player
from .EntranceShuffle import connect_entrance
from .Items import ItemFactory, GetBeemizerItem
from .Options import smallkey_shuffle, compass_shuffle, bigkey_shuffle, map_shuffle, LTTPBosses
from .StateHelpers import has_triforce_pieces, has_melee_weapon
from worlds.alttp.Regions import key_drop_data

# This file sets the item pools for various modes. Timed modes and triforce hunt are enforced first, and then extra items are specified per mode to fill in the remaining space.
# Some basic items that various modes require are placed here, including pendants and crystals. Medallion requirements for the two relevant entrances are also decided.

alwaysitems = ['Bombos', 'Book of Mudora', 'Cane of Somaria', 'Ether', 'Fire Rod', 'Flippers', 'Flute', 'Hammer',
               'Hookshot', 'Ice Rod', 'Lamp',
               'Cape', 'Magic Powder', 'Mushroom', 'Pegasus Boots', 'Quake', 'Shovel', 'Bug Catching Net',
               'Cane of Byrna', 'Blue Boomerang', 'Red Boomerang']
progressivegloves = ['Progressive Glove'] * 2
basicgloves = ['Power Glove', 'Titans Mitts']
legacyinsanity = ['Magic Mirror', 'Moon Pearl']

normalbottles = ['Bottle', 'Bottle (Red Potion)', 'Bottle (Green Potion)', 'Bottle (Blue Potion)', 'Bottle (Fairy)',
                 'Bottle (Bee)', 'Bottle (Good Bee)']
hardbottles = ['Bottle', 'Bottle (Red Potion)', 'Bottle (Green Potion)', 'Bottle (Blue Potion)', 'Bottle (Bee)',
               'Bottle (Good Bee)']

easybaseitems = (['Sanctuary Heart Container', "Lamp"] + ['Rupees (300)'] * 5 +
                 ['Boss Heart Container'] * 10 + ['Piece of Heart'] * 24)
easyfirst15extra = ['Piece of Heart'] * 12 + ['Rupees (300)'] * 3
easysecond15extra = ['Rupees (100)'] + ['Arrows (10)'] * 7 + ['Bombs (3)'] * 7
easythird10extra = ['Bombs (3)'] * 7 + ['Rupee (1)', 'Rupees (50)', 'Bombs (10)']
easyfourth5extra = ['Rupees (50)'] * 2 + ['Bombs (3)'] * 2 + ['Arrows (10)']
easyfinal25extra = ['Rupees (50)'] * 4 + ['Rupees (20)'] * 14 + ['Rupee (1)'] + ['Arrows (10)'] * 4 + ['Rupees (5)'] * 2

normalbaseitems = (['Single Arrow', 'Sanctuary Heart Container', 'Arrows (10)', 'Bombs (10)'] +
                   ['Rupees (300)'] * 3 + ['Boss Heart Container'] * 10 + ['Piece of Heart'] * 24)
normalfirst15extra = ['Rupees (100)', 'Rupees (300)', 'Rupees (50)'] + ['Arrows (10)'] * 6 + ['Bombs (3)'] * 6
normalsecond15extra = ['Bombs (3)'] * 10 + ['Rupees (50)'] * 2 + ['Arrows (10)'] * 2 + ['Rupee (1)']
normalthird10extra = ['Rupees (50)'] * 4 + ['Rupees (20)'] * 3 + ['Arrows (10)', 'Rupee (1)', 'Rupees (5)']
normalfourth5extra = ['Arrows (10)'] * 2 + ['Rupees (20)'] * 2 + ['Rupees (5)']
normalfinal25extra = ['Rupees (20)'] * 23 + ['Rupees (5)'] * 2

Difficulty = namedtuple('Difficulty',
                        ['baseitems', 'bottles', 'bottle_count', 'same_bottle', 'progressiveshield',
                         'basicshield', 'progressivearmor', 'basicarmor', 'swordless', 'progressivemagic', 'basicmagic',
                         'progressivesword', 'basicsword', 'progressivebow', 'basicbow', 'timedohko', 'timedother',
                         'progressiveglove', 'basicglove', 'alwaysitems', 'legacyinsanity',
                         'universal_keys',
                         'extras', 'progressive_sword_limit', 'progressive_shield_limit',
                         'progressive_armor_limit', 'progressive_bottle_limit',
                         'progressive_bow_limit', 'heart_piece_limit', 'boss_heart_container_limit'])

total_items_to_place = 153

difficulties = {
    'easy': Difficulty(
        baseitems=easybaseitems,
        bottles=normalbottles,
        bottle_count=8,
        same_bottle=False,
        progressiveshield=['Progressive Shield'] * 6,
        basicshield=['Blue Shield', 'Red Shield', 'Mirror Shield'] * 2,
        progressivearmor=['Progressive Mail'] * 4,
        basicarmor=['Blue Mail', 'Red Mail'] * 2,
        swordless=['Rupees (20)'] * 8,
        progressivemagic=['Magic Upgrade (1/2)'] * 2,
        basicmagic=['Magic Upgrade (1/2)', 'Magic Upgrade (1/4)'],
        progressivesword=['Progressive Sword'] * 8,
        basicsword=['Master Sword', 'Tempered Sword', 'Golden Sword', 'Fighter Sword'] * 2,
        progressivebow=["Progressive Bow"] * 4,
        basicbow=['Bow', 'Silver Bow'] * 2,
        timedohko=['Green Clock'] * 25,
        timedother=['Green Clock'] * 20 + ['Blue Clock'] * 10 + ['Red Clock'] * 10,
        progressiveglove=progressivegloves,
        basicglove=basicgloves,
        alwaysitems=alwaysitems,
        legacyinsanity=legacyinsanity,
        universal_keys=['Small Key (Universal)'] * 29,
        extras=[easyfirst15extra, easysecond15extra, easythird10extra, easyfourth5extra, easyfinal25extra],
        progressive_sword_limit=8,
        progressive_shield_limit=6,
        progressive_armor_limit=4,
        progressive_bow_limit=4,
        progressive_bottle_limit=8,
        boss_heart_container_limit=10,
        heart_piece_limit=36,
    ),
    'normal': Difficulty(
        baseitems=normalbaseitems,
        bottles=normalbottles,
        bottle_count=4,
        same_bottle=False,
        progressiveshield=['Progressive Shield'] * 3,
        basicshield=['Blue Shield', 'Red Shield', 'Mirror Shield'],
        progressivearmor=['Progressive Mail'] * 2,
        basicarmor=['Blue Mail', 'Red Mail'],
        swordless=['Rupees (20)'] * 4,
        progressivemagic=['Magic Upgrade (1/2)', 'Rupees (300)'],
        basicmagic=['Magic Upgrade (1/2)', 'Rupees (300)'],
        progressivesword=['Progressive Sword'] * 4,
        basicsword=['Fighter Sword', 'Master Sword', 'Tempered Sword', 'Golden Sword'],
        progressivebow=["Progressive Bow"] * 2,
        basicbow=['Bow', 'Silver Bow'],
        timedohko=['Green Clock'] * 25,
        timedother=['Green Clock'] * 20 + ['Blue Clock'] * 10 + ['Red Clock'] * 10,
        progressiveglove=progressivegloves,
        basicglove=basicgloves,
        alwaysitems=alwaysitems,
        legacyinsanity=legacyinsanity,
        universal_keys=['Small Key (Universal)'] * 19 + ['Rupees (20)'] * 10,
        extras=[normalfirst15extra, normalsecond15extra, normalthird10extra, normalfourth5extra, normalfinal25extra],
        progressive_sword_limit=4,
        progressive_shield_limit=3,
        progressive_armor_limit=2,
        progressive_bow_limit=2,
        progressive_bottle_limit=4,
        boss_heart_container_limit=10,
        heart_piece_limit=24,
    ),
    'hard': Difficulty(
        baseitems=normalbaseitems,
        bottles=hardbottles,
        bottle_count=4,
        same_bottle=False,
        progressiveshield=['Progressive Shield'] * 3,
        basicshield=['Blue Shield', 'Red Shield', 'Red Shield'],
        progressivearmor=['Progressive Mail'] * 2,
        basicarmor=['Blue Mail'] * 2,
        swordless=['Rupees (20)'] * 4,
        progressivemagic=['Magic Upgrade (1/2)', 'Rupees (300)'],
        basicmagic=['Magic Upgrade (1/2)', 'Rupees (300)'],
        progressivesword=['Progressive Sword'] * 4,
        basicsword=['Fighter Sword', 'Master Sword', 'Master Sword', 'Tempered Sword'],
        progressivebow=["Progressive Bow"] * 2,
        basicbow=['Bow'] * 2,
        timedohko=['Green Clock'] * 25,
        timedother=['Green Clock'] * 20 + ['Blue Clock'] * 10 + ['Red Clock'] * 10,
        progressiveglove=progressivegloves,
        basicglove=basicgloves,
        alwaysitems=alwaysitems,
        legacyinsanity=legacyinsanity,
        universal_keys=['Small Key (Universal)'] * 13 + ['Rupees (5)'] * 16,
        extras=[normalfirst15extra, normalsecond15extra, normalthird10extra, normalfourth5extra, normalfinal25extra],
        progressive_sword_limit=3,
        progressive_shield_limit=2,
        progressive_armor_limit=1,
        progressive_bow_limit=1,
        progressive_bottle_limit=4,
        boss_heart_container_limit=6,
        heart_piece_limit=16,
    ),
    'expert': Difficulty(
        baseitems=normalbaseitems,
        bottles=hardbottles,
        bottle_count=4,
        same_bottle=False,
        progressiveshield=['Progressive Shield'] * 3,
        basicshield=['Blue Shield', 'Blue Shield', 'Blue Shield'],
        progressivearmor=['Progressive Mail'] * 2,  # neither will count
        basicarmor=['Rupees (20)'] * 2,
        swordless=['Rupees (20)'] * 4,
        progressivemagic=['Magic Upgrade (1/2)', 'Rupees (300)'],
        basicmagic=['Magic Upgrade (1/2)', 'Rupees (300)'],
        progressivesword=['Progressive Sword'] * 4,
        basicsword=['Fighter Sword', 'Fighter Sword', 'Master Sword', 'Master Sword'],
        progressivebow=["Progressive Bow"] * 2,
        basicbow=['Bow'] * 2,
        timedohko=['Green Clock'] * 20 + ['Red Clock'] * 5,
        timedother=['Green Clock'] * 20 + ['Blue Clock'] * 10 + ['Red Clock'] * 10,
        progressiveglove=progressivegloves,
        basicglove=basicgloves,
        alwaysitems=alwaysitems,
        legacyinsanity=legacyinsanity,
        universal_keys=['Small Key (Universal)'] * 13 + ['Rupees (5)'] * 16,
        extras=[normalfirst15extra, normalsecond15extra, normalthird10extra, normalfourth5extra, normalfinal25extra],
        progressive_sword_limit=2,
        progressive_shield_limit=1,
        progressive_armor_limit=0,
        progressive_bow_limit=1,
        progressive_bottle_limit=4,
        boss_heart_container_limit=2,
        heart_piece_limit=8,
    ),
}

ice_rod_hunt_difficulties = dict()
for diff in {'easy', 'normal', 'hard', 'expert'}:
    ice_rod_hunt_difficulties[diff] = Difficulty(
        baseitems=['Nothing'] * 41,
        bottles=['Nothing'] * 4,
        bottle_count=difficulties[diff].bottle_count,
        same_bottle=difficulties[diff].same_bottle,
        progressiveshield=['Nothing'] * 3,
        basicshield=['Nothing'] * 3,
        progressivearmor=['Nothing'] * 2,
        basicarmor=['Nothing'] * 2,
        swordless=['Nothing'] * 4,
        progressivemagic=['Nothing'] * 2,
        basicmagic=['Nothing'] * 2,
        progressivesword=['Nothing'] * 4,
        basicsword=['Nothing'] * 4,
        progressivebow=['Nothing'] * 2,
        basicbow=['Nothing'] * 2,
        timedohko=difficulties[diff].timedohko,
        timedother=difficulties[diff].timedother,
        progressiveglove=['Nothing'] * 2,
        basicglove=['Nothing'] * 2,
        alwaysitems=['Ice Rod'] + ['Nothing'] * 19,
        legacyinsanity=['Nothing'] * 2,
        universal_keys=['Nothing'] * 29,
        extras=[['Nothing'] * 15, ['Nothing'] * 15, ['Nothing'] * 10, ['Nothing'] * 5, ['Nothing'] * 25],
        progressive_sword_limit=difficulties[diff].progressive_sword_limit,
        progressive_shield_limit=difficulties[diff].progressive_shield_limit,
        progressive_armor_limit=difficulties[diff].progressive_armor_limit,
        progressive_bow_limit=difficulties[diff].progressive_bow_limit,
        progressive_bottle_limit=difficulties[diff].progressive_bottle_limit,
        boss_heart_container_limit=difficulties[diff].boss_heart_container_limit,
        heart_piece_limit=difficulties[diff].heart_piece_limit,
    )


def generate_itempool(world):
    player = world.player
    multiworld = world.multiworld

    if multiworld.difficulty[player] not in difficulties:
        raise NotImplementedError(f"Diffulty {multiworld.difficulty[player]}")
    if multiworld.goal[player] not in {'ganon', 'pedestal', 'bosses', 'triforcehunt', 'localtriforcehunt', 'icerodhunt',
                                  'ganontriforcehunt', 'localganontriforcehunt', 'crystals', 'ganonpedestal'}:
        raise NotImplementedError(f"Goal {multiworld.goal[player]} for player {player}")
    if multiworld.mode[player] not in {'open', 'standard', 'inverted'}:
        raise NotImplementedError(f"Mode {multiworld.mode[player]} for player {player}")
    if multiworld.timer[player] not in {False, 'display', 'timed', 'timed-ohko', 'ohko', 'timed-countdown'}:
        raise NotImplementedError(f"Timer {multiworld.mode[player]} for player {player}")

    if multiworld.timer[player] in ['ohko', 'timed-ohko']:
        multiworld.can_take_damage[player] = False
    if multiworld.goal[player] in ['pedestal', 'triforcehunt', 'localtriforcehunt', 'icerodhunt']:
        multiworld.push_item(multiworld.get_location('Ganon', player), ItemFactory('Nothing', player), False)
    else:
        multiworld.push_item(multiworld.get_location('Ganon', player), ItemFactory('Triforce', player), False)

    if multiworld.goal[player] == 'icerodhunt':
        multiworld.progression_balancing[player].value = 0
        loc = multiworld.get_location('Turtle Rock - Boss', player)
        multiworld.push_item(loc, ItemFactory('Triforce Piece', player), False)
        multiworld.treasure_hunt_count[player] = 1
        if multiworld.boss_shuffle[player] != 'none':
            if isinstance(multiworld.boss_shuffle[player].value, str) and 'turtle rock-' not in multiworld.boss_shuffle[player].value:
                multiworld.boss_shuffle[player] = LTTPBosses.from_text(f'Turtle Rock-Trinexx;{multiworld.boss_shuffle[player].current_key}')
            elif isinstance(multiworld.boss_shuffle[player].value, int):
                multiworld.boss_shuffle[player] = LTTPBosses.from_text(f'Turtle Rock-Trinexx;{multiworld.boss_shuffle[player].current_key}')
            else:
                logging.warning(f'Cannot guarantee that Trinexx is the boss of Turtle Rock for player {player}')
        loc.event = True
        loc.locked = True
        itemdiff = difficulties[multiworld.difficulty[player]]
        itempool = []
        itempool.extend(itemdiff.alwaysitems)
        itempool.remove('Ice Rod')

        itempool.extend(['Single Arrow', 'Sanctuary Heart Container'])
        itempool.extend(['Boss Heart Container'] * itemdiff.boss_heart_container_limit)
        itempool.extend(['Piece of Heart'] * itemdiff.heart_piece_limit)
        itempool.extend(itemdiff.bottles)
        itempool.extend(itemdiff.basicbow)
        itempool.extend(itemdiff.basicarmor)
        if not multiworld.swordless[player]:
            itempool.extend(itemdiff.basicsword)
        itempool.extend(itemdiff.basicmagic)
        itempool.extend(itemdiff.basicglove)
        itempool.extend(itemdiff.basicshield)
        itempool.extend(itemdiff.legacyinsanity)
        itempool.extend(['Rupees (300)'] * 34)
        itempool.extend(['Bombs (10)'] * 5)
        itempool.extend(['Arrows (10)'] * 7)
        if multiworld.smallkey_shuffle[player] == smallkey_shuffle.option_universal:
            itempool.extend(itemdiff.universal_keys)

        for item in itempool:
            multiworld.push_precollected(ItemFactory(item, player))

    if multiworld.goal[player] in ['triforcehunt', 'localtriforcehunt', 'icerodhunt']:
        region = multiworld.get_region('Light World', player)

        loc = ALttPLocation(player, "Murahdahla", parent=region)
        loc.access_rule = lambda state: has_triforce_pieces(state, player)

        region.locations.append(loc)
        multiworld.clear_location_cache()

        multiworld.push_item(loc, ItemFactory('Triforce', player), False)
        loc.event = True
        loc.locked = True

    multiworld.get_location('Ganon', player).event = True
    multiworld.get_location('Ganon', player).locked = True
    event_pairs = [
        ('Agahnim 1', 'Beat Agahnim 1'),
        ('Agahnim 2', 'Beat Agahnim 2'),
        ('Dark Blacksmith Ruins', 'Pick Up Purple Chest'),
        ('Frog', 'Get Frog'),
        ('Missing Smith', 'Return Smith'),
        ('Floodgate', 'Open Floodgate'),
        ('Agahnim 1', 'Beat Agahnim 1'),
        ('Flute Activation Spot', 'Activated Flute')
    ]
    for location_name, event_name in event_pairs:
        location = multiworld.get_location(location_name, player)
        event = ItemFactory(event_name, player)
        multiworld.push_item(location, event, False)
        location.event = location.locked = True


    # set up item pool
    additional_triforce_pieces = 0
    if multiworld.custom:
        (pool, placed_items, precollected_items, clock_mode, treasure_hunt_count,
         treasure_hunt_icon) = make_custom_item_pool(multiworld, player)
        multiworld.rupoor_cost = min(multiworld.customitemarray[67], 9999)
    else:
        pool, placed_items, precollected_items, clock_mode, treasure_hunt_count, \
        treasure_hunt_icon, additional_triforce_pieces = get_pool_core(multiworld, player)

    for item in precollected_items:
        multiworld.push_precollected(ItemFactory(item, player))

    if multiworld.mode[player] == 'standard' and not has_melee_weapon(multiworld.state, player):
        if "Link's Uncle" not in placed_items:
            found_sword = False
            found_bow = False
            possible_weapons = []
            for item in pool:
                if item in ['Progressive Sword', 'Fighter Sword', 'Master Sword', 'Tempered Sword', 'Golden Sword']:
                    if not found_sword:
                        found_sword = True
                        possible_weapons.append(item)
                if item in ['Progressive Bow', 'Bow'] and not found_bow:
                    found_bow = True
                    possible_weapons.append(item)
                if item in ['Hammer', 'Bombs (10)', 'Fire Rod', 'Cane of Somaria', 'Cane of Byrna']:
                    if item not in possible_weapons:
                        possible_weapons.append(item)
            starting_weapon = multiworld.random.choice(possible_weapons)
            placed_items["Link's Uncle"] = starting_weapon
            pool.remove(starting_weapon)
        if placed_items["Link's Uncle"] in ['Bow', 'Progressive Bow', 'Bombs (10)', 'Cane of Somaria', 'Cane of Byrna'] and multiworld.enemy_health[player] not in ['default', 'easy']:
            multiworld.escape_assist[player].append('bombs')

    for (location, item) in placed_items.items():
        multiworld.get_location(location, player).place_locked_item(ItemFactory(item, player))

    items = ItemFactory(pool, player)
    # convert one Progressive Bow into Progressive Bow (Alt), in ID only, for ganon silvers hint text
    if multiworld.worlds[player].has_progressive_bows:
        for item in items:
            if item.code == 0x64:  # Progressive Bow
                item.code = 0x65  # Progressive Bow (Alt)
                break

    if clock_mode is not None:
        multiworld.clock_mode[player] = clock_mode

    if treasure_hunt_count is not None:
        multiworld.treasure_hunt_count[player] = treasure_hunt_count % 999
    if treasure_hunt_icon is not None:
<<<<<<< HEAD
        world.treasure_hunt_icon[player] = treasure_hunt_icon

    dungeon_items = [item for item in get_dungeon_item_pool_player(world, player)
                     if item.name not in world.worlds[player].dungeon_local_item_names]

    for key_loc in key_drop_data:
        key_data = key_drop_data[key_loc]
        drop_item = ItemFactory(key_data[3], player)
        if world.goal[player] == 'icerodhunt' or not world.key_drop_shuffle[player]:
            if drop_item in dungeon_items:
                dungeon_items.remove(drop_item)
            else:
                dungeon = (drop_item.name.split("(")[1].split(")")[0], player)
                if world.mode[player] == 'inverted':
                    if dungeon[0] == "Agahnims Tower":
                        dungeon = ("Inverted Agahnims Tower", player)
                    if dungeon[0] == "Ganons Tower":
                        dungeon = ("Inverted Ganons Tower", player)
                if drop_item in world.dungeons[dungeon].small_keys:
                    world.dungeons[dungeon].small_keys.remove(drop_item)
                elif world.dungeons[dungeon].big_key is not None and world.dungeons[dungeon].big_key == drop_item:
                    world.dungeons[dungeon].big_key = None
        if not world.key_drop_shuffle[player]:
            # key drop item was removed from the pool because key drop shuffle is off
            # and it will now place the removed key into its original location
            loc = world.get_location(key_loc, player)
            loc.place_locked_item(drop_item)
            loc.address = None
        elif world.goal[player] == 'icerodhunt':
            # key drop item removed because of icerodhunt
            world.itempool.append(ItemFactory(GetBeemizerItem(world, player, 'Nothing'), player))
            world.push_precollected(drop_item)
        elif "Small" in key_data[3] and world.smallkey_shuffle[player] == smallkey_shuffle.option_universal:
            # key drop shuffle and universal keys are on. Add universal keys in place of key drop keys.
            world.itempool.append(ItemFactory(GetBeemizerItem(world, player, 'Small Key (Universal)'), player))

    if world.goal[player] == 'icerodhunt':
=======
        multiworld.treasure_hunt_icon[player] = treasure_hunt_icon

    dungeon_items = [item for item in get_dungeon_item_pool_player(world)
                     if item.name not in multiworld.worlds[player].dungeon_local_item_names]
    dungeon_item_replacements = difficulties[multiworld.difficulty[player]].extras[0]\
                                + difficulties[multiworld.difficulty[player]].extras[1]\
                                + difficulties[multiworld.difficulty[player]].extras[2]\
                                + difficulties[multiworld.difficulty[player]].extras[3]\
                                + difficulties[multiworld.difficulty[player]].extras[4]
    multiworld.random.shuffle(dungeon_item_replacements)
    if multiworld.goal[player] == 'icerodhunt':
>>>>>>> 9ad0032e
        for item in dungeon_items:
            multiworld.itempool.append(ItemFactory(GetBeemizerItem(multiworld, player, 'Nothing'), player))
            multiworld.push_precollected(item)
    else:
        for x in range(len(dungeon_items)-1, -1, -1):
            item = dungeon_items[x]
            if ((multiworld.smallkey_shuffle[player] == smallkey_shuffle.option_start_with and item.type == 'SmallKey')
                    or (multiworld.bigkey_shuffle[player] == bigkey_shuffle.option_start_with and item.type == 'BigKey')
                    or (multiworld.compass_shuffle[player] == compass_shuffle.option_start_with and item.type == 'Compass')
                    or (multiworld.map_shuffle[player] == map_shuffle.option_start_with and item.type == 'Map')):
                dungeon_items.remove(item)
<<<<<<< HEAD
                world.push_precollected(item)
                world.itempool.append(ItemFactory(world.worlds[player].get_filler_item_name(), player))
        world.itempool.extend([item for item in dungeon_items])
=======
                multiworld.push_precollected(item)
                multiworld.itempool.append(ItemFactory(dungeon_item_replacements.pop(), player))
        multiworld.itempool.extend([item for item in dungeon_items])
>>>>>>> 9ad0032e
    # logic has some branches where having 4 hearts is one possible requirement (of several alternatives)
    # rather than making all hearts/heart pieces progression items (which slows down generation considerably)
    # We mark one random heart container as an advancement item (or 4 heart pieces in expert mode)
    if multiworld.goal[player] != 'icerodhunt' and multiworld.difficulty[player] in ['easy', 'normal', 'hard'] and not (multiworld.custom and multiworld.customitemarray[30] == 0):
        next(item for item in items if item.name == 'Boss Heart Container').classification = ItemClassification.progression
    elif multiworld.goal[player] != 'icerodhunt' and multiworld.difficulty[player] in ['expert'] and not (multiworld.custom and multiworld.customitemarray[29] < 4):
        adv_heart_pieces = (item for item in items if item.name == 'Piece of Heart')
        for i in range(4):
            next(adv_heart_pieces).classification = ItemClassification.progression


    progressionitems = []
    nonprogressionitems = []
    for item in items:
        if item.advancement or item.type:
            progressionitems.append(item)
        else:
            nonprogressionitems.append(GetBeemizerItem(multiworld, item.player, item))
    multiworld.random.shuffle(nonprogressionitems)

    if additional_triforce_pieces:
        if additional_triforce_pieces > len(nonprogressionitems):
            raise FillError(f"Not enough non-progression items to replace with Triforce pieces found for player "
                            f"{multiworld.get_player_name(player)}.")
        progressionitems += [ItemFactory("Triforce Piece", player) for _ in range(additional_triforce_pieces)]
        nonprogressionitems.sort(key=lambda item: int("Heart" in item.name))  # try to keep hearts in the pool
        nonprogressionitems = nonprogressionitems[additional_triforce_pieces:]
        multiworld.random.shuffle(nonprogressionitems)

    # shuffle medallions
    if multiworld.required_medallions[player][0] == "random":
        mm_medallion = multiworld.random.choice(['Ether', 'Quake', 'Bombos'])
    else:
        mm_medallion = multiworld.required_medallions[player][0]
    if multiworld.required_medallions[player][1] == "random":
        tr_medallion = multiworld.random.choice(['Ether', 'Quake', 'Bombos'])
    else:
        tr_medallion = multiworld.required_medallions[player][1]
    multiworld.required_medallions[player] = (mm_medallion, tr_medallion)

    place_bosses(world)
    set_up_shops(multiworld, player)

    if multiworld.shop_shuffle[player]:
        shuffle_shops(multiworld, nonprogressionitems, player)

    multiworld.itempool += progressionitems + nonprogressionitems

    if multiworld.retro_caves[player]:
        set_up_take_anys(multiworld, player)  # depends on world.itempool to be set
    # set_up_take_anys needs to run first
    create_dynamic_shop_locations(multiworld, player)


take_any_locations = {
    'Snitch Lady (East)', 'Snitch Lady (West)', 'Bush Covered House', 'Light World Bomb Hut',
    'Fortune Teller (Light)', 'Lake Hylia Fortune Teller', 'Lumberjack House', 'Bonk Fairy (Light)',
    'Bonk Fairy (Dark)', 'Lake Hylia Healer Fairy', 'Swamp Healer Fairy', 'Desert Healer Fairy',
    'Dark Lake Hylia Healer Fairy', 'Dark Lake Hylia Ledge Healer Fairy', 'Dark Desert Healer Fairy',
    'Dark Death Mountain Healer Fairy', 'Long Fairy Cave', 'Good Bee Cave', '20 Rupee Cave',
    'Kakariko Gamble Game', '50 Rupee Cave', 'Lost Woods Gamble', 'Hookshot Fairy',
    'Palace of Darkness Hint', 'East Dark World Hint', 'Archery Game', 'Dark Lake Hylia Ledge Hint',
    'Dark Lake Hylia Ledge Spike Cave', 'Fortune Teller (Dark)', 'Dark Sanctuary Hint', 'Dark Desert Hint'}

take_any_locations_inverted = list(take_any_locations - {"Dark Sanctuary Hint", "Archery Game"})
take_any_locations = list(take_any_locations)
# sets are sorted by the element's hash, python's hash is seeded at startup, resulting in different sorting each run
take_any_locations_inverted.sort()
take_any_locations.sort()


def set_up_take_anys(world, player):
    # these are references, do not modify these lists in-place
    if world.mode[player] == 'inverted':
        take_any_locs = take_any_locations_inverted
    else:
        take_any_locs = take_any_locations

    regions = world.random.sample(take_any_locs, 5)

    old_man_take_any = LTTPRegion("Old Man Sword Cave", LTTPRegionType.Cave, 'the sword cave', player, world)
    world.regions.append(old_man_take_any)

    reg = regions.pop()
    entrance = world.get_region(reg, player).entrances[0]
    connect_entrance(world, entrance.name, old_man_take_any.name, player)
    entrance.target = 0x58
    old_man_take_any.shop = TakeAny(old_man_take_any, 0x0112, 0xE2, True, True, total_shop_slots)
    world.shops.append(old_man_take_any.shop)

    swords = [item for item in world.itempool if item.player == player and item.type == 'Sword']
    if swords:
        sword = world.random.choice(swords)
        world.itempool.remove(sword)
        world.itempool.append(ItemFactory('Rupees (20)', player))
        old_man_take_any.shop.add_inventory(0, sword.name, 0, 0, create_location=True)
    else:
        old_man_take_any.shop.add_inventory(0, 'Rupees (300)', 0, 0, create_location=True)

    for num in range(4):
        take_any = LTTPRegion("Take-Any #{}".format(num+1), LTTPRegionType.Cave, 'a cave of choice', player, world)
        world.regions.append(take_any)

        target, room_id = world.random.choice([(0x58, 0x0112), (0x60, 0x010F), (0x46, 0x011F)])
        reg = regions.pop()
        entrance = world.get_region(reg, player).entrances[0]
        connect_entrance(world, entrance.name, take_any.name, player)
        entrance.target = target
        take_any.shop = TakeAny(take_any, room_id, 0xE3, True, True, total_shop_slots + num + 1)
        world.shops.append(take_any.shop)
        take_any.shop.add_inventory(0, 'Blue Potion', 0, 0)
        take_any.shop.add_inventory(1, 'Boss Heart Container', 0, 0, create_location=True)

    world.initialize_regions()


def get_pool_core(world, player: int):
    shuffle = world.shuffle[player]
    difficulty = world.difficulty[player]
    timer = world.timer[player]
    goal = world.goal[player]
    mode = world.mode[player]
    swordless = world.swordless[player]
    retro_bow = world.retro_bow[player]
    logic = world.logic[player]

    pool = []
    placed_items = {}
    precollected_items = []
    clock_mode = None
    treasure_hunt_count = None
    treasure_hunt_icon = None

    diff = ice_rod_hunt_difficulties[difficulty] if goal == 'icerodhunt' else difficulties[difficulty]
    pool.extend(diff.alwaysitems)

    def place_item(loc, item):
        assert loc not in placed_items, "cannot place item twice"
        placed_items[loc] = item

    # provide boots to major glitch dependent seeds
    if logic in {'owglitches', 'hybridglitches', 'nologic'} and world.glitch_boots[player] and goal != 'icerodhunt':
        precollected_items.append('Pegasus Boots')
        pool.remove('Pegasus Boots')
        pool.append('Rupees (20)')
    want_progressives = world.progressive[player].want_progressives

    if want_progressives(world.random):
        pool.extend(diff.progressiveglove)
    else:
        pool.extend(diff.basicglove)

    # insanity legacy shuffle doesn't have fake LW/DW logic so for now guaranteed Mirror and Moon Pearl at the start
    if shuffle == 'insanity_legacy':
        place_item('Link\'s House', diff.legacyinsanity[0])
        place_item('Sanctuary', diff.legacyinsanity[1])
    else:
        pool.extend(diff.legacyinsanity)

    if timer == 'display':
        clock_mode = 'stopwatch'
    elif timer == 'ohko':
        clock_mode = 'ohko'

    pool.extend(diff.baseitems)

    # expert+ difficulties produce the same contents for
    # all bottles, since only one bottle is available
    thisbottle = None
    for _ in range(diff.bottle_count):
        if not diff.same_bottle or not thisbottle:
            thisbottle = world.random.choice(diff.bottles)
        pool.append(thisbottle)

    if want_progressives(world.random):
        pool.extend(diff.progressiveshield)
    else:
        pool.extend(diff.basicshield)

    if want_progressives(world.random):
        pool.extend(diff.progressivearmor)
    else:
        pool.extend(diff.basicarmor)

    if want_progressives(world.random):
        pool.extend(diff.progressivemagic)
    else:
        pool.extend(diff.basicmagic)

    if want_progressives(world.random):
        pool.extend(diff.progressivebow)
        world.worlds[player].has_progressive_bows = True
    elif (swordless or logic == 'noglitches') and goal != 'icerodhunt':
        swordless_bows = ['Bow', 'Silver Bow']
        if difficulty == "easy":
            swordless_bows *= 2
        pool.extend(swordless_bows)
    else:
        pool.extend(diff.basicbow)

    if swordless:
        pool.extend(diff.swordless)
    else:
        progressive_swords = want_progressives(world.random)
        pool.extend(diff.progressivesword if progressive_swords else diff.basicsword)

    extraitems = total_items_to_place - len(pool) - len(placed_items)

    if timer in ['timed', 'timed-countdown']:
        pool.extend(diff.timedother)
        extraitems -= len(diff.timedother)
        clock_mode = 'stopwatch' if timer == 'timed' else 'countdown'
    elif timer == 'timed-ohko':
        pool.extend(diff.timedohko)
        extraitems -= len(diff.timedohko)
        clock_mode = 'countdown-ohko'
    additional_pieces_to_place = 0
    if 'triforcehunt' in goal:
        pieces_in_core = min(extraitems, world.triforce_pieces_available[player])
        additional_pieces_to_place = world.triforce_pieces_available[player] - pieces_in_core
        pool.extend(["Triforce Piece"] * pieces_in_core)
        extraitems -= pieces_in_core
        treasure_hunt_count = world.triforce_pieces_required[player]
        treasure_hunt_icon = 'Triforce Piece'

    for extra in diff.extras:
        if extraitems >= len(extra):
            pool.extend(extra)
            extraitems -= len(extra)
        elif extraitems > 0:
            pool.extend(world.random.sample(extra, extraitems))
            break
        else:
            break

    if goal == 'pedestal':
        place_item('Master Sword Pedestal', 'Triforce')
        pool.remove("Rupees (20)")

    if retro_bow:
        replace = {'Single Arrow', 'Arrows (10)', 'Arrow Upgrade (+5)', 'Arrow Upgrade (+10)'}
        pool = ['Rupees (5)' if item in replace else item for item in pool]
    if world.smallkey_shuffle[player] == smallkey_shuffle.option_universal:
        pool.extend(diff.universal_keys)
        if mode == 'standard':
            if world.key_drop_shuffle[player] and world.goal[player] != 'icerodhunt':
                key_locations = ['Secret Passage', 'Hyrule Castle - Map Guard Key Drop']
                key_location = world.random.choice(key_locations)
                key_locations.remove(key_location)
                place_item(key_location, "Small Key (Universal)")
                key_locations += ['Hyrule Castle - Boomerang Guard Key Drop', 'Hyrule Castle - Boomerang Chest',
                                  'Hyrule Castle - Map Chest']
                key_location = world.random.choice(key_locations)
                key_locations.remove(key_location)
                place_item(key_location, "Small Key (Universal)")
                key_locations += ['Hyrule Castle - Big Key Drop', 'Hyrule Castle - Zelda\'s Chest', 'Sewers - Dark Cross']
                key_location = world.random.choice(key_locations)
                key_locations.remove(key_location)
                place_item(key_location, "Small Key (Universal)")
                key_locations += ['Sewers - Key Rat Key Drop']
                key_location = world.random.choice(key_locations)
                place_item(key_location, "Small Key (Universal)")
                pool = pool[:-3]
        if world.key_drop_shuffle[player]:
            pass # pool.extend([item_to_place] * (len(key_drop_data) - 1))

    return (pool, placed_items, precollected_items, clock_mode, treasure_hunt_count, treasure_hunt_icon,
            additional_pieces_to_place)


def make_custom_item_pool(world, player):
    shuffle = world.shuffle[player]
    difficulty = world.difficulty[player]
    timer = world.timer[player]
    goal = world.goal[player]
    mode = world.mode[player]
    customitemarray = world.customitemarray

    pool = []
    placed_items = {}
    precollected_items = []
    clock_mode = None
    treasure_hunt_count = None
    treasure_hunt_icon = None

    def place_item(loc, item):
        assert loc not in placed_items, "cannot place item twice"
        placed_items[loc] = item

    # Correct for insanely oversized item counts and take initial steps to handle undersized pools.
    for x in range(0, 67):
        if customitemarray[x] > total_items_to_place:
            customitemarray[x] = total_items_to_place
    if customitemarray[68] > total_items_to_place:
        customitemarray[68] = total_items_to_place

    # count all items, except rupoor cost
    itemtotal = 0
    for x in range(0, 67):
        itemtotal = itemtotal + customitemarray[x]
    itemtotal = itemtotal + customitemarray[68]

    pool.extend(['Bow'] * customitemarray[0])
    pool.extend(['Silver Bow'] * customitemarray[1])
    pool.extend(['Blue Boomerang'] * customitemarray[2])
    pool.extend(['Red Boomerang'] * customitemarray[3])
    pool.extend(['Hookshot'] * customitemarray[4])
    pool.extend(['Mushroom'] * customitemarray[5])
    pool.extend(['Magic Powder'] * customitemarray[6])
    pool.extend(['Fire Rod'] * customitemarray[7])
    pool.extend(['Ice Rod'] * customitemarray[8])
    pool.extend(['Bombos'] * customitemarray[9])
    pool.extend(['Ether'] * customitemarray[10])
    pool.extend(['Quake'] * customitemarray[11])
    pool.extend(['Lamp'] * customitemarray[12])
    pool.extend(['Hammer'] * customitemarray[13])
    pool.extend(['Shovel'] * customitemarray[14])
    pool.extend(['Flute'] * customitemarray[15])
    pool.extend(['Bug Catching Net'] * customitemarray[16])
    pool.extend(['Book of Mudora'] * customitemarray[17])
    pool.extend(['Cane of Somaria'] * customitemarray[19])
    pool.extend(['Cane of Byrna'] * customitemarray[20])
    pool.extend(['Cape'] * customitemarray[21])
    pool.extend(['Pegasus Boots'] * customitemarray[23])
    pool.extend(['Power Glove'] * customitemarray[24])
    pool.extend(['Titans Mitts'] * customitemarray[25])
    pool.extend(['Progressive Glove'] * customitemarray[26])
    pool.extend(['Flippers'] * customitemarray[27])
    pool.extend(['Piece of Heart'] * customitemarray[29])
    pool.extend(['Boss Heart Container'] * customitemarray[30])
    pool.extend(['Sanctuary Heart Container'] * customitemarray[31])
    pool.extend(['Master Sword'] * customitemarray[33])
    pool.extend(['Tempered Sword'] * customitemarray[34])
    pool.extend(['Golden Sword'] * customitemarray[35])
    pool.extend(['Blue Shield'] * customitemarray[37])
    pool.extend(['Red Shield'] * customitemarray[38])
    pool.extend(['Mirror Shield'] * customitemarray[39])
    pool.extend(['Progressive Shield'] * customitemarray[40])
    pool.extend(['Blue Mail'] * customitemarray[41])
    pool.extend(['Red Mail'] * customitemarray[42])
    pool.extend(['Progressive Mail'] * customitemarray[43])
    pool.extend(['Magic Upgrade (1/2)'] * customitemarray[44])
    pool.extend(['Magic Upgrade (1/4)'] * customitemarray[45])
    pool.extend(['Bomb Upgrade (+5)'] * customitemarray[46])
    pool.extend(['Bomb Upgrade (+10)'] * customitemarray[47])
    pool.extend(['Arrow Upgrade (+5)'] * customitemarray[48])
    pool.extend(['Arrow Upgrade (+10)'] * customitemarray[49])
    pool.extend(['Single Arrow'] * customitemarray[50])
    pool.extend(['Arrows (10)'] * customitemarray[51])
    pool.extend(['Single Bomb'] * customitemarray[52])
    pool.extend(['Bombs (3)'] * customitemarray[53])
    pool.extend(['Rupee (1)'] * customitemarray[54])
    pool.extend(['Rupees (5)'] * customitemarray[55])
    pool.extend(['Rupees (20)'] * customitemarray[56])
    pool.extend(['Rupees (50)'] * customitemarray[57])
    pool.extend(['Rupees (100)'] * customitemarray[58])
    pool.extend(['Rupees (300)'] * customitemarray[59])
    pool.extend(['Rupoor'] * customitemarray[60])
    pool.extend(['Blue Clock'] * customitemarray[61])
    pool.extend(['Green Clock'] * customitemarray[62])
    pool.extend(['Red Clock'] * customitemarray[63])
    pool.extend(['Progressive Bow'] * customitemarray[64])
    pool.extend(['Bombs (10)'] * customitemarray[65])
    pool.extend(['Triforce'] * customitemarray[68])

    diff = difficulties[difficulty]

    # expert+ difficulties produce the same contents for
    # all bottles, since only one bottle is available
    thisbottle = None
    for _ in range(customitemarray[18]):
        if not diff.same_bottle or not thisbottle:
            thisbottle = world.random.choice(diff.bottles)
        pool.append(thisbottle)

    if "triforce" in world.goal[player]:
        pool.extend(["Triforce Piece"] * world.triforce_pieces_available[player])
        itemtotal += world.triforce_pieces_available[player]
        treasure_hunt_count = world.triforce_pieces_required[player]
        treasure_hunt_icon = 'Triforce Piece'

    if timer in ['display', 'timed', 'timed-countdown']:
        clock_mode = 'countdown' if timer == 'timed-countdown' else 'stopwatch'
    elif timer == 'timed-ohko':
        clock_mode = 'countdown-ohko'
    elif timer == 'ohko':
        clock_mode = 'ohko'

    if goal == 'pedestal':
        place_item('Master Sword Pedestal', 'Triforce')
        itemtotal = itemtotal + 1

    if mode == 'standard':
        if world.smallkey_shuffle[player] == smallkey_shuffle.option_universal:
            key_location = world.random.choice(
                ['Secret Passage', 'Hyrule Castle - Boomerang Chest', 'Hyrule Castle - Map Chest',
                 'Hyrule Castle - Zelda\'s Chest', 'Sewers - Dark Cross'])
            place_item(key_location, 'Small Key (Universal)')
            pool.extend(['Small Key (Universal)'] * max((customitemarray[66] - 1), 0))
        else:
            pool.extend(['Small Key (Universal)'] * customitemarray[66])
    else:
        pool.extend(['Small Key (Universal)'] * customitemarray[66])

    pool.extend(['Fighter Sword'] * customitemarray[32])
    pool.extend(['Progressive Sword'] * customitemarray[36])

    if shuffle == 'insanity_legacy':
        place_item('Link\'s House', 'Magic Mirror')
        place_item('Sanctuary', 'Moon Pearl')
        pool.extend(['Magic Mirror'] * max((customitemarray[22] -1 ), 0))
        pool.extend(['Moon Pearl'] * max((customitemarray[28] - 1), 0))
    else:
        pool.extend(['Magic Mirror'] * customitemarray[22])
        pool.extend(['Moon Pearl'] * customitemarray[28])

    if world.smallkey_shuffle[player] == smallkey_shuffle.option_universal:
        itemtotal = itemtotal - 28  # Corrects for small keys not being in item pool in Retro Mode
        if world.key_drop_shuffle[player]:
            itemtotal = itemtotal - (len(key_drop_data) - 1)
    if itemtotal < total_items_to_place:
        pool.extend(['Nothing'] * (total_items_to_place - itemtotal))
        logging.warning(f"Pool was filled up with {total_items_to_place - itemtotal} Nothing's for player {player}")

    return (pool, placed_items, precollected_items, clock_mode, treasure_hunt_count, treasure_hunt_icon)<|MERGE_RESOLUTION|>--- conflicted
+++ resolved
@@ -12,7 +12,7 @@
 from .Items import ItemFactory, GetBeemizerItem
 from .Options import smallkey_shuffle, compass_shuffle, bigkey_shuffle, map_shuffle, LTTPBosses
 from .StateHelpers import has_triforce_pieces, has_melee_weapon
-from worlds.alttp.Regions import key_drop_data
+from .Regions import key_drop_data
 
 # This file sets the item pools for various modes. Timed modes and triforce hunt are enforced first, and then extra items are specified per mode to fill in the remaining space.
 # Some basic items that various modes require are placed here, including pendants and crystals. Medallion requirements for the two relevant entrances are also decided.
@@ -370,11 +370,10 @@
     if treasure_hunt_count is not None:
         multiworld.treasure_hunt_count[player] = treasure_hunt_count % 999
     if treasure_hunt_icon is not None:
-<<<<<<< HEAD
-        world.treasure_hunt_icon[player] = treasure_hunt_icon
+        multiworld.treasure_hunt_icon[player] = treasure_hunt_icon
 
     dungeon_items = [item for item in get_dungeon_item_pool_player(world, player)
-                     if item.name not in world.worlds[player].dungeon_local_item_names]
+                     if item.name not in multiworld.worlds[player].dungeon_local_item_names]
 
     for key_loc in key_drop_data:
         key_data = key_drop_data[key_loc]
@@ -406,21 +405,13 @@
         elif "Small" in key_data[3] and world.smallkey_shuffle[player] == smallkey_shuffle.option_universal:
             # key drop shuffle and universal keys are on. Add universal keys in place of key drop keys.
             world.itempool.append(ItemFactory(GetBeemizerItem(world, player, 'Small Key (Universal)'), player))
-
-    if world.goal[player] == 'icerodhunt':
-=======
-        multiworld.treasure_hunt_icon[player] = treasure_hunt_icon
-
-    dungeon_items = [item for item in get_dungeon_item_pool_player(world)
-                     if item.name not in multiworld.worlds[player].dungeon_local_item_names]
-    dungeon_item_replacements = difficulties[multiworld.difficulty[player]].extras[0]\
-                                + difficulties[multiworld.difficulty[player]].extras[1]\
-                                + difficulties[multiworld.difficulty[player]].extras[2]\
-                                + difficulties[multiworld.difficulty[player]].extras[3]\
+    dungeon_item_replacements = difficulties[multiworld.difficulty[player]].extras[0] \
+                                + difficulties[multiworld.difficulty[player]].extras[1] \
+                                + difficulties[multiworld.difficulty[player]].extras[2] \
+                                + difficulties[multiworld.difficulty[player]].extras[3] \
                                 + difficulties[multiworld.difficulty[player]].extras[4]
     multiworld.random.shuffle(dungeon_item_replacements)
-    if multiworld.goal[player] == 'icerodhunt':
->>>>>>> 9ad0032e
+    if world.goal[player] == 'icerodhunt':
         for item in dungeon_items:
             multiworld.itempool.append(ItemFactory(GetBeemizerItem(multiworld, player, 'Nothing'), player))
             multiworld.push_precollected(item)
@@ -432,15 +423,9 @@
                     or (multiworld.compass_shuffle[player] == compass_shuffle.option_start_with and item.type == 'Compass')
                     or (multiworld.map_shuffle[player] == map_shuffle.option_start_with and item.type == 'Map')):
                 dungeon_items.remove(item)
-<<<<<<< HEAD
-                world.push_precollected(item)
-                world.itempool.append(ItemFactory(world.worlds[player].get_filler_item_name(), player))
-        world.itempool.extend([item for item in dungeon_items])
-=======
                 multiworld.push_precollected(item)
                 multiworld.itempool.append(ItemFactory(dungeon_item_replacements.pop(), player))
         multiworld.itempool.extend([item for item in dungeon_items])
->>>>>>> 9ad0032e
     # logic has some branches where having 4 hearts is one possible requirement (of several alternatives)
     # rather than making all hearts/heart pieces progression items (which slows down generation considerably)
     # We mark one random heart container as an advancement item (or 4 heart pieces in expert mode)
