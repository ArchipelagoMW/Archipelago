--- conflicted
+++ resolved
@@ -379,11 +379,7 @@
     for key_loc in key_drop_data:
         key_data = key_drop_data[key_loc]
         drop_item = ItemFactory(key_data[3], player)
-<<<<<<< HEAD
-        if multiworld.goal[player] == 'ice_rod_hunt' or not multiworld.key_drop_shuffle[player]:
-=======
         if multiworld.goal[player] == 'icerodhunt' or not multiworld.key_drop_shuffle[player]:
->>>>>>> 63c7f1de
             if drop_item in dungeon_items:
                 dungeon_items.remove(drop_item)
             else:
@@ -403,23 +399,14 @@
             loc = multiworld.get_location(key_loc, player)
             loc.place_locked_item(drop_item)
             loc.address = None
-<<<<<<< HEAD
-        elif multiworld.goal[player] == 'ice_rod_hunt':
-            # key drop item removed because of ice_rod_hunt
-=======
         elif multiworld.goal[player] == 'icerodhunt':
             # key drop item removed because of icerodhunt
->>>>>>> 63c7f1de
             multiworld.itempool.append(ItemFactory(GetBeemizerItem(world, player, 'Nothing'), player))
             multiworld.push_precollected(drop_item)
         elif "Small" in key_data[3] and multiworld.smallkey_shuffle[player] == smallkey_shuffle.option_universal:
             # key drop shuffle and universal keys are on. Add universal keys in place of key drop keys.
             multiworld.itempool.append(ItemFactory(GetBeemizerItem(world, player, 'Small Key (Universal)'), player))
-<<<<<<< HEAD
-    dungeon_item_replacements = sum(difficulties[multiworld.item_pool[player].current_key].extras, []) * 2
-=======
     dungeon_item_replacements = sum(difficulties[multiworld.difficulty[player]].extras, []) * 2
->>>>>>> 63c7f1de
     multiworld.random.shuffle(dungeon_item_replacements)
     if multiworld.goal[player] == 'ice_rod_hunt':
         for item in dungeon_items:
@@ -717,11 +704,7 @@
     if world.smallkey_shuffle[player] == smallkey_shuffle.option_universal:
         pool.extend(diff.universal_keys)
         if mode == 'standard':
-<<<<<<< HEAD
-            if world.key_drop_shuffle[player] and world.goal[player] != 'ice_rod_hunt':
-=======
             if world.key_drop_shuffle[player] and world.goal[player] != 'icerodhunt':
->>>>>>> 63c7f1de
                 key_locations = ['Secret Passage', 'Hyrule Castle - Map Guard Key Drop']
                 key_location = world.random.choice(key_locations)
                 key_locations.remove(key_location)
