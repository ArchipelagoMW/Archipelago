--- conflicted
+++ resolved
@@ -359,33 +359,6 @@
     dungeon_items = [item for item in get_dungeon_item_pool_player(world)
                      if item.name not in multiworld.worlds[player].dungeon_local_item_names]
 
-<<<<<<< HEAD
-=======
-    for key_loc in key_drop_data:
-        key_data = key_drop_data[key_loc]
-        drop_item = item_factory(key_data[3], world)
-        if not multiworld.key_drop_shuffle[player]:
-            if drop_item in dungeon_items:
-                dungeon_items.remove(drop_item)
-            else:
-                dungeon = drop_item.name.split("(")[1].split(")")[0]
-                if multiworld.mode[player] == 'inverted':
-                    if dungeon == "Agahnims Tower":
-                        dungeon = "Inverted Agahnims Tower"
-                    if dungeon == "Ganons Tower":
-                        dungeon = "Inverted Ganons Tower"
-                if drop_item in world.dungeons[dungeon].small_keys:
-                    world.dungeons[dungeon].small_keys.remove(drop_item)
-                elif world.dungeons[dungeon].big_key is not None and world.dungeons[dungeon].big_key == drop_item:
-                    world.dungeons[dungeon].big_key = None
-
-            loc = multiworld.get_location(key_loc, player)
-            loc.place_locked_item(drop_item)
-            loc.address = None
-        elif "Small" in key_data[3] and multiworld.small_key_shuffle[player] == small_key_shuffle.option_universal:
-            # key drop shuffle and universal keys are on. Add universal keys in place of key drop keys.
-            multiworld.itempool.append(item_factory(GetBeemizerItem(multiworld, player, 'Small Key (Universal)'), world))
->>>>>>> 8a8263fa
     dungeon_item_replacements = sum(difficulties[multiworld.difficulty[player]].extras, []) * 2
     multiworld.random.shuffle(dungeon_item_replacements)
 
