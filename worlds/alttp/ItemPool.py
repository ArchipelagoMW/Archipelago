--- conflicted
+++ resolved
@@ -1,16 +1,7 @@
 from typing import NamedTuple, List
 import logging
 
-<<<<<<< HEAD
 from BaseClasses import Region, RegionType, MultiWorld
-=======
-from BaseClasses import Region, RegionType, ItemClassification
-from worlds.alttp.SubClasses import ALttPLocation
-from worlds.alttp.Shops import TakeAny, total_shop_slots, set_up_shops, shuffle_shops
-from worlds.alttp.Bosses import place_bosses
-from worlds.alttp.Dungeons import get_dungeon_item_pool_player
-from worlds.alttp.EntranceShuffle import connect_entrance
->>>>>>> 2045905c
 from Fill import FillError
 
 from .SubClasses import ALttPLocation
@@ -426,15 +417,9 @@
     # logic has some branches where having 4 hearts is one possible requirement (of several alternatives)
     # rather than making all hearts/heart pieces progression items (which slows down generation considerably)
     # We mark one random heart container as an advancement item (or 4 heart pieces in expert mode)
-<<<<<<< HEAD
-    if world.goal != 'icerodhunt' and world.difficulty in ['easy', 'normal', 'hard']:
-        next(item for item in items if item.name == 'Boss Heart Container').advancement = True
-    elif world.goal != 'icerodhunt' and world.difficulty in ['expert']:
-=======
     if world.goal[player] != 'icerodhunt' and world.difficulty[player] in ['easy', 'normal', 'hard'] and not (world.custom and world.customitemarray[30] == 0):
         next(item for item in items if item.name == 'Boss Heart Container').classification = ItemClassification.progression
     elif world.goal[player] != 'icerodhunt' and world.difficulty[player] in ['expert'] and not (world.custom and world.customitemarray[29] < 4):
->>>>>>> 2045905c
         adv_heart_pieces = (item for item in items if item.name == 'Piece of Heart')
         for i in range(4):
             next(adv_heart_pieces).classification = ItemClassification.progression
@@ -478,11 +463,7 @@
 
     world.world.itempool += progressionitems + nonprogressionitems
 
-<<<<<<< HEAD
-    if world.retro:
-=======
     if world.retro_caves[player]:
->>>>>>> 2045905c
         set_up_take_anys(world, player)  # depends on world.itempool to be set
 
 
