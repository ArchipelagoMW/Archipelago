--- conflicted
+++ resolved
@@ -476,27 +476,21 @@
                 while gtower_locations and gt_item_pool and trash_count > 0:
                     spot_to_fill = gtower_locations.pop()
                     item_to_place = gt_item_pool.pop()
-                    if spot_to_fill.item_rule(item_to_place):
-                        if item_to_place in localrest:
-                            localrest.remove(item_to_place)
-                        else:
-                            restitempool.remove(item_to_place)
-                        world.push_item(spot_to_fill, item_to_place, False)
-                        fill_locations.remove(spot_to_fill)  # very slow, unfortunately
-                        trash_count -= 1
+                    if item_to_place in localrest:
+                        localrest.remove(item_to_place)
+                    else:
+                        restitempool.remove(item_to_place)
+                    world.push_item(spot_to_fill, item_to_place, False)
+                    fill_locations.remove(spot_to_fill)  # very slow, unfortunately
+                    trash_count -= 1
 
 
     def get_filler_item_name(self) -> str:
         if self.world.goal[self.player] == "icerodhunt":
             item = "Nothing"
         else:
-<<<<<<< HEAD
             item = self.world.random.choice(chain(difficulties[self.world.difficulty[self.player]].extras[0:5]))
         return get_beemizer_item(self.world, self.player, item)
-=======
-            item = self.world.random.choice(extras_list)
-        return GetBeemizerItem(self.world, self.player, item)
->>>>>>> 2045905c
 
     def get_pre_fill_items(self):
         res = []
