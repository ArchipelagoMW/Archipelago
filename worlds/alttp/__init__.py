--- conflicted
+++ resolved
@@ -151,11 +151,7 @@
         super(ALTTPWorld, self).__init__(*args, **kwargs)
 
     @classmethod
-<<<<<<< HEAD
-    def stage_assert_generate(cls, multiworld):
-=======
     def stage_assert_generate(cls, multiworld: MultiWorld):
->>>>>>> f078750b
         rom_file = get_base_rom_path()
         if not os.path.exists(rom_file):
             raise FileNotFoundError(rom_file)
