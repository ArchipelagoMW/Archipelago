import logging
import os
import random
import settings
import threading
import typing

import Utils
from BaseClasses import Item, CollectionState, Tutorial, MultiWorld
from .Dungeons import create_dungeons, Dungeon
from .EntranceShuffle import link_entrances, link_inverted_entrances, plando_connect, \
    indirect_connections, indirect_connections_inverted, indirect_connections_not_inverted
from .InvertedRegions import create_inverted_regions, mark_dark_world_regions
from .ItemPool import generate_itempool, difficulties
from .Items import item_init_table, item_name_groups, item_table, GetBeemizerItem
from .Options import alttp_options, small_key_shuffle
from .Regions import lookup_name_to_id, create_regions, mark_light_world_regions, lookup_vanilla_location_to_entrance, \
    is_main_entrance, key_drop_data
from .Client import ALTTPSNIClient
from .Rom import LocalRom, patch_rom, patch_race_rom, check_enemizer, patch_enemizer, apply_rom_settings, \
    get_hash_string, get_base_rom_path, LttPDeltaPatch
from .Rules import set_rules
from .Shops import create_shops, Shop, push_shop_inventories, ShopType, price_rate_display, price_type_display_name
from .SubClasses import ALttPItem, LTTPRegionType
from worlds.AutoWorld import World, WebWorld, LogicMixin
from .StateHelpers import can_buy_unlimited

lttp_logger = logging.getLogger("A Link to the Past")

extras_list = sum(difficulties['normal'].extras[0:5], [])


class ALTTPSettings(settings.Group):
    class RomFile(settings.SNESRomPath):
        """File name of the v1.0 J rom"""
        description = "ALTTP v1.0 J ROM File"
        copy_to = "Zelda no Densetsu - Kamigami no Triforce (Japan).sfc"
        md5s = [LttPDeltaPatch.hash]

    rom_file: RomFile = RomFile(RomFile.copy_to)


class ALTTPWeb(WebWorld):
    setup_en = Tutorial(
        "Multiworld Setup Tutorial",
        "A guide to setting up the Archipelago ALttP Software on your computer. This guide covers single-player, multiworld, and related software.",
        "English",
        "multiworld_en.md",
        "multiworld/en",
        ["Farrak Kilhn", "Berserker"]
    )

    setup_de = Tutorial(
        setup_en.tutorial_name,
        setup_en.description,
        "Deutsch",
        "multiworld_de.md",
        "multiworld/de",
        ["Fischfilet"]
    )

    setup_es = Tutorial(
        setup_en.tutorial_name,
        setup_en.description,
        "Español",
        "multiworld_es.md",
        "multiworld/es",
        ["Edos"]
    )

    setup_fr = Tutorial(
        setup_en.tutorial_name,
        setup_en.description,
        "Français",
        "multiworld_fr.md",
        "multiworld/fr",
        ["Coxla"]
    )

    msu = Tutorial(
        "MSU-1 Setup Tutorial",
        "A guide to setting up MSU-1, which allows for custom in-game music.",
        "English",
        "msu1_en.md",
        "msu1/en",
        ["Farrak Kilhn"]
    )

    msu_es = Tutorial(
        msu.tutorial_name,
        msu.description,
        "Español",
        "msu1_es.md",
        "msu1/es",
        ["Edos"]
    )

    msu_fr = Tutorial(
        msu.tutorial_name,
        msu.description,
        "Français",
        "msu1_fr.md",
        "msu1/fr",
        ["Coxla"]
    )

    plando = Tutorial(
        "Plando Tutorial",
        "A guide to creating Multiworld Plandos with LTTP",
        "English",
        "plando_en.md",
        "plando/en",
        ["Berserker"]
    )

    oof_sound = Tutorial(
        "'OOF' Sound Replacement",
        "A guide to customizing Link's 'oof' sound",
        "English",
        "oof_sound_en.md",
        "oof_sound/en",
        ["Nyx Edelstein"]
    )

    tutorials = [setup_en, setup_de, setup_es, setup_fr, msu, msu_es, msu_fr, plando, oof_sound]


class ALTTPWorld(World):
    """
    The Legend of Zelda: A Link to the Past is an action/adventure game. Take on the role of
    Link, a boy who is destined to save the land of Hyrule. Delve through three palaces and nine
    dungeons on your quest to rescue the descendents of the seven wise men and defeat the evil
    Ganon!
    """
    game = "A Link to the Past"
    option_definitions = alttp_options
    settings_key = "lttp_options"
    settings: typing.ClassVar[ALTTPSettings]
    topology_present = True
    item_name_groups = item_name_groups
    location_name_groups = {
        "Blind's Hideout": {"Blind's Hideout - Top", "Blind's Hideout - Left", "Blind's Hideout - Right",
                           "Blind's Hideout - Far Left", "Blind's Hideout - Far Right"},
        "Kakariko Well": {"Kakariko Well - Top", "Kakariko Well - Left", "Kakariko Well - Middle",
                          "Kakariko Well - Right", "Kakariko Well - Bottom"},
        "Mini Moldorm Cave": {"Mini Moldorm Cave - Far Left", "Mini Moldorm Cave - Left", "Mini Moldorm Cave - Right",
                              "Mini Moldorm Cave - Far Right", "Mini Moldorm Cave - Generous Guy"},
        "Paradox Cave": {"Paradox Cave Lower - Far Left", "Paradox Cave Lower - Left", "Paradox Cave Lower - Right",
                         "Paradox Cave Lower - Far Right", "Paradox Cave Lower - Middle", "Paradox Cave Upper - Left",
                         "Paradox Cave Upper - Right"},
        "Hype Cave": {"Hype Cave - Top", "Hype Cave - Middle Right", "Hype Cave - Middle Left",
                      "Hype Cave - Bottom", "Hype Cave - Generous Guy"},
        "Hookshot Cave": {"Hookshot Cave - Top Right", "Hookshot Cave - Top Left", "Hookshot Cave - Bottom Right",
                          "Hookshot Cave - Bottom Left"},
        "Hyrule Castle": {"Hyrule Castle - Boomerang Chest", "Hyrule Castle - Map Chest",
                          "Hyrule Castle - Zelda's Chest", "Sewers - Dark Cross", "Sewers - Secret Room - Left",
                          "Sewers - Secret Room - Middle", "Sewers - Secret Room - Right"},
        "Eastern Palace": {"Eastern Palace - Compass Chest", "Eastern Palace - Big Chest",
                           "Eastern Palace - Cannonball Chest", "Eastern Palace - Big Key Chest",
                           "Eastern Palace - Map Chest", "Eastern Palace - Boss"},
        "Desert Palace": {"Desert Palace - Big Chest", "Desert Palace - Torch", "Desert Palace - Map Chest",
                          "Desert Palace - Compass Chest", "Desert Palace - Big Key Chest", "Desert Palace - Boss"},
        "Tower of Hera": {"Tower of Hera - Basement Cage", "Tower of Hera - Map Chest", "Tower of Hera - Big Key Chest",
                          "Tower of Hera - Compass Chest", "Tower of Hera - Big Chest", "Tower of Hera - Boss"},
        "Palace of Darkness": {"Palace of Darkness - Shooter Room", "Palace of Darkness - The Arena - Bridge",
                               "Palace of Darkness - Stalfos Basement", "Palace of Darkness - Big Key Chest",
                               "Palace of Darkness - The Arena - Ledge", "Palace of Darkness - Map Chest",
                               "Palace of Darkness - Compass Chest", "Palace of Darkness - Dark Basement - Left",
                               "Palace of Darkness - Dark Basement - Right", "Palace of Darkness - Dark Maze - Top",
                               "Palace of Darkness - Dark Maze - Bottom", "Palace of Darkness - Big Chest",
                               "Palace of Darkness - Harmless Hellway", "Palace of Darkness - Boss"},
        "Swamp Palace": {"Swamp Palace - Entrance", "Swamp Palace - Map Chest", "Swamp Palace - Big Chest",
                         "Swamp Palace - Compass Chest", "Swamp Palace - Big Key Chest", "Swamp Palace - West Chest",
                         "Swamp Palace - Flooded Room - Left", "Swamp Palace - Flooded Room - Right",
                         "Swamp Palace - Waterfall Room", "Swamp Palace - Boss"},
        "Thieves' Town": {"Thieves' Town - Big Key Chest", "Thieves' Town - Map Chest", "Thieves' Town - Compass Chest",
                          "Thieves' Town - Ambush Chest", "Thieves' Town - Attic", "Thieves' Town - Big Chest",
                          "Thieves' Town - Blind's Cell", "Thieves' Town - Boss"},
        "Skull Woods": {"Skull Woods - Map Chest", "Skull Woods - Pinball Room", "Skull Woods - Compass Chest",
                        "Skull Woods - Pot Prison", "Skull Woods - Big Chest", "Skull Woods - Big Key Chest",
                        "Skull Woods - Bridge Room", "Skull Woods - Boss"},
        "Ice Palace": {"Ice Palace - Compass Chest", "Ice Palace - Freezor Chest", "Ice Palace - Big Chest",
                       "Ice Palace - Freezor Chest", "Ice Palace - Big Chest", "Ice Palace - Iced T Room",
                       "Ice Palace - Spike Room", "Ice Palace - Big Key Chest", "Ice Palace - Map Chest",
                       "Ice Palace - Boss"},
        "Misery Mire": {"Misery Mire - Big Chest", "Misery Mire - Map Chest", "Misery Mire - Main Lobby",
                        "Misery Mire - Bridge Chest", "Misery Mire - Spike Chest", "Misery Mire - Compass Chest",
                        "Misery Mire - Big Key Chest", "Misery Mire - Boss"},
        "Turtle Rock": {"Turtle Rock - Compass Chest", "Turtle Rock - Roller Room - Left",
                        "Turtle Rock - Roller Room - Right", "Turtle Rock - Chain Chomps", "Turtle Rock - Big Key Chest",
                        "Turtle Rock - Big Chest", "Turtle Rock - Crystaroller Room",
                        "Turtle Rock - Eye Bridge - Bottom Left", "Turtle Rock - Eye Bridge - Bottom Right",
                        "Turtle Rock - Eye Bridge - Top Left", "Turtle Rock - Eye Bridge - Top Right",
                        "Turtle Rock - Boss"},
        "Ganons Tower": {"Ganons Tower - Bob's Torch", "Ganons Tower - Hope Room - Left",
                         "Ganons Tower - Hope Room - Right", "Ganons Tower - Tile Room",
                         "Ganons Tower - Compass Room - Top Left", "Ganons Tower - Compass Room - Top Right",
                         "Ganons Tower - Compass Room - Bottom Left", "Ganons Tower - Compass Room - Bottom Right",
                         "Ganons Tower - DMs Room - Top Left", "Ganons Tower - DMs Room - Top Right",
                         "Ganons Tower - DMs Room - Bottom Left", "Ganons Tower - DMs Room - Bottom Right",
                         "Ganons Tower - Map Chest", "Ganons Tower - Firesnake Room",
                         "Ganons Tower - Randomizer Room - Top Left", "Ganons Tower - Randomizer Room - Top Right",
                         "Ganons Tower - Randomizer Room - Bottom Left", "Ganons Tower - Randomizer Room - Bottom Right",
                         "Ganons Tower - Bob's Chest", "Ganons Tower - Big Chest", "Ganons Tower - Big Key Room - Left",
                         "Ganons Tower - Big Key Room - Right", "Ganons Tower - Big Key Chest",
                         "Ganons Tower - Mini Helmasaur Room - Left", "Ganons Tower - Mini Helmasaur Room - Right",
                         "Ganons Tower - Pre-Moldorm Chest", "Ganons Tower - Validation Chest"},
        "Ganons Tower Climb": {"Ganons Tower - Mini Helmasaur Room - Left", "Ganons Tower - Mini Helmasaur Room - Right",
                               "Ganons Tower - Pre-Moldorm Chest", "Ganons Tower - Validation Chest"},
    }
    hint_blacklist = {"Triforce"}

    item_name_to_id = {name: data.item_code for name, data in item_table.items() if type(data.item_code) == int}
    location_name_to_id = lookup_name_to_id

    data_version = 9
    required_client_version = (0, 4, 1)
    web = ALTTPWeb()

    pedestal_credit_texts: typing.Dict[int, str] = \
        {data.item_code: data.pedestal_credit for data in item_table.values() if data.pedestal_credit}
    sickkid_credit_texts: typing.Dict[int, str] = \
        {data.item_code: data.sick_kid_credit for data in item_table.values() if data.sick_kid_credit}
    zora_credit_texts: typing.Dict[int, str] = \
        {data.item_code: data.zora_credit for data in item_table.values() if data.zora_credit}
    magicshop_credit_texts: typing.Dict[int, str] = \
        {data.item_code: data.witch_credit for data in item_table.values() if data.witch_credit}
    fluteboy_credit_texts: typing.Dict[int, str] = \
        {data.item_code: data.flute_boy_credit for data in item_table.values() if data.flute_boy_credit}

    set_rules = set_rules

    create_items = generate_itempool

    _enemizer_path: typing.ClassVar[typing.Optional[str]] = None

    @property
    def enemizer_path(self) -> str:
        # TODO: directly use settings
        cls = self.__class__
        if cls._enemizer_path is None:
            cls._enemizer_path = settings.get_settings().generator.enemizer_path
            assert isinstance(cls._enemizer_path, str)
        return cls._enemizer_path

    # custom instance vars
    dungeon_local_item_names: typing.Set[str]
    dungeon_specific_item_names: typing.Set[str]
    rom_name_available_event: threading.Event
    has_progressive_bows: bool
    dungeons: typing.Dict[str, Dungeon]
    waterfall_fairy_bottle_fill: str
    pyramid_fairy_bottle_fill: str

    def __init__(self, *args, **kwargs):
        self.dungeon_local_item_names = set()
        self.dungeon_specific_item_names = set()
        self.rom_name_available_event = threading.Event()
        self.has_progressive_bows = False
        self.dungeons = {}
        self.waterfall_fairy_bottle_fill = "Bottle"
        self.pyramid_fairy_bottle_fill = "Bottle"
        super(ALTTPWorld, self).__init__(*args, **kwargs)

    @classmethod
    def stage_assert_generate(cls, multiworld: MultiWorld):
        rom_file = get_base_rom_path()
        if not os.path.exists(rom_file):
            raise FileNotFoundError(rom_file)
        if multiworld.is_race:
            import xxtea
        for player in multiworld.get_game_players(cls.game):
            if multiworld.worlds[player].use_enemizer:
                check_enemizer(multiworld.worlds[player].enemizer_path)
                break

    def generate_early(self):

        player = self.player
        multiworld = self.multiworld

        # fairy bottle fills
        bottle_options = [
            "Bottle (Red Potion)", "Bottle (Green Potion)", "Bottle (Blue Potion)",
            "Bottle (Bee)", "Bottle (Good Bee)"
        ]
        if multiworld.difficulty[player] not in ["hard", "expert"]:
            bottle_options.append("Bottle (Fairy)")
        self.waterfall_fairy_bottle_fill = self.random.choice(bottle_options)
        self.pyramid_fairy_bottle_fill = self.random.choice(bottle_options)

<<<<<<< HEAD
        if multiworld.mode[player] == 'standard':
            if multiworld.small_key_shuffle[player]:
                if (multiworld.small_key_shuffle[player] not in
                   (small_key_shuffle.option_universal, small_key_shuffle.option_own_dungeons,
                    small_key_shuffle.option_start_with)):
                    self.multiworld.local_early_items[self.player]["Small Key (Hyrule Castle)"] = 1
                self.multiworld.local_items[self.player].value.add("Small Key (Hyrule Castle)")
                self.multiworld.non_local_items[self.player].value.discard("Small Key (Hyrule Castle)")
            if multiworld.big_key_shuffle[player]:
                self.multiworld.local_items[self.player].value.add("Big Key (Hyrule Castle)")
                self.multiworld.non_local_items[self.player].value.discard("Big Key (Hyrule Castle)")
=======
        if multiworld.mode[player] == 'standard' \
                and multiworld.smallkey_shuffle[player] \
                and multiworld.smallkey_shuffle[player] != smallkey_shuffle.option_universal \
                and multiworld.smallkey_shuffle[player] != smallkey_shuffle.option_own_dungeons \
                and multiworld.smallkey_shuffle[player] != smallkey_shuffle.option_start_with:
            self.multiworld.local_early_items[self.player]["Small Key (Hyrule Castle)"] = 1
>>>>>>> 6c5f8250

        # system for sharing ER layouts
        self.er_seed = str(multiworld.random.randint(0, 2 ** 64))

<<<<<<< HEAD
        if multiworld.entrance_shuffle[player] != "vanilla" and multiworld.entrance_shuffle_seed[player] != "random":
            shuffle = multiworld.entrance_shuffle[player]
            if shuffle == "vanilla":
                self.er_seed = "vanilla"
            elif (not multiworld.entrance_shuffle_seed[player].value.isdigit()) or multiworld.is_race:
                self.er_seed = get_same_seed(multiworld, (
                    shuffle, multiworld.entrance_shuffle_seed[player].value, multiworld.retro_caves[player], multiworld.mode[player],
                    multiworld.glitches_required[player]))
            else:  # not a race or group seed, use set seed as is.
                self.er_seed = int(multiworld.entrance_shuffle_seed[player].value)
        elif multiworld.entrance_shuffle[player] == "vanilla":
            self.er_seed = "vanilla"

        for dungeon_item in ["small_key_shuffle", "big_key_shuffle", "compass_shuffle", "map_shuffle"]:
=======
        if "-" in multiworld.shuffle[player]:
            shuffle, seed = multiworld.shuffle[player].split("-", 1)
            multiworld.shuffle[player] = shuffle
            if shuffle == "vanilla":
                self.er_seed = "vanilla"
            elif seed.startswith("group-") or multiworld.is_race:
                self.er_seed = get_same_seed(multiworld, (
                    shuffle, seed, multiworld.retro_caves[player], multiworld.mode[player], multiworld.logic[player]))
            else:  # not a race or group seed, use set seed as is.
                self.er_seed = seed
        elif multiworld.shuffle[player] == "vanilla":
            self.er_seed = "vanilla"
        for dungeon_item in ["smallkey_shuffle", "bigkey_shuffle", "compass_shuffle", "map_shuffle"]:
>>>>>>> 6c5f8250
            option = getattr(multiworld, dungeon_item)[player]
            if option == "own_world":
                multiworld.local_items[player].value |= self.item_name_groups[option.item_name_group]
            elif option == "different_world":
                multiworld.non_local_items[player].value |= self.item_name_groups[option.item_name_group]
                if multiworld.mode[player] == "standard":
                    multiworld.non_local_items[player].value -= {"Small Key (Hyrule Castle)"}
            elif option.in_dungeon:
                self.dungeon_local_item_names |= self.item_name_groups[option.item_name_group]
                if option == "original_dungeon":
                    self.dungeon_specific_item_names |= self.item_name_groups[option.item_name_group]

<<<<<<< HEAD
        multiworld.difficulty_requirements[player] = difficulties[multiworld.item_pool[player].current_key]

        # enforce pre-defined local items.
        if multiworld.goal[player] in ["local_triforce_hunt", "local_ganon_triforce_hunt"]:
=======
        multiworld.difficulty_requirements[player] = difficulties[multiworld.difficulty[player]]

        # enforce pre-defined local items.
        if multiworld.goal[player] in ["localtriforcehunt", "localganontriforcehunt"]:
>>>>>>> 6c5f8250
            multiworld.local_items[player].value.add('Triforce Piece')

        # Not possible to place crystals outside boss prizes yet (might as well make it consistent with pendants too).
        multiworld.non_local_items[player].value -= item_name_groups['Pendants']
        multiworld.non_local_items[player].value -= item_name_groups['Crystals']

    create_dungeons = create_dungeons

    def create_regions(self):
        player = self.player
        world = self.multiworld

        world.triforce_pieces_available[player] = max(world.triforce_pieces_available[player],
                                                      world.triforce_pieces_required[player])

        if world.mode[player] != 'inverted':
            create_regions(world, player)
        else:
            create_inverted_regions(world, player)
        create_shops(world, player)
        self.create_dungeons()

        if world.glitches_required[player] not in ["no_glitches", "minor_glitches"] and world.entrance_shuffle[player] in \
                {"vanilla", "dungeons_simple", "dungeons_full", "simple", "restricted", "full"}:
            world.fix_fake_world[player] = False

        # seeded entrance shuffle
        old_random = world.random
        world.random = random.Random(self.er_seed)

        if world.mode[player] != 'inverted':
            link_entrances(world, player)
            mark_light_world_regions(world, player)
            for region_name, entrance_name in indirect_connections_not_inverted.items():
                world.register_indirect_condition(world.get_region(region_name, player),
                                                  world.get_entrance(entrance_name, player))
        else:
            link_inverted_entrances(world, player)
            mark_dark_world_regions(world, player)
            for region_name, entrance_name in indirect_connections_inverted.items():
                world.register_indirect_condition(world.get_region(region_name, player),
                                                  world.get_entrance(entrance_name, player))

        world.random = old_random
        plando_connect(world, player)

        for region_name, entrance_name in indirect_connections.items():
            world.register_indirect_condition(world.get_region(region_name, player),
                                              world.get_entrance(entrance_name, player))

    def collect_item(self, state: CollectionState, item: Item, remove=False):
        item_name = item.name
        if item_name.startswith('Progressive '):
            if remove:
                if 'Sword' in item_name:
                    if state.has('Golden Sword', item.player):
                        return 'Golden Sword'
                    elif state.has('Tempered Sword', item.player):
                        return 'Tempered Sword'
                    elif state.has('Master Sword', item.player):
                        return 'Master Sword'
                    elif state.has('Fighter Sword', item.player):
                        return 'Fighter Sword'
                    else:
                        return None
                elif 'Glove' in item.name:
                    if state.has('Titans Mitts', item.player):
                        return 'Titans Mitts'
                    elif state.has('Power Glove', item.player):
                        return 'Power Glove'
                    else:
                        return None
                elif 'Shield' in item_name:
                    if state.has('Mirror Shield', item.player):
                        return 'Mirror Shield'
                    elif state.has('Red Shield', item.player):
                        return 'Red Shield'
                    elif state.has('Blue Shield', item.player):
                        return 'Blue Shield'
                    else:
                        return None
                elif 'Bow' in item_name:
                    if state.has('Silver Bow', item.player):
                        return 'Silver Bow'
                    elif state.has('Bow', item.player):
                        return 'Bow'
                    else:
                        return None
            else:
                if 'Sword' in item_name:
                    if state.has('Golden Sword', item.player):
                        pass
                    elif state.has('Tempered Sword', item.player) and self.multiworld.difficulty_requirements[
                        item.player].progressive_sword_limit >= 4:
                        return 'Golden Sword'
                    elif state.has('Master Sword', item.player) and self.multiworld.difficulty_requirements[
                        item.player].progressive_sword_limit >= 3:
                        return 'Tempered Sword'
                    elif state.has('Fighter Sword', item.player) and self.multiworld.difficulty_requirements[item.player].progressive_sword_limit >= 2:
                        return 'Master Sword'
                    elif self.multiworld.difficulty_requirements[item.player].progressive_sword_limit >= 1:
                        return 'Fighter Sword'
                elif 'Glove' in item_name:
                    if state.has('Titans Mitts', item.player):
                        return
                    elif state.has('Power Glove', item.player):
                        return 'Titans Mitts'
                    else:
                        return 'Power Glove'
                elif 'Shield' in item_name:
                    if state.has('Mirror Shield', item.player):
                        return
                    elif state.has('Red Shield', item.player) and self.multiworld.difficulty_requirements[item.player].progressive_shield_limit >= 3:
                        return 'Mirror Shield'
                    elif state.has('Blue Shield', item.player) and self.multiworld.difficulty_requirements[item.player].progressive_shield_limit >= 2:
                        return 'Red Shield'
                    elif self.multiworld.difficulty_requirements[item.player].progressive_shield_limit >= 1:
                        return 'Blue Shield'
                elif 'Bow' in item_name:
                    if state.has('Silver Bow', item.player):
                        return
                    elif state.has('Bow', item.player) and (self.multiworld.difficulty_requirements[item.player].progressive_bow_limit >= 2
                                                            or self.multiworld.glitches_required[item.player] == 'no_glitches'
                                                            or self.multiworld.swordless[item.player]): # modes where silver bow is always required for ganon
                        return 'Silver Bow'
                    elif self.multiworld.difficulty_requirements[item.player].progressive_bow_limit >= 1:
                        return 'Bow'
        elif item.advancement:
            return item_name

    def pre_fill(self):
        from Fill import fill_restrictive, FillError
        attempts = 5
        world = self.multiworld
        player = self.player
        all_state = world.get_all_state(use_cache=True)
        crystals = [self.create_item(name) for name in ['Red Pendant', 'Blue Pendant', 'Green Pendant', 'Crystal 1', 'Crystal 2', 'Crystal 3', 'Crystal 4', 'Crystal 7', 'Crystal 5', 'Crystal 6']]
        crystal_locations = [world.get_location('Turtle Rock - Prize', player),
                             world.get_location('Eastern Palace - Prize', player),
                             world.get_location('Desert Palace - Prize', player),
                             world.get_location('Tower of Hera - Prize', player),
                             world.get_location('Palace of Darkness - Prize', player),
                             world.get_location('Thieves\' Town - Prize', player),
                             world.get_location('Skull Woods - Prize', player),
                             world.get_location('Swamp Palace - Prize', player),
                             world.get_location('Ice Palace - Prize', player),
                             world.get_location('Misery Mire - Prize', player)]
        placed_prizes = {loc.item.name for loc in crystal_locations if loc.item}
        unplaced_prizes = [crystal for crystal in crystals if crystal.name not in placed_prizes]
        empty_crystal_locations = [loc for loc in crystal_locations if not loc.item]
        for attempt in range(attempts):
            try:
                prizepool = unplaced_prizes.copy()
                prize_locs = empty_crystal_locations.copy()
                world.random.shuffle(prize_locs)
                fill_restrictive(world, all_state, prize_locs, prizepool, True, lock=True,
                                 name="LttP Dungeon Prizes")
            except FillError as e:
                lttp_logger.exception("Failed to place dungeon prizes (%s). Will retry %s more times", e,
                                                attempts - attempt)
                for location in empty_crystal_locations:
                    location.item = None
                continue
            break
        else:
            raise FillError('Unable to place dungeon prizes')
        if world.mode[player] == 'standard' and world.small_key_shuffle[player] \
                and world.small_key_shuffle[player] != small_key_shuffle.option_universal and \
                world.small_key_shuffle[player] != small_key_shuffle.option_own_dungeons:
            world.local_early_items[player]["Small Key (Hyrule Castle)"] = 1

    @classmethod
    def stage_pre_fill(cls, world):
        from .Dungeons import fill_dungeons_restrictive
        fill_dungeons_restrictive(world)

    @classmethod
    def stage_post_fill(cls, world):
        push_shop_inventories(world)

    @property
    def use_enemizer(self) -> bool:
        world = self.multiworld
        player = self.player
        return bool(world.boss_shuffle[player] or world.enemy_shuffle[player]
                    or world.enemy_health[player] != 'default' or world.enemy_damage[player] != 'default'
                    or world.pot_shuffle[player] or world.bush_shuffle[player]
                    or world.killable_thieves[player])

    def generate_output(self, output_directory: str):
        multiworld = self.multiworld
        player = self.player
        try:
            use_enemizer = self.use_enemizer

            rom = LocalRom(get_base_rom_path())

            patch_rom(multiworld, rom, player, use_enemizer)

            if use_enemizer:
                patch_enemizer(self, rom, self.enemizer_path, output_directory)

            if multiworld.is_race:
                patch_race_rom(rom, multiworld, player)

            multiworld.spoiler.hashes[player] = get_hash_string(rom.hash)

            palettes_options = {
                'dungeon': multiworld.uw_palettes[player],
                'overworld': multiworld.ow_palettes[player],
                'hud': multiworld.hud_palettes[player],
                'sword': multiworld.sword_palettes[player],
                'shield': multiworld.shield_palettes[player],
                # 'link': world.link_palettes[player]
            }
            palettes_options = {key: option.current_key for key, option in palettes_options.items()}

            apply_rom_settings(rom, multiworld.heartbeep[player].current_key,
                               multiworld.heartcolor[player].current_key,
                               multiworld.quickswap[player],
                               multiworld.menuspeed[player].current_key,
                               multiworld.music[player],
                               multiworld.sprite[player],
                               None,
                               palettes_options, multiworld, player, True,
                               reduceflashing=multiworld.reduceflashing[player] or multiworld.is_race,
                               triforcehud=multiworld.triforcehud[player].current_key,
                               deathlink=multiworld.death_link[player],
                               allowcollect=multiworld.allow_collect[player])

            rompath = os.path.join(output_directory, f"{self.multiworld.get_out_file_name_base(self.player)}.sfc")
            rom.write_to_file(rompath)
            patch = LttPDeltaPatch(os.path.splitext(rompath)[0]+LttPDeltaPatch.patch_file_ending, player=player,
                                   player_name=multiworld.player_name[player], patched_path=rompath)
            patch.write()
            os.unlink(rompath)
            self.rom_name = rom.name
        except:
            raise
        finally:
            self.rom_name_available_event.set() # make sure threading continues and errors are collected

    @classmethod
    def stage_extend_hint_information(cls, world, hint_data: typing.Dict[int, typing.Dict[int, str]]):
        er_hint_data = {player: {} for player in world.get_game_players("A Link to the Past") if
                        world.entrance_shuffle[player] != "vanilla" or world.retro_caves[player]}

        for region in world.regions:
            if region.player in er_hint_data and region.locations:
                main_entrance = region.get_connecting_entrance(is_main_entrance)
                for location in region.locations:
                    if type(location.address) == int:  # skips events and crystals
                        if lookup_vanilla_location_to_entrance[location.address] != main_entrance.name:
                            er_hint_data[region.player][location.address] = main_entrance.name
        hint_data.update(er_hint_data)

    @classmethod
    def stage_modify_multidata(cls, multiworld, multidata: dict):

        ordered_areas = (
            'Light World', 'Dark World', 'Hyrule Castle', 'Agahnims Tower', 'Eastern Palace', 'Desert Palace',
            'Tower of Hera', 'Palace of Darkness', 'Swamp Palace', 'Skull Woods', 'Thieves Town', 'Ice Palace',
            'Misery Mire', 'Turtle Rock', 'Ganons Tower', "Total"
        )

        checks_in_area = {player: {area: list() for area in ordered_areas}
                          for player in multiworld.get_game_players(cls.game)}

        for player in checks_in_area:
            checks_in_area[player]["Total"] = 0
            for location in multiworld.get_locations(player):
                if location.game == cls.game and type(location.address) is int:
                    main_entrance = location.parent_region.get_connecting_entrance(is_main_entrance)
                    if location.parent_region.dungeon:
                        dungeonname = {'Inverted Agahnims Tower': 'Agahnims Tower',
                                       'Inverted Ganons Tower': 'Ganons Tower'} \
                            .get(location.parent_region.dungeon.name, location.parent_region.dungeon.name)
                        checks_in_area[location.player][dungeonname].append(location.address)
                    elif location.parent_region.type == LTTPRegionType.LightWorld:
                        checks_in_area[location.player]["Light World"].append(location.address)
                    elif location.parent_region.type == LTTPRegionType.DarkWorld:
                        checks_in_area[location.player]["Dark World"].append(location.address)
                    elif main_entrance.parent_region.type == LTTPRegionType.LightWorld:
                        checks_in_area[location.player]["Light World"].append(location.address)
                    elif main_entrance.parent_region.type == LTTPRegionType.DarkWorld:
                        checks_in_area[location.player]["Dark World"].append(location.address)
                    else:
                        assert False, "Unknown Location area."
                    # TODO: remove Total as it's duplicated data and breaks consistent typing
                    checks_in_area[location.player]["Total"] += 1

        multidata["checks_in_area"].update(checks_in_area)

    def modify_multidata(self, multidata: dict):
        import base64
        # wait for self.rom_name to be available.
        self.rom_name_available_event.wait()
        rom_name = getattr(self, "rom_name", None)
        # we skip in case of error, so that the original error in the output thread is the one that gets raised
        if rom_name:
            new_name = base64.b64encode(bytes(self.rom_name)).decode()
            multidata["connect_names"][new_name] = multidata["connect_names"][self.multiworld.player_name[self.player]]

    def create_item(self, name: str) -> Item:
        return ALttPItem(name, self.player, **item_init_table[name])

    @classmethod
    def stage_fill_hook(cls, world, progitempool, usefulitempool, filleritempool, fill_locations):
        trash_counts = {}
        for player in world.get_game_players("A Link to the Past"):
            if not world.ganonstower_vanilla[player] or \
                    world.glitches_required[player] in {'overworld_glitches', 'hybrid_major_glitches', "no_logic"}:
                pass
            elif 'triforce_hunt' in world.goal[player].current_key and ('local' in world.goal[player].current_key or world.players == 1):
                trash_counts[player] = world.random.randint(world.crystals_needed_for_gt[player] * 2,
                                                            world.crystals_needed_for_gt[player] * 4)
            else:
                trash_counts[player] = world.random.randint(0, world.crystals_needed_for_gt[player] * 2)

        if trash_counts:
            locations_mapping = {player: [] for player in trash_counts}
            for location in fill_locations:
                if 'Ganons Tower' in location.name and location.player in locations_mapping:
                    locations_mapping[location.player].append(location)

            for player, trash_count in trash_counts.items():
                gtower_locations = locations_mapping[player]
                world.random.shuffle(gtower_locations)

                while gtower_locations and filleritempool and trash_count > 0:
                    spot_to_fill = gtower_locations.pop()
                    for index, item in enumerate(filleritempool):
                        if spot_to_fill.item_rule(item):
                            filleritempool.pop(index)  # remove from outer fill
                            world.push_item(spot_to_fill, item, False)
                            fill_locations.remove(spot_to_fill)  # very slow, unfortunately
                            trash_count -= 1
                            break
                    else:
                        logging.warning(f"Could not trash fill Ganon's Tower for player {player}.")

    def write_spoiler_header(self, spoiler_handle: typing.TextIO) -> None:
        def bool_to_text(variable: typing.Union[bool, str]) -> str:
            if type(variable) == str:
                return variable
            return "Yes" if variable else "No"

    def write_spoiler(self, spoiler_handle: typing.TextIO) -> None:
        player_name = self.multiworld.get_player_name(self.player)
        spoiler_handle.write("\n\nMedallions:\n")
        spoiler_handle.write(f"\nMisery Mire ({player_name}):"
                             f" {self.multiworld.required_medallions[self.player][0]}")
        spoiler_handle.write(
            f"\nTurtle Rock ({player_name}):"
            f" {self.multiworld.required_medallions[self.player][1]}")
        spoiler_handle.write("\n\nFairy Fountain Bottle Fill:\n")
        spoiler_handle.write(f"\nPyramid Fairy ({player_name}):"
                             f" {self.pyramid_fairy_bottle_fill}")
        spoiler_handle.write(f"\nWaterfall Fairy ({player_name}):"
                             f" {self.waterfall_fairy_bottle_fill}")
        if self.multiworld.boss_shuffle[self.player] != "none":
            def create_boss_map() -> typing.Dict:
                boss_map = {
                    "Eastern Palace": self.dungeons["Eastern Palace"].boss.name,
                    "Desert Palace": self.dungeons["Desert Palace"].boss.name,
                    "Tower Of Hera": self.dungeons["Tower of Hera"].boss.name,
                    "Hyrule Castle": "Agahnim",
                    "Palace Of Darkness": self.dungeons["Palace of Darkness"].boss.name,
                    "Swamp Palace": self.dungeons["Swamp Palace"].boss.name,
                    "Skull Woods": self.dungeons["Skull Woods"].boss.name,
                    "Thieves Town": self.dungeons["Thieves Town"].boss.name,
                    "Ice Palace": self.dungeons["Ice Palace"].boss.name,
                    "Misery Mire": self.dungeons["Misery Mire"].boss.name,
                    "Turtle Rock": self.dungeons["Turtle Rock"].boss.name,
                    "Ganons Tower": "Agahnim 2",
                    "Ganon": "Ganon"
                }
                if self.multiworld.mode[self.player] != 'inverted':
                    boss_map.update({
                        "Ganons Tower Basement":
                            self.dungeons["Ganons Tower"].bosses["bottom"].name,
                        "Ganons Tower Middle": self.dungeons["Ganons Tower"].bosses[
                            "middle"].name,
                        "Ganons Tower Top": self.dungeons["Ganons Tower"].bosses[
                            "top"].name
                    })
                else:
                    boss_map.update({
                        "Ganons Tower Basement": self.dungeons["Inverted Ganons Tower"].bosses["bottom"].name,
                        "Ganons Tower Middle": self.dungeons["Inverted Ganons Tower"].bosses["middle"].name,
                        "Ganons Tower Top": self.dungeons["Inverted Ganons Tower"].bosses["top"].name
                    })
                return boss_map

            bossmap = create_boss_map()
            spoiler_handle.write(
                f'\n\nBosses{(f" ({self.multiworld.get_player_name(self.player)})" if self.multiworld.players > 1 else "")}:\n')
            spoiler_handle.write('    ' + '\n    '.join([f'{x}: {y}' for x, y in bossmap.items()]))

        def build_shop_info(shop: Shop) -> typing.Dict[str, str]:
            shop_data = {
                "location": str(shop.region),
                "type": "Take Any" if shop.type == ShopType.TakeAny else "Shop"
            }

            for index, item in enumerate(shop.inventory):
                if item is None:
                    continue
                price = item["price"] // price_rate_display.get(item["price_type"], 1)
                shop_data["item_{}".format(index)] = f"{item['item']} - {price} {price_type_display_name[item['price_type']]}"
                if item["player"]:
                    shop_data["item_{}".format(index)] =\
                        shop_data["item_{}".format(index)].replace("—", "(Player {}) — ".format(item["player"]))

                if item["max"] == 0:
                    continue
                shop_data["item_{}".format(index)] += " x {}".format(item["max"])
                if item["replacement"] is None:
                    continue
                shop_data["item_{}".format(index)] +=\
                    f", {item['replacement']} - {item['replacement_price'] // price_rate_display.get(item['replacement_price_type'], 1)}" \
                    f" {price_type_display_name[item['replacement_price_type']]}"

            return shop_data

        if shop_info := [build_shop_info(shop) for shop in self.multiworld.shops if shop.custom]:
            spoiler_handle.write('\n\nShops:\n\n')
        for shop_data in shop_info:
            spoiler_handle.write("{} [{}]\n    {}\n".format(shop_data['location'], shop_data['type'], "\n    ".join(
                item for item in [shop_data.get('item_0', None), shop_data.get('item_1', None), shop_data.get('item_2', None)] if
                item)))

    def get_filler_item_name(self) -> str:
        item = self.multiworld.random.choice(extras_list)
        return GetBeemizerItem(self.multiworld, self.player, item)

    def get_pre_fill_items(self):
        res = []
        if self.dungeon_local_item_names:
            for dungeon in self.dungeons.values():
                for item in dungeon.all_items:
                    if item.name in self.dungeon_local_item_names:
                        res.append(item)
        return res

    def fill_slot_data(self):
        slot_data = {}
        if not self.multiworld.is_race:
            # all of these option are NOT used by the SNI- or Text-Client.
            # they are used by the alttp-poptracker pack (https://github.com/StripesOO7/alttp-ap-poptracker-pack)
            # for convenient auto-tracking of the generated settings and adjusting the tracker accordingly

            slot_options = ["crystals_needed_for_gt", "crystals_needed_for_ganon", "open_pyramid",
                            "big_key_shuffle", "small_key_shuffle", "compass_shuffle", "map_shuffle",
                            "progressive", "swordless", "retro_bow", "retro_caves", "shop_item_slots",
                            "boss_shuffle", "pot_shuffle", "enemy_shuffle", "key_drop_shuffle", "bombless_start",
                            "randomize_shop_inventories", "shuffle_shop_inventories", "shuffle_capacity_upgrades",
                            "entrance_shuffle", "dark_room_logic", "goal", "mode"]

            slot_data = {option_name: getattr(self.multiworld, option_name)[self.player].value for option_name in slot_options}

            slot_data.update({
                'mm_medalion': self.multiworld.required_medallions[self.player][0],
                'tr_medalion': self.multiworld.required_medallions[self.player][1],
                }
            )
        return slot_data


def get_same_seed(world, seed_def: tuple) -> str:
    seeds: typing.Dict[tuple, str] = getattr(world, "__named_seeds", {})
    if seed_def in seeds:
        return seeds[seed_def]
    seeds[seed_def] = str(world.random.randint(0, 2 ** 64))
    world.__named_seeds = seeds
    return seeds[seed_def]


class ALttPLogic(LogicMixin):
    def _lttp_has_key(self, item, player, count: int = 1):
        if self.multiworld.glitches_required[player] == 'no_logic':
            return True
        if self.multiworld.small_key_shuffle[player] == small_key_shuffle.option_universal:
            return can_buy_unlimited(self, 'Small Key (Universal)', player)
        return self.prog_items[player][item] >= count<|MERGE_RESOLUTION|>--- conflicted
+++ resolved
@@ -289,7 +289,6 @@
         self.waterfall_fairy_bottle_fill = self.random.choice(bottle_options)
         self.pyramid_fairy_bottle_fill = self.random.choice(bottle_options)
 
-<<<<<<< HEAD
         if multiworld.mode[player] == 'standard':
             if multiworld.small_key_shuffle[player]:
                 if (multiworld.small_key_shuffle[player] not in
@@ -301,21 +300,12 @@
             if multiworld.big_key_shuffle[player]:
                 self.multiworld.local_items[self.player].value.add("Big Key (Hyrule Castle)")
                 self.multiworld.non_local_items[self.player].value.discard("Big Key (Hyrule Castle)")
-=======
-        if multiworld.mode[player] == 'standard' \
-                and multiworld.smallkey_shuffle[player] \
-                and multiworld.smallkey_shuffle[player] != smallkey_shuffle.option_universal \
-                and multiworld.smallkey_shuffle[player] != smallkey_shuffle.option_own_dungeons \
-                and multiworld.smallkey_shuffle[player] != smallkey_shuffle.option_start_with:
-            self.multiworld.local_early_items[self.player]["Small Key (Hyrule Castle)"] = 1
->>>>>>> 6c5f8250
 
         # system for sharing ER layouts
         self.er_seed = str(multiworld.random.randint(0, 2 ** 64))
 
-<<<<<<< HEAD
         if multiworld.entrance_shuffle[player] != "vanilla" and multiworld.entrance_shuffle_seed[player] != "random":
-            shuffle = multiworld.entrance_shuffle[player]
+            shuffle = multiworld.entrance_shuffle[player].current_key
             if shuffle == "vanilla":
                 self.er_seed = "vanilla"
             elif (not multiworld.entrance_shuffle_seed[player].value.isdigit()) or multiworld.is_race:
@@ -328,21 +318,6 @@
             self.er_seed = "vanilla"
 
         for dungeon_item in ["small_key_shuffle", "big_key_shuffle", "compass_shuffle", "map_shuffle"]:
-=======
-        if "-" in multiworld.shuffle[player]:
-            shuffle, seed = multiworld.shuffle[player].split("-", 1)
-            multiworld.shuffle[player] = shuffle
-            if shuffle == "vanilla":
-                self.er_seed = "vanilla"
-            elif seed.startswith("group-") or multiworld.is_race:
-                self.er_seed = get_same_seed(multiworld, (
-                    shuffle, seed, multiworld.retro_caves[player], multiworld.mode[player], multiworld.logic[player]))
-            else:  # not a race or group seed, use set seed as is.
-                self.er_seed = seed
-        elif multiworld.shuffle[player] == "vanilla":
-            self.er_seed = "vanilla"
-        for dungeon_item in ["smallkey_shuffle", "bigkey_shuffle", "compass_shuffle", "map_shuffle"]:
->>>>>>> 6c5f8250
             option = getattr(multiworld, dungeon_item)[player]
             if option == "own_world":
                 multiworld.local_items[player].value |= self.item_name_groups[option.item_name_group]
@@ -355,17 +330,10 @@
                 if option == "original_dungeon":
                     self.dungeon_specific_item_names |= self.item_name_groups[option.item_name_group]
 
-<<<<<<< HEAD
         multiworld.difficulty_requirements[player] = difficulties[multiworld.item_pool[player].current_key]
 
         # enforce pre-defined local items.
         if multiworld.goal[player] in ["local_triforce_hunt", "local_ganon_triforce_hunt"]:
-=======
-        multiworld.difficulty_requirements[player] = difficulties[multiworld.difficulty[player]]
-
-        # enforce pre-defined local items.
-        if multiworld.goal[player] in ["localtriforcehunt", "localganontriforcehunt"]:
->>>>>>> 6c5f8250
             multiworld.local_items[player].value.add('Triforce Piece')
 
         # Not possible to place crystals outside boss prizes yet (might as well make it consistent with pendants too).
