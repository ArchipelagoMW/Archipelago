import logging
import os
import random
import threading
import typing

<<<<<<< HEAD
=======
import settings
>>>>>>> 6f2464d4
from BaseClasses import Item, CollectionState, Tutorial, MultiWorld
from worlds.AutoWorld import World, WebWorld, LogicMixin
from .Client import ALTTPSNIClient
from .Dungeons import create_dungeons, Dungeon
from .EntranceShuffle import link_entrances, link_inverted_entrances, plando_connect
from .InvertedRegions import create_inverted_regions, mark_dark_world_regions
from .ItemPool import generate_itempool, difficulties
from .Items import item_init_table, item_name_groups, item_table, GetBeemizerItem
from .Options import ALTTPOptions, small_key_shuffle
from .Regions import lookup_name_to_id, create_regions, mark_light_world_regions, lookup_vanilla_location_to_entrance, \
    is_main_entrance, key_drop_data
from .Rom import LocalRom, patch_rom, patch_race_rom, check_enemizer, patch_enemizer, apply_rom_settings, \
    get_hash_string, get_base_rom_path, LttPDeltaPatch
from .Rules import set_rules
from .Shops import create_shops, Shop, push_shop_inventories, ShopType, price_rate_display, price_type_display_name
from .StateHelpers import can_buy_unlimited
from .SubClasses import ALttPItem, LTTPRegionType

lttp_logger = logging.getLogger("A Link to the Past")

extras_list = sum(difficulties['normal'].extras[0:5], [])


class ALTTPSettings(settings.Group):
    class RomFile(settings.SNESRomPath):
        """File name of the v1.0 J rom"""
        description = "ALTTP v1.0 J ROM File"
        copy_to = "Zelda no Densetsu - Kamigami no Triforce (Japan).sfc"
        md5s = [LttPDeltaPatch.hash]

    rom_file: RomFile = RomFile(RomFile.copy_to)


class ALTTPWeb(WebWorld):
    setup_en = Tutorial(
        "Multiworld Setup Guide",
        "A guide to setting up the Archipelago ALttP Software on your computer. This guide covers single-player, multiworld, and related software.",
        "English",
        "multiworld_en.md",
        "multiworld/en",
        ["Farrak Kilhn", "Berserker"]
    )

    setup_de = Tutorial(
        setup_en.tutorial_name,
        setup_en.description,
        "Deutsch",
        "multiworld_de.md",
        "multiworld/de",
        ["Fischfilet"]
    )

    setup_es = Tutorial(
        setup_en.tutorial_name,
        setup_en.description,
        "Español",
        "multiworld_es.md",
        "multiworld/es",
        ["Edos"]
    )

    setup_fr = Tutorial(
        setup_en.tutorial_name,
        setup_en.description,
        "Français",
        "multiworld_fr.md",
        "multiworld/fr",
        ["Coxla"]
    )

    msu = Tutorial(
        "MSU-1 Setup Guide",
        "A guide to setting up MSU-1, which allows for custom in-game music.",
        "English",
        "msu1_en.md",
        "msu1/en",
        ["Farrak Kilhn"]
    )

    msu_es = Tutorial(
        msu.tutorial_name,
        msu.description,
        "Español",
        "msu1_es.md",
        "msu1/es",
        ["Edos"]
    )

    msu_fr = Tutorial(
        msu.tutorial_name,
        msu.description,
        "Français",
        "msu1_fr.md",
        "msu1/fr",
        ["Coxla"]
    )

    plando = Tutorial(
        "Plando Guide",
        "A guide to creating Multiworld Plandos with LTTP",
        "English",
        "plando_en.md",
        "plando/en",
        ["Berserker"]
    )

    oof_sound = Tutorial(
        "'OOF' Sound Replacement",
        "A guide to customizing Link's 'oof' sound",
        "English",
        "oof_sound_en.md",
        "oof_sound/en",
        ["Nyx Edelstein"]
    )

    tutorials = [setup_en, setup_de, setup_es, setup_fr, msu, msu_es, msu_fr, plando, oof_sound]


class ALTTPWorld(World):
    """
    The Legend of Zelda: A Link to the Past is an action/adventure game. Take on the role of
    Link, a boy who is destined to save the land of Hyrule. Delve through three palaces and nine
    dungeons on your quest to rescue the descendents of the seven wise men and defeat the evil
    Ganon!
    """
    game = "A Link to the Past"
    options_dataclass = ALTTPOptions
    options: ALTTPOptions
    settings_key = "lttp_options"
    settings: typing.ClassVar[ALTTPSettings]
    topology_present = True
    explicit_indirect_conditions = False
    item_name_groups = item_name_groups
    location_name_groups = {
        "Blind's Hideout": {"Blind's Hideout - Top", "Blind's Hideout - Left", "Blind's Hideout - Right",
                           "Blind's Hideout - Far Left", "Blind's Hideout - Far Right"},
        "Kakariko Well": {"Kakariko Well - Top", "Kakariko Well - Left", "Kakariko Well - Middle",
                          "Kakariko Well - Right", "Kakariko Well - Bottom"},
        "Mini Moldorm Cave": {"Mini Moldorm Cave - Far Left", "Mini Moldorm Cave - Left", "Mini Moldorm Cave - Right",
                              "Mini Moldorm Cave - Far Right", "Mini Moldorm Cave - Generous Guy"},
        "Paradox Cave": {"Paradox Cave Lower - Far Left", "Paradox Cave Lower - Left", "Paradox Cave Lower - Right",
                         "Paradox Cave Lower - Far Right", "Paradox Cave Lower - Middle", "Paradox Cave Upper - Left",
                         "Paradox Cave Upper - Right"},
        "Hype Cave": {"Hype Cave - Top", "Hype Cave - Middle Right", "Hype Cave - Middle Left",
                      "Hype Cave - Bottom", "Hype Cave - Generous Guy"},
        "Hookshot Cave": {"Hookshot Cave - Top Right", "Hookshot Cave - Top Left", "Hookshot Cave - Bottom Right",
                          "Hookshot Cave - Bottom Left"},
        "Hyrule Castle": {"Hyrule Castle - Boomerang Chest", "Hyrule Castle - Map Chest",
                          "Hyrule Castle - Zelda's Chest", "Sewers - Dark Cross", "Sewers - Secret Room - Left",
                          "Sewers - Secret Room - Middle", "Sewers - Secret Room - Right"},
        "Eastern Palace": {"Eastern Palace - Compass Chest", "Eastern Palace - Big Chest",
                           "Eastern Palace - Cannonball Chest", "Eastern Palace - Big Key Chest",
                           "Eastern Palace - Map Chest", "Eastern Palace - Boss"},
        "Desert Palace": {"Desert Palace - Big Chest", "Desert Palace - Torch", "Desert Palace - Map Chest",
                          "Desert Palace - Compass Chest", "Desert Palace - Big Key Chest", "Desert Palace - Boss"},
        "Tower of Hera": {"Tower of Hera - Basement Cage", "Tower of Hera - Map Chest", "Tower of Hera - Big Key Chest",
                          "Tower of Hera - Compass Chest", "Tower of Hera - Big Chest", "Tower of Hera - Boss"},
        "Palace of Darkness": {"Palace of Darkness - Shooter Room", "Palace of Darkness - The Arena - Bridge",
                               "Palace of Darkness - Stalfos Basement", "Palace of Darkness - Big Key Chest",
                               "Palace of Darkness - The Arena - Ledge", "Palace of Darkness - Map Chest",
                               "Palace of Darkness - Compass Chest", "Palace of Darkness - Dark Basement - Left",
                               "Palace of Darkness - Dark Basement - Right", "Palace of Darkness - Dark Maze - Top",
                               "Palace of Darkness - Dark Maze - Bottom", "Palace of Darkness - Big Chest",
                               "Palace of Darkness - Harmless Hellway", "Palace of Darkness - Boss"},
        "Swamp Palace": {"Swamp Palace - Entrance", "Swamp Palace - Map Chest", "Swamp Palace - Big Chest",
                         "Swamp Palace - Compass Chest", "Swamp Palace - Big Key Chest", "Swamp Palace - West Chest",
                         "Swamp Palace - Flooded Room - Left", "Swamp Palace - Flooded Room - Right",
                         "Swamp Palace - Waterfall Room", "Swamp Palace - Boss"},
        "Thieves' Town": {"Thieves' Town - Big Key Chest", "Thieves' Town - Map Chest", "Thieves' Town - Compass Chest",
                          "Thieves' Town - Ambush Chest", "Thieves' Town - Attic", "Thieves' Town - Big Chest",
                          "Thieves' Town - Blind's Cell", "Thieves' Town - Boss"},
        "Skull Woods": {"Skull Woods - Map Chest", "Skull Woods - Pinball Room", "Skull Woods - Compass Chest",
                        "Skull Woods - Pot Prison", "Skull Woods - Big Chest", "Skull Woods - Big Key Chest",
                        "Skull Woods - Bridge Room", "Skull Woods - Boss"},
        "Ice Palace": {"Ice Palace - Compass Chest", "Ice Palace - Freezor Chest", "Ice Palace - Big Chest",
                       "Ice Palace - Freezor Chest", "Ice Palace - Big Chest", "Ice Palace - Iced T Room",
                       "Ice Palace - Spike Room", "Ice Palace - Big Key Chest", "Ice Palace - Map Chest",
                       "Ice Palace - Boss"},
        "Misery Mire": {"Misery Mire - Big Chest", "Misery Mire - Map Chest", "Misery Mire - Main Lobby",
                        "Misery Mire - Bridge Chest", "Misery Mire - Spike Chest", "Misery Mire - Compass Chest",
                        "Misery Mire - Big Key Chest", "Misery Mire - Boss"},
        "Turtle Rock": {"Turtle Rock - Compass Chest", "Turtle Rock - Roller Room - Left",
                        "Turtle Rock - Roller Room - Right", "Turtle Rock - Chain Chomps", "Turtle Rock - Big Key Chest",
                        "Turtle Rock - Big Chest", "Turtle Rock - Crystaroller Room",
                        "Turtle Rock - Eye Bridge - Bottom Left", "Turtle Rock - Eye Bridge - Bottom Right",
                        "Turtle Rock - Eye Bridge - Top Left", "Turtle Rock - Eye Bridge - Top Right",
                        "Turtle Rock - Boss"},
        "Ganons Tower": {"Ganons Tower - Bob's Torch", "Ganons Tower - Hope Room - Left",
                         "Ganons Tower - Hope Room - Right", "Ganons Tower - Tile Room",
                         "Ganons Tower - Compass Room - Top Left", "Ganons Tower - Compass Room - Top Right",
                         "Ganons Tower - Compass Room - Bottom Left", "Ganons Tower - Compass Room - Bottom Right",
                         "Ganons Tower - DMs Room - Top Left", "Ganons Tower - DMs Room - Top Right",
                         "Ganons Tower - DMs Room - Bottom Left", "Ganons Tower - DMs Room - Bottom Right",
                         "Ganons Tower - Map Chest", "Ganons Tower - Firesnake Room",
                         "Ganons Tower - Randomizer Room - Top Left", "Ganons Tower - Randomizer Room - Top Right",
                         "Ganons Tower - Randomizer Room - Bottom Left", "Ganons Tower - Randomizer Room - Bottom Right",
                         "Ganons Tower - Bob's Chest", "Ganons Tower - Big Chest", "Ganons Tower - Big Key Room - Left",
                         "Ganons Tower - Big Key Room - Right", "Ganons Tower - Big Key Chest",
                         "Ganons Tower - Mini Helmasaur Room - Left", "Ganons Tower - Mini Helmasaur Room - Right",
                         "Ganons Tower - Pre-Moldorm Chest", "Ganons Tower - Validation Chest"},
        "Ganons Tower Climb": {"Ganons Tower - Mini Helmasaur Room - Left", "Ganons Tower - Mini Helmasaur Room - Right",
                               "Ganons Tower - Pre-Moldorm Chest", "Ganons Tower - Validation Chest"},
    }
    hint_blacklist = {"Triforce"}

    item_name_to_id = {name: data.item_code for name, data in item_table.items() if type(data.item_code) == int}
    location_name_to_id = lookup_name_to_id

    required_client_version = (0, 4, 1)
    web = ALTTPWeb()

    pedestal_credit_texts: typing.Dict[int, str] = \
        {data.item_code: data.pedestal_credit for data in item_table.values() if data.pedestal_credit}
    sickkid_credit_texts: typing.Dict[int, str] = \
        {data.item_code: data.sick_kid_credit for data in item_table.values() if data.sick_kid_credit}
    zora_credit_texts: typing.Dict[int, str] = \
        {data.item_code: data.zora_credit for data in item_table.values() if data.zora_credit}
    magicshop_credit_texts: typing.Dict[int, str] = \
        {data.item_code: data.witch_credit for data in item_table.values() if data.witch_credit}
    fluteboy_credit_texts: typing.Dict[int, str] = \
        {data.item_code: data.flute_boy_credit for data in item_table.values() if data.flute_boy_credit}

    set_rules = set_rules

    create_items = generate_itempool

    _enemizer_path: typing.ClassVar[typing.Optional[str]] = None

    @property
    def enemizer_path(self) -> str:
        # TODO: directly use settings
        cls = self.__class__
        if cls._enemizer_path is None:
            cls._enemizer_path = settings.get_settings().generator.enemizer_path
            assert isinstance(cls._enemizer_path, str)
        return cls._enemizer_path

    # custom instance vars
    dungeon_local_item_names: typing.Set[str]
    dungeon_specific_item_names: typing.Set[str]
    rom_name_available_event: threading.Event
    has_progressive_bows: bool
    dungeons: typing.Dict[str, Dungeon]
    waterfall_fairy_bottle_fill: str
    pyramid_fairy_bottle_fill: str
    escape_assist: list

    can_take_damage: bool = True
    swamp_patch_required: bool = False
    powder_patch_required: bool = False
    ganon_at_pyramid: bool = True
    ganonstower_vanilla: bool = True
    fix_fake_world: bool = True

    clock_mode: str = ""
    treasure_hunt_required: int = 0
    treasure_hunt_total: int = 0

    def __init__(self, *args, **kwargs):
        self.dungeon_local_item_names = set()
        self.dungeon_specific_item_names = set()
        self.rom_name_available_event = threading.Event()
        self.pushed_shop_inventories = threading.Event()
        self.has_progressive_bows = False
        self.dungeons = {}
        self.waterfall_fairy_bottle_fill = "Bottle"
        self.pyramid_fairy_bottle_fill = "Bottle"
        self.fix_trock_doors = None
        self.fix_skullwoods_exit = None
        self.fix_palaceofdarkness_exit = None
        self.fix_trock_exit = None
        self.required_medallions = ["Ether", "Quake"]
        self.escape_assist = []
        super(ALTTPWorld, self).__init__(*args, **kwargs)

    @classmethod
    def stage_assert_generate(cls, multiworld: MultiWorld):
        rom_file = get_base_rom_path()
        if not os.path.exists(rom_file):
            raise FileNotFoundError(rom_file)
        if multiworld.is_race:
            import xxtea  # noqa
        for player in multiworld.get_game_players(cls.game):
            if multiworld.worlds[player].use_enemizer:
                check_enemizer(multiworld.worlds[player].enemizer_path)
                break

    def generate_early(self):
        # write old options
        import dataclasses
        is_first = self.player == min(self.multiworld.get_game_players(self.game))

        for field in dataclasses.fields(self.options_dataclass):
            if is_first:
                setattr(self.multiworld, field.name, {})
            getattr(self.multiworld, field.name)[self.player] = getattr(self.options, field.name)
        # end of old options re-establisher

        multiworld = self.multiworld

        self.fix_trock_doors = (self.options.entrance_shuffle != 'vanilla' or self.options.mode == 'inverted')
        self.fix_skullwoods_exit = self.options.entrance_shuffle.value not in ['vanilla', 'simple', 'restricted', 'dungeons_simple']
        self.fix_palaceofdarkness_exit = self.options.entrance_shuffle.value not in ['dungeons_simple', 'vanilla', 'simple', 'restricted']
        self.fix_trock_exit = self.options.entrance_shuffle.value not in ['vanilla', 'simple', 'restricted', 'dungeons_simple']

        # fairy bottle fills
        bottle_options = [
            "Bottle (Red Potion)", "Bottle (Green Potion)", "Bottle (Blue Potion)",
            "Bottle (Bee)", "Bottle (Good Bee)"
        ]
        if self.options.item_pool.value not in ["hard", "expert"]:
            bottle_options.append("Bottle (Fairy)")
        self.waterfall_fairy_bottle_fill = self.random.choice(bottle_options)
        self.pyramid_fairy_bottle_fill = self.random.choice(bottle_options)

        if self.options.mode == 'standard':
            if self.options.small_key_shuffle:
                if (self.options.small_key_shuffle not in
                        (small_key_shuffle.option_universal, small_key_shuffle.option_own_dungeons,
                         small_key_shuffle.option_start_with)):
                    self.local_early_items["Small Key (Hyrule Castle)"] = 1
                self.options.local_items.value.add("Small Key (Hyrule Castle)")
                self.options.non_local_items.value.discard("Small Key (Hyrule Castle)")
            if self.options.big_key_shuffle:
                self.options.local_items.value.add("Big Key (Hyrule Castle)")
                self.options.non_local_items.value.discard("Big Key (Hyrule Castle)")

        # system for sharing ER layouts
        self.er_seed = str(multiworld.random.randint(0, 2 ** 64))

        if (self.options.entrance_shuffle != "vanilla"
                and self.options.entrance_shuffle_seed != "random"):
            shuffle = self.options.entrance_shuffle.current_key
            if shuffle == "vanilla":
                self.er_seed = "vanilla"
            elif (not self.options.entrance_shuffle_seed.value.isdigit()) or multiworld.is_race:
                self.er_seed = get_same_seed(multiworld, (
                    shuffle, self.options.entrance_shuffle_seed,
                    self.options.retro_caves,
                    self.options.mode,
                    self.options.glitches_required))
            else:  # not a race or group seed, use set seed as is.
                self.er_seed = int(self.options.entrance_shuffle_seed)
        elif self.options.entrance_shuffle == "vanilla":
            self.er_seed = "vanilla"

        for dungeon_item in ["small_key_shuffle", "big_key_shuffle", "compass_shuffle", "map_shuffle"]:
            option = getattr(self.options, dungeon_item)
            if option == "own_world":
                self.options.local_items |= self.item_name_groups[option.item_name_group]
            elif option == "different_world":
                self.options.non_local_items |= self.item_name_groups[option.item_name_group]
                if self.options.mode == "standard":
                    self.options.non_local_items -= {"Small Key (Hyrule Castle)"}
            elif option.in_dungeon:
                self.dungeon_local_item_names |= self.item_name_groups[option.item_name_group]
                if option == "original_dungeon":
                    self.dungeon_specific_item_names |= self.item_name_groups[option.item_name_group]
                else:
                    self.options.local_items.value |= self.dungeon_local_item_names

        self.difficulty_requirements = difficulties[self.options.item_pool.current_key]

        # enforce pre-defined local items.
        if self.options.goal.value in ["local_triforce_hunt", "local_ganon_triforce_hunt"]:
            self.options.local_items.value.add('Triforce Piece')

        # Not possible to place crystals outside boss prizes yet (might as well make it consistent with pendants too).
        self.options.non_local_items.value -= item_name_groups['Pendants']
        self.options.non_local_items.value -= item_name_groups['Crystals']

    create_dungeons = create_dungeons

    def create_regions(self):
        player = self.player
        multiworld = self.multiworld

        if self.options.mode != 'inverted':
            create_regions(multiworld, player)
        else:
            create_inverted_regions(multiworld, player)
        create_shops(multiworld, player)
        self.create_dungeons()

        if (self.options.glitches_required.value not in ["no_glitches", "minor_glitches"] and
                self.options.entrance_shuffle.value in [
                    "vanilla", "dungeons_simple", "dungeons_full", "simple", "restricted", "full"]):
            self.fix_fake_world = False

        # seeded entrance shuffle
        old_random = multiworld.random
        multiworld.random = random.Random(self.er_seed)

        if self.options.mode != 'inverted':
            link_entrances(multiworld, player)
            mark_light_world_regions(multiworld, player)
        else:
            link_inverted_entrances(multiworld, player)
            mark_dark_world_regions(multiworld, player)

        multiworld.random = old_random
        plando_connect(multiworld, player)

    def collect_item(self, state: CollectionState, item: Item, remove=False):
        item_name = item.name
        if item_name.startswith('Progressive '):
            if remove:
                if 'Sword' in item_name:
                    if state.has('Golden Sword', item.player):
                        return 'Golden Sword'
                    elif state.has('Tempered Sword', item.player):
                        return 'Tempered Sword'
                    elif state.has('Master Sword', item.player):
                        return 'Master Sword'
                    elif state.has('Fighter Sword', item.player):
                        return 'Fighter Sword'
                    else:
                        return None
                elif 'Glove' in item.name:
                    if state.has('Titans Mitts', item.player):
                        return 'Titans Mitts'
                    elif state.has('Power Glove', item.player):
                        return 'Power Glove'
                    else:
                        return None
                elif 'Shield' in item_name:
                    if state.has('Mirror Shield', item.player):
                        return 'Mirror Shield'
                    elif state.has('Red Shield', item.player):
                        return 'Red Shield'
                    elif state.has('Blue Shield', item.player):
                        return 'Blue Shield'
                    else:
                        return None
                elif 'Bow' in item_name:
                    if state.has('Silver Bow', item.player):
                        return 'Silver Bow'
                    elif state.has('Bow', item.player):
                        return 'Bow'
                    else:
                        return None
            else:
                if 'Sword' in item_name:
                    if state.has('Golden Sword', item.player):
                        pass
                    elif (state.has('Tempered Sword', item.player) and
                          self.difficulty_requirements.progressive_sword_limit >= 4):
                        return 'Golden Sword'
                    elif (state.has('Master Sword', item.player) and
                          self.difficulty_requirements.progressive_sword_limit >= 3):
                        return 'Tempered Sword'
                    elif (state.has('Fighter Sword', item.player) and
                          self.difficulty_requirements.progressive_sword_limit >= 2):
                        return 'Master Sword'
                    elif self.difficulty_requirements.progressive_sword_limit >= 1:
                        return 'Fighter Sword'
                elif 'Glove' in item_name:
                    if state.has('Titans Mitts', item.player):
                        return
                    elif state.has('Power Glove', item.player):
                        return 'Titans Mitts'
                    else:
                        return 'Power Glove'
                elif 'Shield' in item_name:
                    if state.has('Mirror Shield', item.player):
                        return
                    elif (state.has('Red Shield', item.player) and
                          self.difficulty_requirements.progressive_shield_limit >= 3):
                        return 'Mirror Shield'
                    elif (state.has('Blue Shield', item.player) and
                          self.difficulty_requirements.progressive_shield_limit >= 2):
                        return 'Red Shield'
                    elif self.difficulty_requirements.progressive_shield_limit >= 1:
                        return 'Blue Shield'
                elif 'Bow' in item_name:
                    if state.has('Silver Bow', item.player):
                        return
                    elif state.has('Bow', item.player) and (self.difficulty_requirements.progressive_bow_limit >= 2
                                                            or self.options.glitches_required == 'no_glitches'
                                                            or self.options.swordless):
                        # modes where silver bow is always required for ganon
                        return 'Silver Bow'
                    elif self.difficulty_requirements.progressive_bow_limit >= 1:
                        return 'Bow'
        elif item.advancement:
            return item_name

    def pre_fill(self):
        from Fill import fill_restrictive, FillError
        attempts = 5
        multiworld = self.multiworld
        player = self.player
        all_state = multiworld.get_all_state(use_cache=True)
        crystals = [self.create_item(name) for name in
                    ['Red Pendant', 'Blue Pendant', 'Green Pendant', 'Crystal 1', 'Crystal 2', 'Crystal 3', 'Crystal 4',
                     'Crystal 7', 'Crystal 5', 'Crystal 6']]
        crystal_locations = [multiworld.get_location('Turtle Rock - Prize', player),
                             multiworld.get_location('Eastern Palace - Prize', player),
                             multiworld.get_location('Desert Palace - Prize', player),
                             multiworld.get_location('Tower of Hera - Prize', player),
                             multiworld.get_location('Palace of Darkness - Prize', player),
                             multiworld.get_location('Thieves\' Town - Prize', player),
                             multiworld.get_location('Skull Woods - Prize', player),
                             multiworld.get_location('Swamp Palace - Prize', player),
                             multiworld.get_location('Ice Palace - Prize', player),
                             multiworld.get_location('Misery Mire - Prize', player)]
        placed_prizes = {loc.item.name for loc in crystal_locations if loc.item}
        unplaced_prizes = [crystal for crystal in crystals if crystal.name not in placed_prizes]
        empty_crystal_locations = [loc for loc in crystal_locations if not loc.item]
        for attempt in range(attempts):
            try:
                prizepool = unplaced_prizes.copy()
                prize_locs = empty_crystal_locations.copy()
                multiworld.random.shuffle(prize_locs)
                fill_restrictive(multiworld, all_state, prize_locs, prizepool, True, lock=True,
                                 name="LttP Dungeon Prizes")
            except FillError as e:
                lttp_logger.exception("Failed to place dungeon prizes (%s). Will retry %s more times", e,
                                                attempts - attempt)
                for location in empty_crystal_locations:
                    location.item = None
                continue
            break
        else:
            raise FillError('Unable to place dungeon prizes')
        if self.options.mode == 'standard' and self.options.small_key_shuffle \
                and self.options.small_key_shuffle != small_key_shuffle.option_universal and \
                self.options.small_key_shuffle != small_key_shuffle.option_own_dungeons:
            self.local_early_items["Small Key (Hyrule Castle)"] = 1

    @classmethod
    def stage_pre_fill(cls, world):
        from .Dungeons import fill_dungeons_restrictive
        fill_dungeons_restrictive(world)

    @classmethod
    def stage_generate_output(cls, multiworld, output_directory):
        push_shop_inventories(multiworld)

    @property
    def use_enemizer(self) -> bool:
        return bool(self.options.boss_shuffle or self.options.enemy_shuffle
                    or self.options.enemy_health != 'default' or self.options.enemy_damage != 'default'
                    or self.options.pot_shuffle or self.options.bush_shuffle
                    or self.options.killable_thieves)

    def generate_output(self, output_directory: str):
        multiworld = self.multiworld
        player = self.player

        self.pushed_shop_inventories.wait()

        try:
            use_enemizer = self.use_enemizer

            rom = LocalRom(get_base_rom_path())

            patch_rom(multiworld, rom, player, use_enemizer)

            if use_enemizer:
                patch_enemizer(self, rom, self.enemizer_path, output_directory)

            if multiworld.is_race:
                patch_race_rom(rom, multiworld, player)

            multiworld.spoiler.hashes[player] = get_hash_string(rom.hash)

            palettes_options = {
                'dungeon': self.options.uw_palettes,
                'overworld': self.options.ow_palettes,
                'hud': self.options.hud_palettes,
                'sword': self.options.sword_palettes,
                'shield': self.options.shield_palettes,
                # 'link': world.link_palettes[player]
            }
            palettes_options = {key: option.current_key for key, option in palettes_options.items()}

            apply_rom_settings(rom, self.options.heartbeep.current_key,
                               self.options.heartcolor.current_key,
                               self.options.quickswap,
                               self.options.menuspeed.current_key,
                               self.options.music,
                               multiworld.sprite[player],
                               None,
                               palettes_options, multiworld, player, True,
                               reduceflashing=self.options.reduceflashing or multiworld.is_race,
                               triforcehud=self.options.triforcehud.current_key,
                               deathlink=self.options.death_link,
                               allowcollect=self.options.allow_collect)

            rompath = os.path.join(output_directory, f"{self.multiworld.get_out_file_name_base(self.player)}.sfc")
            rom.write_to_file(rompath)
            patch = LttPDeltaPatch(os.path.splitext(rompath)[0]+LttPDeltaPatch.patch_file_ending, player=player,
                                   player_name=multiworld.player_name[player], patched_path=rompath)
            patch.write()
            os.unlink(rompath)
            self.rom_name = rom.name
        except:
            raise
        finally:
            self.rom_name_available_event.set() # make sure threading continues and errors are collected

    @classmethod
    def stage_extend_hint_information(cls, world, hint_data: typing.Dict[int, typing.Dict[int, str]]):
        er_hint_data = {player: {} for player in world.get_game_players("A Link to the Past") if
                        world.worlds[player].options.entrance_shuffle != "vanilla" or world.worlds[player].options.retro_caves}

        for region in world.regions:
            if region.player in er_hint_data and region.locations:
                main_entrance = region.get_connecting_entrance(is_main_entrance)
                for location in region.locations:
                    if type(location.address) == int:  # skips events and crystals
                        if lookup_vanilla_location_to_entrance[location.address] != main_entrance.name:
                            er_hint_data[region.player][location.address] = main_entrance.name
        hint_data.update(er_hint_data)

    @classmethod
    def stage_modify_multidata(cls, multiworld, multidata: dict):

        ordered_areas = (
            'Light World', 'Dark World', 'Hyrule Castle', 'Agahnims Tower', 'Eastern Palace', 'Desert Palace',
            'Tower of Hera', 'Palace of Darkness', 'Swamp Palace', 'Skull Woods', 'Thieves Town', 'Ice Palace',
            'Misery Mire', 'Turtle Rock', 'Ganons Tower', "Total"
        )

        checks_in_area = {player: {area: list() for area in ordered_areas}
                          for player in multiworld.get_game_players(cls.game)}

        for player in checks_in_area:
            checks_in_area[player]["Total"] = 0
            for location in multiworld.get_locations(player):
                if location.game == cls.game and type(location.address) is int:
                    main_entrance = location.parent_region.get_connecting_entrance(is_main_entrance)
                    if location.parent_region.dungeon:
                        dungeonname = {'Inverted Agahnims Tower': 'Agahnims Tower',
                                       'Inverted Ganons Tower': 'Ganons Tower'} \
                            .get(location.parent_region.dungeon.name, location.parent_region.dungeon.name)
                        checks_in_area[location.player][dungeonname].append(location.address)
                    elif location.parent_region.type == LTTPRegionType.LightWorld:
                        checks_in_area[location.player]["Light World"].append(location.address)
                    elif location.parent_region.type == LTTPRegionType.DarkWorld:
                        checks_in_area[location.player]["Dark World"].append(location.address)
                    elif main_entrance.parent_region.type == LTTPRegionType.LightWorld:
                        checks_in_area[location.player]["Light World"].append(location.address)
                    elif main_entrance.parent_region.type == LTTPRegionType.DarkWorld:
                        checks_in_area[location.player]["Dark World"].append(location.address)
                    else:
                        assert False, "Unknown Location area."
                    # TODO: remove Total as it's duplicated data and breaks consistent typing
                    checks_in_area[location.player]["Total"] += 1

        multidata["checks_in_area"].update(checks_in_area)

    def modify_multidata(self, multidata: dict):
        import base64
        # wait for self.rom_name to be available.
        self.rom_name_available_event.wait()
        rom_name = getattr(self, "rom_name", None)
        # we skip in case of error, so that the original error in the output thread is the one that gets raised
        if rom_name:
            new_name = base64.b64encode(bytes(self.rom_name)).decode()
            multidata["connect_names"][new_name] = multidata["connect_names"][self.multiworld.player_name[self.player]]

    def create_item(self, name: str) -> Item:
        return ALttPItem(name, self.player, **item_init_table[name])

    @classmethod
    def stage_fill_hook(cls, multiworld, progitempool, usefulitempool, filleritempool, fill_locations):
        trash_counts = {}
        for player in multiworld.get_game_players("A Link to the Past"):
            world = multiworld.worlds[player]
            if not world.ganonstower_vanilla or \
                    world.options.glitches_required.current_key in {'overworld_glitches', 'hybrid_major_glitches',
                                                                    "no_logic"}:
                pass
            elif 'triforce_hunt' in world.options.goal.current_key and (
                    'local' in world.options.goal.current_key or multiworld.players == 1):
                trash_counts[player] = multiworld.random.randint(world.options.crystals_needed_for_gt * 2,
                                                            world.options.crystals_needed_for_gt * 4)
            else:
                trash_counts[player] = multiworld.random.randint(0, world.options.crystals_needed_for_gt * 2)

        if trash_counts:
            locations_mapping = {player: [] for player in trash_counts}
            for location in fill_locations:
                if 'Ganons Tower' in location.name and location.player in locations_mapping:
                    locations_mapping[location.player].append(location)

            for player, trash_count in trash_counts.items():
                gtower_locations = locations_mapping[player]
                multiworld.random.shuffle(gtower_locations)

                while gtower_locations and filleritempool and trash_count > 0:
                    spot_to_fill = gtower_locations.pop()
                    for index, item in enumerate(filleritempool):
                        if spot_to_fill.item_rule(item):
                            filleritempool.pop(index)  # remove from outer fill
                            multiworld.push_item(spot_to_fill, item, False)
                            fill_locations.remove(spot_to_fill)  # very slow, unfortunately
                            trash_count -= 1
                            break
                    else:
                        logging.warning(f"Could not trash fill Ganon's Tower for player {player}.")

    def write_spoiler_header(self, spoiler_handle: typing.TextIO) -> None:
        def bool_to_text(variable: typing.Union[bool, str]) -> str:
            if type(variable) == str:
                return variable
            return "Yes" if variable else "No"

    def write_spoiler(self, spoiler_handle: typing.TextIO) -> None:
        player_name = self.multiworld.get_player_name(self.player)
        spoiler_handle.write("\n\nMedallions:\n")
        spoiler_handle.write(f"\nMisery Mire ({player_name}):"
                             f" {self.required_medallions[0]}")
        spoiler_handle.write(
            f"\nTurtle Rock ({player_name}):"
            f" {self.required_medallions[1]}")
        spoiler_handle.write("\n\nFairy Fountain Bottle Fill:\n")
        spoiler_handle.write(f"\nPyramid Fairy ({player_name}):"
                             f" {self.pyramid_fairy_bottle_fill}")
        spoiler_handle.write(f"\nWaterfall Fairy ({player_name}):"
                             f" {self.waterfall_fairy_bottle_fill}")
        if self.options.boss_shuffle != "none":
            def create_boss_map() -> typing.Dict:
                boss_map = {
                    "Eastern Palace": self.dungeons["Eastern Palace"].boss.name,
                    "Desert Palace": self.dungeons["Desert Palace"].boss.name,
                    "Tower Of Hera": self.dungeons["Tower of Hera"].boss.name,
                    "Hyrule Castle": "Agahnim",
                    "Palace Of Darkness": self.dungeons["Palace of Darkness"].boss.name,
                    "Swamp Palace": self.dungeons["Swamp Palace"].boss.name,
                    "Skull Woods": self.dungeons["Skull Woods"].boss.name,
                    "Thieves Town": self.dungeons["Thieves Town"].boss.name,
                    "Ice Palace": self.dungeons["Ice Palace"].boss.name,
                    "Misery Mire": self.dungeons["Misery Mire"].boss.name,
                    "Turtle Rock": self.dungeons["Turtle Rock"].boss.name,
                    "Ganons Tower": "Agahnim 2",
                    "Ganon": "Ganon"
                }
                if self.options.mode != 'inverted':
                    boss_map.update({
                        "Ganons Tower Basement":
                            self.dungeons["Ganons Tower"].bosses["bottom"].name,
                        "Ganons Tower Middle": self.dungeons["Ganons Tower"].bosses[
                            "middle"].name,
                        "Ganons Tower Top": self.dungeons["Ganons Tower"].bosses[
                            "top"].name
                    })
                else:
                    boss_map.update({
                        "Ganons Tower Basement": self.dungeons["Inverted Ganons Tower"].bosses["bottom"].name,
                        "Ganons Tower Middle": self.dungeons["Inverted Ganons Tower"].bosses["middle"].name,
                        "Ganons Tower Top": self.dungeons["Inverted Ganons Tower"].bosses["top"].name
                    })
                return boss_map

            bossmap = create_boss_map()
            spoiler_handle.write(
                f'\n\nBosses{(f" ({self.multiworld.get_player_name(self.player)})" if self.multiworld.players > 1 else "")}:\n')
            spoiler_handle.write('    ' + '\n    '.join([f'{x}: {y}' for x, y in bossmap.items()]))

        def build_shop_info(shop: Shop) -> typing.Dict[str, str]:
            shop_data = {
                "location": str(shop.region),
                "type": "Take Any" if shop.type == ShopType.TakeAny else "Shop"
            }

            for index, item in enumerate(shop.inventory):
                if item is None:
                    continue
                price = item["price"] // price_rate_display.get(item["price_type"], 1)
                shop_data["item_{}".format(index)] = f"{item['item']} - {price} {price_type_display_name[item['price_type']]}"
                if item["player"]:
                    shop_data["item_{}".format(index)] =\
                        shop_data["item_{}".format(index)].replace("—", "(Player {}) — ".format(item["player"]))

                if item["max"] == 0:
                    continue
                shop_data["item_{}".format(index)] += " x {}".format(item["max"])
                if item["replacement"] is None:
                    continue
                shop_data["item_{}".format(index)] +=\
                    f", {item['replacement']} - {item['replacement_price'] // price_rate_display.get(item['replacement_price_type'], 1)}" \
                    f" {price_type_display_name[item['replacement_price_type']]}"

            return shop_data

        if shop_info := [build_shop_info(shop) for shop in self.multiworld.shops if shop.custom]:
            spoiler_handle.write('\n\nShops:\n\n')
        for shop_data in shop_info:
            spoiler_handle.write("{} [{}]\n    {}\n".format(shop_data['location'], shop_data['type'], "\n    ".join(
                item for item in [shop_data.get('item_0', None), shop_data.get('item_1', None), shop_data.get('item_2', None)] if
                item)))

    def get_filler_item_name(self) -> str:
        item = self.multiworld.random.choice(extras_list)
        return GetBeemizerItem(self.multiworld, self.player, item)

    def get_pre_fill_items(self):
        res = []
        if self.dungeon_local_item_names:
            for dungeon in self.dungeons.values():
                for item in dungeon.all_items:
                    if item.name in self.dungeon_local_item_names:
                        res.append(item)
        return res

    def fill_slot_data(self):
        slot_data = {}
        if not self.multiworld.is_race:
            # all of these option are NOT used by the SNI- or Text-Client.
            # they are used by the alttp-poptracker pack (https://github.com/StripesOO7/alttp-ap-poptracker-pack)
            # for convenient auto-tracking of the generated settings and adjusting the tracker accordingly

            slot_options = ["crystals_needed_for_gt", "crystals_needed_for_ganon", "open_pyramid",
                            "big_key_shuffle", "small_key_shuffle", "compass_shuffle", "map_shuffle",
                            "progressive", "swordless", "retro_bow", "retro_caves", "shop_item_slots",
                            "boss_shuffle", "pot_shuffle", "enemy_shuffle", "key_drop_shuffle", "bombless_start",
                            "randomize_shop_inventories", "shuffle_shop_inventories", "shuffle_capacity_upgrades",
                            "entrance_shuffle", "dark_room_logic", "goal", "mode",
                            "triforce_pieces_mode", "triforce_pieces_percentage", "triforce_pieces_required",
                            "triforce_pieces_available", "triforce_pieces_extra",
            ]

            slot_data = {option_name: getattr(self.options, option_name).value for option_name in
                         slot_options}

            slot_data.update({
                'mm_medalion': self.required_medallions[0],
                'tr_medalion': self.required_medallions[1],
                }
            )
        return slot_data


def get_same_seed(world, seed_def: tuple) -> str:
    seeds: typing.Dict[tuple, str] = getattr(world, "__named_seeds", {})
    if seed_def in seeds:
        return seeds[seed_def]
    seeds[seed_def] = str(world.random.randint(0, 2 ** 64))
    world.__named_seeds = seeds
    return seeds[seed_def]


class ALttPLogic(LogicMixin):
    def _lttp_has_key(self, item, player, count: int = 1):
        if self.multiworld.worlds[player].options.glitches_required == 'no_logic':
            return True
        if self.multiworld.worlds[player].options.small_key_shuffle == small_key_shuffle.option_universal:
            return can_buy_unlimited(self, 'Small Key (Universal)', player)
        return self.prog_items[player][item] >= count<|MERGE_RESOLUTION|>--- conflicted
+++ resolved
@@ -4,10 +4,7 @@
 import threading
 import typing
 
-<<<<<<< HEAD
-=======
 import settings
->>>>>>> 6f2464d4
 from BaseClasses import Item, CollectionState, Tutorial, MultiWorld
 from worlds.AutoWorld import World, WebWorld, LogicMixin
 from .Client import ALTTPSNIClient
