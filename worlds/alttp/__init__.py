import random
import logging
import os
import threading
import typing

from BaseClasses import Item, CollectionState, Tutorial
from .SubClasses import ALttPItem
from ..AutoWorld import World, WebWorld, LogicMixin
<<<<<<< HEAD
from .Options import alttp_options, smallkey_shuffle, TriforceMode, Logic
from .Items import as_dict_item_table, item_name_groups, item_table, GetBeemizerItem
=======
from .Options import alttp_options, smallkey_shuffle
from .Items import item_init_table, item_name_groups, item_table, GetBeemizerItem
>>>>>>> c96acbfa
from .Regions import lookup_name_to_id, create_regions, mark_light_world_regions
from .Rules import set_rules
from .ItemPool import generate_itempool, difficulties
from .Shops import create_shops, ShopSlotFill
from .Dungeons import create_dungeons
from .Rom import LocalRom, patch_rom, patch_race_rom, check_enemizer, patch_enemizer, apply_rom_settings, \
    get_hash_string, get_base_rom_path, LttPDeltaPatch
import Patch
from itertools import chain

from .InvertedRegions import create_inverted_regions, mark_dark_world_regions
from .EntranceShuffle import link_entrances, link_inverted_entrances, plando_connect

lttp_logger = logging.getLogger("A Link to the Past")

extras_list = sum(difficulties['normal'].extras[0:5], [])


class ALTTPWeb(WebWorld):
    setup_en = Tutorial(
        "Multiworld Setup Tutorial",
        "A guide to setting up the Archipelago ALttP Software on your computer. This guide covers single-player, multiworld, and related software.",
        "English",
        "multiworld_en.md",
        "multiworld/en",
        ["Farrak Kilhn"]
    )

    setup_de = Tutorial(
        setup_en.tutorial_name,
        setup_en.description,
        "Deutsch",
        "multiworld_de.md",
        "multiworld/de",
        ["Fischfilet"]
    )

    setup_es = Tutorial(
        setup_en.tutorial_name,
        setup_en.description,
        "Español",
        "multiworld_es.md",
        "multiworld/es",
        ["Edos"]
    )

    setup_fr = Tutorial(
        setup_en.tutorial_name,
        setup_en.description,
        "Français",
        "multiworld_fr.md",
        "multiworld/fr",
        ["Coxla"]
    )

    msu = Tutorial(
        "MSU-1 Setup Tutorial",
        "A guide to setting up MSU-1, which allows for custom in-game music.",
        "English",
        "msu1_en.md",
        "msu1/en",
        ["Farrak Kilhn"]
    )

    msu_es = Tutorial(
        msu.tutorial_name,
        msu.description,
        "Español",
        "msu1_es.md",
        "msu1/es",
        ["Edos"]
    )

    msu_fr = Tutorial(
        msu.tutorial_name,
        msu.description,
        "Français",
        "msu1_fr.md",
        "msu1/fr",
        ["Coxla"]
    )

    plando = Tutorial(
        "Plando Tutorial",
        "A guide to creating Multiworld Plandos with LTTP",
        "English",
        "plando_en.md",
        "plando/en",
        ["Berserker"]
    )

    tutorials = [setup_en, setup_de, setup_es, setup_fr, msu, msu_es, msu_fr, plando]


class ALTTPWorld(World):
    """
    The Legend of Zelda: A Link to the Past is an action/adventure game. Take on the role of
    Link, a boy who is destined to save the land of Hyrule. Delve through three palaces and nine
    dungeons on your quest to rescue the descendents of the seven wise men and defeat the evil
    Ganon!
    """
    game: str = "A Link to the Past"
    options = alttp_options
    topology_present = True
    item_name_groups = item_name_groups
    hint_blacklist = {"Triforce"}

    item_name_to_id = {name: data.item_code for name, data in item_table.items() if type(data.item_code) == int}
    location_name_to_id = lookup_name_to_id

    data_version = 8
    remote_items: bool = False
    remote_start_inventory: bool = False
    required_client_version = (0, 3, 2)
    web = ALTTPWeb()

    pedestal_credit_texts: typing.Dict[int, str] = \
        {data.item_code: data.pedestal_credit for data in item_table.values() if data.pedestal_credit}
    sickkid_credit_texts: typing.Dict[int, str] = \
        {data.item_code: data.sick_kid_credit for data in item_table.values() if data.sick_kid_credit}
    zora_credit_texts: typing.Dict[int, str] = \
        {data.item_code: data.zora_credit for data in item_table.values() if data.zora_credit}
    magicshop_credit_texts: typing.Dict[int, str] = \
        {data.item_code: data.witch_credit for data in item_table.values() if data.witch_credit}
    fluteboy_credit_texts: typing.Dict[int, str] = \
        {data.item_code: data.flute_boy_credit for data in item_table.values() if data.flute_boy_credit}

    set_rules = set_rules

    create_items = generate_itempool

    triforce_pieces_available: int

    def __init__(self, *args, **kwargs):
        self.dungeon_local_item_names = set()
        self.dungeon_specific_item_names = set()
        self.rom_name_available_event = threading.Event()
        self.has_progressive_bows = False
        super(ALTTPWorld, self).__init__(*args, **kwargs)

    @classmethod
    def stage_assert_generate(cls, world):
        rom_file = get_base_rom_path()
        if not os.path.exists(rom_file):
            raise FileNotFoundError(rom_file)

    def generate_early(self):
        player = self.player
        world = self.world

<<<<<<< HEAD
        # determine number of triforce pieces we should have available
        extra_pieces_mode = world.triforce_pieces_mode[player].value
        pieces_required = world.triforce_pieces_required[player].value
        if extra_pieces_mode == TriforceMode.option_percentage:
            percentage = max(100, float(world.triforce_pieces_percentage[player].value)) / 100
            self.triforce_pieces_available = int(round(pieces_required * percentage, 0))
        elif extra_pieces_mode == TriforceMode.option_extra:
            extra = max(0, world.triforce_pieces_extra[player].value)
            self.triforce_pieces_available = pieces_required + extra
        else:
            self.triforce_pieces_available = min(world.triforce_pieces_available[player], pieces_required)
=======
        if self.use_enemizer():
            check_enemizer(world.enemizer)
>>>>>>> c96acbfa

        # system for sharing ER layouts
        self.er_seed = str(world.random.randint(0, 2 ** 64))

        if "-" in world.shuffle[player]:
            shuffle, seed = world.shuffle[player].split("-", 1)
            world.shuffle[player] = shuffle
            if shuffle == "vanilla":
                self.er_seed = "vanilla"
            elif seed.startswith("group-") or world.is_race:
                self.er_seed = get_same_seed(world, (
                    shuffle, seed, world.retro_caves[player], world.world_state[player], world.glitches_required[player]))
            else:  # not a race or group seed, use set seed as is.
                self.er_seed = seed
        elif world.shuffle[player] == "vanilla":
            self.er_seed = "vanilla"
        for dungeon_item in ["smallkey_shuffle", "bigkey_shuffle", "compass_shuffle", "map_shuffle"]:
            option = getattr(world, dungeon_item)[player]
            if option == "own_world":
                world.local_items[player].value |= self.item_name_groups[option.item_name_group]
            elif option == "different_world":
                world.non_local_items[player].value |= self.item_name_groups[option.item_name_group]
            elif option.in_dungeon:
                self.dungeon_local_item_names |= self.item_name_groups[option.item_name_group]
                if option == "original_dungeon":
                    self.dungeon_specific_item_names |= self.item_name_groups[option.item_name_group]

        world.difficulty_requirements[player] = difficulties[world.item_pool[player].current_key]

    def create_regions(self):
        player = self.player
        world = self.world

        world.triforce_pieces_available[player] = max(world.triforce_pieces_available[player],
                                                      world.triforce_pieces_required[player])

        if world.world_state[player] != 2:
            create_regions(world, player)
        else:
            create_inverted_regions(world, player)
        create_shops(world, player)
        create_dungeons(world, player)

        if world.glitches_required[player] not in [Logic.option_no_glitches, Logic.option_minor_glitches] and world.shuffle[player] in \
                {"vanilla", "dungeonssimple", "dungeonsfull", "simple", "restricted", "full"}:
            world.fix_fake_world[player] = False

        # seeded entrance shuffle
        old_random = world.random
        world.random = random.Random(self.er_seed)

        if world.world_state[player] != 2:
            link_entrances(world, player)
            mark_light_world_regions(world, player)
        else:
            link_inverted_entrances(world, player)
            mark_dark_world_regions(world, player)

        world.random = old_random
        plando_connect(world, player)

    def collect_item(self, state: CollectionState, item: Item, remove=False):
        item_name = item.name
        if item_name.startswith('Progressive '):
            if remove:
                if 'Sword' in item_name:
                    if state.has('Golden Sword', item.player):
                        return 'Golden Sword'
                    elif state.has('Tempered Sword', item.player):
                        return 'Tempered Sword'
                    elif state.has('Master Sword', item.player):
                        return 'Master Sword'
                    elif state.has('Fighter Sword', item.player):
                        return 'Fighter Sword'
                    else:
                        return None
                elif 'Glove' in item.name:
                    if state.has('Titans Mitts', item.player):
                        return 'Titans Mitts'
                    elif state.has('Power Glove', item.player):
                        return 'Power Glove'
                    else:
                        return None
                elif 'Shield' in item_name:
                    if state.has('Mirror Shield', item.player):
                        return 'Mirror Shield'
                    elif state.has('Red Shield', item.player):
                        return 'Red Shield'
                    elif state.has('Blue Shield', item.player):
                        return 'Blue Shield'
                    else:
                        return None
                elif 'Bow' in item_name:
                    if state.has('Silver Bow', item.player):
                        return 'Silver Bow'
                    elif state.has('Bow', item.player):
                        return 'Bow'
                    else:
                        return None
            else:
                if 'Sword' in item_name:
                    if state.has('Golden Sword', item.player):
                        pass
                    elif state.has('Tempered Sword', item.player) and self.world.difficulty_requirements[
                        item.player].progressive_sword_limit >= 4:
                        return 'Golden Sword'
                    elif state.has('Master Sword', item.player) and self.world.difficulty_requirements[
                        item.player].progressive_sword_limit >= 3:
                        return 'Tempered Sword'
                    elif state.has('Fighter Sword', item.player) and self.world.difficulty_requirements[item.player].progressive_sword_limit >= 2:
                        return 'Master Sword'
                    elif self.world.difficulty_requirements[item.player].progressive_sword_limit >= 1:
                        return 'Fighter Sword'
                elif 'Glove' in item_name:
                    if state.has('Titans Mitts', item.player):
                        return
                    elif state.has('Power Glove', item.player):
                        return 'Titans Mitts'
                    else:
                        return 'Power Glove'
                elif 'Shield' in item_name:
                    if state.has('Mirror Shield', item.player):
                        return
                    elif state.has('Red Shield', item.player) and self.world.difficulty_requirements[item.player].progressive_shield_limit >= 3:
                        return 'Mirror Shield'
                    elif state.has('Blue Shield', item.player) and self.world.difficulty_requirements[item.player].progressive_shield_limit >= 2:
                        return 'Red Shield'
                    elif self.world.difficulty_requirements[item.player].progressive_shield_limit >= 1:
                        return 'Blue Shield'
                elif 'Bow' in item_name:
                    if state.has('Silver Bow', item.player):
                        return
                    elif state.has('Bow', item.player) and (self.world.difficulty_requirements[item.player].progressive_bow_limit >= 2
                        or self.world.glitches_required[item.player] == Logic.option_no_glitches
                        or self.world.swordless[item.player]): # modes where silver bow is always required for ganon
                        return 'Silver Bow'
                    elif self.world.difficulty_requirements[item.player].progressive_bow_limit >= 1:
                        return 'Bow'
        elif item.advancement:
            return item_name

    def pre_fill(self):
        from Fill import fill_restrictive, FillError
        attempts = 5
        world = self.world
        player = self.player
        all_state = world.get_all_state(use_cache=True)
        crystals = [self.create_item(name) for name in ['Red Pendant', 'Blue Pendant', 'Green Pendant', 'Crystal 1', 'Crystal 2', 'Crystal 3', 'Crystal 4', 'Crystal 7', 'Crystal 5', 'Crystal 6']]
        crystal_locations = [world.get_location('Turtle Rock - Prize', player),
                             world.get_location('Eastern Palace - Prize', player),
                             world.get_location('Desert Palace - Prize', player),
                             world.get_location('Tower of Hera - Prize', player),
                             world.get_location('Palace of Darkness - Prize', player),
                             world.get_location('Thieves\' Town - Prize', player),
                             world.get_location('Skull Woods - Prize', player),
                             world.get_location('Swamp Palace - Prize', player),
                             world.get_location('Ice Palace - Prize', player),
                             world.get_location('Misery Mire - Prize', player)]
        placed_prizes = {loc.item.name for loc in crystal_locations if loc.item}
        unplaced_prizes = [crystal for crystal in crystals if crystal.name not in placed_prizes]
        empty_crystal_locations = [loc for loc in crystal_locations if not loc.item]
        for attempt in range(attempts):
            try:
                prizepool = unplaced_prizes.copy()
                prize_locs = empty_crystal_locations.copy()
                world.random.shuffle(prize_locs)
                fill_restrictive(world, all_state, prize_locs, prizepool, True, lock=True)
            except FillError as e:
                lttp_logger.exception("Failed to place dungeon prizes (%s). Will retry %s more times", e,
                                                attempts - attempt)
                for location in empty_crystal_locations:
                    location.item = None
                continue
            break
        else:
            raise FillError('Unable to place dungeon prizes')

    @classmethod
    def stage_pre_fill(cls, world):
        from .Dungeons import fill_dungeons_restrictive
        fill_dungeons_restrictive(world)

    @classmethod
    def stage_post_fill(cls, world):
        ShopSlotFill(world)

    def use_enemizer(self):
        world = self.world
        player = self.player
        return (world.boss_shuffle[player] != 'none' or world.enemy_shuffle[player]
                or world.enemy_health[player] != 'default' or world.enemy_damage[player] != 'default'
                or world.pot_shuffle[player] or world.bush_shuffle[player]
                or world.killable_thieves[player])

    def generate_output(self, output_directory: str):
        world = self.world
        player = self.player
        try:
            use_enemizer = self.use_enemizer()

            rom = LocalRom(get_base_rom_path())

            patch_rom(world, rom, player, use_enemizer)

            if use_enemizer:
                patch_enemizer(world, player, rom, world.enemizer, output_directory)

            if world.is_race:
                patch_race_rom(rom, world, player)

            world.spoiler.hashes[player] = get_hash_string(rom.hash)

            palettes_options = {
                'dungeon': world.uw_palettes[player],
                'overworld': world.ow_palettes[player],
                'hud': world.hud_palettes[player],
                'sword': world.sword_palettes[player],
                'shield': world.shield_palettes[player],
                'link': world.link_palettes[player]
            }
            palettes_options = {key: option.current_key for key, option in palettes_options.items()}

            apply_rom_settings(rom, world.heartbeep[player].current_key,
                               world.heartcolor[player].current_key,
                               world.quickswap[player],
                               world.menuspeed[player].current_key,
                               world.music[player],
                               world.sprite[player],
                               palettes_options, world, player, True,
                               reduceflashing=world.reduceflashing[player] or world.is_race,
                               triforcehud=world.triforcehud[player].current_key,
                               deathlink=world.death_link[player],
                               allowcollect=world.allow_collect[player])

            outfilepname = f'_P{player}'
            outfilepname += f"_{world.get_file_safe_player_name(player).replace(' ', '_')}" \
                if world.player_name[player] != 'Player%d' % player else ''

            rompath = os.path.join(output_directory, f'AP_{world.seed_name}{outfilepname}.sfc')
            rom.write_to_file(rompath)
            patch = LttPDeltaPatch(os.path.splitext(rompath)[0]+LttPDeltaPatch.patch_file_ending, player=player,
                                   player_name=world.player_name[player], patched_path=rompath)
            patch.write()
            os.unlink(rompath)
            self.rom_name = rom.name
        except:
            raise
        finally:
            self.rom_name_available_event.set() # make sure threading continues and errors are collected

    def modify_multidata(self, multidata: dict):
        import base64
        # wait for self.rom_name to be available.
        self.rom_name_available_event.wait()
        rom_name = getattr(self, "rom_name", None)
        # we skip in case of error, so that the original error in the output thread is the one that gets raised
        if rom_name:
            new_name = base64.b64encode(bytes(self.rom_name)).decode()
            multidata["connect_names"][new_name] = multidata["connect_names"][self.world.player_name[self.player]]

    def create_item(self, name: str) -> Item:
        return ALttPItem(name, self.player, **item_init_table[name])

    @classmethod
    def stage_fill_hook(cls, world, progitempool, nonexcludeditempool, localrestitempool, nonlocalrestitempool,
                        restitempool, fill_locations):
        trash_counts = {}
        standard_keyshuffle_players = set()
        for player in world.get_game_players("A Link to the Past"):
            if world.world_state[player] == 1 and world.smallkey_shuffle[player] \
                    and world.smallkey_shuffle[player] != smallkey_shuffle.option_universal and \
                    world.smallkey_shuffle[player] != smallkey_shuffle.option_own_dungeons:
                standard_keyshuffle_players.add(player)
            if not world.ganonstower_vanilla[player] or \
                    world.glitches_required[player] in {Logic.alias_owg, Logic.alias_hmg, Logic.option_no_logic}:
                pass
            elif 'triforcehunt' in world.goal[player] and ('local' in world.goal[player] or world.players == 1):
                trash_counts[player] = world.random.randint(world.crystals_needed_for_gt[player] * 2,
                                                            world.crystals_needed_for_gt[player] * 4)
            else:
                trash_counts[player] = world.random.randint(0, world.crystals_needed_for_gt[player] * 2)

        # Make sure the escape small key is placed first in standard with key shuffle to prevent running out of spots
        # TODO: this might be worthwhile to introduce as generic option for various games and then optimize it
        if standard_keyshuffle_players:
            viable = {}
            for location in world.get_locations():
                if location.player in standard_keyshuffle_players \
                        and location.item is None \
                        and location.can_reach(world.state):
                    viable.setdefault(location.player, []).append(location)

            for player in standard_keyshuffle_players:
                loc = world.random.choice(viable[player])
                key = world.create_item("Small Key (Hyrule Castle)", player)
                loc.place_locked_item(key)
                fill_locations.remove(loc)
            world.random.shuffle(fill_locations)
            # TODO: investigate not creating the key in the first place
            progitempool[:] = [item for item in progitempool if
                               item.player not in standard_keyshuffle_players or
                               item.name != "Small Key (Hyrule Castle)"]

        if trash_counts:
            locations_mapping = {player: [] for player in trash_counts}
            for location in fill_locations:
                if 'Ganons Tower' in location.name and location.player in locations_mapping:
                    locations_mapping[location.player].append(location)

            for player, trash_count in trash_counts.items():
                gtower_locations = locations_mapping[player]
                world.random.shuffle(gtower_locations)
                localrest = localrestitempool[player]
                if localrest:
                    gt_item_pool = restitempool + localrest
                    world.random.shuffle(gt_item_pool)
                else:
                    gt_item_pool = restitempool.copy()

                while gtower_locations and gt_item_pool and trash_count > 0:
                    spot_to_fill = gtower_locations.pop()
                    item_to_place = gt_item_pool.pop()
                    if spot_to_fill.item_rule(item_to_place):
                        if item_to_place in localrest:
                            localrest.remove(item_to_place)
                        else:
                            restitempool.remove(item_to_place)
                        world.push_item(spot_to_fill, item_to_place, False)
                        fill_locations.remove(spot_to_fill)  # very slow, unfortunately
                        trash_count -= 1


    def get_filler_item_name(self) -> str:
        if self.world.goal[self.player] == "icerodhunt":
            item = "Nothing"
        else:
            item = self.world.random.choice(extras_list)
        return GetBeemizerItem(self.world, self.player, item)

    def get_pre_fill_items(self):
        res = []
        if self.dungeon_local_item_names:
            for (name, player), dungeon in self.world.dungeons.items():
                if player == self.player:
                    for item in dungeon.all_items:
                        if item.name in self.dungeon_local_item_names:
                            res.append(item)
        return res


def get_same_seed(world, seed_def: tuple) -> str:
    seeds: typing.Dict[tuple, str] = getattr(world, "__named_seeds", {})
    if seed_def in seeds:
        return seeds[seed_def]
    seeds[seed_def] = str(world.random.randint(0, 2 ** 64))
    world.__named_seeds = seeds
    return seeds[seed_def]


class ALttPLogic(LogicMixin):
    def _lttp_has_key(self, item, player, count: int = 1):
        if self.world.glitches_required[player] == Logic.option_no_logic:
            return True
        if self.world.smallkey_shuffle[player] == smallkey_shuffle.option_universal:
            return self.can_buy_unlimited('Small Key (Universal)', player)
        return self.prog_items[item, player] >= count<|MERGE_RESOLUTION|>--- conflicted
+++ resolved
@@ -7,13 +7,8 @@
 from BaseClasses import Item, CollectionState, Tutorial
 from .SubClasses import ALttPItem
 from ..AutoWorld import World, WebWorld, LogicMixin
-<<<<<<< HEAD
 from .Options import alttp_options, smallkey_shuffle, TriforceMode, Logic
-from .Items import as_dict_item_table, item_name_groups, item_table, GetBeemizerItem
-=======
-from .Options import alttp_options, smallkey_shuffle
 from .Items import item_init_table, item_name_groups, item_table, GetBeemizerItem
->>>>>>> c96acbfa
 from .Regions import lookup_name_to_id, create_regions, mark_light_world_regions
 from .Rules import set_rules
 from .ItemPool import generate_itempool, difficulties
@@ -164,7 +159,9 @@
         player = self.player
         world = self.world
 
-<<<<<<< HEAD
+        if self.use_enemizer():
+            check_enemizer(world.enemizer)
+
         # determine number of triforce pieces we should have available
         extra_pieces_mode = world.triforce_pieces_mode[player].value
         pieces_required = world.triforce_pieces_required[player].value
@@ -176,10 +173,6 @@
             self.triforce_pieces_available = pieces_required + extra
         else:
             self.triforce_pieces_available = min(world.triforce_pieces_available[player], pieces_required)
-=======
-        if self.use_enemizer():
-            check_enemizer(world.enemizer)
->>>>>>> c96acbfa
 
         # system for sharing ER layouts
         self.er_seed = str(world.random.randint(0, 2 ** 64))
