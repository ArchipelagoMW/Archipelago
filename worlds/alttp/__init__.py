import logging
import os
import random
import settings
import threading
import typing

import Utils
from BaseClasses import Item, CollectionState, Tutorial, MultiWorld
from .Dungeons import create_dungeons, Dungeon
from .EntranceShuffle import link_entrances, link_inverted_entrances, plando_connect, \
    indirect_connections, indirect_connections_inverted, indirect_connections_not_inverted
from .InvertedRegions import create_inverted_regions, mark_dark_world_regions
from .ItemPool import generate_itempool, difficulties
from .Items import item_init_table, item_name_groups, item_table, GetBeemizerItem
from .Options import alttp_options, small_key_shuffle
from .Regions import lookup_name_to_id, create_regions, mark_light_world_regions, lookup_vanilla_location_to_entrance, \
    is_main_entrance, key_drop_data
from .Client import ALTTPSNIClient
from .Rom import LocalRom, patch_rom, patch_race_rom, check_enemizer, patch_enemizer, apply_rom_settings, \
    get_hash_string, get_base_rom_path, LttPDeltaPatch
from .Rules import set_rules
from .Shops import create_shops, Shop, push_shop_inventories, ShopType, price_rate_display, price_type_display_name
from .SubClasses import ALttPItem, LTTPRegionType
from worlds.AutoWorld import World, WebWorld, LogicMixin
from .StateHelpers import can_buy_unlimited

lttp_logger = logging.getLogger("A Link to the Past")

extras_list = sum(difficulties['normal'].extras[0:5], [])


class ALTTPSettings(settings.Group):
    class RomFile(settings.SNESRomPath):
        """File name of the v1.0 J rom"""
        description = "ALTTP v1.0 J ROM File"
        copy_to = "Zelda no Densetsu - Kamigami no Triforce (Japan).sfc"
        md5s = [LttPDeltaPatch.hash]

    rom_file: RomFile = RomFile(RomFile.copy_to)


class ALTTPWeb(WebWorld):
    setup_en = Tutorial(
        "Multiworld Setup Guide",
        "A guide to setting up the Archipelago ALttP Software on your computer. This guide covers single-player, multiworld, and related software.",
        "English",
        "multiworld_en.md",
        "multiworld/en",
        ["Farrak Kilhn", "Berserker"]
    )

    setup_de = Tutorial(
        setup_en.tutorial_name,
        setup_en.description,
        "Deutsch",
        "multiworld_de.md",
        "multiworld/de",
        ["Fischfilet"]
    )

    setup_es = Tutorial(
        setup_en.tutorial_name,
        setup_en.description,
        "Español",
        "multiworld_es.md",
        "multiworld/es",
        ["Edos"]
    )

    setup_fr = Tutorial(
        setup_en.tutorial_name,
        setup_en.description,
        "Français",
        "multiworld_fr.md",
        "multiworld/fr",
        ["Coxla"]
    )

    msu = Tutorial(
        "MSU-1 Setup Guide",
        "A guide to setting up MSU-1, which allows for custom in-game music.",
        "English",
        "msu1_en.md",
        "msu1/en",
        ["Farrak Kilhn"]
    )

    msu_es = Tutorial(
        msu.tutorial_name,
        msu.description,
        "Español",
        "msu1_es.md",
        "msu1/es",
        ["Edos"]
    )

    msu_fr = Tutorial(
        msu.tutorial_name,
        msu.description,
        "Français",
        "msu1_fr.md",
        "msu1/fr",
        ["Coxla"]
    )

    plando = Tutorial(
        "Plando Guide",
        "A guide to creating Multiworld Plandos with LTTP",
        "English",
        "plando_en.md",
        "plando/en",
        ["Berserker"]
    )

    oof_sound = Tutorial(
        "'OOF' Sound Replacement",
        "A guide to customizing Link's 'oof' sound",
        "English",
        "oof_sound_en.md",
        "oof_sound/en",
        ["Nyx Edelstein"]
    )

    tutorials = [setup_en, setup_de, setup_es, setup_fr, msu, msu_es, msu_fr, plando, oof_sound]


class ALTTPWorld(World):
    """
    The Legend of Zelda: A Link to the Past is an action/adventure game. Take on the role of
    Link, a boy who is destined to save the land of Hyrule. Delve through three palaces and nine
    dungeons on your quest to rescue the descendents of the seven wise men and defeat the evil
    Ganon!
    """
    game = "A Link to the Past"
    option_definitions = alttp_options
    settings_key = "lttp_options"
    settings: typing.ClassVar[ALTTPSettings]
    topology_present = True
    item_name_groups = item_name_groups
    location_name_groups = {
        "Blind's Hideout": {"Blind's Hideout - Top", "Blind's Hideout - Left", "Blind's Hideout - Right",
                           "Blind's Hideout - Far Left", "Blind's Hideout - Far Right"},
        "Kakariko Well": {"Kakariko Well - Top", "Kakariko Well - Left", "Kakariko Well - Middle",
                          "Kakariko Well - Right", "Kakariko Well - Bottom"},
        "Mini Moldorm Cave": {"Mini Moldorm Cave - Far Left", "Mini Moldorm Cave - Left", "Mini Moldorm Cave - Right",
                              "Mini Moldorm Cave - Far Right", "Mini Moldorm Cave - Generous Guy"},
        "Paradox Cave": {"Paradox Cave Lower - Far Left", "Paradox Cave Lower - Left", "Paradox Cave Lower - Right",
                         "Paradox Cave Lower - Far Right", "Paradox Cave Lower - Middle", "Paradox Cave Upper - Left",
                         "Paradox Cave Upper - Right"},
        "Hype Cave": {"Hype Cave - Top", "Hype Cave - Middle Right", "Hype Cave - Middle Left",
                      "Hype Cave - Bottom", "Hype Cave - Generous Guy"},
        "Hookshot Cave": {"Hookshot Cave - Top Right", "Hookshot Cave - Top Left", "Hookshot Cave - Bottom Right",
                          "Hookshot Cave - Bottom Left"},
        "Hyrule Castle": {"Hyrule Castle - Boomerang Chest", "Hyrule Castle - Map Chest",
                          "Hyrule Castle - Zelda's Chest", "Sewers - Dark Cross", "Sewers - Secret Room - Left",
                          "Sewers - Secret Room - Middle", "Sewers - Secret Room - Right"},
        "Eastern Palace": {"Eastern Palace - Compass Chest", "Eastern Palace - Big Chest",
                           "Eastern Palace - Cannonball Chest", "Eastern Palace - Big Key Chest",
                           "Eastern Palace - Map Chest", "Eastern Palace - Boss"},
        "Desert Palace": {"Desert Palace - Big Chest", "Desert Palace - Torch", "Desert Palace - Map Chest",
                          "Desert Palace - Compass Chest", "Desert Palace - Big Key Chest", "Desert Palace - Boss"},
        "Tower of Hera": {"Tower of Hera - Basement Cage", "Tower of Hera - Map Chest", "Tower of Hera - Big Key Chest",
                          "Tower of Hera - Compass Chest", "Tower of Hera - Big Chest", "Tower of Hera - Boss"},
        "Palace of Darkness": {"Palace of Darkness - Shooter Room", "Palace of Darkness - The Arena - Bridge",
                               "Palace of Darkness - Stalfos Basement", "Palace of Darkness - Big Key Chest",
                               "Palace of Darkness - The Arena - Ledge", "Palace of Darkness - Map Chest",
                               "Palace of Darkness - Compass Chest", "Palace of Darkness - Dark Basement - Left",
                               "Palace of Darkness - Dark Basement - Right", "Palace of Darkness - Dark Maze - Top",
                               "Palace of Darkness - Dark Maze - Bottom", "Palace of Darkness - Big Chest",
                               "Palace of Darkness - Harmless Hellway", "Palace of Darkness - Boss"},
        "Swamp Palace": {"Swamp Palace - Entrance", "Swamp Palace - Map Chest", "Swamp Palace - Big Chest",
                         "Swamp Palace - Compass Chest", "Swamp Palace - Big Key Chest", "Swamp Palace - West Chest",
                         "Swamp Palace - Flooded Room - Left", "Swamp Palace - Flooded Room - Right",
                         "Swamp Palace - Waterfall Room", "Swamp Palace - Boss"},
        "Thieves' Town": {"Thieves' Town - Big Key Chest", "Thieves' Town - Map Chest", "Thieves' Town - Compass Chest",
                          "Thieves' Town - Ambush Chest", "Thieves' Town - Attic", "Thieves' Town - Big Chest",
                          "Thieves' Town - Blind's Cell", "Thieves' Town - Boss"},
        "Skull Woods": {"Skull Woods - Map Chest", "Skull Woods - Pinball Room", "Skull Woods - Compass Chest",
                        "Skull Woods - Pot Prison", "Skull Woods - Big Chest", "Skull Woods - Big Key Chest",
                        "Skull Woods - Bridge Room", "Skull Woods - Boss"},
        "Ice Palace": {"Ice Palace - Compass Chest", "Ice Palace - Freezor Chest", "Ice Palace - Big Chest",
                       "Ice Palace - Freezor Chest", "Ice Palace - Big Chest", "Ice Palace - Iced T Room",
                       "Ice Palace - Spike Room", "Ice Palace - Big Key Chest", "Ice Palace - Map Chest",
                       "Ice Palace - Boss"},
        "Misery Mire": {"Misery Mire - Big Chest", "Misery Mire - Map Chest", "Misery Mire - Main Lobby",
                        "Misery Mire - Bridge Chest", "Misery Mire - Spike Chest", "Misery Mire - Compass Chest",
                        "Misery Mire - Big Key Chest", "Misery Mire - Boss"},
        "Turtle Rock": {"Turtle Rock - Compass Chest", "Turtle Rock - Roller Room - Left",
                        "Turtle Rock - Roller Room - Right", "Turtle Rock - Chain Chomps", "Turtle Rock - Big Key Chest",
                        "Turtle Rock - Big Chest", "Turtle Rock - Crystaroller Room",
                        "Turtle Rock - Eye Bridge - Bottom Left", "Turtle Rock - Eye Bridge - Bottom Right",
                        "Turtle Rock - Eye Bridge - Top Left", "Turtle Rock - Eye Bridge - Top Right",
                        "Turtle Rock - Boss"},
        "Ganons Tower": {"Ganons Tower - Bob's Torch", "Ganons Tower - Hope Room - Left",
                         "Ganons Tower - Hope Room - Right", "Ganons Tower - Tile Room",
                         "Ganons Tower - Compass Room - Top Left", "Ganons Tower - Compass Room - Top Right",
                         "Ganons Tower - Compass Room - Bottom Left", "Ganons Tower - Compass Room - Bottom Right",
                         "Ganons Tower - DMs Room - Top Left", "Ganons Tower - DMs Room - Top Right",
                         "Ganons Tower - DMs Room - Bottom Left", "Ganons Tower - DMs Room - Bottom Right",
                         "Ganons Tower - Map Chest", "Ganons Tower - Firesnake Room",
                         "Ganons Tower - Randomizer Room - Top Left", "Ganons Tower - Randomizer Room - Top Right",
                         "Ganons Tower - Randomizer Room - Bottom Left", "Ganons Tower - Randomizer Room - Bottom Right",
                         "Ganons Tower - Bob's Chest", "Ganons Tower - Big Chest", "Ganons Tower - Big Key Room - Left",
                         "Ganons Tower - Big Key Room - Right", "Ganons Tower - Big Key Chest",
                         "Ganons Tower - Mini Helmasaur Room - Left", "Ganons Tower - Mini Helmasaur Room - Right",
                         "Ganons Tower - Pre-Moldorm Chest", "Ganons Tower - Validation Chest"},
        "Ganons Tower Climb": {"Ganons Tower - Mini Helmasaur Room - Left", "Ganons Tower - Mini Helmasaur Room - Right",
                               "Ganons Tower - Pre-Moldorm Chest", "Ganons Tower - Validation Chest"},
    }
    hint_blacklist = {"Triforce"}

    item_name_to_id = {name: data.item_code for name, data in item_table.items() if type(data.item_code) == int}
    location_name_to_id = lookup_name_to_id

<<<<<<< HEAD
=======
    data_version = 9
>>>>>>> 0ed0de3d
    required_client_version = (0, 4, 1)
    web = ALTTPWeb()

    pedestal_credit_texts: typing.Dict[int, str] = \
        {data.item_code: data.pedestal_credit for data in item_table.values() if data.pedestal_credit}
    sickkid_credit_texts: typing.Dict[int, str] = \
        {data.item_code: data.sick_kid_credit for data in item_table.values() if data.sick_kid_credit}
    zora_credit_texts: typing.Dict[int, str] = \
        {data.item_code: data.zora_credit for data in item_table.values() if data.zora_credit}
    magicshop_credit_texts: typing.Dict[int, str] = \
        {data.item_code: data.witch_credit for data in item_table.values() if data.witch_credit}
    fluteboy_credit_texts: typing.Dict[int, str] = \
        {data.item_code: data.flute_boy_credit for data in item_table.values() if data.flute_boy_credit}

    set_rules = set_rules

    create_items = generate_itempool

    _enemizer_path: typing.ClassVar[typing.Optional[str]] = None

    @property
    def enemizer_path(self) -> str:
        # TODO: directly use settings
        cls = self.__class__
        if cls._enemizer_path is None:
            cls._enemizer_path = settings.get_settings().generator.enemizer_path
            assert isinstance(cls._enemizer_path, str)
        return cls._enemizer_path

    # custom instance vars
    dungeon_local_item_names: typing.Set[str]
    dungeon_specific_item_names: typing.Set[str]
    rom_name_available_event: threading.Event
    has_progressive_bows: bool
    dungeons: typing.Dict[str, Dungeon]
    waterfall_fairy_bottle_fill: str
    pyramid_fairy_bottle_fill: str
    escape_assist: list

    can_take_damage: bool = True
    swamp_patch_required: bool = False
    powder_patch_required: bool = False
    ganon_at_pyramid: bool = True
    ganonstower_vanilla: bool = True
    fix_fake_world: bool = True

    clock_mode: str = ""
    treasure_hunt_required: int = 0
    treasure_hunt_total: int = 0

    def __init__(self, *args, **kwargs):
        self.dungeon_local_item_names = set()
        self.dungeon_specific_item_names = set()
        self.rom_name_available_event = threading.Event()
        self.pushed_shop_inventories = threading.Event()
        self.has_progressive_bows = False
        self.dungeons = {}
        self.waterfall_fairy_bottle_fill = "Bottle"
        self.pyramid_fairy_bottle_fill = "Bottle"
        self.fix_trock_doors = None
        self.fix_skullwoods_exit = None
        self.fix_palaceofdarkness_exit = None
        self.fix_trock_exit = None
        self.required_medallions = ["Ether", "Quake"]
        self.escape_assist = []
        super(ALTTPWorld, self).__init__(*args, **kwargs)

    @classmethod
    def stage_assert_generate(cls, multiworld: MultiWorld):
        rom_file = get_base_rom_path()
        if not os.path.exists(rom_file):
            raise FileNotFoundError(rom_file)
        if multiworld.is_race:
            import xxtea
        for player in multiworld.get_game_players(cls.game):
            if multiworld.worlds[player].use_enemizer:
                check_enemizer(multiworld.worlds[player].enemizer_path)
                break

    def generate_early(self):

        player = self.player
        multiworld = self.multiworld

        self.fix_trock_doors = (multiworld.entrance_shuffle[player] != 'vanilla'
                                or multiworld.mode[player] == 'inverted')
        self.fix_skullwoods_exit = multiworld.entrance_shuffle[player] not in ['vanilla', 'simple', 'restricted',
                                                                               'dungeons_simple']
        self.fix_palaceofdarkness_exit = multiworld.entrance_shuffle[player] not in ['dungeons_simple', 'vanilla',
                                                                                     'simple', 'restricted']
        self.fix_trock_exit = multiworld.entrance_shuffle[player] not in ['vanilla', 'simple', 'restricted',
                                                                          'dungeons_simple']

        # fairy bottle fills
        bottle_options = [
            "Bottle (Red Potion)", "Bottle (Green Potion)", "Bottle (Blue Potion)",
            "Bottle (Bee)", "Bottle (Good Bee)"
        ]
        if multiworld.item_pool[player] not in ["hard", "expert"]:
            bottle_options.append("Bottle (Fairy)")
        self.waterfall_fairy_bottle_fill = self.random.choice(bottle_options)
        self.pyramid_fairy_bottle_fill = self.random.choice(bottle_options)

        if multiworld.mode[player] == 'standard':
            if multiworld.small_key_shuffle[player]:
                if (multiworld.small_key_shuffle[player] not in
                   (small_key_shuffle.option_universal, small_key_shuffle.option_own_dungeons,
                    small_key_shuffle.option_start_with)):
                    self.multiworld.local_early_items[self.player]["Small Key (Hyrule Castle)"] = 1
                self.multiworld.local_items[self.player].value.add("Small Key (Hyrule Castle)")
                self.multiworld.non_local_items[self.player].value.discard("Small Key (Hyrule Castle)")
            if multiworld.big_key_shuffle[player]:
                self.multiworld.local_items[self.player].value.add("Big Key (Hyrule Castle)")
                self.multiworld.non_local_items[self.player].value.discard("Big Key (Hyrule Castle)")

        # system for sharing ER layouts
        self.er_seed = str(multiworld.random.randint(0, 2 ** 64))

        if multiworld.entrance_shuffle[player] != "vanilla" and multiworld.entrance_shuffle_seed[player] != "random":
            shuffle = multiworld.entrance_shuffle[player].current_key
            if shuffle == "vanilla":
                self.er_seed = "vanilla"
            elif (not multiworld.entrance_shuffle_seed[player].value.isdigit()) or multiworld.is_race:
                self.er_seed = get_same_seed(multiworld, (
                    shuffle, multiworld.entrance_shuffle_seed[player].value, multiworld.retro_caves[player], multiworld.mode[player],
                    multiworld.glitches_required[player]))
            else:  # not a race or group seed, use set seed as is.
                self.er_seed = int(multiworld.entrance_shuffle_seed[player].value)
        elif multiworld.entrance_shuffle[player] == "vanilla":
            self.er_seed = "vanilla"

        for dungeon_item in ["small_key_shuffle", "big_key_shuffle", "compass_shuffle", "map_shuffle"]:
            option = getattr(multiworld, dungeon_item)[player]
            if option == "own_world":
                multiworld.local_items[player].value |= self.item_name_groups[option.item_name_group]
            elif option == "different_world":
                multiworld.non_local_items[player].value |= self.item_name_groups[option.item_name_group]
                if multiworld.mode[player] == "standard":
                    multiworld.non_local_items[player].value -= {"Small Key (Hyrule Castle)"}
            elif option.in_dungeon:
                self.dungeon_local_item_names |= self.item_name_groups[option.item_name_group]
                if option == "original_dungeon":
                    self.dungeon_specific_item_names |= self.item_name_groups[option.item_name_group]

        self.difficulty_requirements = difficulties[multiworld.item_pool[player].current_key]

        # enforce pre-defined local items.
        if multiworld.goal[player] in ["local_triforce_hunt", "local_ganon_triforce_hunt"]:
            multiworld.local_items[player].value.add('Triforce Piece')

        # Not possible to place crystals outside boss prizes yet (might as well make it consistent with pendants too).
        multiworld.non_local_items[player].value -= item_name_groups['Pendants']
        multiworld.non_local_items[player].value -= item_name_groups['Crystals']

    create_dungeons = create_dungeons

    def create_regions(self):
        player = self.player
        multiworld = self.multiworld

        if multiworld.mode[player] != 'inverted':
            create_regions(multiworld, player)
        else:
            create_inverted_regions(multiworld, player)
        create_shops(multiworld, player)
        self.create_dungeons()

        if (multiworld.glitches_required[player] not in ["no_glitches", "minor_glitches"] and
                multiworld.entrance_shuffle[player] in [
                    "vanilla", "dungeons_simple", "dungeons_full", "simple", "restricted", "full"]):
            self.fix_fake_world = False

        # seeded entrance shuffle
        old_random = multiworld.random
        multiworld.random = random.Random(self.er_seed)

        if multiworld.mode[player] != 'inverted':
            link_entrances(multiworld, player)
            mark_light_world_regions(multiworld, player)
            for region_name, entrance_name in indirect_connections_not_inverted.items():
                multiworld.register_indirect_condition(multiworld.get_region(region_name, player),
                                                  multiworld.get_entrance(entrance_name, player))
        else:
            link_inverted_entrances(multiworld, player)
            mark_dark_world_regions(multiworld, player)
            for region_name, entrance_name in indirect_connections_inverted.items():
                multiworld.register_indirect_condition(multiworld.get_region(region_name, player),
                                                  multiworld.get_entrance(entrance_name, player))

        multiworld.random = old_random
        plando_connect(multiworld, player)

        for region_name, entrance_name in indirect_connections.items():
            multiworld.register_indirect_condition(multiworld.get_region(region_name, player),
                                              multiworld.get_entrance(entrance_name, player))

    def collect_item(self, state: CollectionState, item: Item, remove=False):
        item_name = item.name
        if item_name.startswith('Progressive '):
            if remove:
                if 'Sword' in item_name:
                    if state.has('Golden Sword', item.player):
                        return 'Golden Sword'
                    elif state.has('Tempered Sword', item.player):
                        return 'Tempered Sword'
                    elif state.has('Master Sword', item.player):
                        return 'Master Sword'
                    elif state.has('Fighter Sword', item.player):
                        return 'Fighter Sword'
                    else:
                        return None
                elif 'Glove' in item.name:
                    if state.has('Titans Mitts', item.player):
                        return 'Titans Mitts'
                    elif state.has('Power Glove', item.player):
                        return 'Power Glove'
                    else:
                        return None
                elif 'Shield' in item_name:
                    if state.has('Mirror Shield', item.player):
                        return 'Mirror Shield'
                    elif state.has('Red Shield', item.player):
                        return 'Red Shield'
                    elif state.has('Blue Shield', item.player):
                        return 'Blue Shield'
                    else:
                        return None
                elif 'Bow' in item_name:
                    if state.has('Silver Bow', item.player):
                        return 'Silver Bow'
                    elif state.has('Bow', item.player):
                        return 'Bow'
                    else:
                        return None
            else:
                if 'Sword' in item_name:
                    if state.has('Golden Sword', item.player):
                        pass
                    elif (state.has('Tempered Sword', item.player) and
                          self.difficulty_requirements.progressive_sword_limit >= 4):
                        return 'Golden Sword'
                    elif (state.has('Master Sword', item.player) and
                          self.difficulty_requirements.progressive_sword_limit >= 3):
                        return 'Tempered Sword'
                    elif (state.has('Fighter Sword', item.player) and
                          self.difficulty_requirements.progressive_sword_limit >= 2):
                        return 'Master Sword'
                    elif self.difficulty_requirements.progressive_sword_limit >= 1:
                        return 'Fighter Sword'
                elif 'Glove' in item_name:
                    if state.has('Titans Mitts', item.player):
                        return
                    elif state.has('Power Glove', item.player):
                        return 'Titans Mitts'
                    else:
                        return 'Power Glove'
                elif 'Shield' in item_name:
                    if state.has('Mirror Shield', item.player):
                        return
                    elif (state.has('Red Shield', item.player) and
                          self.difficulty_requirements.progressive_shield_limit >= 3):
                        return 'Mirror Shield'
                    elif (state.has('Blue Shield', item.player) and
                          self.difficulty_requirements.progressive_shield_limit >= 2):
                        return 'Red Shield'
                    elif self.difficulty_requirements.progressive_shield_limit >= 1:
                        return 'Blue Shield'
                elif 'Bow' in item_name:
                    if state.has('Silver Bow', item.player):
                        return
                    elif state.has('Bow', item.player) and (self.difficulty_requirements.progressive_bow_limit >= 2
                                                            or self.multiworld.glitches_required[self.player] == 'no_glitches'
                                                            or self.multiworld.swordless[self.player]):  # modes where silver bow is always required for ganon
                        return 'Silver Bow'
                    elif self.difficulty_requirements.progressive_bow_limit >= 1:
                        return 'Bow'
        elif item.advancement:
            return item_name

    def pre_fill(self):
        from Fill import fill_restrictive, FillError
        attempts = 5
        world = self.multiworld
        player = self.player
        all_state = world.get_all_state(use_cache=True)
        crystals = [self.create_item(name) for name in ['Red Pendant', 'Blue Pendant', 'Green Pendant', 'Crystal 1', 'Crystal 2', 'Crystal 3', 'Crystal 4', 'Crystal 7', 'Crystal 5', 'Crystal 6']]
        crystal_locations = [world.get_location('Turtle Rock - Prize', player),
                             world.get_location('Eastern Palace - Prize', player),
                             world.get_location('Desert Palace - Prize', player),
                             world.get_location('Tower of Hera - Prize', player),
                             world.get_location('Palace of Darkness - Prize', player),
                             world.get_location('Thieves\' Town - Prize', player),
                             world.get_location('Skull Woods - Prize', player),
                             world.get_location('Swamp Palace - Prize', player),
                             world.get_location('Ice Palace - Prize', player),
                             world.get_location('Misery Mire - Prize', player)]
        placed_prizes = {loc.item.name for loc in crystal_locations if loc.item}
        unplaced_prizes = [crystal for crystal in crystals if crystal.name not in placed_prizes]
        empty_crystal_locations = [loc for loc in crystal_locations if not loc.item]
        for attempt in range(attempts):
            try:
                prizepool = unplaced_prizes.copy()
                prize_locs = empty_crystal_locations.copy()
                world.random.shuffle(prize_locs)
                fill_restrictive(world, all_state, prize_locs, prizepool, True, lock=True,
                                 name="LttP Dungeon Prizes")
            except FillError as e:
                lttp_logger.exception("Failed to place dungeon prizes (%s). Will retry %s more times", e,
                                                attempts - attempt)
                for location in empty_crystal_locations:
                    location.item = None
                continue
            break
        else:
            raise FillError('Unable to place dungeon prizes')
        if world.mode[player] == 'standard' and world.small_key_shuffle[player] \
                and world.small_key_shuffle[player] != small_key_shuffle.option_universal and \
                world.small_key_shuffle[player] != small_key_shuffle.option_own_dungeons:
            world.local_early_items[player]["Small Key (Hyrule Castle)"] = 1

    @classmethod
    def stage_pre_fill(cls, world):
        from .Dungeons import fill_dungeons_restrictive
        fill_dungeons_restrictive(world)

    @classmethod
    def stage_generate_output(cls, multiworld, output_directory):
        push_shop_inventories(multiworld)

    @property
    def use_enemizer(self) -> bool:
        world = self.multiworld
        player = self.player
        return bool(world.boss_shuffle[player] or world.enemy_shuffle[player]
                    or world.enemy_health[player] != 'default' or world.enemy_damage[player] != 'default'
                    or world.pot_shuffle[player] or world.bush_shuffle[player]
                    or world.killable_thieves[player])

    def generate_output(self, output_directory: str):
        multiworld = self.multiworld
        player = self.player

        self.pushed_shop_inventories.wait()

        try:
            use_enemizer = self.use_enemizer

            rom = LocalRom(get_base_rom_path())

            patch_rom(multiworld, rom, player, use_enemizer)

            if use_enemizer:
                patch_enemizer(self, rom, self.enemizer_path, output_directory)

            if multiworld.is_race:
                patch_race_rom(rom, multiworld, player)

            multiworld.spoiler.hashes[player] = get_hash_string(rom.hash)

            palettes_options = {
                'dungeon': multiworld.uw_palettes[player],
                'overworld': multiworld.ow_palettes[player],
                'hud': multiworld.hud_palettes[player],
                'sword': multiworld.sword_palettes[player],
                'shield': multiworld.shield_palettes[player],
                # 'link': world.link_palettes[player]
            }
            palettes_options = {key: option.current_key for key, option in palettes_options.items()}

            apply_rom_settings(rom, multiworld.heartbeep[player].current_key,
                               multiworld.heartcolor[player].current_key,
                               multiworld.quickswap[player],
                               multiworld.menuspeed[player].current_key,
                               multiworld.music[player],
                               multiworld.sprite[player],
                               None,
                               palettes_options, multiworld, player, True,
                               reduceflashing=multiworld.reduceflashing[player] or multiworld.is_race,
                               triforcehud=multiworld.triforcehud[player].current_key,
                               deathlink=multiworld.death_link[player],
                               allowcollect=multiworld.allow_collect[player])

            rompath = os.path.join(output_directory, f"{self.multiworld.get_out_file_name_base(self.player)}.sfc")
            rom.write_to_file(rompath)
            patch = LttPDeltaPatch(os.path.splitext(rompath)[0]+LttPDeltaPatch.patch_file_ending, player=player,
                                   player_name=multiworld.player_name[player], patched_path=rompath)
            patch.write()
            os.unlink(rompath)
            self.rom_name = rom.name
        except:
            raise
        finally:
            self.rom_name_available_event.set() # make sure threading continues and errors are collected

    @classmethod
    def stage_extend_hint_information(cls, world, hint_data: typing.Dict[int, typing.Dict[int, str]]):
        er_hint_data = {player: {} for player in world.get_game_players("A Link to the Past") if
                        world.entrance_shuffle[player] != "vanilla" or world.retro_caves[player]}

        for region in world.regions:
            if region.player in er_hint_data and region.locations:
                main_entrance = region.get_connecting_entrance(is_main_entrance)
                for location in region.locations:
                    if type(location.address) == int:  # skips events and crystals
                        if lookup_vanilla_location_to_entrance[location.address] != main_entrance.name:
                            er_hint_data[region.player][location.address] = main_entrance.name
        hint_data.update(er_hint_data)

    @classmethod
    def stage_modify_multidata(cls, multiworld, multidata: dict):

        ordered_areas = (
            'Light World', 'Dark World', 'Hyrule Castle', 'Agahnims Tower', 'Eastern Palace', 'Desert Palace',
            'Tower of Hera', 'Palace of Darkness', 'Swamp Palace', 'Skull Woods', 'Thieves Town', 'Ice Palace',
            'Misery Mire', 'Turtle Rock', 'Ganons Tower', "Total"
        )

        checks_in_area = {player: {area: list() for area in ordered_areas}
                          for player in multiworld.get_game_players(cls.game)}

        for player in checks_in_area:
            checks_in_area[player]["Total"] = 0
            for location in multiworld.get_locations(player):
                if location.game == cls.game and type(location.address) is int:
                    main_entrance = location.parent_region.get_connecting_entrance(is_main_entrance)
                    if location.parent_region.dungeon:
                        dungeonname = {'Inverted Agahnims Tower': 'Agahnims Tower',
                                       'Inverted Ganons Tower': 'Ganons Tower'} \
                            .get(location.parent_region.dungeon.name, location.parent_region.dungeon.name)
                        checks_in_area[location.player][dungeonname].append(location.address)
                    elif location.parent_region.type == LTTPRegionType.LightWorld:
                        checks_in_area[location.player]["Light World"].append(location.address)
                    elif location.parent_region.type == LTTPRegionType.DarkWorld:
                        checks_in_area[location.player]["Dark World"].append(location.address)
                    elif main_entrance.parent_region.type == LTTPRegionType.LightWorld:
                        checks_in_area[location.player]["Light World"].append(location.address)
                    elif main_entrance.parent_region.type == LTTPRegionType.DarkWorld:
                        checks_in_area[location.player]["Dark World"].append(location.address)
                    else:
                        assert False, "Unknown Location area."
                    # TODO: remove Total as it's duplicated data and breaks consistent typing
                    checks_in_area[location.player]["Total"] += 1

        multidata["checks_in_area"].update(checks_in_area)

    def modify_multidata(self, multidata: dict):
        import base64
        # wait for self.rom_name to be available.
        self.rom_name_available_event.wait()
        rom_name = getattr(self, "rom_name", None)
        # we skip in case of error, so that the original error in the output thread is the one that gets raised
        if rom_name:
            new_name = base64.b64encode(bytes(self.rom_name)).decode()
            multidata["connect_names"][new_name] = multidata["connect_names"][self.multiworld.player_name[self.player]]

    def create_item(self, name: str) -> Item:
        return ALttPItem(name, self.player, **item_init_table[name])

    @classmethod
    def stage_fill_hook(cls, multiworld, progitempool, usefulitempool, filleritempool, fill_locations):
        trash_counts = {}
        for player in multiworld.get_game_players("A Link to the Past"):
            world = multiworld.worlds[player]
            if not world.ganonstower_vanilla or \
                    world.options.glitches_required.current_key in {'overworld_glitches', 'hybrid_major_glitches', "no_logic"}:
                pass
            elif 'triforce_hunt' in world.options.goal.current_key and ('local' in world.options.goal.current_key or multiworld.players == 1):
                trash_counts[player] = multiworld.random.randint(world.options.crystals_needed_for_gt * 2,
                                                            world.options.crystals_needed_for_gt * 4)
            else:
                trash_counts[player] = multiworld.random.randint(0, world.options.crystals_needed_for_gt * 2)

        if trash_counts:
            locations_mapping = {player: [] for player in trash_counts}
            for location in fill_locations:
                if 'Ganons Tower' in location.name and location.player in locations_mapping:
                    locations_mapping[location.player].append(location)

            for player, trash_count in trash_counts.items():
                gtower_locations = locations_mapping[player]
                multiworld.random.shuffle(gtower_locations)

                while gtower_locations and filleritempool and trash_count > 0:
                    spot_to_fill = gtower_locations.pop()
                    for index, item in enumerate(filleritempool):
                        if spot_to_fill.item_rule(item):
                            filleritempool.pop(index)  # remove from outer fill
                            multiworld.push_item(spot_to_fill, item, False)
                            fill_locations.remove(spot_to_fill)  # very slow, unfortunately
                            trash_count -= 1
                            break
                    else:
                        logging.warning(f"Could not trash fill Ganon's Tower for player {player}.")

    def write_spoiler_header(self, spoiler_handle: typing.TextIO) -> None:
        def bool_to_text(variable: typing.Union[bool, str]) -> str:
            if type(variable) == str:
                return variable
            return "Yes" if variable else "No"

    def write_spoiler(self, spoiler_handle: typing.TextIO) -> None:
        player_name = self.multiworld.get_player_name(self.player)
        spoiler_handle.write("\n\nMedallions:\n")
        spoiler_handle.write(f"\nMisery Mire ({player_name}):"
                             f" {self.required_medallions[0]}")
        spoiler_handle.write(
            f"\nTurtle Rock ({player_name}):"
            f" {self.required_medallions[1]}")
        spoiler_handle.write("\n\nFairy Fountain Bottle Fill:\n")
        spoiler_handle.write(f"\nPyramid Fairy ({player_name}):"
                             f" {self.pyramid_fairy_bottle_fill}")
        spoiler_handle.write(f"\nWaterfall Fairy ({player_name}):"
                             f" {self.waterfall_fairy_bottle_fill}")
        if self.multiworld.boss_shuffle[self.player] != "none":
            def create_boss_map() -> typing.Dict:
                boss_map = {
                    "Eastern Palace": self.dungeons["Eastern Palace"].boss.name,
                    "Desert Palace": self.dungeons["Desert Palace"].boss.name,
                    "Tower Of Hera": self.dungeons["Tower of Hera"].boss.name,
                    "Hyrule Castle": "Agahnim",
                    "Palace Of Darkness": self.dungeons["Palace of Darkness"].boss.name,
                    "Swamp Palace": self.dungeons["Swamp Palace"].boss.name,
                    "Skull Woods": self.dungeons["Skull Woods"].boss.name,
                    "Thieves Town": self.dungeons["Thieves Town"].boss.name,
                    "Ice Palace": self.dungeons["Ice Palace"].boss.name,
                    "Misery Mire": self.dungeons["Misery Mire"].boss.name,
                    "Turtle Rock": self.dungeons["Turtle Rock"].boss.name,
                    "Ganons Tower": "Agahnim 2",
                    "Ganon": "Ganon"
                }
                if self.multiworld.mode[self.player] != 'inverted':
                    boss_map.update({
                        "Ganons Tower Basement":
                            self.dungeons["Ganons Tower"].bosses["bottom"].name,
                        "Ganons Tower Middle": self.dungeons["Ganons Tower"].bosses[
                            "middle"].name,
                        "Ganons Tower Top": self.dungeons["Ganons Tower"].bosses[
                            "top"].name
                    })
                else:
                    boss_map.update({
                        "Ganons Tower Basement": self.dungeons["Inverted Ganons Tower"].bosses["bottom"].name,
                        "Ganons Tower Middle": self.dungeons["Inverted Ganons Tower"].bosses["middle"].name,
                        "Ganons Tower Top": self.dungeons["Inverted Ganons Tower"].bosses["top"].name
                    })
                return boss_map

            bossmap = create_boss_map()
            spoiler_handle.write(
                f'\n\nBosses{(f" ({self.multiworld.get_player_name(self.player)})" if self.multiworld.players > 1 else "")}:\n')
            spoiler_handle.write('    ' + '\n    '.join([f'{x}: {y}' for x, y in bossmap.items()]))

        def build_shop_info(shop: Shop) -> typing.Dict[str, str]:
            shop_data = {
                "location": str(shop.region),
                "type": "Take Any" if shop.type == ShopType.TakeAny else "Shop"
            }

            for index, item in enumerate(shop.inventory):
                if item is None:
                    continue
                price = item["price"] // price_rate_display.get(item["price_type"], 1)
                shop_data["item_{}".format(index)] = f"{item['item']} - {price} {price_type_display_name[item['price_type']]}"
                if item["player"]:
                    shop_data["item_{}".format(index)] =\
                        shop_data["item_{}".format(index)].replace("—", "(Player {}) — ".format(item["player"]))

                if item["max"] == 0:
                    continue
                shop_data["item_{}".format(index)] += " x {}".format(item["max"])
                if item["replacement"] is None:
                    continue
                shop_data["item_{}".format(index)] +=\
                    f", {item['replacement']} - {item['replacement_price'] // price_rate_display.get(item['replacement_price_type'], 1)}" \
                    f" {price_type_display_name[item['replacement_price_type']]}"

            return shop_data

        if shop_info := [build_shop_info(shop) for shop in self.multiworld.shops if shop.custom]:
            spoiler_handle.write('\n\nShops:\n\n')
        for shop_data in shop_info:
            spoiler_handle.write("{} [{}]\n    {}\n".format(shop_data['location'], shop_data['type'], "\n    ".join(
                item for item in [shop_data.get('item_0', None), shop_data.get('item_1', None), shop_data.get('item_2', None)] if
                item)))

    def get_filler_item_name(self) -> str:
        item = self.multiworld.random.choice(extras_list)
        return GetBeemizerItem(self.multiworld, self.player, item)

    def get_pre_fill_items(self):
        res = []
        if self.dungeon_local_item_names:
            for dungeon in self.dungeons.values():
                for item in dungeon.all_items:
                    if item.name in self.dungeon_local_item_names:
                        res.append(item)
        return res

    def fill_slot_data(self):
        slot_data = {}
        if not self.multiworld.is_race:
            # all of these option are NOT used by the SNI- or Text-Client.
            # they are used by the alttp-poptracker pack (https://github.com/StripesOO7/alttp-ap-poptracker-pack)
            # for convenient auto-tracking of the generated settings and adjusting the tracker accordingly

            slot_options = ["crystals_needed_for_gt", "crystals_needed_for_ganon", "open_pyramid",
                            "big_key_shuffle", "small_key_shuffle", "compass_shuffle", "map_shuffle",
                            "progressive", "swordless", "retro_bow", "retro_caves", "shop_item_slots",
                            "boss_shuffle", "pot_shuffle", "enemy_shuffle", "key_drop_shuffle", "bombless_start",
                            "randomize_shop_inventories", "shuffle_shop_inventories", "shuffle_capacity_upgrades",
                            "entrance_shuffle", "dark_room_logic", "goal", "mode",
                            "triforce_pieces_mode", "triforce_pieces_percentage", "triforce_pieces_required",
                            "triforce_pieces_available", "triforce_pieces_extra",
            ]

            slot_data = {option_name: getattr(self.multiworld, option_name)[self.player].value for option_name in slot_options}

            slot_data.update({
                'mm_medalion': self.required_medallions[0],
                'tr_medalion': self.required_medallions[1],
                }
            )
        return slot_data


def get_same_seed(world, seed_def: tuple) -> str:
    seeds: typing.Dict[tuple, str] = getattr(world, "__named_seeds", {})
    if seed_def in seeds:
        return seeds[seed_def]
    seeds[seed_def] = str(world.random.randint(0, 2 ** 64))
    world.__named_seeds = seeds
    return seeds[seed_def]


class ALttPLogic(LogicMixin):
    def _lttp_has_key(self, item, player, count: int = 1):
        if self.multiworld.glitches_required[player] == 'no_logic':
            return True
        if self.multiworld.small_key_shuffle[player] == small_key_shuffle.option_universal:
            return can_buy_unlimited(self, 'Small Key (Universal)', player)
        return self.prog_items[player][item] >= count<|MERGE_RESOLUTION|>--- conflicted
+++ resolved
@@ -213,10 +213,6 @@
     item_name_to_id = {name: data.item_code for name, data in item_table.items() if type(data.item_code) == int}
     location_name_to_id = lookup_name_to_id
 
-<<<<<<< HEAD
-=======
-    data_version = 9
->>>>>>> 0ed0de3d
     required_client_version = (0, 4, 1)
     web = ALTTPWeb()
 
