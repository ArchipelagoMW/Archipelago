import random
import logging
import os
import threading
import typing

from BaseClasses import Item, CollectionState, Tutorial
from .SubClasses import ALttPItem
from ..AutoWorld import World, WebWorld, LogicMixin
from .Options import alttp_options, smallkey_shuffle
from .Items import as_dict_item_table, item_name_groups, item_table, GetBeemizerItem
from .Regions import lookup_name_to_id, create_regions, mark_light_world_regions
from .Rules import set_rules
from .ItemPool import generate_itempool, difficulties
from .Shops import create_shops, ShopSlotFill
from .Dungeons import create_dungeons
from .Rom import LocalRom, patch_rom, patch_race_rom, patch_enemizer, apply_rom_settings, get_hash_string, \
    get_base_rom_path, LttPDeltaPatch
import Patch
from itertools import chain

from .InvertedRegions import create_inverted_regions, mark_dark_world_regions
from .EntranceShuffle import link_entrances, link_inverted_entrances, plando_connect

lttp_logger = logging.getLogger("A Link to the Past")

extras_list = sum(difficulties['normal'].extras[0:5], [])

class ALTTPWeb(WebWorld):
    setup_en = Tutorial(
        "Multiworld Setup Tutorial",
        "A guide to setting up the Archipelago ALttP Software on your computer. This guide covers single-player, multiworld, and related software.",
        "English",
        "multiworld_en.md",
        "multiworld/en",
        ["Farrak Kilhn"]
    )

    setup_de = Tutorial(
        setup_en.tutorial_name,
        setup_en.description,
        "Deutsch",
        "multiworld_de.md",
        "multiworld/de",
        ["Fischfilet"]
    )

    setup_es = Tutorial(
        setup_en.tutorial_name,
        setup_en.description,
        "Español",
        "multiworld_es.md",
        "multiworld/es",
        ["Edos"]
    )

    setup_fr = Tutorial(
        setup_en.tutorial_name,
        setup_en.description,
        "Français",
        "multiworld_fr.md",
        "multiworld/fr",
        ["Coxla"]
    )

    msu = Tutorial(
        "MSU-1 Setup Tutorial",
        "A guide to setting up MSU-1, which allows for custom in-game music.",
        "English",
        "msu1_en.md",
        "msu1/en",
        ["Farrak Kilhn"]
    )

    msu_es = Tutorial(
        msu.tutorial_name,
        msu.description,
        "Español",
        "msu1_es.md",
        "msu1/en",
        ["Edos"]
    )

    msu_fr = Tutorial(
        msu.tutorial_name,
        msu.description,
        "Français",
        "msu1_fr.md",
        "msu1/fr",
        ["Coxla"]
    )

    plando = Tutorial(
        "Plando Tutorial",
        "A guide to creating Multiworld Plandos with LTTP",
        "English",
        "plando_en.md",
        "plando/en",
        ["Berserker"]
    )

    tutorials = [setup_en, setup_de, setup_es, setup_fr, msu, msu_es, msu_fr, plando]


class ALTTPWorld(World):
    """
    The Legend of Zelda: A Link to the Past is an action/adventure game. Take on the role of
    Link, a boy who is destined to save the land of Hyrule. Delve through three palaces and nine
    dungeons on your quest to rescue the descendents of the seven wise men and defeat the evil
    Ganon!
    """
    game: str = "A Link to the Past"
    options = alttp_options
    topology_present = True
    item_name_groups = item_name_groups
    hint_blacklist = {"Triforce"}

    item_name_to_id = {name: data.item_code for name, data in item_table.items() if type(data.item_code) == int}
    location_name_to_id = lookup_name_to_id

    data_version = 8
    remote_items: bool = False
    remote_start_inventory: bool = False
    required_client_version = (0, 3, 2)
    web = ALTTPWeb()

    set_rules = set_rules

    create_items = generate_itempool

    def __init__(self, *args, **kwargs):
        self.dungeon_local_item_names = set()
        self.dungeon_specific_item_names = set()
        self.rom_name_available_event = threading.Event()
        self.has_progressive_bows = False
        super(ALTTPWorld, self).__init__(*args, **kwargs)

    @classmethod
    def stage_assert_generate(cls, world):
        rom_file = get_base_rom_path()
        if not os.path.exists(rom_file):
            raise FileNotFoundError(rom_file)

    def generate_early(self):
        player = self.player
        world = self.world

        # system for sharing ER layouts
        self.er_seed = str(world.random.randint(0, 2 ** 64))

        if "-" in world.shuffle[player]:
            shuffle, seed = world.shuffle[player].split("-", 1)
            world.shuffle[player] = shuffle
            if shuffle == "vanilla":
                self.er_seed = "vanilla"
            elif seed.startswith("group-") or world.is_race:
                self.er_seed = get_same_seed(world, (
                    shuffle, seed, world.retro_caves[player], world.mode[player], world.logic[player]))
            else:  # not a race or group seed, use set seed as is.
                self.er_seed = seed
        elif world.shuffle[player] == "vanilla":
            self.er_seed = "vanilla"
        for dungeon_item in ["smallkey_shuffle", "bigkey_shuffle", "compass_shuffle", "map_shuffle"]:
            option = getattr(world, dungeon_item)[player]
            if option == "own_world":
                world.local_items[player].value |= self.item_name_groups[option.item_name_group]
            elif option == "different_world":
                world.non_local_items[player].value |= self.item_name_groups[option.item_name_group]
            elif option.in_dungeon:
                self.dungeon_local_item_names |= self.item_name_groups[option.item_name_group]
                if option == "original_dungeon":
                    self.dungeon_specific_item_names |= self.item_name_groups[option.item_name_group]

        world.difficulty_requirements[player] = difficulties[world.difficulty[player]]

    def create_regions(self):
        player = self.player
        world = self.world
        if world.open_pyramid[player] == 'goal':
            world.open_pyramid[player] = world.goal[player] in {'crystals', 'ganontriforcehunt',
                                                                'localganontriforcehunt', 'ganonpedestal'}
        elif world.open_pyramid[player] == 'auto':
            world.open_pyramid[player] = world.goal[player] in {'crystals', 'ganontriforcehunt',
                                                                'localganontriforcehunt', 'ganonpedestal'} and \
                                         (world.shuffle[player] in {'vanilla', 'dungeonssimple', 'dungeonsfull',
                                                                    'dungeonscrossed'} or not world.shuffle_ganon)
        else:
            world.open_pyramid[player] = {'on': True, 'off': False, 'yes': True, 'no': False}.get(
                world.open_pyramid[player], 'auto')

        world.triforce_pieces_available[player] = max(world.triforce_pieces_available[player],
                                                      world.triforce_pieces_required[player])

        if world.mode[player] != 'inverted':
            create_regions(world, player)
        else:
            create_inverted_regions(world, player)
        create_shops(world, player)
        create_dungeons(world, player)

        if world.logic[player] not in ["noglitches", "minorglitches"] and world.shuffle[player] in \
                {"vanilla", "dungeonssimple", "dungeonsfull", "simple", "restricted", "full"}:
            world.fix_fake_world[player] = False

        # seeded entrance shuffle
        old_random = world.random
        world.random = random.Random(self.er_seed)

        if world.mode[player] != 'inverted':
            link_entrances(world, player)
            mark_light_world_regions(world, player)
        else:
            link_inverted_entrances(world, player)
            mark_dark_world_regions(world, player)

        world.random = old_random
        plando_connect(world, player)

    def collect_item(self, state: CollectionState, item: Item, remove=False):
        item_name = item.name
        if item_name.startswith('Progressive '):
            if remove:
                if 'Sword' in item_name:
                    if state.has('Golden Sword', item.player):
                        return 'Golden Sword'
                    elif state.has('Tempered Sword', item.player):
                        return 'Tempered Sword'
                    elif state.has('Master Sword', item.player):
                        return 'Master Sword'
                    elif state.has('Fighter Sword', item.player):
                        return 'Fighter Sword'
                    else:
                        return None
                elif 'Glove' in item.name:
                    if state.has('Titans Mitts', item.player):
                        return 'Titans Mitts'
                    elif state.has('Power Glove', item.player):
                        return 'Power Glove'
                    else:
                        return None
                elif 'Shield' in item_name:
                    if state.has('Mirror Shield', item.player):
                        return 'Mirror Shield'
                    elif state.has('Red Shield', item.player):
                        return 'Red Shield'
                    elif state.has('Blue Shield', item.player):
                        return 'Blue Shield'
                    else:
                        return None
                elif 'Bow' in item_name:
                    if state.has('Silver Bow', item.player):
                        return 'Silver Bow'
                    elif state.has('Bow', item.player):
                        return 'Bow'
                    else:
                        return None
            else:
                if 'Sword' in item_name:
                    if state.has('Golden Sword', item.player):
                        pass
                    elif state.has('Tempered Sword', item.player) and self.world.difficulty_requirements[
                        item.player].progressive_sword_limit >= 4:
                        return 'Golden Sword'
                    elif state.has('Master Sword', item.player) and self.world.difficulty_requirements[
                        item.player].progressive_sword_limit >= 3:
                        return 'Tempered Sword'
                    elif state.has('Fighter Sword', item.player) and self.world.difficulty_requirements[item.player].progressive_sword_limit >= 2:
                        return 'Master Sword'
                    elif self.world.difficulty_requirements[item.player].progressive_sword_limit >= 1:
                        return 'Fighter Sword'
                elif 'Glove' in item_name:
                    if state.has('Titans Mitts', item.player):
                        return
                    elif state.has('Power Glove', item.player):
                        return 'Titans Mitts'
                    else:
                        return 'Power Glove'
                elif 'Shield' in item_name:
                    if state.has('Mirror Shield', item.player):
                        return
                    elif state.has('Red Shield', item.player) and self.world.difficulty_requirements[item.player].progressive_shield_limit >= 3:
                        return 'Mirror Shield'
                    elif state.has('Blue Shield', item.player) and self.world.difficulty_requirements[item.player].progressive_shield_limit >= 2:
                        return 'Red Shield'
                    elif self.world.difficulty_requirements[item.player].progressive_shield_limit >= 1:
                        return 'Blue Shield'
                elif 'Bow' in item_name:
                    if state.has('Silver Bow', item.player):
                        return
                    elif state.has('Bow', item.player) and (self.world.difficulty_requirements[item.player].progressive_bow_limit >= 2
                        or self.world.logic[item.player] == 'noglitches'
                        or self.world.swordless[item.player]): # modes where silver bow is always required for ganon
                        return 'Silver Bow'
                    elif self.world.difficulty_requirements[item.player].progressive_bow_limit >= 1:
                        return 'Bow'
        elif item.advancement:
            return item_name

    def pre_fill(self):
        from Fill import fill_restrictive, FillError
        attempts = 5
        world = self.world
        player = self.player
        all_state = world.get_all_state(use_cache=True)
        crystals = [self.create_item(name) for name in ['Red Pendant', 'Blue Pendant', 'Green Pendant', 'Crystal 1', 'Crystal 2', 'Crystal 3', 'Crystal 4', 'Crystal 7', 'Crystal 5', 'Crystal 6']]
        crystal_locations = [world.get_location('Turtle Rock - Prize', player),
                             world.get_location('Eastern Palace - Prize', player),
                             world.get_location('Desert Palace - Prize', player),
                             world.get_location('Tower of Hera - Prize', player),
                             world.get_location('Palace of Darkness - Prize', player),
                             world.get_location('Thieves\' Town - Prize', player),
                             world.get_location('Skull Woods - Prize', player),
                             world.get_location('Swamp Palace - Prize', player),
                             world.get_location('Ice Palace - Prize', player),
                             world.get_location('Misery Mire - Prize', player)]
        placed_prizes = {loc.item.name for loc in crystal_locations if loc.item}
        unplaced_prizes = [crystal for crystal in crystals if crystal.name not in placed_prizes]
        empty_crystal_locations = [loc for loc in crystal_locations if not loc.item]
        for attempt in range(attempts):
            try:
                prizepool = unplaced_prizes.copy()
                prize_locs = empty_crystal_locations.copy()
                world.random.shuffle(prize_locs)
                fill_restrictive(world, all_state, prize_locs, prizepool, True, lock=True)
            except FillError as e:
                lttp_logger.exception("Failed to place dungeon prizes (%s). Will retry %s more times", e,
                                                attempts - attempt)
                for location in empty_crystal_locations:
                    location.item = None
                continue
            break
        else:
            raise FillError('Unable to place dungeon prizes')

    @classmethod
    def stage_pre_fill(cls, world):
        from .Dungeons import fill_dungeons_restrictive
        fill_dungeons_restrictive(world)

    @classmethod
    def stage_post_fill(cls, world):
        ShopSlotFill(world)

    def generate_output(self, output_directory: str):
        world = self.world
        player = self.player
        try:
            use_enemizer = (world.boss_shuffle[player] != 'none' or world.enemy_shuffle[player]
                            or world.enemy_health[player] != 'default' or world.enemy_damage[player] != 'default'
                            or world.pot_shuffle[player] or world.bush_shuffle[player]
                            or world.killable_thieves[player])

            rom = LocalRom(get_base_rom_path())

            patch_rom(world, rom, player, use_enemizer)

            if use_enemizer:
                patch_enemizer(world, player, rom, world.enemizer, output_directory)

            if world.is_race:
                patch_race_rom(rom, world, player)

            world.spoiler.hashes[player] = get_hash_string(rom.hash)

            palettes_options = {
                'dungeon': world.uw_palettes[player],
                'overworld': world.ow_palettes[player],
                'hud': world.hud_palettes[player],
                'sword': world.sword_palettes[player],
                'shield': world.shield_palettes[player],
                'link': world.link_palettes[player]
            }
            palettes_options = {key: option.current_key for key, option in palettes_options.items()}

            apply_rom_settings(rom, world.heartbeep[player].current_key,
                               world.heartcolor[player].current_key,
                               world.quickswap[player],
                               world.menuspeed[player].current_key,
                               world.music[player],
                               world.sprite[player],
                               palettes_options, world, player, True,
                               reduceflashing=world.reduceflashing[player] or world.is_race,
                               triforcehud=world.triforcehud[player].current_key,
                               deathlink=world.death_link[player],
                               allowcollect=world.allow_collect[player])

            outfilepname = f'_P{player}'
            outfilepname += f"_{world.get_file_safe_player_name(player).replace(' ', '_')}" \
                if world.player_name[player] != 'Player%d' % player else ''

            rompath = os.path.join(output_directory, f'AP_{world.seed_name}{outfilepname}.sfc')
            rom.write_to_file(rompath)
            patch = LttPDeltaPatch(os.path.splitext(rompath)[0]+LttPDeltaPatch.patch_file_ending, player=player,
                                   player_name=world.player_name[player], patched_path=rompath)
            patch.write()
            os.unlink(rompath)
            self.rom_name = rom.name
        except:
            raise
        finally:
            self.rom_name_available_event.set() # make sure threading continues and errors are collected

    def modify_multidata(self, multidata: dict):
        import base64
        # wait for self.rom_name to be available.
        self.rom_name_available_event.wait()
        rom_name = getattr(self, "rom_name", None)
        # we skip in case of error, so that the original error in the output thread is the one that gets raised
        if rom_name:
            new_name = base64.b64encode(bytes(self.rom_name)).decode()
            multidata["connect_names"][new_name] = multidata["connect_names"][self.world.player_name[self.player]]

    def create_item(self, name: str) -> Item:
        return ALttPItem(name, self.player, **as_dict_item_table[name])

    @classmethod
    def stage_fill_hook(cls, world, progitempool, nonexcludeditempool, localrestitempool, nonlocalrestitempool,
                        restitempool, fill_locations):
        trash_counts = {}
        standard_keyshuffle_players = set()
        for player in world.get_game_players("A Link to the Past"):
            if world.mode[player] == 'standard' and world.smallkey_shuffle[player] \
                    and world.smallkey_shuffle[player] != smallkey_shuffle.option_universal and \
                    world.smallkey_shuffle[player] != smallkey_shuffle.option_own_dungeons:
                standard_keyshuffle_players.add(player)
            if not world.ganonstower_vanilla[player] or \
                    world.logic[player] in {'owglitches', 'hybridglitches', "nologic"}:
                pass
            elif 'triforcehunt' in world.goal[player] and ('local' in world.goal[player] or world.players == 1):
                trash_counts[player] = world.random.randint(world.crystals_needed_for_gt[player] * 2,
                                                            world.crystals_needed_for_gt[player] * 4)
            else:
                trash_counts[player] = world.random.randint(0, world.crystals_needed_for_gt[player] * 2)

        # Make sure the escape small key is placed first in standard with key shuffle to prevent running out of spots
        # TODO: this might be worthwhile to introduce as generic option for various games and then optimize it
        if standard_keyshuffle_players:
            viable = {}
            for location in world.get_locations():
                if location.player in standard_keyshuffle_players \
                        and location.item is None \
                        and location.can_reach(world.state):
                    viable.setdefault(location.player, []).append(location)

            for player in standard_keyshuffle_players:
                loc = world.random.choice(viable[player])
                key = world.create_item("Small Key (Hyrule Castle)", player)
                loc.place_locked_item(key)
                fill_locations.remove(loc)
            world.random.shuffle(fill_locations)
            # TODO: investigate not creating the key in the first place
            progitempool[:] = [item for item in progitempool if
                               item.player not in standard_keyshuffle_players or
                               item.name != "Small Key (Hyrule Castle)"]

        if trash_counts:
            locations_mapping = {player: [] for player in trash_counts}
            for location in fill_locations:
                if 'Ganons Tower' in location.name and location.player in locations_mapping:
                    locations_mapping[location.player].append(location)

            for player, trash_count in trash_counts.items():
                gtower_locations = locations_mapping[player]
                world.random.shuffle(gtower_locations)
                localrest = localrestitempool[player]
                if localrest:
                    gt_item_pool = restitempool + localrest
                    world.random.shuffle(gt_item_pool)
                else:
                    gt_item_pool = restitempool.copy()

                while gtower_locations and gt_item_pool and trash_count > 0:
                    spot_to_fill = gtower_locations.pop()
                    item_to_place = gt_item_pool.pop()
<<<<<<< HEAD
                    try:
                        world.push_item(spot_to_fill, item_to_place, False)
                    except RuntimeError:
                        continue
                    if item_to_place in localrest:
                        localrest.remove(item_to_place)
                    else:
                        restitempool.remove(item_to_place)
                    fill_locations.remove(spot_to_fill)  # very slow, unfortunately
                    trash_count -= 1
=======
                    if spot_to_fill.item_rule(item_to_place):
                        if item_to_place in localrest:
                            localrest.remove(item_to_place)
                        else:
                            restitempool.remove(item_to_place)
                        world.push_item(spot_to_fill, item_to_place, False)
                        fill_locations.remove(spot_to_fill)  # very slow, unfortunately
                        trash_count -= 1
>>>>>>> 1843618c


    def get_filler_item_name(self) -> str:
        if self.world.goal[self.player] == "icerodhunt":
            item = "Nothing"
        else:
            item = self.world.random.choice(extras_list)
        return GetBeemizerItem(self.world, self.player, item)

    def get_pre_fill_items(self):
        res = []
        if self.dungeon_local_item_names:
            for (name, player), dungeon in self.world.dungeons.items():
                if player == self.player:
                    for item in dungeon.all_items:
                        if item.name in self.dungeon_local_item_names:
                            res.append(item)
        return res


def get_same_seed(world, seed_def: tuple) -> str:
    seeds: typing.Dict[tuple, str] = getattr(world, "__named_seeds", {})
    if seed_def in seeds:
        return seeds[seed_def]
    seeds[seed_def] = str(world.random.randint(0, 2 ** 64))
    world.__named_seeds = seeds
    return seeds[seed_def]


class ALttPLogic(LogicMixin):
    def _lttp_has_key(self, item, player, count: int = 1):
        if self.world.logic[player] == 'nologic':
            return True
        if self.world.smallkey_shuffle[player] == smallkey_shuffle.option_universal:
            return self.can_buy_unlimited('Small Key (Universal)', player)
        return self.prog_items[item, player] >= count<|MERGE_RESOLUTION|>--- conflicted
+++ resolved
@@ -472,18 +472,6 @@
                 while gtower_locations and gt_item_pool and trash_count > 0:
                     spot_to_fill = gtower_locations.pop()
                     item_to_place = gt_item_pool.pop()
-<<<<<<< HEAD
-                    try:
-                        world.push_item(spot_to_fill, item_to_place, False)
-                    except RuntimeError:
-                        continue
-                    if item_to_place in localrest:
-                        localrest.remove(item_to_place)
-                    else:
-                        restitempool.remove(item_to_place)
-                    fill_locations.remove(spot_to_fill)  # very slow, unfortunately
-                    trash_count -= 1
-=======
                     if spot_to_fill.item_rule(item_to_place):
                         if item_to_place in localrest:
                             localrest.remove(item_to_place)
@@ -492,7 +480,6 @@
                         world.push_item(spot_to_fill, item_to_place, False)
                         fill_locations.remove(spot_to_fill)  # very slow, unfortunately
                         trash_count -= 1
->>>>>>> 1843618c
 
 
     def get_filler_item_name(self) -> str:
