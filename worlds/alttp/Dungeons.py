--- conflicted
+++ resolved
@@ -5,12 +5,6 @@
 
 from BaseClasses import CollectionState, Region, MultiWorld
 from Fill import fill_restrictive
-<<<<<<< HEAD
-from worlds.alttp.Items import ItemFactory
-from worlds.alttp.Regions import lookup_boss_drops, key_drop_data
-from worlds.alttp.Options import smallkey_shuffle
-=======
->>>>>>> 9ad0032e
 
 from .Bosses import BossFactory, Boss
 from .Items import ItemFactory
@@ -206,7 +200,7 @@
     dungeon_specific: set = set()
     for subworld in multiworld.get_game_worlds("A Link to the Past"):
         player = subworld.player
-        if player not in world.groups:
+        if player not in multiworld.groups:
             localized |= {(player, item_name) for item_name in
                           subworld.dungeon_local_item_names}
             dungeon_specific |= {(player, item_name) for item_name in
@@ -215,22 +209,12 @@
     if localized:
         in_dungeon_items = [item for item in get_dungeon_item_pool(multiworld) if (item.player, item.name) in localized]
         if in_dungeon_items:
-<<<<<<< HEAD
-
-            restricted_players = {player for player, restricted in world.restrict_dungeon_item_on_boss.items() if
-                                  restricted}
-            locations = [location for location in get_unfilled_dungeon_locations(world)
-                         # filter boss
-                         if not (location.player in restricted_players and location.name in lookup_boss_drops)]
-
-=======
             restricted_players = {player for player, restricted in multiworld.restrict_dungeon_item_on_boss.items() if
                                   restricted}
             locations: typing.List["ALttPLocation"] = [
                 location for location in get_unfilled_dungeon_locations(multiworld)
                 # filter boss
                 if not (location.player in restricted_players and location.name in lookup_boss_drops)]
->>>>>>> 9ad0032e
             if dungeon_specific:
                 for location in locations:
                     dungeon = location.parent_region.dungeon
@@ -257,19 +241,6 @@
             for player in in_dungeon_player_ids:
                 pre_fill_items += multiworld.worlds[player].get_pre_fill_items()
             for item in in_dungeon_items:
-<<<<<<< HEAD
-                all_state_base.remove(item)
-            for (player, key_drop_shuffle) in enumerate(world.key_drop_shuffle.values(), start=1):
-                if not key_drop_shuffle and player not in world.groups:
-                    for key_loc in key_drop_data:
-                        key_data = key_drop_data[key_loc]
-                        all_state_base.remove(ItemFactory(key_data[3], player))
-                        loc = world.get_location(key_loc, player)
-
-                        if loc in all_state_base.events:
-                            all_state_base.events.remove(loc)
-            fill_restrictive(world, all_state_base, locations, in_dungeon_items, True, True)
-=======
                 try:
                     pre_fill_items.remove(item)
                 except ValueError:
@@ -285,7 +256,17 @@
                     all_state_base.remove(multiworld.worlds[player].create_item("Triforce"))
 
             fill_restrictive(multiworld, all_state_base, locations, in_dungeon_items, True, True, allow_excluded=True)
->>>>>>> 9ad0032e
+                # all_state_base.remove(item)
+            # for (player, key_drop_shuffle) in enumerate(world.key_drop_shuffle.values(), start=1):
+            #     if not key_drop_shuffle and player not in world.groups:
+            #         for key_loc in key_drop_data:
+            #             key_data = key_drop_data[key_loc]
+            #             all_state_base.remove(ItemFactory(key_data[3], player))
+            #             loc = world.get_location(key_loc, player)
+            #
+            #             if loc in all_state_base.events:
+            #                 all_state_base.events.remove(loc)
+            # fill_restrictive(world, all_state_base, locations, in_dungeon_items, True, True)
 
 
 dungeon_music_addresses = {'Eastern Palace - Prize': [0x1559A],
