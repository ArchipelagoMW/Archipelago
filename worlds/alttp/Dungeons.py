from __future__ import annotations

import typing
from typing import List, Optional

<<<<<<< HEAD
from BaseClasses import Region, MultiWorld
=======
from BaseClasses import CollectionState, Region, MultiWorld
>>>>>>> 54ea917c
from Fill import fill_restrictive

from .Bosses import BossFactory, Boss
from .Items import ItemFactory
from .Regions import lookup_boss_drops
from .Options import smallkey_shuffle

if typing.TYPE_CHECKING:
    from .SubClasses import ALttPLocation, ALttPItem
    from . import ALTTPWorld


class Dungeon:
    def __init__(self, name: str, regions: List[Region], big_key: ALttPItem, small_keys: List[ALttPItem],
                 dungeon_items: List[ALttPItem], player: int):
        self.name = name
        self.regions = regions
        self.big_key = big_key
        self.small_keys = small_keys
        self.dungeon_items = dungeon_items
        self.bosses = dict()
        self.player = player
        self.multiworld = None

    @property
    def boss(self) -> Optional[Boss]:
        return self.bosses.get(None, None)

    @boss.setter
    def boss(self, value: Optional[Boss]):
        self.bosses[None] = value

    @property
    def keys(self) -> List[ALttPItem]:
        return self.small_keys + ([self.big_key] if self.big_key else [])

    @property
    def all_items(self) -> List[ALttPItem]:
        return self.dungeon_items + self.keys

    def is_dungeon_item(self, item: ALttPItem) -> bool:
        return item.player == self.player and item.name in (dungeon_item.name for dungeon_item in self.all_items)
<<<<<<< HEAD

    def __eq__(self, other: Dungeon) -> bool:
        if not other:
            return False
        return self.name == other.name and self.player == other.player

    def __repr__(self):
        return self.__str__()

    def __str__(self):
        return self.multiworld.get_name_string_for_object(self) if self.multiworld \
            else f'{self.name} (Player {self.player})'


=======

    def __eq__(self, other: Dungeon) -> bool:
        if not other:
            return False
        return self.name == other.name and self.player == other.player

    def __repr__(self):
        return self.__str__()

    def __str__(self):
        return self.multiworld.get_name_string_for_object(self) if self.multiworld \
            else f'{self.name} (Player {self.player})'


>>>>>>> 54ea917c
def create_dungeons(world: "ALTTPWorld"):
    multiworld = world.multiworld
    player = world.player

    def make_dungeon(name, default_boss, dungeon_regions, big_key, small_keys, dungeon_items):
        dungeon = Dungeon(name, dungeon_regions, big_key,
                          [] if multiworld.smallkey_shuffle[player] == smallkey_shuffle.option_universal else small_keys,
                          dungeon_items, player)
        for item in dungeon.all_items:
            item.dungeon = dungeon
        dungeon.boss = BossFactory(default_boss, player) if default_boss else None
        regions = []
        for region_name in dungeon.regions:
            region = multiworld.get_region(region_name, player)
            region.dungeon = dungeon
            regions.append(region)
            dungeon.multiworld = multiworld
        dungeon.regions = regions
        return dungeon

    ES = make_dungeon('Hyrule Castle', None, ['Hyrule Castle', 'Sewers', 'Sewer Drop', 'Sewers (Dark)', 'Sanctuary'],
                      None, [ItemFactory('Small Key (Hyrule Castle)', player)],
                      [ItemFactory('Map (Hyrule Castle)', player)])
    EP = make_dungeon('Eastern Palace', 'Armos Knights', ['Eastern Palace'],
                      ItemFactory('Big Key (Eastern Palace)', player), [],
                      ItemFactory(['Map (Eastern Palace)', 'Compass (Eastern Palace)'], player))
    DP = make_dungeon('Desert Palace', 'Lanmolas',
                      ['Desert Palace North', 'Desert Palace Main (Inner)', 'Desert Palace Main (Outer)',
                       'Desert Palace East'], ItemFactory('Big Key (Desert Palace)', player),
                      [ItemFactory('Small Key (Desert Palace)', player)],
                      ItemFactory(['Map (Desert Palace)', 'Compass (Desert Palace)'], player))
    ToH = make_dungeon('Tower of Hera', 'Moldorm',
                       ['Tower of Hera (Bottom)', 'Tower of Hera (Basement)', 'Tower of Hera (Top)'],
                       ItemFactory('Big Key (Tower of Hera)', player),
                       [ItemFactory('Small Key (Tower of Hera)', player)],
                       ItemFactory(['Map (Tower of Hera)', 'Compass (Tower of Hera)'], player))
    PoD = make_dungeon('Palace of Darkness', 'Helmasaur King',
                       ['Palace of Darkness (Entrance)', 'Palace of Darkness (Center)',
                        'Palace of Darkness (Big Key Chest)', 'Palace of Darkness (Bonk Section)',
                        'Palace of Darkness (North)', 'Palace of Darkness (Maze)',
                        'Palace of Darkness (Harmless Hellway)', 'Palace of Darkness (Final Section)'],
                       ItemFactory('Big Key (Palace of Darkness)', player),
                       ItemFactory(['Small Key (Palace of Darkness)'] * 6, player),
                       ItemFactory(['Map (Palace of Darkness)', 'Compass (Palace of Darkness)'], player))
    TT = make_dungeon('Thieves Town', 'Blind', ['Thieves Town (Entrance)', 'Thieves Town (Deep)', 'Blind Fight'],
                      ItemFactory('Big Key (Thieves Town)', player), [ItemFactory('Small Key (Thieves Town)', player)],
                      ItemFactory(['Map (Thieves Town)', 'Compass (Thieves Town)'], player))
    SW = make_dungeon('Skull Woods', 'Mothula', ['Skull Woods Final Section (Entrance)', 'Skull Woods First Section',
                                                 'Skull Woods Second Section', 'Skull Woods Second Section (Drop)',
                                                 'Skull Woods Final Section (Mothula)',
                                                 'Skull Woods First Section (Right)',
                                                 'Skull Woods First Section (Left)', 'Skull Woods First Section (Top)'],
                      ItemFactory('Big Key (Skull Woods)', player),
                      ItemFactory(['Small Key (Skull Woods)'] * 3, player),
                      ItemFactory(['Map (Skull Woods)', 'Compass (Skull Woods)'], player))
    SP = make_dungeon('Swamp Palace', 'Arrghus',
                      ['Swamp Palace (Entrance)', 'Swamp Palace (First Room)', 'Swamp Palace (Starting Area)',
                       'Swamp Palace (Center)', 'Swamp Palace (North)'], ItemFactory('Big Key (Swamp Palace)', player),
                      [ItemFactory('Small Key (Swamp Palace)', player)],
                      ItemFactory(['Map (Swamp Palace)', 'Compass (Swamp Palace)'], player))
    IP = make_dungeon('Ice Palace', 'Kholdstare',
                      ['Ice Palace (Entrance)', 'Ice Palace (Main)', 'Ice Palace (East)', 'Ice Palace (East Top)',
                       'Ice Palace (Kholdstare)'], ItemFactory('Big Key (Ice Palace)', player),
                      ItemFactory(['Small Key (Ice Palace)'] * 2, player),
                      ItemFactory(['Map (Ice Palace)', 'Compass (Ice Palace)'], player))
    MM = make_dungeon('Misery Mire', 'Vitreous',
                      ['Misery Mire (Entrance)', 'Misery Mire (Main)', 'Misery Mire (West)', 'Misery Mire (Final Area)',
                       'Misery Mire (Vitreous)'], ItemFactory('Big Key (Misery Mire)', player),
                      ItemFactory(['Small Key (Misery Mire)'] * 3, player),
                      ItemFactory(['Map (Misery Mire)', 'Compass (Misery Mire)'], player))
    TR = make_dungeon('Turtle Rock', 'Trinexx',
                      ['Turtle Rock (Entrance)', 'Turtle Rock (First Section)', 'Turtle Rock (Chain Chomp Room)',
                       'Turtle Rock (Second Section)', 'Turtle Rock (Big Chest)', 'Turtle Rock (Crystaroller Room)',
                       'Turtle Rock (Dark Room)', 'Turtle Rock (Eye Bridge)', 'Turtle Rock (Trinexx)'],
                      ItemFactory('Big Key (Turtle Rock)', player),
                      ItemFactory(['Small Key (Turtle Rock)'] * 4, player),
                      ItemFactory(['Map (Turtle Rock)', 'Compass (Turtle Rock)'], player))

    if multiworld.mode[player] != 'inverted':
        AT = make_dungeon('Agahnims Tower', 'Agahnim', ['Agahnims Tower', 'Agahnim 1'], None,
                          ItemFactory(['Small Key (Agahnims Tower)'] * 2, player), [])
        GT = make_dungeon('Ganons Tower', 'Agahnim2',
                          ['Ganons Tower (Entrance)', 'Ganons Tower (Tile Room)', 'Ganons Tower (Compass Room)',
                           'Ganons Tower (Hookshot Room)', 'Ganons Tower (Map Room)', 'Ganons Tower (Firesnake Room)',
                           'Ganons Tower (Teleport Room)', 'Ganons Tower (Bottom)', 'Ganons Tower (Top)',
                           'Ganons Tower (Before Moldorm)', 'Ganons Tower (Moldorm)', 'Agahnim 2'],
                          ItemFactory('Big Key (Ganons Tower)', player),
                          ItemFactory(['Small Key (Ganons Tower)'] * 4, player),
                          ItemFactory(['Map (Ganons Tower)', 'Compass (Ganons Tower)'], player))
    else:
        AT = make_dungeon('Inverted Agahnims Tower', 'Agahnim', ['Inverted Agahnims Tower', 'Agahnim 1'], None,
                          ItemFactory(['Small Key (Agahnims Tower)'] * 2, player), [])
        GT = make_dungeon('Inverted Ganons Tower', 'Agahnim2',
                          ['Inverted Ganons Tower (Entrance)', 'Ganons Tower (Tile Room)',
                           'Ganons Tower (Compass Room)', 'Ganons Tower (Hookshot Room)', 'Ganons Tower (Map Room)',
                           'Ganons Tower (Firesnake Room)', 'Ganons Tower (Teleport Room)', 'Ganons Tower (Bottom)',
                           'Ganons Tower (Top)', 'Ganons Tower (Before Moldorm)', 'Ganons Tower (Moldorm)',
                           'Agahnim 2'], ItemFactory('Big Key (Ganons Tower)', player),
                          ItemFactory(['Small Key (Ganons Tower)'] * 4, player),
                          ItemFactory(['Map (Ganons Tower)', 'Compass (Ganons Tower)'], player))

    GT.bosses['bottom'] = BossFactory('Armos Knights', player)
    GT.bosses['middle'] = BossFactory('Lanmolas', player)
    GT.bosses['top'] = BossFactory('Moldorm', player)

    for dungeon in [ES, EP, DP, ToH, AT, PoD, TT, SW, SP, IP, MM, TR, GT]:
        world.dungeons[dungeon.name] = dungeon


def get_dungeon_item_pool(multiworld: MultiWorld) -> typing.List[ALttPItem]:
    return [item
            for world in multiworld.get_game_worlds("A Link to the Past")
            for item in get_dungeon_item_pool_player(world)]


def get_dungeon_item_pool_player(world) -> typing.List[ALttPItem]:
    return [item
            for dungeon in world.dungeons.values()
            for item in dungeon.all_items]


def get_unfilled_dungeon_locations(multiworld: MultiWorld) -> typing.List[ALttPLocation]:
    return [location
            for world in multiworld.get_game_worlds("A Link to the Past")
            for dungeon in world.dungeons.values()
            for region in dungeon.regions
            for location in region.locations if not location.item]


def fill_dungeons_restrictive(multiworld: MultiWorld):
    """Places dungeon-native items into their dungeons, places nothing if everything is shuffled outside."""
    localized: set = set()
    dungeon_specific: set = set()
    for subworld in multiworld.get_game_worlds("A Link to the Past"):
        player = subworld.player
        localized |= {(player, item_name) for item_name in
                      subworld.dungeon_local_item_names}
        dungeon_specific |= {(player, item_name) for item_name in
                             subworld.dungeon_specific_item_names}

    if localized:
        in_dungeon_items = [item for item in get_dungeon_item_pool(multiworld) if (item.player, item.name) in localized]
        if in_dungeon_items:
            restricted_players = {player for player, restricted in multiworld.restrict_dungeon_item_on_boss.items() if
                                  restricted}
            locations: typing.List["ALttPLocation"] = [
                location for location in get_unfilled_dungeon_locations(multiworld)
                # filter boss
                if not (location.player in restricted_players and location.name in lookup_boss_drops)]
            if dungeon_specific:
                for location in locations:
                    dungeon = location.parent_region.dungeon
                    orig_rule = location.item_rule
                    location.item_rule = lambda item, dungeon=dungeon, orig_rule=orig_rule: \
                        (not (item.player, item.name) in dungeon_specific or item.dungeon is dungeon) and orig_rule(item)

            multiworld.random.shuffle(locations)
<<<<<<< HEAD
            all_state_base = multiworld.get_all_state(use_cache=True)
=======
>>>>>>> 54ea917c
            # Dungeon-locked items have to be placed first, to not run out of spaces for dungeon-locked items
            # subsort in the order Big Key, Small Key, Other before placing dungeon items

            sort_order = {"BigKey": 3, "SmallKey": 2}
            in_dungeon_items.sort(
                key=lambda item: sort_order.get(item.type, 1) +
                                 (5 if (item.player, item.name) in dungeon_specific else 0))

            # Construct a partial all_state which contains only the items from get_pre_fill_items,
            # which aren't in_dungeon
            in_dungeon_player_ids = {item.player for item in in_dungeon_items}
            all_state_base = CollectionState(multiworld)
            for item in multiworld.itempool:
                multiworld.worlds[item.player].collect(all_state_base, item)
            pre_fill_items = []
            for player in in_dungeon_player_ids:
                pre_fill_items += multiworld.worlds[player].get_pre_fill_items()
            for item in in_dungeon_items:
<<<<<<< HEAD
                all_state_base.remove(item)
=======
                try:
                    pre_fill_items.remove(item)
                except ValueError:
                    # pre_fill_items should be a subset of in_dungeon_items, but just in case
                    pass
            for item in pre_fill_items:
                multiworld.worlds[item.player].collect(all_state_base, item)
            all_state_base.sweep_for_events()

            # Remove completion condition so that minimal-accessibility worlds place keys properly
            for player in {item.player for item in in_dungeon_items}:
                if all_state_base.has("Triforce", player):
                    all_state_base.remove(multiworld.worlds[player].create_item("Triforce"))

>>>>>>> 54ea917c
            fill_restrictive(multiworld, all_state_base, locations, in_dungeon_items, True, True, allow_excluded=True)


dungeon_music_addresses = {'Eastern Palace - Prize': [0x1559A],
                           'Desert Palace - Prize': [0x1559B, 0x1559C, 0x1559D, 0x1559E],
                           'Tower of Hera - Prize': [0x155C5, 0x1107A, 0x10B8C],
                           'Palace of Darkness - Prize': [0x155B8],
                           'Swamp Palace - Prize': [0x155B7],
                           'Thieves\' Town - Prize': [0x155C6],
                           'Skull Woods - Prize': [0x155BA, 0x155BB, 0x155BC, 0x155BD, 0x15608, 0x15609, 0x1560A,
                                                   0x1560B],
                           'Ice Palace - Prize': [0x155BF],
                           'Misery Mire - Prize': [0x155B9],
                           'Turtle Rock - Prize': [0x155C7, 0x155A7, 0x155AA, 0x155AB]}
<|MERGE_RESOLUTION|>--- conflicted
+++ resolved
@@ -3,11 +3,7 @@
 import typing
 from typing import List, Optional
 
-<<<<<<< HEAD
-from BaseClasses import Region, MultiWorld
-=======
 from BaseClasses import CollectionState, Region, MultiWorld
->>>>>>> 54ea917c
 from Fill import fill_restrictive
 
 from .Bosses import BossFactory, Boss
@@ -50,7 +46,6 @@
 
     def is_dungeon_item(self, item: ALttPItem) -> bool:
         return item.player == self.player and item.name in (dungeon_item.name for dungeon_item in self.all_items)
-<<<<<<< HEAD
 
     def __eq__(self, other: Dungeon) -> bool:
         if not other:
@@ -65,22 +60,6 @@
             else f'{self.name} (Player {self.player})'
 
 
-=======
-
-    def __eq__(self, other: Dungeon) -> bool:
-        if not other:
-            return False
-        return self.name == other.name and self.player == other.player
-
-    def __repr__(self):
-        return self.__str__()
-
-    def __str__(self):
-        return self.multiworld.get_name_string_for_object(self) if self.multiworld \
-            else f'{self.name} (Player {self.player})'
-
-
->>>>>>> 54ea917c
 def create_dungeons(world: "ALTTPWorld"):
     multiworld = world.multiworld
     player = world.player
@@ -238,10 +217,6 @@
                         (not (item.player, item.name) in dungeon_specific or item.dungeon is dungeon) and orig_rule(item)
 
             multiworld.random.shuffle(locations)
-<<<<<<< HEAD
-            all_state_base = multiworld.get_all_state(use_cache=True)
-=======
->>>>>>> 54ea917c
             # Dungeon-locked items have to be placed first, to not run out of spaces for dungeon-locked items
             # subsort in the order Big Key, Small Key, Other before placing dungeon items
 
@@ -260,9 +235,6 @@
             for player in in_dungeon_player_ids:
                 pre_fill_items += multiworld.worlds[player].get_pre_fill_items()
             for item in in_dungeon_items:
-<<<<<<< HEAD
-                all_state_base.remove(item)
-=======
                 try:
                     pre_fill_items.remove(item)
                 except ValueError:
@@ -277,7 +249,6 @@
                 if all_state_base.has("Triforce", player):
                     all_state_base.remove(multiworld.worlds[player].create_item("Triforce"))
 
->>>>>>> 54ea917c
             fill_restrictive(multiworld, all_state_base, locations, in_dungeon_items, True, True, allow_excluded=True)
 
 
