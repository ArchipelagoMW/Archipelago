from __future__ import annotations

import typing
from typing import List, Optional

from BaseClasses import Region, MultiWorld
from Fill import fill_restrictive

from .Bosses import BossFactory, Boss
from .Items import ItemFactory
from .Regions import lookup_boss_drops
from .Options import smallkey_shuffle

if typing.TYPE_CHECKING:
    from .SubClasses import ALttPLocation, ALttPItem
    from . import ALTTPWorld


class Dungeon:
    def __init__(self, name: str, regions: List[Region], big_key: ALttPItem, small_keys: List[ALttPItem],
                 dungeon_items: List[ALttPItem], player: int):
        self.name = name
        self.regions = regions
        self.big_key = big_key
        self.small_keys = small_keys
        self.dungeon_items = dungeon_items
        self.bosses = dict()
        self.player = player
        self.multiworld = None

    @property
    def boss(self) -> Optional[Boss]:
        return self.bosses.get(None, None)

    @boss.setter
    def boss(self, value: Optional[Boss]):
        self.bosses[None] = value

    @property
    def keys(self) -> List[ALttPItem]:
        return self.small_keys + ([self.big_key] if self.big_key else [])

    @property
    def all_items(self) -> List[ALttPItem]:
        return self.dungeon_items + self.keys

    def is_dungeon_item(self, item: ALttPItem) -> bool:
        return item.player == self.player and item.name in (dungeon_item.name for dungeon_item in self.all_items)

    def __eq__(self, other: Dungeon) -> bool:
        if not other:
            return False
        return self.name == other.name and self.player == other.player

    def __repr__(self):
        return self.__str__()

    def __str__(self):
        return self.multiworld.get_name_string_for_object(self) if self.multiworld \
            else f'{self.name} (Player {self.player})'


def create_dungeons(world: "ALTTPWorld"):
    multiworld = world.multiworld
    player = world.player

    def make_dungeon(name, default_boss, dungeon_regions, big_key, small_keys, dungeon_items):
        dungeon = Dungeon(name, dungeon_regions, big_key,
                          [] if multiworld.smallkey_shuffle[player] == smallkey_shuffle.option_universal else small_keys,
                          dungeon_items, player)
        for item in dungeon.all_items:
            item.dungeon = dungeon
        dungeon.boss = BossFactory(default_boss, player) if default_boss else None
        regions = []
        for region_name in dungeon.regions:
            region = multiworld.get_region(region_name, player)
            region.dungeon = dungeon
            regions.append(region)
            dungeon.multiworld = multiworld
        dungeon.regions = regions
        return dungeon

    ES = make_dungeon('Hyrule Castle', None, ['Hyrule Castle', 'Sewers', 'Sewer Drop', 'Sewers (Dark)', 'Sanctuary'],
                      None, [ItemFactory('Small Key (Hyrule Castle)', player)],
                      [ItemFactory('Map (Hyrule Castle)', player)])
    EP = make_dungeon('Eastern Palace', 'Armos Knights', ['Eastern Palace'],
                      ItemFactory('Big Key (Eastern Palace)', player), [],
                      ItemFactory(['Map (Eastern Palace)', 'Compass (Eastern Palace)'], player))
    DP = make_dungeon('Desert Palace', 'Lanmolas',
                      ['Desert Palace North', 'Desert Palace Main (Inner)', 'Desert Palace Main (Outer)',
                       'Desert Palace East'], ItemFactory('Big Key (Desert Palace)', player),
                      [ItemFactory('Small Key (Desert Palace)', player)],
                      ItemFactory(['Map (Desert Palace)', 'Compass (Desert Palace)'], player))
    ToH = make_dungeon('Tower of Hera', 'Moldorm',
                       ['Tower of Hera (Bottom)', 'Tower of Hera (Basement)', 'Tower of Hera (Top)'],
                       ItemFactory('Big Key (Tower of Hera)', player),
                       [ItemFactory('Small Key (Tower of Hera)', player)],
                       ItemFactory(['Map (Tower of Hera)', 'Compass (Tower of Hera)'], player))
    PoD = make_dungeon('Palace of Darkness', 'Helmasaur King',
                       ['Palace of Darkness (Entrance)', 'Palace of Darkness (Center)',
                        'Palace of Darkness (Big Key Chest)', 'Palace of Darkness (Bonk Section)',
                        'Palace of Darkness (North)', 'Palace of Darkness (Maze)',
                        'Palace of Darkness (Harmless Hellway)', 'Palace of Darkness (Final Section)'],
                       ItemFactory('Big Key (Palace of Darkness)', player),
                       ItemFactory(['Small Key (Palace of Darkness)'] * 6, player),
                       ItemFactory(['Map (Palace of Darkness)', 'Compass (Palace of Darkness)'], player))
    TT = make_dungeon('Thieves Town', 'Blind', ['Thieves Town (Entrance)', 'Thieves Town (Deep)', 'Blind Fight'],
                      ItemFactory('Big Key (Thieves Town)', player), [ItemFactory('Small Key (Thieves Town)', player)],
                      ItemFactory(['Map (Thieves Town)', 'Compass (Thieves Town)'], player))
    SW = make_dungeon('Skull Woods', 'Mothula', ['Skull Woods Final Section (Entrance)', 'Skull Woods First Section',
                                                 'Skull Woods Second Section', 'Skull Woods Second Section (Drop)',
                                                 'Skull Woods Final Section (Mothula)',
                                                 'Skull Woods First Section (Right)',
                                                 'Skull Woods First Section (Left)', 'Skull Woods First Section (Top)'],
                      ItemFactory('Big Key (Skull Woods)', player),
                      ItemFactory(['Small Key (Skull Woods)'] * 3, player),
                      ItemFactory(['Map (Skull Woods)', 'Compass (Skull Woods)'], player))
    SP = make_dungeon('Swamp Palace', 'Arrghus',
                      ['Swamp Palace (Entrance)', 'Swamp Palace (First Room)', 'Swamp Palace (Starting Area)',
                       'Swamp Palace (Center)', 'Swamp Palace (North)'], ItemFactory('Big Key (Swamp Palace)', player),
                      [ItemFactory('Small Key (Swamp Palace)', player)],
                      ItemFactory(['Map (Swamp Palace)', 'Compass (Swamp Palace)'], player))
    IP = make_dungeon('Ice Palace', 'Kholdstare',
                      ['Ice Palace (Entrance)', 'Ice Palace (Main)', 'Ice Palace (East)', 'Ice Palace (East Top)',
                       'Ice Palace (Kholdstare)'], ItemFactory('Big Key (Ice Palace)', player),
                      ItemFactory(['Small Key (Ice Palace)'] * 2, player),
                      ItemFactory(['Map (Ice Palace)', 'Compass (Ice Palace)'], player))
    MM = make_dungeon('Misery Mire', 'Vitreous',
                      ['Misery Mire (Entrance)', 'Misery Mire (Main)', 'Misery Mire (West)', 'Misery Mire (Final Area)',
                       'Misery Mire (Vitreous)'], ItemFactory('Big Key (Misery Mire)', player),
                      ItemFactory(['Small Key (Misery Mire)'] * 3, player),
                      ItemFactory(['Map (Misery Mire)', 'Compass (Misery Mire)'], player))
    TR = make_dungeon('Turtle Rock', 'Trinexx',
                      ['Turtle Rock (Entrance)', 'Turtle Rock (First Section)', 'Turtle Rock (Chain Chomp Room)',
                       'Turtle Rock (Second Section)', 'Turtle Rock (Big Chest)', 'Turtle Rock (Crystaroller Room)',
                       'Turtle Rock (Dark Room)', 'Turtle Rock (Eye Bridge)', 'Turtle Rock (Trinexx)'],
                      ItemFactory('Big Key (Turtle Rock)', player),
                      ItemFactory(['Small Key (Turtle Rock)'] * 4, player),
                      ItemFactory(['Map (Turtle Rock)', 'Compass (Turtle Rock)'], player))

    if multiworld.mode[player] != 'inverted':
        AT = make_dungeon('Agahnims Tower', 'Agahnim', ['Agahnims Tower', 'Agahnim 1'], None,
                          ItemFactory(['Small Key (Agahnims Tower)'] * 2, player), [])
        GT = make_dungeon('Ganons Tower', 'Agahnim2',
                          ['Ganons Tower (Entrance)', 'Ganons Tower (Tile Room)', 'Ganons Tower (Compass Room)',
                           'Ganons Tower (Hookshot Room)', 'Ganons Tower (Map Room)', 'Ganons Tower (Firesnake Room)',
                           'Ganons Tower (Teleport Room)', 'Ganons Tower (Bottom)', 'Ganons Tower (Top)',
                           'Ganons Tower (Before Moldorm)', 'Ganons Tower (Moldorm)', 'Agahnim 2'],
                          ItemFactory('Big Key (Ganons Tower)', player),
                          ItemFactory(['Small Key (Ganons Tower)'] * 4, player),
                          ItemFactory(['Map (Ganons Tower)', 'Compass (Ganons Tower)'], player))
    else:
        AT = make_dungeon('Inverted Agahnims Tower', 'Agahnim', ['Inverted Agahnims Tower', 'Agahnim 1'], None,
                          ItemFactory(['Small Key (Agahnims Tower)'] * 2, player), [])
        GT = make_dungeon('Inverted Ganons Tower', 'Agahnim2',
                          ['Inverted Ganons Tower (Entrance)', 'Ganons Tower (Tile Room)',
                           'Ganons Tower (Compass Room)', 'Ganons Tower (Hookshot Room)', 'Ganons Tower (Map Room)',
                           'Ganons Tower (Firesnake Room)', 'Ganons Tower (Teleport Room)', 'Ganons Tower (Bottom)',
                           'Ganons Tower (Top)', 'Ganons Tower (Before Moldorm)', 'Ganons Tower (Moldorm)',
                           'Agahnim 2'], ItemFactory('Big Key (Ganons Tower)', player),
                          ItemFactory(['Small Key (Ganons Tower)'] * 4, player),
                          ItemFactory(['Map (Ganons Tower)', 'Compass (Ganons Tower)'], player))

    GT.bosses['bottom'] = BossFactory('Armos Knights', player)
    GT.bosses['middle'] = BossFactory('Lanmolas', player)
    GT.bosses['top'] = BossFactory('Moldorm', player)

    for dungeon in [ES, EP, DP, ToH, AT, PoD, TT, SW, SP, IP, MM, TR, GT]:
        world.dungeons[dungeon.name] = dungeon


def get_dungeon_item_pool(multiworld: MultiWorld) -> typing.List[ALttPItem]:
    return [item
            for world in multiworld.get_game_worlds("A Link to the Past")
            for item in get_dungeon_item_pool_player(world)]


def get_dungeon_item_pool_player(world) -> typing.List[ALttPItem]:
    return [item
            for dungeon in world.dungeons.values()
            for item in dungeon.all_items]


def get_unfilled_dungeon_locations(multiworld: MultiWorld) -> typing.List[ALttPLocation]:
    return [location
            for world in multiworld.get_game_worlds("A Link to the Past")
            for dungeon in world.dungeons.values()
            for region in dungeon.regions
            for location in region.locations if not location.item]


def fill_dungeons_restrictive(multiworld: MultiWorld):
    """Places dungeon-native items into their dungeons, places nothing if everything is shuffled outside."""
    localized: set = set()
    dungeon_specific: set = set()
    for subworld in multiworld.get_game_worlds("A Link to the Past"):
        player = subworld.player
        localized |= {(player, item_name) for item_name in
                      subworld.dungeon_local_item_names}
        dungeon_specific |= {(player, item_name) for item_name in
                             subworld.dungeon_specific_item_names}

    if localized:
        in_dungeon_items = [item for item in get_dungeon_item_pool(multiworld) if (item.player, item.name) in localized]
        if in_dungeon_items:
            restricted_players = {player for player, restricted in multiworld.restrict_dungeon_item_on_boss.items() if
                                  restricted}
            locations: typing.List["ALttPLocation"] = [
                location for location in get_unfilled_dungeon_locations(multiworld)
                # filter boss
                if not (location.player in restricted_players and location.name in lookup_boss_drops)]
            if dungeon_specific:
                for location in locations:
                    dungeon = location.parent_region.dungeon
                    orig_rule = location.item_rule
                    location.item_rule = lambda item, dungeon=dungeon, orig_rule=orig_rule: \
                        (not (item.player, item.name) in dungeon_specific or item.dungeon is dungeon) and orig_rule(item)

            multiworld.random.shuffle(locations)
            all_state_base = multiworld.get_all_state(use_cache=True)
            # Dungeon-locked items have to be placed first, to not run out of spaces for dungeon-locked items
            # subsort in the order Big Key, Small Key, Other before placing dungeon items

            sort_order = {"BigKey": 3, "SmallKey": 2}
            in_dungeon_items.sort(
                key=lambda item: sort_order.get(item.type, 1) +
                                 (5 if (item.player, item.name) in dungeon_specific else 0))
            for item in in_dungeon_items:
                all_state_base.remove(item)
<<<<<<< HEAD
            fill_restrictive(multiworld, all_state_base, locations, in_dungeon_items, True, True, allow_excluded=True)
=======

            # Remove completion condition so that minimal-accessibility worlds place keys properly
            for player in {item.player for item in in_dungeon_items}:
                if all_state_base.has("Triforce", player):
                    all_state_base.remove(world.worlds[player].create_item("Triforce"))

            fill_restrictive(world, all_state_base, locations, in_dungeon_items, True, True, allow_excluded=True)
>>>>>>> 62f4e62d


dungeon_music_addresses = {'Eastern Palace - Prize': [0x1559A],
                           'Desert Palace - Prize': [0x1559B, 0x1559C, 0x1559D, 0x1559E],
                           'Tower of Hera - Prize': [0x155C5, 0x1107A, 0x10B8C],
                           'Palace of Darkness - Prize': [0x155B8],
                           'Swamp Palace - Prize': [0x155B7],
                           'Thieves\' Town - Prize': [0x155C6],
                           'Skull Woods - Prize': [0x155BA, 0x155BB, 0x155BC, 0x155BD, 0x15608, 0x15609, 0x1560A,
                                                   0x1560B],
                           'Ice Palace - Prize': [0x155BF],
                           'Misery Mire - Prize': [0x155B9],
                           'Turtle Rock - Prize': [0x155C7, 0x155A7, 0x155AA, 0x155AB]}
<|MERGE_RESOLUTION|>--- conflicted
+++ resolved
@@ -227,17 +227,13 @@
                                  (5 if (item.player, item.name) in dungeon_specific else 0))
             for item in in_dungeon_items:
                 all_state_base.remove(item)
-<<<<<<< HEAD
-            fill_restrictive(multiworld, all_state_base, locations, in_dungeon_items, True, True, allow_excluded=True)
-=======
 
             # Remove completion condition so that minimal-accessibility worlds place keys properly
             for player in {item.player for item in in_dungeon_items}:
                 if all_state_base.has("Triforce", player):
                     all_state_base.remove(world.worlds[player].create_item("Triforce"))
 
-            fill_restrictive(world, all_state_base, locations, in_dungeon_items, True, True, allow_excluded=True)
->>>>>>> 62f4e62d
+            fill_restrictive(multiworld, all_state_base, locations, in_dungeon_items, True, True, allow_excluded=True)
 
 
 dungeon_music_addresses = {'Eastern Palace - Prize': [0x1559A],
