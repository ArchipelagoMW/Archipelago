import typing

from BaseClasses import MultiWorld
from Options import Choice, Range, Option, Toggle, DefaultOnToggle, DeathLink, StartInventoryPool, PlandoBosses,\
    FreeText


class GlitchesRequired(Choice):
    """Determine the logic required to complete the seed
    None: No glitches required
    Minor Glitches: Puts fake flipper, waterwalk, super bunny shenanigans, and etc into logic
    Overworld Glitches: Assumes the player has knowledge of both overworld major glitches (boots clips, mirror clips) and minor glitches
    Hybrid Major Glitches: In addition to overworld glitches, also requires underworld clips between dungeons.
    No Logic: Your own items are placed with no regard to any logic; such as your Fire Rod can be on your Trinexx."""
    display_name = "Glitches Required"
    option_no_glitches = 0
    option_minor_glitches = 1
    option_overworld_glitches = 2
    option_hybrid_major_glitches = 3
    option_no_logic = 4
    alias_owg = 2
    alias_hmg = 3
    alias_none = 0


class DarkRoomLogic(Choice):
    """Logic for unlit dark rooms. Lamp: require the Lamp for these rooms to be considered accessible.
    Torches: in addition to lamp, allow the fire rod and presence of easily accessible torches for access.
    None: all dark rooms are always considered doable, meaning this may force completion of rooms in complete darkness."""
    display_name = "Dark Room Logic"
    option_lamp = 0
    option_torches = 1
    option_none = 2
    default = 0


class Goal(Choice):
    """Ganon: Climb GT, defeat Agahnim 2, and then kill Ganon
    Crystals: Only killing Ganon is required. However, items may still be placed in GT
    Bosses: Defeat the boss of all dungeons, including Agahnim's tower and GT (Aga 2)
    Pedestal: Pull the Triforce from the Master Sword pedestal
    Ganon Pedestal: Pull the Master Sword pedestal, then kill Ganon
    Triforce Hunt: Collect Triforce pieces spread throughout the worlds, then turn them in to Murahadala in front of Hyrule Castle
    Local Triforce Hunt: Collect Triforce pieces spread throughout your world, then turn them in to Murahadala in front of Hyrule Castle
    Ganon Triforce Hunt: Collect Triforce pieces spread throughout the worlds, then kill Ganon
    Local Ganon Triforce Hunt: Collect Triforce pieces spread throughout your world, then kill Ganon"""
    display_name = "Goal"
    default = 0
    option_ganon = 0
    option_crystals = 1
    option_bosses = 2
    option_pedestal = 3
    option_ganon_pedestal = 4
    option_triforce_hunt = 5
    option_local_triforce_hunt = 6
    option_ganon_triforce_hunt = 7
    option_local_ganon_triforce_hunt = 8


class EntranceShuffle(Choice):
    """Dungeons Simple: Shuffle just dungeons amongst each other, swapping dungeons entirely, so Hyrule Castle is always 1 dungeon.
    Dungeons Full: Shuffle any dungeon entrance with any dungeon interior, so Hyrule Castle can be 4 different dungeons, but keep dungeons to a specific world.
    Dungeons Crossed: like dungeons_full, but allow cross-world traversal through a dungeon. Warning: May force repeated dungeon traversal.
    Simple: Entrances are grouped together before being randomized. Interiors with two entrances are grouped shuffled together with each other,
    and Death Mountain entrances are shuffled only on Death Mountain. Dungeons are swapped entirely.
    Restricted: Like Simple, but single entrance interiors, multi entrance interiors, and Death Mountain interior entrances are all shuffled with each other.
    Full: Like Restricted, but all Dungeon entrances are shuffled with all non-Dungeon entrances.
    Crossed: Like Full, but interiors with multiple entrances are no longer confined to the same world, which may allow crossing worlds.
    Insanity: Like Crossed, but entrances and exits may be decoupled from each other, so that leaving through an exit may not return you to the entrance you entered from."""
    display_name = "Entrance Shuffle"
    default = 0
    alias_none = 0
    option_vanilla = 0
    option_dungeons_simple = 1
    option_dungeons_full = 2
    option_dungeons_crossed = 3
    option_simple = 4
    option_restricted = 5
    option_full = 6
    option_crossed = 7
    option_insanity = 8
    alias_dungeonssimple = 1
    alias_dungeonsfull = 2
    alias_dungeonscrossed = 3


class EntranceShuffleSeed(FreeText):
    """You can specify a number to use as an entrance shuffle seed, or a group name. Everyone with the same group name
    will get the same entrance shuffle result as long as their Entrance Shuffle, Mode, Retro Caves, and Glitches
    Required options are the same."""
    default = "random"
    display_name = "Entrance Shuffle Seed"


class TriforcePiecesMode(Choice):
    """Determine how to calculate the extra available triforce pieces.
    Extra: available = triforce_pieces_extra + triforce_pieces_required
    Percentage: available = (triforce_pieces_percentage /100) * triforce_pieces_required
    Available: available = triforce_pieces_available"""
    display_name = "Triforce Pieces Mode"
    default = 2
    option_extra = 0
    option_percentage = 1
    option_available = 2


class TriforcePiecesPercentage(Range):
    """Set to how many triforce pieces according to a percentage of the required ones, are available to collect in the world."""
    display_name = "Triforce Pieces Percentage"
    range_start = 100
    range_end = 1000
    default = 150


class TriforcePiecesAvailable(Range):
    """Set to how many triforces pieces are available to collect in the world. Default is 30. Max is 90, Min is 1"""
    display_name = "Triforce Pieces Available"
    range_start = 1
    range_end = 90
    default = 30


class TriforcePiecesRequired(Range):
    """Set to how many out of X triforce pieces you need to win the game in a triforce hunt.
    Default is 20. Max is 90, Min is 1."""
    display_name = "Triforce Pieces Required"
    range_start = 1
    range_end = 90
    default = 20


class TriforcePiecesExtra(Range):
    """Set to how many extra triforces pieces are available to collect in the world."""
    display_name = "Triforce Pieces Extra"
    range_start = 0
    range_end = 89
    default = 10


class OpenPyramid(Choice):
    """Determines whether the hole at the top of pyramid is open.
    Goal will open the pyramid if the goal requires you to kill Ganon, without needing to kill Agahnim 2.
    Auto is the same as goal except if Ganon's dropdown is in another location, the hole will be closed."""
    display_name = "Open Pyramid Hole"
    option_closed = 0
    option_open = 1
    option_goal = 2
    option_auto = 3
    default = option_goal

    alias_true = option_open
    alias_false = option_closed

    def to_bool(self, world: MultiWorld, player: int) -> bool:
        if self.value == self.option_goal:
            return world.goal[player] in {'crystals', 'ganon_triforce_hunt', 'local_ganon_triforce_hunt', 'ganon_pedestal'}
        elif self.value == self.option_auto:
            return world.goal[player] in {'crystals', 'ganon_triforce_hunt', 'local_ganon_triforce_hunt', 'ganon_pedestal'} \
            and (world.entrance_shuffle[player] in {'vanilla', 'dungeons_simple', 'dungeons_full', 'dungeons_crossed'} or not
                 world.shuffle_ganon)
        elif self.value == self.option_open:
            return True
        else:
            return False


class DungeonItem(Choice):
    value: int
    option_original_dungeon = 0
    option_own_dungeons = 1
    option_own_world = 2
    option_any_world = 3
    option_different_world = 4
    option_start_with = 6
    alias_true = 3
    alias_false = 0

    @property
    def in_dungeon(self):
        return self.value in {0, 1}

    @property
    def hints_useful(self):
        """Indicates if hints for this Item are useful in any way."""
        return self.value in {1, 2, 3, 4}


class big_key_shuffle(DungeonItem):
    """Big Key Placement"""
    item_name_group = "Big Keys"
    display_name = "Big Key Shuffle"


class small_key_shuffle(DungeonItem):
    """Small Key Placement"""
    option_universal = 5
    item_name_group = "Small Keys"
    display_name = "Small Key Shuffle"


class compass_shuffle(DungeonItem):
    """Compass Placement"""
    item_name_group = "Compasses"
    display_name = "Compass Shuffle"


class map_shuffle(DungeonItem):
    """Map Placement"""
    item_name_group = "Maps"
    display_name = "Map Shuffle"


<<<<<<< HEAD
class MasterSmallKeys(Toggle):
    """Each dungeon only has one Small Key, which is not consumed upon opening doors.
    If Universal Small Keys is on, there will be a single universal Small Key."""
    display_name = "Master Keys"
    default = False
=======
class key_drop_shuffle(DefaultOnToggle):
    """Shuffle keys found in pots and dropped from killed enemies,
    respects the small key and big key shuffle options."""
    display_name = "Key Drop Shuffle"

>>>>>>> 5c05ab15

class DungeonCounters(Choice):
    """On: Always display amount of items checked in a dungeon. Pickup: Show when compass is picked up.
    Default: Show when compass is picked up if the compass itself is shuffled. Off: Never show item count in dungeons."""
    display_name = "Dungeon Counters"
    default = 1
    option_on = 0
    option_pickup = 1
    option_default = 2
    option_off = 4


class Mode(Choice):
    """Standard: Begin the game by rescuing Zelda from her cell and escorting her to the Sanctuary
    Open: Begin the game from your choice of Link's House or the Sanctuary
    Inverted: Begin in the Dark World. The Moon Pearl is required to avoid bunny-state in Light World, and the Light World game map is altered"""
    option_standard = 0
    option_open = 1
    option_inverted = 2
    default = 1
    display_name = "Mode"


class ItemPool(Choice):
    """Easy: Doubled upgrades, progressives, and etc. Normal:  Item availability remains unchanged from vanilla game.
    Hard: Reduced upgrade availability (max: 14 hearts, blue mail, tempered sword, fire shield, no silvers unless swordless).
    Expert: Minimum upgrade availability (max: 8 hearts, green mail, master sword, fighter shield, no silvers unless swordless)."""
    display_name = "Item Pool"
    default = 1
    option_easy = 0
    option_normal = 1
    option_hard = 2
    option_expert = 3


class ItemFunctionality(Choice):
    """Easy: Allow Hammer to damage ganon, Allow Hammer tablet collection, Allow swordless medallion use everywhere.
    Normal: Vanilla item functionality
    Hard: Reduced helpfulness of items (potions less effective, can't catch faeries, cape uses double magic, byrna does not grant invulnerability, boomerangs do not stun, silvers disabled outside ganon)
    Expert: Vastly reduces the helpfulness of items (potions barely effective, can't catch faeries, cape uses double magic, byrna does not grant invulnerability, boomerangs and hookshot do not stun, silvers disabled outside ganon)"""
    display_name = "Item Functionality"
    default = 1
    option_easy = 0
    option_normal = 1
    option_hard = 2
    option_expert = 3


class EnemyHealth(Choice):
    """Default: Vanilla enemy HP. Easy: Enemies have reduced health. Hard: Enemies have increased health.
    Expert: Enemies have greatly increased health."""
    display_name = "Enemy Health"
    default = 1
    option_easy = 0
    option_default = 1
    option_hard = 2
    option_expert = 3


class EnemyDamage(Choice):
    """Default: Vanilla enemy damage. Shuffled: 0 # Enemies deal 0 to 4 hearts and armor helps.
    Chaos: Enemies deal 0 to 8 hearts and armor just reshuffles the damage."""
    display_name = "Enemy Damage"
    default = 0
    option_default = 0
    option_shuffled = 2
    option_chaos = 3


class ShufflePrizes(Choice):
    """Shuffle "general" prize packs, as in enemy, tree pull, dig etc.; "bonk" prizes; or both."""
    display_name = "Shuffle Prizes"
    default = 1
    option_off = 0
    option_general = 1
    option_bonk = 2
    option_both = 3


class Medallion(Choice):
    default = "random"
    option_ether = 0
    option_bombos = 1
    option_quake = 2


class MiseryMireMedallion(Medallion):
    """Required medallion to open Misery Mire front entrance."""
    display_name = "Misery Mire Medallion"


class TurtleRockMedallion(Medallion):
    """Required medallion to open Turtle Rock front entrance."""
    display_name = "Turtle Rock Medallion"


class Timer(Choice):
    """None: No timer will be displayed. OHKO: Timer always at zero. Permanent OHKO.
    Timed: Starts with clock at zero. Green clocks subtract 4 minutes (total 20). Blue clocks subtract 2 minutes (total 10). Red clocks add two minutes (total 10). Winner is the player with the lowest time at the end.
    Timed OHKO: Starts the clock at ten minutes. Green clocks add five minutes (total 25). As long as the clock as at zero, Link will die in one hit.
    Timed Countdown: Starts the clock with forty minutes. Same clocks as timed mode, but if the clock hits zero you lose. You can still keep playing, though.
    Display: Displays a timer, but otherwise does not affect gameplay or the item pool."""
    display_name = "Timer"
    option_none = 0
    option_timed = 1
    option_timed_ohko = 2
    option_ohko = 3
    option_timed_countdown = 4
    option_display = 5
    default = 0


class CountdownStartTime(Range):
    """For Timed OHKO and Timed Countdown timer modes, the amount of time in minutes to start with."""
    display_name = "Countdown Start Time"
    range_start = 0
    range_end = 480
    default = 10


class ClockTime(Range):
    range_start = -60
    range_end = 60


class RedClockTime(ClockTime):
    """For all timer modes, the amount of time in minutes to gain or lose when picking up a red clock."""
    display_name = "Red Clock Time"
    default = -2


class BlueClockTime(ClockTime):
    """For all timer modes, the amount of time in minutes to gain or lose when picking up a blue clock."""
    display_name = "Blue Clock Time"
    default = 2


class GreenClockTime(ClockTime):
    """For all timer modes, the amount of time in minutes to gain or lose when picking up a green clock."""
    display_name = "Green Clock Time"
    default = 4


class Crystals(Range):
    range_start = 0
    range_end = 7


class CrystalsTower(Crystals):
    """Number of crystals needed to open Ganon's Tower"""
    display_name = "Crystals for GT"
    default = 7


class CrystalsGanon(Crystals):
    """Number of crystals needed to damage Ganon"""
    display_name = "Crystals for Ganon"
    default = 7


class TriforcePieces(Range):
    default = 30
    range_start = 1
    range_end = 90


class ShopItemSlots(Range):
    """Number of slots in all shops available to have items from the multiworld"""
    display_name = "Available Shop Slots"
    range_start = 0
    range_end = 30


class RandomizeShopInventories(Choice):
    """Generate new default inventories for overworld/underworld shops, and unique shops; or each shop independently"""
    display_name = "Randomize Shop Inventories"
    default = 0
    option_default = 0
    option_randomize_by_shop_type = 1
    option_randomize_each = 2


class ShuffleShopInventories(Toggle):
    """Shuffle default inventories of the shops around"""
    display_name = "Shuffle Shop Inventories"


class RandomizeShopPrices(Toggle):
    """Randomize the prices of the items in shop inventories"""
    display_name = "Randomize Shop Prices"


class RandomizeCostTypes(Toggle):
    """Prices of the items in shop inventories may cost hearts, arrow, or bombs instead of rupees"""
    display_name = "Randomize Cost Types"


class ShopPriceModifier(Range):
    """Percentage modifier for shuffled item prices in shops"""
    display_name = "Shop Price Modifier"
    range_start = 0
    default = 100
    range_end = 400


class IncludeWitchHut(Toggle):
    """Consider witch's hut like any other shop and shuffle/randomize it too"""
    display_name = "Include Witch's Hut"


class ShuffleCapacityUpgrades(Choice):
    """Shuffle capacity upgrades into the item pool (and allow them to traverse the multiworld).
    On Combined will shuffle only a single bomb upgrade and arrow upgrade each which bring you to the maximum capacity."""
    display_name = "Shuffle Capacity Upgrades"
    option_off = 0
    option_on = 1
    option_on_combined = 2
    alias_false = 0
    alias_true = 1


class LTTPBosses(PlandoBosses):
    """Shuffles bosses around to different locations.
    Basic will shuffle all bosses except Ganon and Agahnim anywhere they can be placed.
    Full chooses 3 bosses at random to be placed twice instead of Lanmolas, Moldorm, and Helmasaur.
    Chaos allows any boss to appear any number of times.
    Singularity places a single boss in as many places as possible, and a second boss in any remaining locations.
    Supports plando placement."""
    display_name = "Boss Shuffle"
    option_none = 0
    option_basic = 1
    option_full = 2
    option_chaos = 3
    option_singularity = 4

    duplicate_bosses = True

    bosses = {
        "Armos Knights",
        "Lanmolas",
        "Moldorm",
        "Helmasaur King",
        "Arrghus",
        "Mothula",
        "Blind",
        "Kholdstare",
        "Vitreous",
        "Trinexx",
    }

    locations = {
        "Ganons Tower Top",
        "Tower of Hera",
        "Skull Woods",
        "Ganons Tower Middle",
        "Eastern Palace",
        "Desert Palace",
        "Palace of Darkness",
        "Swamp Palace",
        "Thieves Town",
        "Ice Palace",
        "Misery Mire",
        "Turtle Rock",
        "Ganons Tower Bottom"
    }

    @classmethod
    def can_place_boss(cls, boss: str, location: str) -> bool:
        from worlds.alttp.Bosses import can_place_boss
        level = ''
        words = location.split(" ")
        if words[-1] in ("top", "middle", "bottom"):
            level = words[-1]
            location = " ".join(words[:-1])
        location = location.title().replace("Of", "of")
        return can_place_boss(boss.title(), location, level)


class Enemies(Choice):
    option_vanilla = 0
    option_shuffled = 1
    option_chaos = 2


class Progressive(Choice):
    """How item types that have multiple tiers (armor, bows, gloves, shields, and swords) should be rewarded"""
    display_name = "Progressive Items"
    option_off = 0
    option_grouped_random = 1
    option_on = 2
    default = 2

    def want_progressives(self, random):
        return random.choice([True, False]) if self.value == self.option_grouped_random else bool(self.value)


class Swordless(Toggle):
    """No swords. Curtains in Skull Woods and Agahnim's
    Tower are removed, Agahnim's Tower barrier can be
    destroyed with hammer. Misery Mire and Turtle Rock
    can be opened without a sword. Hammer damages Ganon.
    Ether and Bombos Tablet can be activated with Hammer
    (and Book)."""
    display_name = "Swordless"


class BomblessStart(Toggle):
    """Start with a max of 0 bombs available, requiring Bomb Upgrade items in order to use bombs"""
    display_name = "Bombless Start"


# Might be a decent idea to split "Bow" into its own option with choices of
# Defer to Progressive Option (default), Progressive, Non-Progressive, Bow + Silvers, Retro
class RetroBow(Toggle):
    """Zelda-1 like mode. You have to purchase a quiver to shoot arrows using rupees."""
    display_name = "Retro Bow"


class RetroCaves(Toggle):
    """Zelda-1 like mode. There are randomly placed take-any caves that contain one Sword and
    choices of Heart Container/Blue Potion."""
    display_name = "Retro Caves"


class RestrictBossItem(Toggle):
    """Don't place dungeon-native items on the dungeon's boss."""
    display_name = "Prevent Dungeon Item on Boss"


class Hints(Choice):
    """On/Full: Put item and entrance placement hints on telepathic tiles and some NPCs, Full removes joke hints."""
    display_name = "Hints"
    option_off = 0
    option_on = 2
    option_full = 3
    default = 2


class Scams(Choice):
    """If on, these Merchants will no longer tell you what they're selling."""
    display_name = "Scams"
    option_off = 0
    option_king_zora = 1
    option_bottle_merchant = 2
    option_all = 3

    @property
    def gives_king_zora_hint(self):
        return self.value in {0, 2}

    @property
    def gives_bottle_merchant_hint(self):
        return self.value in {0, 1}


class EnemyShuffle(Toggle):
    """Randomize every enemy spawn.
    If mode is Standard, Hyrule Castle is left out (may result in visually wrong enemy sprites in that area.)"""
    display_name = "Enemy Shuffle"


class KillableThieves(Toggle):
    """Makes Thieves killable."""
    display_name = "Killable Thieves"


class BushShuffle(Toggle):
    """Randomize chance that a bush contains an enemy as well as which enemy may spawn."""
    display_name = "Bush Shuffle"


class TileShuffle(Toggle):
    """Randomize flying tiles floor patterns."""
    display_name = "Tile Shuffle"


class PotShuffle(Toggle):
    """Shuffle contents of pots within "supertiles" (item will still be nearby original placement)."""
    display_name = "Pot Shuffle"


class Palette(Choice):
    option_default = 0
    option_good = 1
    option_blackout = 2
    option_puke = 3
    option_classic = 4
    option_grayscale = 5
    option_negative = 6
    option_dizzy = 7
    option_sick = 8


class OWPalette(Palette):
    """The type of palette shuffle to use for the overworld"""
    display_name = "Overworld Palette"


class UWPalette(Palette):
    """The type of palette shuffle to use for the underworld (caves, dungeons, etc.)"""
    display_name = "Underworld Palette"


class HUDPalette(Palette):
    """The type of palette shuffle to use for the HUD"""
    display_name = "Menu Palette"


class SwordPalette(Palette):
    """The type of palette shuffle to use for the sword"""
    display_name = "Sword Palette"


class ShieldPalette(Palette):
    """The type of palette shuffle to use for the shield"""
    display_name = "Shield Palette"


# class LinkPalette(Palette):
#     display_name = "Link Palette"


class HeartBeep(Choice):
    """How quickly the heart beep sound effect will play"""
    display_name = "Heart Beep Rate"
    option_normal = 0
    option_double = 1
    option_half = 2
    option_quarter = 3
    option_off = 4


class HeartColor(Choice):
    """The color of hearts in the HUD"""
    display_name = "Heart Color"
    option_red = 0
    option_blue = 1
    option_green = 2
    option_yellow = 3


class QuickSwap(DefaultOnToggle):
    """Allows you to quickly swap items while playing with L/R"""
    display_name = "L/R Quickswapping"


class MenuSpeed(Choice):
    """How quickly the menu appears/disappears"""
    display_name = "Menu Speed"
    option_normal = 0
    option_instant = 1,
    option_double = 2
    option_triple = 3
    option_quadruple = 4
    option_half = 5


class Music(DefaultOnToggle):
    """Whether background music will play in game"""
    display_name = "Play music"


class ReduceFlashing(DefaultOnToggle):
    """Reduces flashing for certain scenes such as the Misery Mire and Ganon's Tower opening cutscenes"""
    display_name = "Reduce Screen Flashes"


class TriforceHud(Choice):
    """When and how the triforce hunt HUD should display"""
    display_name = "Display Method for Triforce Hunt"
    option_normal = 0
    option_hide_goal = 1
    option_hide_required = 2
    option_hide_both = 3


class GlitchBoots(DefaultOnToggle):
    """If this is enabled, the player will start with Pegasus Boots when playing with overworld glitches or harder logic."""
    display_name = "Glitched Starting Boots"


class BeemizerRange(Range):
    value: int
    range_start = 0
    range_end = 100


class BeemizerTotalChance(BeemizerRange):
    """Percentage chance for each junk-fill item (rupees, bombs, arrows) to be
    replaced with either a bee swarm trap or a single bottle-filling bee."""
    default = 0
    display_name = "Beemizer Total Chance"


class BeemizerTrapChance(BeemizerRange):
    """Percentage chance for each replaced junk-fill item to be a bee swarm
    trap; all other replaced items are single bottle-filling bees."""
    default = 60
    display_name = "Beemizer Trap Chance"


class AllowCollect(Toggle):
    """Allows for !collect / co-op to auto-open chests containing items for other players.
    Off by default, because it currently crashes on real hardware."""
    display_name = "Allow Collection of checks for other players"


alttp_options: typing.Dict[str, type(Option)] = {
    "start_inventory_from_pool": StartInventoryPool,
    "goal": Goal,
    "mode": Mode,
    "glitches_required": GlitchesRequired,
    "dark_room_logic": DarkRoomLogic,
    "open_pyramid": OpenPyramid,
    "crystals_needed_for_gt": CrystalsTower,
    "crystals_needed_for_ganon": CrystalsGanon,
    "triforce_pieces_mode": TriforcePiecesMode,
    "triforce_pieces_percentage": TriforcePiecesPercentage,
    "triforce_pieces_required": TriforcePiecesRequired,
    "triforce_pieces_available": TriforcePiecesAvailable,
    "triforce_pieces_extra": TriforcePiecesExtra,
    "entrance_shuffle": EntranceShuffle,
    "entrance_shuffle_seed": EntranceShuffleSeed,
    "big_key_shuffle": big_key_shuffle,
    "small_key_shuffle": small_key_shuffle,
    "master_keys": MasterSmallKeys,
    "compass_shuffle": compass_shuffle,
    "map_shuffle": map_shuffle,
    "restrict_dungeon_item_on_boss": RestrictBossItem,
    "item_pool": ItemPool,
    "item_functionality": ItemFunctionality,
    "enemy_health": EnemyHealth,
    "enemy_damage": EnemyDamage,
    "progressive": Progressive,
    "swordless": Swordless,
    "dungeon_counters": DungeonCounters,
    "retro_bow": RetroBow,
    "retro_caves": RetroCaves,
    "hints": Hints,
    "scams": Scams,
    "boss_shuffle": LTTPBosses,
    "pot_shuffle": PotShuffle,
    "enemy_shuffle": EnemyShuffle,
    "killable_thieves": KillableThieves,
    "bush_shuffle": BushShuffle,
    "shop_item_slots": ShopItemSlots,
    "randomize_shop_inventories": RandomizeShopInventories,
    "shuffle_shop_inventories": ShuffleShopInventories,
    "include_witch_hut": IncludeWitchHut,
    "randomize_shop_prices": RandomizeShopPrices,
    "randomize_cost_types": RandomizeCostTypes,
    "shop_price_modifier": ShopPriceModifier,
    "shuffle_capacity_upgrades": ShuffleCapacityUpgrades,
    "bombless_start": BomblessStart,
    "shuffle_prizes": ShufflePrizes,
    "tile_shuffle": TileShuffle,
    "misery_mire_medallion": MiseryMireMedallion,
    "turtle_rock_medallion": TurtleRockMedallion,
    "glitch_boots": GlitchBoots,
    "beemizer_total_chance": BeemizerTotalChance,
    "beemizer_trap_chance": BeemizerTrapChance,
    "timer": Timer,
    "countdown_start_time": CountdownStartTime,
    "red_clock_time": RedClockTime,
    "blue_clock_time": BlueClockTime,
    "green_clock_time": GreenClockTime,
    "death_link": DeathLink,
    "allow_collect": AllowCollect,
    "ow_palettes": OWPalette,
    "uw_palettes": UWPalette,
    "hud_palettes": HUDPalette,
    "sword_palettes": SwordPalette,
    "shield_palettes": ShieldPalette,
    # "link_palettes": LinkPalette,
    "heartbeep": HeartBeep,
    "heartcolor": HeartColor,
    "quickswap": QuickSwap,
    "menuspeed": MenuSpeed,
    "music": Music,
    "reduceflashing": ReduceFlashing,
    "triforcehud": TriforceHud,
}<|MERGE_RESOLUTION|>--- conflicted
+++ resolved
@@ -210,19 +210,12 @@
     display_name = "Map Shuffle"
 
 
-<<<<<<< HEAD
 class MasterSmallKeys(Toggle):
     """Each dungeon only has one Small Key, which is not consumed upon opening doors.
     If Universal Small Keys is on, there will be a single universal Small Key."""
     display_name = "Master Keys"
     default = False
-=======
-class key_drop_shuffle(DefaultOnToggle):
-    """Shuffle keys found in pots and dropped from killed enemies,
-    respects the small key and big key shuffle options."""
-    display_name = "Key Drop Shuffle"
-
->>>>>>> 5c05ab15
+    
 
 class DungeonCounters(Choice):
     """On: Always display amount of items checked in a dungeon. Pickup: Show when compass is picked up.
