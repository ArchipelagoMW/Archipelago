import typing

from Options import Choice, Range, Option, Toggle, DefaultOnToggle, DeathLink


class Logic(Choice):
    """Determine the logic used to reach locations."""
    option_no_glitches = 0
    option_minor_glitches = 1
    option_overworld_glitches = 2
    option_hybrid_major_glitches = 3
    option_no_logic = 4
    alias_owg = 2
    alias_hmg = 3


class DarkRoomLogic(Choice):
    """Item required to traverse unlit dark rooms."""
    option_lamp = 0
    option_torches = 1
    option_none = 2


class GlitchBoots(DefaultOnToggle):
    """Start with Pegasus Boots if any glitches that use them are required."""


class BossItem(Toggle):
    """Unshuffled dungeon items won't be place on the dungeon boss."""


class DungeonItem(Choice):
    value: int
    option_original_dungeon = 0
    option_own_dungeons = 1
    option_own_world = 2
    option_any_world = 3
    option_different_world = 4
    option_start_with = 6
    alias_true = 3
    alias_false = 0

    @property
    def in_dungeon(self):
        return self.value in {0, 1}

    @property
    def hints_useful(self):
        """Indicates if hints for this Item are useful in any way."""
        return self.value in {1, 2, 3, 4}


class BigKey(DungeonItem):
    """Big Key Placement"""
    item_name_group = "Big Keys"
    display_name = "Big Key Shuffle"


class SmallKey(DungeonItem):
    """Small Key Placement"""
    option_universal = 5
    item_name_group = "Small Keys"
    display_name = "Small Key Shuffle"


class Compass(DungeonItem):
    """Compass Placement"""
    item_name_group = "Compasses"
    display_name = "Compass Shuffle"


class Map(DungeonItem):
    """Map Placement"""
    item_name_group = "Maps"
    display_name = "Map Shuffle"


class DungeonCounters(Choice):
    """Whether to display a counter for locations checked in a dungeon.
    Shuffled compass will only display counter if you have the compass and the compass is shuffled."""
    option_compass_pickup = 0
    option_on = 1
    option_shuffled_compass = 2
    option_off = 3
    alias_true = 1
    alias_false = 3


class Progressives(Choice):
    """Enable or disable swords, shields, bows, gloves, and boomerangs being progressive.
    Grouped random decides randomly per group of progressive items."""
    option_all = 0
    option_none = 1
    option_grouped_random = 2
    alias_on = 0
    alias_true = 0
    alias_off = 1
    alias_false = 1

    def want_progressive(self, random):
        return random.choice([True, False]) if self.value == self.option_grouped_random else bool(self.value)


class EntranceShuffle(Choice):
    """Type of entrance shuffle to use.
    Dungeons simple shuffles dungeon locations around but keep the dungeon grouped together.
    Dungeons full can have any dungeon entrance lead to any dungeon interior but each dungeon will be kept to one world state.
    Dungeons crossed can have any dungeon entrance lead to any other and allow cross-world traversal through dungeons.
    Simple groups entrances together before randomizing them. Vanilla connectors will always be connectors, dungeons will be dungeons etc.
    Restricted shuffles like simple except all non-dungeon entrances are shuffled amongst each other.
    Full is like restricted except all dungeons are shuffled in the pool as well.
    Crossed shuffles all entrances in the game and allows for connectors to lead between world states.
    Insanity works like crossed except entrances are decoupled from each other. The chain stops at single entrance caves."""
    option_none = 0
    option_dungeons_simple = 1
    option_dungeons_full = 2
    option_dungeons_crossed = 3
    option_simple = 4
    option_restricted = 5
    option_full = 6
    option_crossed = 7
    option_insanity = 8
    alias_off = 0
    alias_false = 0


class Goal(Choice):
    """Objective to finish the game."""
    option_kill_ganon = 0
    option_kill_ganon_and_gt_agahnim = 1
    option_all_bosses = 2
    option_pedestal = 3
    option_pedestal_ganon = 4
    option_triforce_hunt = 5
    option_triforce_hunt_ganon = 6
    option_icerod_hunt = 7


class Pyramid(Choice):
    """Determines whether the pyramid hole will be open."""
    option_goal = 0
    option_auto = 1
    option_open = 2
    option_closed = 3
    alias_yes = 2
    alias_true = 2
    alias_no = 3
    alias_false = 3


class TriforceMode(Choice):
    """Determine how to calculate extra available triforce pieces."""
    option_available = 0
    option_extra = 1
    option_percentage = 2


class TriforcePieces(Range):
    default = 20
    range_start = 1
    range_end = 90


class TriforceExtra(TriforcePieces):
    """Number of extra triforce pieces available to be collected."""
    default = 10
    range_end = 20


class TriforcePercent(Range):
    """Percentage of triforce pieces required that will be added as extras."""
    range_end = 100


class TriforceRequired(TriforcePieces):
    """How many triforce pieces are required for your goal."""


class Crystals(Range):
    range_end = 7
    default = 7


class CrystalsTower(Crystals):
    """Number of Crystals required to enter Ganon's Tower."""


class CrystalsGanon(Crystals):
    """Number of Crystals required to defeat Ganon."""


class WorldState(Choice):
    """Starting world state for the game.
    Standard starts with the rain sequence and uncle will have a guaranteed weapon.
    Open starts with you at Link's House in the Light world and free to go anywhere.
    Inverted begins with Link's House in the dark world and Moon Pearl is required for the Light World."""
    option_standard = 1
    option_open = 0
    option_inverted = 2


<<<<<<< HEAD
class Retro(Toggle):
    """Zelda-1 like mode. You have to purchase a quiver to shoot arrows using rupees
    and there are randomly placed take-any caves that contain one Sword and choices of Heart Container/Blue Potion."""
=======
# Might be a decent idea to split "Bow" into its own option with choices of
# Defer to Progressive Option (default), Progressive, Non-Progressive, Bow + Silvers, Retro
class RetroBow(Toggle):
    """Zelda-1 like mode. You have to purchase a quiver to shoot arrows using rupees."""
    display_name = "Retro Bow"


class RetroCaves(Toggle):
    """Zelda-1 like mode. There are randomly placed take-any caves that contain one Sword and
    choices of Heart Container/Blue Potion."""
    display_name = "Retro Caves"


class RestrictBossItem(Toggle):
    """Don't place dungeon-native items on the dungeon's boss."""
    display_name = "Prevent Dungeon Item on Boss"
>>>>>>> 2045905c


class Hints(Choice):
    """On/Full: Put item and entrance placement hints on telepathic tiles and some NPCs, Full removes joke hints."""
    display_name = "Hints"
    option_off = 0
    option_on = 2
    option_full = 3
    default = 2
    alias_false = 0
    alias_true = 2


<<<<<<< HEAD
class Swordless(Toggle):
    """Swords get replaced with rupees and some gameplay accommodations are made.
    Curtains will always be open and Ganon can be harmed with silver arrows and a hammer."""


class ItemTypes(Choice):
    option_easy = 1
    option_normal = 0
    option_hard = 2
    option_expert = 3


class ItemPool(ItemTypes):
    """Availability of certain upgrades in the pool to make the game easier/harder.
    Easy doubles the amount of available upgrades/progressives.
    Normal is unchanged from vanilla.
    Hard allows you a max of 14 hearts, blue mail, tempered sword, red shield, and unable to use silvers outside Ganon.
    Expert allows you a max of 8 hearts, green mail, master sword, fighter shield, and unable to use silvers outside Ganon."""


class ItemFunctionality(ItemTypes):
    """Changes the functionality of certain items.
    Easy allows Hammer to damage ganon, collect tablets with hammer + book and no sword required to use medallions.
    Normal is vanilla functionality.
    Hard reduces how helpful items are (potions less effective, can't catch fairies, cape uses double magic,
    byrna does not grant invulnerability, boomerangs do not stun, no silvers outside Ganon.)
    Expert reduces helpful items even more (hard plus boomerangs and hookshot do not stun.)"""


class TileShuffle(Toggle):
    """Randomize flying tiles floor patterns."""
    display_name = "Tile Shuffle"


class Medallions(Choice):
    option_ether = 0
    option_bombos = 1
    option_quake = 2
    default = 'random'


class MireMedallions(Medallions):
    """Required medallion to open Misery Mire Entrance."""


class TurtleMedallions(Medallions):
    """Required medallion to open Turtle Rock Entrance."""


class Bosses(Choice):
    """Shuffles bosses in dungeons.
    Simple will take the existing bosses and move them to random locations.
    Full allows any boss anywhere they can exist but only 3 bosses may appear twice maximum.
    Chaos allows any boss anywhere they can exist.
    Singularity picks a boss and puts it everywhere it works, if any spots remain a second boss goes in those locations."""
    option_vanilla = 0
    option_simple = 1
    option_full = 2
    option_chaos = 3
    option_singularity = 4
=======
class Scams(Choice):
    """If on, these Merchants will no longer tell you what they're selling."""
    display_name = "Scams"
    option_off = 0
    option_king_zora = 1
    option_bottle_merchant = 2
    option_all = 3
    alias_false = 0

    def gives_king_zora_hint(self):
        return self.value in {0, 2}

    def gives_bottle_merchant_hint(self):
        return self.value in {0, 1}
>>>>>>> 2045905c


class EnemyShuffle(Toggle):
    """Randomize every enemy spawn.
    If mode is Standard, Hyrule Castle is left out (may result in visually wrong enemy sprites in that area.)"""
    display_name = "Enemy Shuffle"


class KillableThieves(Toggle):
    """Makes Thieves killable."""
    display_name = "Killable Thieves"


class BushShuffle(Toggle):
    """Randomize chance that a bush contains an enemy as well as which enemy may spawn."""
    display_name = "Bush Shuffle"


class EnemyDamage(Choice):
    """Randomize damage that enemies deal.
    Shuffle allows enemies to deal 0-4 hearts and armor always helps.
    Chaos allows enemies to deal 0-8 hearts and armor reshuffles the damage they deal."""
    option_vanilla = 0
    option_shuffled = 1
    option_chaos = 2


class EnemyHealth(ItemTypes):
    """Reduces or increases the amount of HP enemies have."""


class PotShuffle(Toggle):
    """Shuffle contents of pots within "supertiles" (item will still be nearby original placement)."""
    display_name = "Pot Shuffle"


class BeemizerRange(Range):
    range_end = 100


class BeemizerTotalChance(BeemizerRange):
    """Percentage chance for each junk-fill item (rupees, bombs, arrows) to be
    replaced with either a bee swarm trap or a single bottle-filling bee."""
    display_name = "Beemizer Total Chance"


class BeemizerTrapChance(BeemizerRange):
    """Percentage chance for each replaced junk-fill item to be a bee swarm
    trap; all other replaced items are single bottle-filling bees."""
    default = 60
    display_name = "Beemizer Trap Chance"


class ShopShuffle(Toggle):
    """Generates new inventories for shops and can allow other items based on shop item slots available."""


class ShopItemSlots(Range):
    """Maximum amount of shop slots to be filled with regular items."""
    range_end = 30


class ShopPriceModifier(Range):
    """Percentage modifier for shuffled item prices in shops"""
    default = 100
    range_end = 400


class CapacityUpgrades(Toggle):
    """Shuffles capacity upgrades for bombs and arrows into the item pool."""


class WitchHut(Toggle):
    """Allows witch hut to be a valid shop for shop shuffle."""


class PrizeDrops(Choice):
    """Shuffles various prize packs giving different drops.
    General shuffles the enemy, tree pull, and digging prize packs.
    Bonk shuffles only the prize packs from 'bonking' objects such as trees."""
    option_none = 1
    option_general = 0
    option_bonk = 2
    option_all = 3


class Timer(Choice):
    """Adds a timer to the game with different effects.
    Timed starts the timer counting up from 0. Green and blue subtract times whereas red adds time.
    Timed ohko starts the timer at ten minutes counting down.
    OHKO is permanent one hit KO.
    Display starts a timer counting up from zero. Has no effect on gameplay or item pool."""
    option_none = 0
    option_timed = 1
    option_timed_ohko = 2
    option_ohko = 3
    option_display = 4


class CountdownStart(Range):
    """For Timed OHKO mode determines the starting time on the timer in minutes."""
    range_end = 60
    default = 10


class Clock(Range):
    """For timed modes, amount of time in minutes to gain or lose on pickup."""


class RedClock(Clock):
    range_start = -4
    range_end = 1
    default = -2


class BlueClock(Clock):
    range_start = 1
    range_end = 3
    default = 2


class GreenClock(Clock):
    range_start = 4
    range_end = 15
    default = 4


class Sprite(Option):
    option_random_sprite = 0
    option_random_on_hit = 1
    option_random_on_enter = 2
    option_random_on_exit = 3
    option_random_on_slash = 4
    option_random_on_item = 5
    option_random_on_bonk = 6
    option_random_on_all = 7
    option_Link = 8
    default = 8


class Music(DefaultOnToggle):
    """Allows you to disable music playback."""


class QuickSwap(DefaultOnToggle):
    """Enables switching items by pressing the L and R shoulder buttons."""


class TriforceHud(Choice):
    """Disable Triforce HUD until collecting a piece or speaking to Murahdala."""
    option_show = 1
    option_hide_goal = 0
    option_hide_required = 2
    option_hide_both = 3


class ReduceFlashing(DefaultOnToggle):
    """Reduce instances of flashing such as lightning, weather, ether, etc."""


class MenuSpeed(Choice):
    """Controls how fast the item menu opens and closes."""
    option_normal = 0
    option_instant = 1
    option_double = 2
    option_triple = 3
    option_quadruple = 4
    option_half = 5


class HeartColor(Choice):
    """Controls the color of your health hearts."""
    option_red = 0
    option_blue = 1
    option_green = 2
    option_yellow = 3


class HeartBeep(Choice):
    """Controls the frequency of low-health beeping."""
    option_double = 1
    option_normal = 0
    option_half = 2
    option_quarter = 3
    option_off = 4
    alias_false = 4


class Palette(Choice):
    option_default = 0
    option_good = 1
    option_blackout = 2
    option_puke = 3
    option_classic = 4
    option_grayscale = 5
    option_negative = 6
    option_dizzy = 7
    option_sick = 8


class OWPalette(Palette):
    display_name = "Overworld Palette"


class UWPalette(Palette):
    display_name = "Underworld Palette"


class HUDPalette(Palette):
    display_name = "Menu Palette"


class SwordPalette(Palette):
    display_name = "Sword Palette"


class ShieldPalette(Palette):
    display_name = "Shield Palette"


class LinkPalette(Palette):
    display_name = "Link Palette"


class HeartBeep(Choice):
    display_name = "Heart Beep Rate"
    option_normal = 0
    option_double = 1
    option_half = 2
    option_quarter = 3
    option_off = 4
    alias_false = 4


class HeartColor(Choice):
    display_name = "Heart Color"
    option_red = 0
    option_blue = 1
    option_green = 2
    option_yellow = 3


class QuickSwap(DefaultOnToggle):
    display_name = "L/R Quickswapping"


class MenuSpeed(Choice):
    display_name = "Menu Speed"
    option_normal = 0
    option_instant = 1,
    option_double = 2
    option_triple = 3
    option_quadruple = 4
    option_half = 5


class Music(DefaultOnToggle):
    display_name = "Play music"


class ReduceFlashing(DefaultOnToggle):
    display_name = "Reduce Screen Flashes"


class TriforceHud(Choice):
    display_name = "Display Method for Triforce Hunt"
    option_normal = 0
    option_hide_goal = 1
    option_hide_required = 2
    option_hide_both = 3


class AllowCollect(Toggle):
    """Allows for !collect / co-op to auto-open chests containing items for other players.
    Off by default, because it currently crashes on real hardware."""
    display_name = "Allow Collection of checks for other players"


alttp_options: typing.Dict[str, type(Option)] = {
<<<<<<< HEAD
    "glitches_required": Logic,
    "dark_room_logic": DarkRoomLogic,
    "glitch_boots": GlitchBoots,
    
    "restrict_boss_item": BossItem,
    "bigkey_shuffle": BigKey,
    "smallkey_shuffle": SmallKey,
    "compass_shuffle": Compass,
    "map_shuffle": Map,
    "dungeon_counters": DungeonCounters,
    
    "progressive_items": Progressives,
    "entrance_shuffle": EntranceShuffle,
    
    "goals": Goal,
    "open_pyramid": Pyramid,
    "triforce_pieces_mode": TriforceMode,
    "triforce_pieces_available": TriforcePieces,
    "triforce_pieces_extra": TriforceExtra,
    "triforce_pieces_percentage": TriforcePercent,
    "triforce_pieces_required": TriforceRequired,
    "gt_crystals": CrystalsTower,
    "ganon_crystals": CrystalsGanon,
    
    "mode": WorldState,
    "retro": Retro,
    "hints": Hints,
    "swords": Swordless,
    "item_pool": ItemPool,
    "item_functionality": ItemFunctionality,
    "tile_shuffle": TileShuffle,
    "misery_mire_medallion": MireMedallions,
    "turtle_rock_medallion": TurtleMedallions,
    
    "boss_shuffle": Bosses,
=======
    "crystals_needed_for_gt": CrystalsTower,
    "crystals_needed_for_ganon": CrystalsGanon,
    "bigkey_shuffle": bigkey_shuffle,
    "smallkey_shuffle": smallkey_shuffle,
    "compass_shuffle": compass_shuffle,
    "map_shuffle": map_shuffle,
    "progressive": Progressive,
    "swordless": Swordless,
    "retro_bow": RetroBow,
    "retro_caves": RetroCaves,
    "hints": Hints,
    "scams": Scams,
    "restrict_dungeon_item_on_boss": RestrictBossItem,
    "pot_shuffle": PotShuffle,
>>>>>>> 2045905c
    "enemy_shuffle": EnemyShuffle,
    "killable_thieves": KillableThieves,
    "bush_shuffle": BushShuffle,
    "enemy_damage": EnemyDamage,
    "enemy_health": EnemyHealth,
    "pot_shuffle": PotShuffle,
    
    "beemizer_total_chance": BeemizerTotalChance,
    "beemizer_trap_chance": BeemizerTrapChance,

    "shop_shuffle": ShopShuffle,
    "shop_item_slots": ShopItemSlots,
    "shop_price_modifier": ShopPriceModifier,
    "shuffle_shop_inventories"
    "capacity_upgrades": CapacityUpgrades,
    "shuffle_witch_hut": WitchHut,
    "shuffle_prizes": PrizeDrops,
    
    "timer": Timer,
    "countdown_start_time": CountdownStart,
    "red_clock_time": RedClock,
    "blue_clock_time": BlueClock,
    "green_clock_time": GreenClock,
    
    "sprite": Sprite,
    "music": Music,
    "quick_swap": QuickSwap,
    "triforce_hud": TriforceHud,
    "reduce_flashing": ReduceFlashing,
    "menu_speed": MenuSpeed,
    "heart_color": HeartColor,
    "heart_beep": HeartBeep,

    "ow_palettes": OWPalette,
    "uw_palettes": UWPalette,
    "hud_palettes": HUDPalette,
    "sword_palettes": SwordPalette,
    "shield_palettes": ShieldPalette
}<|MERGE_RESOLUTION|>--- conflicted
+++ resolved
@@ -99,6 +99,19 @@
 
     def want_progressive(self, random):
         return random.choice([True, False]) if self.value == self.option_grouped_random else bool(self.value)
+
+
+class BowType(Choice):
+    """Determines how receiving bow as an item functions.
+    Progressive will have two progressive
+    bows where the first will be normal and second will give silver arrows.
+    Non-Progressive will have Bow and Bow + Silvers as two separate items.
+    Requires will have Bow and Silvers as two separate items but Silvers are unusable without the Bow.
+    Retro will have your Bow in the item pool but you must buy a quiver at a shop to then spend rupees as ammo."""
+    option_progressive = 0
+    option_non_progressive = 1
+    option_requires = 2
+    option_retro = 3
 
 
 class EntranceShuffle(Choice):
@@ -199,28 +212,9 @@
     option_inverted = 2
 
 
-<<<<<<< HEAD
-class Retro(Toggle):
+class RetroCaves(Toggle):
     """Zelda-1 like mode. You have to purchase a quiver to shoot arrows using rupees
     and there are randomly placed take-any caves that contain one Sword and choices of Heart Container/Blue Potion."""
-=======
-# Might be a decent idea to split "Bow" into its own option with choices of
-# Defer to Progressive Option (default), Progressive, Non-Progressive, Bow + Silvers, Retro
-class RetroBow(Toggle):
-    """Zelda-1 like mode. You have to purchase a quiver to shoot arrows using rupees."""
-    display_name = "Retro Bow"
-
-
-class RetroCaves(Toggle):
-    """Zelda-1 like mode. There are randomly placed take-any caves that contain one Sword and
-    choices of Heart Container/Blue Potion."""
-    display_name = "Retro Caves"
-
-
-class RestrictBossItem(Toggle):
-    """Don't place dungeon-native items on the dungeon's boss."""
-    display_name = "Prevent Dungeon Item on Boss"
->>>>>>> 2045905c
 
 
 class Hints(Choice):
@@ -234,7 +228,22 @@
     alias_true = 2
 
 
-<<<<<<< HEAD
+class Scams(Choice):
+    """If on, these Merchants will no longer tell you what they're selling."""
+    display_name = "Scams"
+    option_off = 0
+    option_king_zora = 1
+    option_bottle_merchant = 2
+    option_all = 3
+    alias_false = 0
+
+    def gives_king_zora_hint(self):
+        return self.value in {0, 2}
+
+    def gives_bottle_merchant_hint(self):
+        return self.value in {0, 1}
+
+
 class Swordless(Toggle):
     """Swords get replaced with rupees and some gameplay accommodations are made.
     Curtains will always be open and Ganon can be harmed with silver arrows and a hammer."""
@@ -295,22 +304,6 @@
     option_full = 2
     option_chaos = 3
     option_singularity = 4
-=======
-class Scams(Choice):
-    """If on, these Merchants will no longer tell you what they're selling."""
-    display_name = "Scams"
-    option_off = 0
-    option_king_zora = 1
-    option_bottle_merchant = 2
-    option_all = 3
-    alias_false = 0
-
-    def gives_king_zora_hint(self):
-        return self.value in {0, 2}
-
-    def gives_bottle_merchant_hint(self):
-        return self.value in {0, 1}
->>>>>>> 2045905c
 
 
 class EnemyShuffle(Toggle):
@@ -590,21 +583,21 @@
 
 
 alttp_options: typing.Dict[str, type(Option)] = {
-<<<<<<< HEAD
     "glitches_required": Logic,
     "dark_room_logic": DarkRoomLogic,
     "glitch_boots": GlitchBoots,
-    
+
     "restrict_boss_item": BossItem,
     "bigkey_shuffle": BigKey,
     "smallkey_shuffle": SmallKey,
     "compass_shuffle": Compass,
     "map_shuffle": Map,
     "dungeon_counters": DungeonCounters,
-    
+
     "progressive_items": Progressives,
+    "bow_type": BowType,
     "entrance_shuffle": EntranceShuffle,
-    
+
     "goals": Goal,
     "open_pyramid": Pyramid,
     "triforce_pieces_mode": TriforceMode,
@@ -614,41 +607,26 @@
     "triforce_pieces_required": TriforceRequired,
     "gt_crystals": CrystalsTower,
     "ganon_crystals": CrystalsGanon,
-    
+
     "mode": WorldState,
-    "retro": Retro,
+    "retro_caves": RetroCaves,
     "hints": Hints,
+    "scams": Scams,
     "swords": Swordless,
     "item_pool": ItemPool,
     "item_functionality": ItemFunctionality,
     "tile_shuffle": TileShuffle,
     "misery_mire_medallion": MireMedallions,
     "turtle_rock_medallion": TurtleMedallions,
-    
+
     "boss_shuffle": Bosses,
-=======
-    "crystals_needed_for_gt": CrystalsTower,
-    "crystals_needed_for_ganon": CrystalsGanon,
-    "bigkey_shuffle": bigkey_shuffle,
-    "smallkey_shuffle": smallkey_shuffle,
-    "compass_shuffle": compass_shuffle,
-    "map_shuffle": map_shuffle,
-    "progressive": Progressive,
-    "swordless": Swordless,
-    "retro_bow": RetroBow,
-    "retro_caves": RetroCaves,
-    "hints": Hints,
-    "scams": Scams,
-    "restrict_dungeon_item_on_boss": RestrictBossItem,
-    "pot_shuffle": PotShuffle,
->>>>>>> 2045905c
     "enemy_shuffle": EnemyShuffle,
     "killable_thieves": KillableThieves,
     "bush_shuffle": BushShuffle,
     "enemy_damage": EnemyDamage,
     "enemy_health": EnemyHealth,
     "pot_shuffle": PotShuffle,
-    
+
     "beemizer_total_chance": BeemizerTotalChance,
     "beemizer_trap_chance": BeemizerTrapChance,
 
@@ -659,13 +637,13 @@
     "capacity_upgrades": CapacityUpgrades,
     "shuffle_witch_hut": WitchHut,
     "shuffle_prizes": PrizeDrops,
-    
+
     "timer": Timer,
     "countdown_start_time": CountdownStart,
     "red_clock_time": RedClock,
     "blue_clock_time": BlueClock,
     "green_clock_time": GreenClock,
-    
+
     "sprite": Sprite,
     "music": Music,
     "quick_swap": QuickSwap,
