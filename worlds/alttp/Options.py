import typing

from Options import Choice, Range, Option, Toggle, DefaultOnToggle, DeathLink


class Logic(Choice):
    option_no_glitches = 0
    option_minor_glitches = 1
    option_overworld_glitches = 2
    option_hybrid_major_glitches = 3
    option_no_logic = 4
    alias_owg = 2
    alias_hmg = 3


class Objective(Choice):
    option_crystals = 0
    # option_pendants = 1
    option_triforce_pieces = 2
    option_pedestal = 3
    option_bingo = 4


class Goal(Choice):
    option_kill_ganon = 0
    option_kill_ganon_and_gt_agahnim = 1
    option_hand_in = 2


class DungeonItem(Choice):
    value: int
    option_original_dungeon = 0
    option_own_dungeons = 1
    option_own_world = 2
    option_any_world = 3
    option_different_world = 4
    alias_true = 3
    alias_false = 0

    @property
    def in_dungeon(self):
        return self.value in {0, 1}


class bigkey_shuffle(DungeonItem):
    """Big Key Placement"""
    item_name_group = "Big Keys"
    displayname = "Big Key Shuffle"


class smallkey_shuffle(DungeonItem):
    """Small Key Placement"""
    option_universal = 5
    item_name_group = "Small Keys"
    displayname = "Small Key Shuffle"


class compass_shuffle(DungeonItem):
    """Compass Placement"""
    item_name_group = "Compasses"
    displayname = "Compass Shuffle"


class map_shuffle(DungeonItem):
    """Map Placement"""
    item_name_group = "Maps"
    displayname = "Map Shuffle"


class Crystals(Range):
    range_start = 0
    range_end = 7


class CrystalsTower(Crystals):
    default = 7


class CrystalsGanon(Crystals):
    default = 7


class TriforcePieces(Range):
    default = 30
    range_start = 1
    range_end = 90


class ShopItemSlots(Range):
    range_start = 0
    range_end = 30


class WorldState(Choice):
    option_standard = 1
    option_open = 0
    option_inverted = 2


class Bosses(Choice):
    option_vanilla = 0
    option_simple = 1
    option_full = 2
    option_chaos = 3
    option_singularity = 4


class Enemies(Choice):
    option_vanilla = 0
    option_shuffled = 1
    option_chaos = 2


class Progressive(Choice):
    displayname = "Progressive Items"
    option_off = 0
    option_grouped_random = 1
    option_on = 2
    alias_false = 0
    alias_true = 2
    default = 2

    def want_progressives(self, random):
        return random.choice([True, False]) if self.value == self.option_grouped_random else bool(self.value)


class Swordless(Toggle):
    """No swords. Curtains in Skull Woods and Agahnim\'s
    Tower are removed, Agahnim\'s Tower barrier can be
    destroyed with hammer. Misery Mire and Turtle Rock
    can be opened without a sword. Hammer damages Ganon.
    Ether and Bombos Tablet can be activated with Hammer
    (and Book)."""
    displayname = "Swordless"


class Retro(Toggle):
    """Zelda-1 like mode. You have to purchase a quiver to shoot arrows using rupees
    and there are randomly placed take-any caves that contain one Sword and choices of Heart Container/Blue Potion."""
    displayname = "Retro"


class RestrictBossItem(Toggle):
    """Don't place dungeon-native items on the dungeon's boss."""
    displayname = "Prevent Dungeon Item on Boss"


class Hints(DefaultOnToggle):
    """Put item and entrance placement hints on telepathic tiles and some NPCs.
    Additionally King Zora and Bottle Merchant say what they're selling."""
    displayname = "Hints"


class EnemyShuffle(Toggle):
    """Randomize every enemy spawn.
    If mode is Standard, Hyrule Castle is left out (may result in visually wrong enemy sprites in that area.)"""
    displayname = "Enemy Shuffle"


class KillableThieves(Toggle):
    """Makes Thieves killable."""
    displayname = "Killable Thieves"


class BushShuffle(Toggle):
    """Randomize chance that a bush contains an enemy as well as which enemy may spawn."""
    displayname = "Bush Shuffle"


class TileShuffle(Toggle):
    """Randomize flying tiles floor patterns."""
    displayname = "Tile Shuffle"


class PotShuffle(Toggle):
    """Shuffle contents of pots within "supertiles" (item will still be nearby original placement)."""
    displayname = "Pot Shuffle"


class Palette(Choice):
    option_default = 0
    option_good = 1
    option_blackout = 2
    option_puke = 3
    option_classic = 4
    option_grayscale = 5
    option_negative = 6
    option_dizzy = 7
    option_sick = 8


class OWPalette(Palette):
    displayname = "Overworld Palette"


class UWPalette(Palette):
    displayname = "Underworld Palette"


class HUDPalette(Palette):
    displayname = "Menu Palette"


class SwordPalette(Palette):
    displayname = "Sword Palette"


class ShieldPalette(Palette):
    displayname = "Shield Palette"


class LinkPalette(Palette):
    displayname = "Link Palette"


class HeartBeep(Choice):
    displayname = "Heart Beep Rate"
    option_normal = 0
    option_double = 1
    option_half = 2
    option_quarter = 3
    option_off = 4
    alias_false = 4


class HeartColor(Choice):
    displayname = "Heart Color"
    option_red = 0
    option_blue = 1
    option_green = 2
    option_yellow = 3


class QuickSwap(DefaultOnToggle):
    displayname = "L/R Quickswapping"


class MenuSpeed(Choice):
    displayname = "Menu Speed"
    option_normal = 0
    option_instant = 1,
    option_double = 2
    option_triple = 3
    option_quadruple = 4
    option_half = 5


class Music(DefaultOnToggle):
    displayname = "Play music"


class ReduceFlashing(DefaultOnToggle):
    displayname = "Reduce Screen Flashes"


class TriforceHud(Choice):
    displayname = "Display Method for Triforce Hunt"
    option_normal = 0
    option_hide_goal = 1
    option_hide_required = 2
    option_hide_both = 3


class BeemizerRange(Range):
    value: int
    range_start = 0
    range_end = 100


class BeemizerTotalChance(BeemizerRange):
    """Percentage chance for each junk-fill item (rupees, bombs, arrows) to be
    replaced with either a bee swarm trap or a single bottle-filling bee."""
    default = 0
    displayname = "Beemizer Total Chance"


class BeemizerTrapChance(BeemizerRange):
    """Percentage chance for each replaced junk-fill item to be a bee swarm
    trap; all other replaced items are single bottle-filling bees."""
    default = 60
    displayname = "Beemizer Trap Chance"


alttp_options: typing.Dict[str, type(Option)] = {
    "crystals_needed_for_gt": CrystalsTower,
    "crystals_needed_for_ganon": CrystalsGanon,
    "bigkey_shuffle": bigkey_shuffle,
    "smallkey_shuffle": smallkey_shuffle,
    "compass_shuffle": compass_shuffle,
    "map_shuffle": map_shuffle,
    "progressive": Progressive,
    "swordless": Swordless,
    "retro": Retro,
    "hints": Hints,
    "restrict_dungeon_item_on_boss": RestrictBossItem,
    "pot_shuffle": PotShuffle,
    "enemy_shuffle": EnemyShuffle,
    "killable_thieves": KillableThieves,
    "bush_shuffle": BushShuffle,
    "shop_item_slots": ShopItemSlots,
    "tile_shuffle": TileShuffle,
    "ow_palettes": OWPalette,
    "uw_palettes": UWPalette,
    "hud_palettes": HUDPalette,
    "sword_palettes": SwordPalette,
    "shield_palettes": ShieldPalette,
    "link_palettes": LinkPalette,
    "heartbeep": HeartBeep,
    "heartcolor": HeartColor,
    "quickswap": QuickSwap,
    "menuspeed": MenuSpeed,
    "music": Music,
    "reduceflashing": ReduceFlashing,
    "triforcehud": TriforceHud,
    "glitch_boots": DefaultOnToggle,
<<<<<<< HEAD
    "beemizer_total_chance": BeemizerTotalChance,
    "beemizer_trap_chance": BeemizerTrapChance
=======
    "death_link": DeathLink

>>>>>>> e019ec5f
}<|MERGE_RESOLUTION|>--- conflicted
+++ resolved
@@ -313,11 +313,8 @@
     "reduceflashing": ReduceFlashing,
     "triforcehud": TriforceHud,
     "glitch_boots": DefaultOnToggle,
-<<<<<<< HEAD
     "beemizer_total_chance": BeemizerTotalChance,
-    "beemizer_trap_chance": BeemizerTrapChance
-=======
+    "beemizer_trap_chance": BeemizerTrapChance,
     "death_link": DeathLink
 
->>>>>>> e019ec5f
 }