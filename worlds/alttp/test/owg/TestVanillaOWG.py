from worlds.alttp.Dungeons import get_dungeon_item_pool
from worlds.alttp.InvertedRegions import mark_dark_world_regions
from worlds.alttp.ItemPool import difficulties
from worlds.alttp.Items import item_factory
from test.TestBase import TestBase

from worlds.alttp.test import LTTPTestBase


class TestVanillaOWG(TestBase, LTTPTestBase):
    def setUp(self):
        self.world_setup()
        self.multiworld.difficulty_requirements[1] = difficulties['normal']
<<<<<<< HEAD
        self.multiworld.logic[1] = "owglitches"
        self.world.er_seed = 0
        self.world.create_regions()
        self.world.create_items()
=======
        self.multiworld.glitches_required[1] = "overworld_glitches"
        self.multiworld.bombless_start[1].value = True
        self.multiworld.shuffle_capacity_upgrades[1].value = True
        self.multiworld.worlds[1].er_seed = 0
        self.multiworld.worlds[1].create_regions()
        self.multiworld.worlds[1].create_items()
>>>>>>> e33ea014
        self.multiworld.required_medallions[1] = ['Ether', 'Quake']
        self.multiworld.itempool.extend(get_dungeon_item_pool(self.multiworld))
        self.multiworld.itempool.extend(item_factory(['Green Pendant', 'Red Pendant', 'Blue Pendant', 'Beat Agahnim 1', 'Beat Agahnim 2', 'Crystal 1', 'Crystal 2', 'Crystal 3', 'Crystal 4', 'Crystal 5', 'Crystal 6', 'Crystal 7'], self.world))
        self.multiworld.get_location('Agahnim 1', 1).item = None
        self.multiworld.get_location('Agahnim 2', 1).item = None
        self.multiworld.precollected_items[1].clear()
        self.multiworld.itempool.append(item_factory('Pegasus Boots', self.world))
        mark_dark_world_regions(self.multiworld, 1)
        self.world.set_rules()<|MERGE_RESOLUTION|>--- conflicted
+++ resolved
@@ -11,19 +11,12 @@
     def setUp(self):
         self.world_setup()
         self.multiworld.difficulty_requirements[1] = difficulties['normal']
-<<<<<<< HEAD
-        self.multiworld.logic[1] = "owglitches"
-        self.world.er_seed = 0
-        self.world.create_regions()
-        self.world.create_items()
-=======
         self.multiworld.glitches_required[1] = "overworld_glitches"
         self.multiworld.bombless_start[1].value = True
         self.multiworld.shuffle_capacity_upgrades[1].value = True
         self.multiworld.worlds[1].er_seed = 0
         self.multiworld.worlds[1].create_regions()
         self.multiworld.worlds[1].create_items()
->>>>>>> e33ea014
         self.multiworld.required_medallions[1] = ['Ether', 'Quake']
         self.multiworld.itempool.extend(get_dungeon_item_pool(self.multiworld))
         self.multiworld.itempool.extend(item_factory(['Green Pendant', 'Red Pendant', 'Blue Pendant', 'Beat Agahnim 1', 'Beat Agahnim 2', 'Crystal 1', 'Crystal 2', 'Crystal 3', 'Crystal 4', 'Crystal 5', 'Crystal 6', 'Crystal 7'], self.world))
