--- conflicted
+++ resolved
@@ -87,23 +87,13 @@
             ["Thieves' Town - Entryway Floor Chest", False, [], ['Moon Pearl']],
             ["Thieves' Town - Entryway Floor Chest", True, ['Moon Pearl', 'Pegasus Boots']],
 
-<<<<<<< HEAD
             ["Ice Palace - Pengator Chest", False, []],
             ["Ice Palace - Pengator Chest", False, [], ['Fire Rod', 'Bombos']],
             ["Ice Palace - Pengator Chest", False, [], ['Fire Rod', 'Progressive Sword']],
-            ["Ice Palace - Pengator Chest", True, ['Moon Pearl', 'Pegasus Boots', 'Flippers', 'Fire Rod']],
-            ["Ice Palace - Pengator Chest", True, ['Moon Pearl', 'Pegasus Boots', 'Flippers', 'Bombos', 'Progressive Sword']],
-            ["Ice Palace - Pengator Chest", True, ['Progressive Glove', 'Progressive Glove', 'Fire Rod']],
-            ["Ice Palace - Pengator Chest", True, ['Progressive Glove', 'Progressive Glove', 'Bombos', 'Progressive Sword']],
-=======
-            ["Ice Palace - Compass Chest", False, []],
-            ["Ice Palace - Compass Chest", False, [], ['Fire Rod', 'Bombos']],
-            ["Ice Palace - Compass Chest", False, [], ['Fire Rod', 'Progressive Sword']],
-            ["Ice Palace - Compass Chest", True, ['Small Key (Ice Palace)', 'Moon Pearl', 'Pegasus Boots', 'Flippers', 'Fire Rod']],
-            ["Ice Palace - Compass Chest", True, ['Small Key (Ice Palace)', 'Moon Pearl', 'Pegasus Boots', 'Flippers', 'Bombos', 'Progressive Sword']],
-            ["Ice Palace - Compass Chest", True, ['Small Key (Ice Palace)', 'Progressive Glove', 'Progressive Glove', 'Fire Rod']],
-            ["Ice Palace - Compass Chest", True, ['Small Key (Ice Palace)', 'Progressive Glove', 'Progressive Glove', 'Bombos', 'Progressive Sword']],
->>>>>>> 5c05ab15
+            ["Ice Palace - Pengator Chest", True, ['Small Key (Ice Palace)', 'Moon Pearl', 'Pegasus Boots', 'Flippers', 'Fire Rod']],
+            ["Ice Palace - Pengator Chest", True, ['Small Key (Ice Palace)', 'Moon Pearl', 'Pegasus Boots', 'Flippers', 'Bombos', 'Progressive Sword']],
+            ["Ice Palace - Pengator Chest", True, ['Small Key (Ice Palace)', 'Progressive Glove', 'Progressive Glove', 'Fire Rod']],
+            ["Ice Palace - Pengator Chest", True, ['Small Key (Ice Palace)', 'Progressive Glove', 'Progressive Glove', 'Bombos', 'Progressive Sword']],
 
             ["Misery Mire - Bridge Chest", False, []],
             ["Misery Mire - Bridge Chest", False, [], ['Moon Pearl']],
@@ -114,17 +104,10 @@
             ["Turtle Rock - Spiky Trap Room", False, []],
             ["Turtle Rock - Spiky Trap Room", False, [], ['Cane of Somaria']],
             #todo: does clip require sword?
-<<<<<<< HEAD
             #["Turtle Rock - Spiky Trap Room", True, ['Moon Pearl', 'Pegasus Boots', 'Cane of Somaria', 'Small Key (Turtle Rock)', 'Small Key (Turtle Rock)', 'Small Key (Turtle Rock)', 'Small Key (Turtle Rock)']],
-            ["Turtle Rock - Spiky Trap Room", True, ['Moon Pearl', 'Pegasus Boots', 'Cane of Somaria', 'Small Key (Turtle Rock)', 'Small Key (Turtle Rock)', 'Small Key (Turtle Rock)', 'Small Key (Turtle Rock)', 'Progressive Sword']],
+            ["Turtle Rock - Spiky Trap Room", True, ['Moon Pearl', 'Pegasus Boots', 'Cane of Somaria', 'Small Key (Turtle Rock)', 'Small Key (Turtle Rock)', 'Small Key (Turtle Rock)', 'Small Key (Turtle Rock)', 'Small Key (Turtle Rock)', 'Small Key (Turtle Rock)', 'Progressive Sword']],
             ["Turtle Rock - Spiky Trap Room", True, ['Moon Pearl', 'Pegasus Boots', 'Cane of Somaria', 'Progressive Sword', 'Quake']],
-            ["Turtle Rock - Spiky Trap Room", True, ['Pegasus Boots', 'Magic Mirror', 'Cane of Somaria', 'Small Key (Turtle Rock)', 'Small Key (Turtle Rock)', 'Small Key (Turtle Rock)', 'Small Key (Turtle Rock)']],
-=======
-            #["Turtle Rock - Compass Chest", True, ['Moon Pearl', 'Pegasus Boots', 'Cane of Somaria', 'Small Key (Turtle Rock)', 'Small Key (Turtle Rock)', 'Small Key (Turtle Rock)', 'Small Key (Turtle Rock)']],
-            ["Turtle Rock - Compass Chest", True, ['Moon Pearl', 'Pegasus Boots', 'Cane of Somaria', 'Small Key (Turtle Rock)', 'Small Key (Turtle Rock)', 'Small Key (Turtle Rock)', 'Small Key (Turtle Rock)', 'Small Key (Turtle Rock)', 'Small Key (Turtle Rock)', 'Progressive Sword']],
-            ["Turtle Rock - Compass Chest", True, ['Moon Pearl', 'Pegasus Boots', 'Cane of Somaria', 'Progressive Sword', 'Quake']],
-            ["Turtle Rock - Compass Chest", True, ['Pegasus Boots', 'Magic Mirror', 'Cane of Somaria', 'Small Key (Turtle Rock)', 'Small Key (Turtle Rock)', 'Small Key (Turtle Rock)', 'Small Key (Turtle Rock)', 'Small Key (Turtle Rock)', 'Small Key (Turtle Rock)']],
->>>>>>> 5c05ab15
+            ["Turtle Rock - Spiky Trap Room", True, ['Pegasus Boots', 'Magic Mirror', 'Cane of Somaria', 'Small Key (Turtle Rock)', 'Small Key (Turtle Rock)', 'Small Key (Turtle Rock)', 'Small Key (Turtle Rock)', 'Small Key (Turtle Rock)', 'Small Key (Turtle Rock)']],
 
             ["Turtle Rock - Chain Chomps", False, []],
             #todo: does clip require sword?
