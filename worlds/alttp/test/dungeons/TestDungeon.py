from BaseClasses import CollectionState, ItemClassification
from worlds.alttp.Dungeons import create_dungeons, get_dungeon_item_pool
from worlds.alttp.EntranceShuffle import mandatory_connections, connect_simple
from worlds.alttp.ItemPool import difficulties
from worlds.alttp.Items import ItemFactory
from worlds.alttp.Regions import create_regions
from worlds.alttp.Shops import create_shops
from worlds.alttp.test import LTTPTestBase


class TestDungeon(LTTPTestBase):
    def setUp(self):
<<<<<<< HEAD
        self.multiworld = MultiWorld(1)
        args = Namespace()
        for name, option in AutoWorld.AutoWorldRegister.world_types["A Link to the Past"].option_definitions.items():
            setattr(args, name, {1: option.from_any(option.default)})
        self.multiworld.set_default_common_options()
        self.multiworld.set_options(args)
=======
        self.world_setup()
>>>>>>> 88dfbd40
        self.starting_regions = []  # Where to start exploring
        self.remove_exits = []      # Block dungeon exits
        self.multiworld.difficulty_requirements[1] = difficulties['normal']
        create_regions(self.multiworld, 1)
        self.multiworld.worlds[1].create_dungeons()
        create_shops(self.multiworld, 1)
        for exitname, regionname in mandatory_connections:
            connect_simple(self.multiworld, exitname, regionname, 1)
        connect_simple(self.multiworld, 'Big Bomb Shop', 'Big Bomb Shop', 1)
        self.multiworld.get_region('Menu', 1).exits = []
        self.multiworld.swamp_patch_required[1] = True
        self.multiworld.worlds[1].set_rules()
        self.multiworld.worlds[1].create_items()
        self.multiworld.itempool.extend(get_dungeon_item_pool(self.multiworld))
        self.multiworld.itempool.extend(ItemFactory(['Green Pendant', 'Red Pendant', 'Blue Pendant', 'Beat Agahnim 1', 'Beat Agahnim 2', 'Crystal 1', 'Crystal 2', 'Crystal 3', 'Crystal 4', 'Crystal 5', 'Crystal 6', 'Crystal 7'], 1))

    def run_tests(self, access_pool):
        for exit in self.remove_exits:
            self.multiworld.get_entrance(exit, 1).connected_region = self.multiworld.get_region('Menu', 1)

        for location, access, *item_pool in access_pool:
            items = item_pool[0]
            all_except = item_pool[1] if len(item_pool) > 1 else None
            with self.subTest(location=location, access=access, items=items, all_except=all_except):
                if all_except and len(all_except) > 0:
                    items = self.multiworld.itempool[:]
                    items = [item for item in items if item.name not in all_except and not ("Bottle" in item.name and "AnyBottle" in all_except)]
                    items.extend(ItemFactory(item_pool[0], 1))
                else:
                    items = ItemFactory(items, 1)
                state = CollectionState(self.multiworld)
                state.reachable_regions[1].add(self.multiworld.get_region('Menu', 1))
                for region_name in self.starting_regions:
                    region = self.multiworld.get_region(region_name, 1)
                    state.reachable_regions[1].add(region)
                    for exit in region.exits:
                        if exit.connected_region is not None:
                            state.blocked_connections[1].add(exit)

                for item in items:
                    item.classification = ItemClassification.progression
                    state.collect(item, event=True)  # event=True prevents running sweep_for_events() and picking up
                state.sweep_for_events()             # key drop keys repeatedly

                self.assertEqual(self.multiworld.get_location(location, 1).can_reach(state), access, f"failed {self.multiworld.get_location(location, 1)} with: {item_pool}")<|MERGE_RESOLUTION|>--- conflicted
+++ resolved
@@ -1,6 +1,6 @@
 from BaseClasses import CollectionState, ItemClassification
-from worlds.alttp.Dungeons import create_dungeons, get_dungeon_item_pool
-from worlds.alttp.EntranceShuffle import mandatory_connections, connect_simple
+from worlds.alttp.Dungeons import get_dungeon_item_pool
+from worlds.alttp.EntranceShuffle import connect_simple, mandatory_connections
 from worlds.alttp.ItemPool import difficulties
 from worlds.alttp.Items import ItemFactory
 from worlds.alttp.Regions import create_regions
@@ -10,16 +10,7 @@
 
 class TestDungeon(LTTPTestBase):
     def setUp(self):
-<<<<<<< HEAD
-        self.multiworld = MultiWorld(1)
-        args = Namespace()
-        for name, option in AutoWorld.AutoWorldRegister.world_types["A Link to the Past"].option_definitions.items():
-            setattr(args, name, {1: option.from_any(option.default)})
-        self.multiworld.set_default_common_options()
-        self.multiworld.set_options(args)
-=======
         self.world_setup()
->>>>>>> 88dfbd40
         self.starting_regions = []  # Where to start exploring
         self.remove_exits = []      # Block dungeon exits
         self.multiworld.difficulty_requirements[1] = difficulties['normal']
