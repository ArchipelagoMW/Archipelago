from worlds.alttp.Dungeons import create_dungeons, get_dungeon_item_pool
from worlds.alttp.EntranceShuffle import link_inverted_entrances
from worlds.alttp.InvertedRegions import create_inverted_regions
from worlds.alttp.ItemPool import difficulties
from worlds.alttp.Items import ItemFactory
from worlds.alttp.Regions import mark_light_world_regions
from worlds.alttp.Shops import create_shops
from test.TestBase import TestBase

from worlds.alttp.test import LTTPTestBase


class TestInvertedMinor(TestBase, LTTPTestBase):
    def setUp(self):
<<<<<<< HEAD
        self.multiworld = MultiWorld(1)
        args = Namespace()
        for name, option in AutoWorld.AutoWorldRegister.world_types["A Link to the Past"].option_definitions.items():
            setattr(args, name, {1: option.from_any(option.default)})
        self.multiworld.set_default_common_options()
        self.multiworld.set_options(args)
=======
        self.world_setup()
>>>>>>> 88dfbd40
        self.multiworld.mode[1] = "inverted"
        self.multiworld.logic[1] = "minorglitches"
        self.multiworld.difficulty_requirements[1] = difficulties['normal']
        create_inverted_regions(self.multiworld, 1)
        self.multiworld.worlds[1].create_dungeons()
        create_shops(self.multiworld, 1)
        link_inverted_entrances(self.multiworld, 1)
        self.multiworld.worlds[1].create_items()
        self.multiworld.required_medallions[1] = ['Ether', 'Quake']
        self.multiworld.itempool.extend(get_dungeon_item_pool(self.multiworld))
        self.multiworld.itempool.extend(ItemFactory(['Green Pendant', 'Red Pendant', 'Blue Pendant', 'Beat Agahnim 1', 'Beat Agahnim 2', 'Crystal 1', 'Crystal 2', 'Crystal 3', 'Crystal 4', 'Crystal 5', 'Crystal 6', 'Crystal 7'], 1))
        self.multiworld.get_location('Agahnim 1', 1).item = None
        self.multiworld.get_location('Agahnim 2', 1).item = None
        mark_light_world_regions(self.multiworld, 1)
        self.multiworld.worlds[1].set_rules()<|MERGE_RESOLUTION|>--- conflicted
+++ resolved
@@ -1,27 +1,17 @@
-from worlds.alttp.Dungeons import create_dungeons, get_dungeon_item_pool
+from test.TestBase import TestBase
+from worlds.alttp.Dungeons import get_dungeon_item_pool
 from worlds.alttp.EntranceShuffle import link_inverted_entrances
 from worlds.alttp.InvertedRegions import create_inverted_regions
 from worlds.alttp.ItemPool import difficulties
 from worlds.alttp.Items import ItemFactory
 from worlds.alttp.Regions import mark_light_world_regions
 from worlds.alttp.Shops import create_shops
-from test.TestBase import TestBase
-
 from worlds.alttp.test import LTTPTestBase
 
 
 class TestInvertedMinor(TestBase, LTTPTestBase):
     def setUp(self):
-<<<<<<< HEAD
-        self.multiworld = MultiWorld(1)
-        args = Namespace()
-        for name, option in AutoWorld.AutoWorldRegister.world_types["A Link to the Past"].option_definitions.items():
-            setattr(args, name, {1: option.from_any(option.default)})
-        self.multiworld.set_default_common_options()
-        self.multiworld.set_options(args)
-=======
         self.world_setup()
->>>>>>> 88dfbd40
         self.multiworld.mode[1] = "inverted"
         self.multiworld.logic[1] = "minorglitches"
         self.multiworld.difficulty_requirements[1] = difficulties['normal']
