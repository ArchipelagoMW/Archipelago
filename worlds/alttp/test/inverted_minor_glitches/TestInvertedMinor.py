from worlds.alttp.Dungeons import create_dungeons, get_dungeon_item_pool
from worlds.alttp.EntranceShuffle import link_inverted_entrances
from worlds.alttp.InvertedRegions import create_inverted_regions
from worlds.alttp.ItemPool import difficulties
from worlds.alttp.Items import ItemFactory
from worlds.alttp.Regions import mark_light_world_regions
from worlds.alttp.Shops import create_shops
from test.TestBase import TestBase

from worlds.alttp.test import LTTPTestBase


class TestInvertedMinor(TestBase, LTTPTestBase):
    def setUp(self):
<<<<<<< HEAD
        self.multiworld = MultiWorld(1)
        self.multiworld.set_seed(None)
        args = Namespace()
        for name, option in AutoWorld.AutoWorldRegister.world_types["A Link to the Past"].option_definitions.items():
            setattr(args, name, {1: option.from_any(option.default)})
        self.multiworld.set_options(args)
        self.multiworld.set_default_common_options()
        self.multiworld.mode[1].value = 2
=======
        self.world_setup()
        self.multiworld.mode[1] = "inverted"
>>>>>>> 63c7f1de
        self.multiworld.logic[1] = "minorglitches"
        self.multiworld.difficulty_requirements[1] = difficulties['normal']
        create_inverted_regions(self.multiworld, 1)
        self.multiworld.worlds[1].create_dungeons()
        create_shops(self.multiworld, 1)
        link_inverted_entrances(self.multiworld, 1)
        self.multiworld.worlds[1].create_items()
        self.multiworld.required_medallions[1] = ['Ether', 'Quake']
        self.multiworld.itempool.extend(get_dungeon_item_pool(self.multiworld))
        self.multiworld.itempool.extend(ItemFactory(['Green Pendant', 'Red Pendant', 'Blue Pendant', 'Beat Agahnim 1', 'Beat Agahnim 2', 'Crystal 1', 'Crystal 2', 'Crystal 3', 'Crystal 4', 'Crystal 5', 'Crystal 6', 'Crystal 7'], 1))
        self.multiworld.get_location('Agahnim 1', 1).item = None
        self.multiworld.get_location('Agahnim 2', 1).item = None
        mark_light_world_regions(self.multiworld, 1)
        self.multiworld.worlds[1].set_rules()<|MERGE_RESOLUTION|>--- conflicted
+++ resolved
@@ -12,19 +12,8 @@
 
 class TestInvertedMinor(TestBase, LTTPTestBase):
     def setUp(self):
-<<<<<<< HEAD
-        self.multiworld = MultiWorld(1)
-        self.multiworld.set_seed(None)
-        args = Namespace()
-        for name, option in AutoWorld.AutoWorldRegister.world_types["A Link to the Past"].option_definitions.items():
-            setattr(args, name, {1: option.from_any(option.default)})
-        self.multiworld.set_options(args)
-        self.multiworld.set_default_common_options()
-        self.multiworld.mode[1].value = 2
-=======
         self.world_setup()
         self.multiworld.mode[1] = "inverted"
->>>>>>> 63c7f1de
         self.multiworld.logic[1] = "minorglitches"
         self.multiworld.difficulty_requirements[1] = difficulties['normal']
         create_inverted_regions(self.multiworld, 1)
