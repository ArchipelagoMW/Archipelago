import os
import threading
from pkgutil import get_data

import bsdiff4
import Utils
import settings
import typing

from typing import NamedTuple, Union, Dict, Any
from BaseClasses import Item, Location, Region, Entrance, MultiWorld, ItemClassification, Tutorial
from .ItemPool import generate_itempool, starting_weapons, dangerous_weapon_locations
from .Items import item_table, item_prices, item_game_ids
from .Locations import location_table, level_locations, major_locations, shop_locations, all_level_locations, \
    standard_level_locations, shop_price_location_ids, secret_money_ids, location_ids, food_locations
from .Options import TlozOptions
from .Rom import TLoZDeltaPatch, get_base_rom_path, first_quest_dungeon_items_early, first_quest_dungeon_items_late
from .Rules import set_rules
from worlds.AutoWorld import World, WebWorld
from worlds.generic.Rules import add_rule


class TLoZSettings(settings.Group):
    class RomFile(settings.UserFilePath):
        """File name of the Zelda 1"""
        description = "The Legend of Zelda (U) ROM File"
        copy_to = "Legend of Zelda, The (U) (PRG0) [!].nes"
        md5s = [TLoZDeltaPatch.hash]

    class RomStart(str):
        """
        Set this to false to never autostart a rom (such as after patching)
                    true  for operating system default program
        Alternatively, a path to a program to open the .nes file with
        """

    class DisplayMsgs(settings.Bool):
        """Display message inside of Bizhawk"""

    rom_file: RomFile = RomFile(RomFile.copy_to)
    rom_start: typing.Union[RomStart, bool] = True
    display_msgs: typing.Union[DisplayMsgs, bool] = True


class TLoZWeb(WebWorld):
    theme = "stone"
    setup = Tutorial(
        "Multiworld Setup Guide",
        "A guide to setting up The Legend of Zelda for Archipelago on your computer.",
        "English",
        "multiworld_en.md",
        "multiworld/en",
        ["Rosalie and Figment"]
    )

    tutorials = [setup]


class TLoZWorld(World):
    """
    The Legend of Zelda needs almost no introduction. Gather the eight fragments of the
    Triforce of Wisdom, enter Death Mountain, defeat Ganon, and rescue Princess Zelda.
    This randomizer shuffles all the items in the game around, leading to a new adventure
    every time.
    """
    options_dataclass = TlozOptions
    options: TlozOptions
    settings: typing.ClassVar[TLoZSettings]
    game = "The Legend of Zelda"
    topology_present = False
    data_version = 1
    base_id = 7000
    web = TLoZWeb()

    item_name_to_id = {name: data.code for name, data in item_table.items()}
    location_name_to_id = location_table

    item_name_groups = {
        'weapons': starting_weapons,
        'swords': {
            "Sword", "White Sword", "Magical Sword"
        },
        "candles": {
            "Candle", "Red Candle"
        },
        "arrows": {
            "Arrow", "Silver Arrow"
        }
    }

    for k, v in item_name_to_id.items():
        item_name_to_id[k] = v + base_id

    for k, v in location_name_to_id.items():
        if v is not None:
            location_name_to_id[k] = v + base_id

    def __init__(self, world: MultiWorld, player: int):
        super().__init__(world, player)
        self.generator_in_use = threading.Event()
        self.rom_name_available_event = threading.Event()
        self.levels = None
        self.filler_items = None

    @classmethod
    def stage_assert_generate(cls, multiworld: MultiWorld):
        rom_file = get_base_rom_path()
        if not os.path.exists(rom_file):
            raise FileNotFoundError(rom_file)

    def create_item(self, name: str):
        return TLoZItem(name, item_table[name].classification, self.item_name_to_id[name], self.player)

    def create_event(self, event: str):
        return TLoZItem(event, ItemClassification.progression, None, self.player)

    def create_location(self, name, id, parent, event=False):
        return_location = TLoZLocation(self.player, name, id, parent)
        return return_location

    def create_regions(self):
        menu = Region("Menu", self.player, self.multiworld)
        overworld = Region("Overworld", self.player, self.multiworld)
        self.levels = [None]  # Yes I'm making a one-indexed array in a zero-indexed language. I hate me too.
        for i in range(1, 10):
            level = Region(f"Level {i}", self.player, self.multiworld)
            self.levels.append(level)
            new_entrance = Entrance(self.player, f"Level {i}", overworld)
            new_entrance.connect(level)
            overworld.exits.append(new_entrance)
            self.multiworld.regions.append(level)

        for i, level in enumerate(level_locations):
            for location in level:
                if self.options.ExpandedPool or "Drop" not in location:
                    self.levels[i + 1].locations.append(
                        self.create_location(location, self.location_name_to_id[location], self.levels[i + 1]))

        for level in range(1, 9):
            boss_event = self.create_location(f"Level {level} Boss Status", None,
                                              self.multiworld.get_region(f"Level {level}", self.player),
                                              True)
            boss_event.show_in_spoiler = False
            self.levels[level].locations.append(boss_event)

        for location in major_locations:
            if self.options.ExpandedPool or "Take Any" not in location:
                overworld.locations.append(
                    self.create_location(location, self.location_name_to_id[location], overworld))

        for location in shop_locations:
            overworld.locations.append(
                self.create_location(location, self.location_name_to_id[location], overworld))

        ganon = self.create_location("Ganon", None, self.multiworld.get_region("Level 9", self.player))
        zelda = self.create_location("Zelda", None, self.multiworld.get_region("Level 9", self.player))
        ganon.show_in_spoiler = False
        zelda.show_in_spoiler = False
        self.levels[9].locations.append(ganon)
        self.levels[9].locations.append(zelda)
        begin_game = Entrance(self.player, "Begin Game", menu)
        menu.exits.append(begin_game)
        begin_game.connect(overworld)
        self.multiworld.regions.append(menu)
        self.multiworld.regions.append(overworld)


    def create_items(self):
        # refer to ItemPool.py
        generate_itempool(self)

    # refer to Rules.py
    set_rules = set_rules

    def generate_basic(self):
        ganon = self.multiworld.get_location("Ganon", self.player)
        ganon.place_locked_item(self.create_event("Triforce of Power"))
        add_rule(ganon, lambda state: state.has("Silver Arrow", self.player) and state.has("Bow", self.player))

        self.multiworld.get_location("Zelda", self.player).place_locked_item(self.create_event("Rescued Zelda!"))
        add_rule(self.multiworld.get_location("Zelda", self.player),
<<<<<<< HEAD
                 lambda state: state.can_reach(ganon))
=======
                 lambda state: state.has("Triforce of Power", self.player))
>>>>>>> 76962b8b
        self.multiworld.completion_condition[self.player] = lambda state: state.has("Rescued Zelda!", self.player)

    def apply_base_patch(self, rom):
        # The base patch source is on a different repo, so here's the summary of changes:
        # Remove Triforce check for recorder, so you can always warp.
        # Remove level check for Triforce Fragments (and maps and compasses, but this won't matter)
        # Replace some code with a jump to free space
        # Check if we're picking up a Triforce Fragment. If so, increment the local count
        # In either case, we do the instructions we overwrote with the jump and then return to normal flow
        # Remove map/compass check so they're always on
        # Removing a bit from the boss roars flags, so we can have more dungeon items. This allows us to
        # go past 0x1F items for dungeon items.
        base_patch = get_data(__name__, "z1_base_patch.bsdiff4")
        rom_data = bsdiff4.patch(rom.read(), base_patch)
        rom_data = bytearray(rom_data)
        # Set every item to the new nothing value, but keep room flags. Type 2 boss roars should
        # become type 1 boss roars, so we at least keep the sound of roaring where it should be.
        for i in range(0, 0x7F):
            item = rom_data[first_quest_dungeon_items_early + i]
            if item & 0b00100000:
                item = item & 0b11011111
                item = item | 0b01000000
                rom_data[first_quest_dungeon_items_early + i] = item
            if item & 0b00011111 == 0b00000011: # Change all Item 03s to Item 3F, the proper "nothing"
                rom_data[first_quest_dungeon_items_early + i] = item | 0b00111111

            item = rom_data[first_quest_dungeon_items_late + i]
            if item & 0b00100000:
                item = item & 0b11011111
                item = item | 0b01000000
                rom_data[first_quest_dungeon_items_late + i] = item
            if item & 0b00011111 == 0b00000011:
                rom_data[first_quest_dungeon_items_late + i] = item | 0b00111111
        return rom_data

    def apply_randomizer(self):
        with open(get_base_rom_path(), 'rb') as rom:
            rom_data = self.apply_base_patch(rom)
        # Write each location's new data in
        for location in self.multiworld.get_filled_locations(self.player):
            # Zelda and Ganon aren't real locations
            if location.name == "Ganon" or location.name == "Zelda":
                continue
        
            # Neither are boss defeat events
            if "Status" in location.name:
                continue
        
            item = location.item.name
            # Remote items are always going to look like Rupees.
            if location.item.player != self.player:
                item = "Rupee"
        
            item_id = item_game_ids[item]
            location_id = location_ids[location.name]
        
            # Shop prices need to be set
            if location.name in shop_locations:
                if location.name[-5:] == "Right":
                    # Final item in stores has bit 6 and 7 set. It's what marks the cave a shop.
                    item_id = item_id | 0b11000000
                price_location = shop_price_location_ids[location.name]
                item_price = item_prices[item]
                if item == "Rupee":
                    item_class = location.item.classification
                    if item_class == ItemClassification.progression:
                        item_price = item_price * 2
                    elif item_class == ItemClassification.useful:
                        item_price = item_price // 2
                    elif item_class == ItemClassification.filler:
                        item_price = item_price // 2
                    elif item_class == ItemClassification.trap:
                        item_price = item_price * 2
                rom_data[price_location] = item_price
            if location.name == "Take Any Item Right":
                # Same story as above: bit 6 is what makes this a Take Any cave
                item_id = item_id | 0b01000000
            rom_data[location_id] = item_id
        
        # We shuffle the tiers of rupee caves. Caves that shared a value before still will.
        secret_caves = self.random.sample(sorted(secret_money_ids), 3)
        secret_cave_money_amounts = [20, 50, 100]
        for i, amount in enumerate(secret_cave_money_amounts):
            # Giving approximately double the money to keep grinding down
            amount = amount * self.random.triangular(1.5, 2.5)
            secret_cave_money_amounts[i] = int(amount)
        for i, cave in enumerate(secret_caves):
            rom_data[secret_money_ids[cave]] = secret_cave_money_amounts[i]
        return rom_data

    def generate_output(self, output_directory: str):
        try:
            patched_rom = self.apply_randomizer()
            outfilebase = 'AP_' + self.multiworld.seed_name
            outfilepname = f'_P{self.player}'
            outfilepname += f"_{self.multiworld.get_file_safe_player_name(self.player).replace(' ', '_')}"
            outputFilename = os.path.join(output_directory, f'{outfilebase}{outfilepname}.nes')
            self.rom_name_text = f'LOZ{Utils.__version__.replace(".", "")[0:3]}_{self.player}_{self.multiworld.seed:11}\0'
            self.romName = bytearray(self.rom_name_text, 'utf8')[:0x20]
            self.romName.extend([0] * (0x20 - len(self.romName)))
            self.rom_name = self.romName
            patched_rom[0x10:0x30] = self.romName
            self.playerName = bytearray(self.multiworld.player_name[self.player], 'utf8')[:0x20]
            self.playerName.extend([0] * (0x20 - len(self.playerName)))
            patched_rom[0x30:0x50] = self.playerName
            patched_filename = os.path.join(output_directory, outputFilename)
            with open(patched_filename, 'wb') as patched_rom_file:
                patched_rom_file.write(patched_rom)
            patch = TLoZDeltaPatch(os.path.splitext(outputFilename)[0] + TLoZDeltaPatch.patch_file_ending,
                                   player=self.player,
                                   player_name=self.multiworld.player_name[self.player],
                                   patched_path=outputFilename)
            patch.write()
            os.unlink(patched_filename)
        finally:
            self.rom_name_available_event.set()

    def modify_multidata(self, multidata: dict):
        import base64
        self.rom_name_available_event.wait()
        rom_name = getattr(self, "rom_name", None)
        if rom_name:
            new_name = base64.b64encode(bytes(self.rom_name)).decode()
            multidata["connect_names"][new_name] = multidata["connect_names"][self.multiworld.player_name[self.player]]

    def get_filler_item_name(self) -> str:
        if self.filler_items is None:
            self.filler_items = [item for item in item_table if item_table[item].classification == ItemClassification.filler]
        return self.multiworld.random.choice(self.filler_items)

    def fill_slot_data(self) -> Dict[str, Any]:
        if self.options.ExpandedPool:
            take_any_left = self.multiworld.get_location("Take Any Item Left", self.player).item
            take_any_middle = self.multiworld.get_location("Take Any Item Middle", self.player).item
            take_any_right = self.multiworld.get_location("Take Any Item Right", self.player).item
            if take_any_left.player == self.player:
                take_any_left = take_any_left.code
            else:
                take_any_left = -1
            if take_any_middle.player == self.player:
                take_any_middle = take_any_middle.code
            else:
                take_any_middle = -1
            if take_any_right.player == self.player:
                take_any_right = take_any_right.code
            else:
                take_any_right = -1

            slot_data = {
                "TakeAnyLeft": take_any_left,
                "TakeAnyMiddle": take_any_middle,
                "TakeAnyRight": take_any_right
            }
        else:
            slot_data = {
                "TakeAnyLeft": -1,
                "TakeAnyMiddle": -1,
                "TakeAnyRight": -1
            }
        return slot_data


class TLoZItem(Item):
    game = 'The Legend of Zelda'


class TLoZLocation(Location):
    game = 'The Legend of Zelda'<|MERGE_RESOLUTION|>--- conflicted
+++ resolved
@@ -179,11 +179,7 @@
 
         self.multiworld.get_location("Zelda", self.player).place_locked_item(self.create_event("Rescued Zelda!"))
         add_rule(self.multiworld.get_location("Zelda", self.player),
-<<<<<<< HEAD
-                 lambda state: state.can_reach(ganon))
-=======
                  lambda state: state.has("Triforce of Power", self.player))
->>>>>>> 76962b8b
         self.multiworld.completion_condition[self.player] = lambda state: state.has("Rescued Zelda!", self.player)
 
     def apply_base_patch(self, rom):
