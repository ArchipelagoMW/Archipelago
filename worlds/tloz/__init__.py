--- conflicted
+++ resolved
@@ -164,22 +164,13 @@
                     self.multiworld.get_location(self.multiworld.random.choice(dangerous_weapon_locations), self.player)\
                         .place_locked_item(self.multiworld.create_item(item_name, self.player))
             if item_name in item_amounts.keys():
-<<<<<<< HEAD
                 if self.multiworld.TriforceLocations[self.player] > 1 or item_name != "Triforce Fragment":
                     i = 0
-                    for i in range(0, item_amounts[item_name]):
-                        self.multiworld.itempool.append(self.create_item(item_name))
-                elif self.multiworld.TriforceLocations[self.player] == 0:
-=======
-                if item_name == starting_weapon:  # To remove the extra Sword if that's our weapon
-                    item_amounts[item_name] -= 1
-                if self.multiworld.TriforceLocations[self.player] > 0 or item_name != "Triforce Fragment":
                     for i in range(0, item_amounts[item_name]):
                         self.multiworld.itempool.append(self.create_item(item_name))
                     if item_name == "Bomb":
                         self.multiworld.itempool[-1].classification = ItemClassification.progression
                 else:
->>>>>>> 4b841e08
                     level = 1
                     for i in range(0, item_amounts[item_name]):
                         self.multiworld.get_location(
@@ -339,6 +330,11 @@
             add_rule(self.multiworld.get_location(location.name, self.player),
                      lambda state: state.has("Bow", self.player))
 
+        if self.multiworld.TriforceLocations[self.player] == 1:
+            for location in location_table.keys():
+                if location  not in all_level_locations:
+                    forbid_item(self.multiworld.get_location(location, self.player), "Triforce Fragment", self.player)
+
         add_rule(self.multiworld.get_location("Potion Shop Item Left", self.player),
                  lambda state: state.has("Letter", self.player))
         add_rule(self.multiworld.get_location("Potion Shop Item Middle", self.player),
@@ -366,7 +362,6 @@
                  lambda state: ganon in state.locations_checked)
 
         self.multiworld.completion_condition[self.player] = lambda state: state.has("Rescued Zelda!", self.player)
-
 
     def apply_base_patch(self, rom_data):
         # Remove Triforce check for recorder so you can always warp.
