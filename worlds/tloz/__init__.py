--- conflicted
+++ resolved
@@ -183,65 +183,7 @@
     def apply_randomizer(self):
         with open(get_base_rom_path(), 'rb') as rom:
             rom_data = self.apply_base_patch(rom)
-            # Write each location's new data in
-<<<<<<< HEAD
-            for location in self.multiworld.get_filled_locations():
-                # Zelda and Ganon aren't real locations
-                if location.name == "Ganon" or location.name == "Zelda":
-                    continue
-
-                # Neither are boss defeat events
-                if "Status" in location.name:
-                    continue
-
-                # We, of course, only care about our own world
-                if location.player != self.player:
-                    continue
-
-                item = location.item.name
-                # Remote items are always going to look like Rupees.
-                if location.item.player != self.player:
-                    item = "Rupee"
-
-                item_id = item_game_ids[item]
-                location_id = location_ids[location.name]
-
-                # Shop prices need to be set
-                if location.name in shop_locations:
-                    if location.name[-5:] == "Right":
-                        # Final item in stores has bit 6 and 7 set. It's what marks the cave a shop.
-                        item_id = item_id | 0b11000000
-                    price_location = shop_price_location_ids[location.name]
-                    item_price = item_prices[item]
-                    if item == "Rupee":
-                        item_class = location.item.classification
-                        if item_class == ItemClassification.progression:
-                            item_price = item_price * 2
-                        elif item_class == ItemClassification.useful:
-                            item_price = item_price // 2
-                        elif item_class == ItemClassification.filler:
-                            item_price = item_price // 2
-                        elif item_class == ItemClassification.trap:
-                            item_price = item_price * 2
-                    rom_data[price_location] = item_price
-                if location.name == "Take Any Item Right":
-                    # Same story as above: bit 6 is what makes this a Take Any cave
-                    item_id = item_id | 0b01000000
-                rom_data[location_id] = item_id
-
-            self.multiworld.random.seed()
-
-            # We shuffle the tiers of rupee caves. Caves that shared a value before still will.
-            secret_caves = self.multiworld.random.sample(sorted(secret_money_ids), 3)
-            secret_cave_money_amounts = [20, 50, 100]
-            for i, amount in enumerate(secret_cave_money_amounts):
-                # Giving approximately double the money to keep grinding down
-                amount = amount * self.multiworld.random.triangular(1.5, 2.5)
-                secret_cave_money_amounts[i] = int(amount)
-            for i, cave in enumerate(secret_caves):
-                rom_data[secret_money_ids[cave]] = secret_cave_money_amounts[i]
-            return rom_data
-=======
+        # Write each location's new data in
         for location in self.multiworld.get_filled_locations(self.player):
             # Zelda and Ganon aren't real locations
             if location.name == "Ganon" or location.name == "Zelda":
@@ -292,7 +234,6 @@
         for i, cave in enumerate(secret_caves):
             rom_data[secret_money_ids[cave]] = secret_cave_money_amounts[i]
         return rom_data
->>>>>>> 54ba5d56
 
     def generate_output(self, output_directory: str):
         patched_rom = self.apply_randomizer()
