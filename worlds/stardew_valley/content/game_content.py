from __future__ import annotations

from dataclasses import dataclass, field
from typing import Dict, Iterable, Set, Any, Mapping, Type, Tuple, Union

<<<<<<< HEAD
from .feature import booksanity, cropsanity, fishsanity, friendsanity, skill_progression, tool_progression
=======
from .feature import booksanity, cropsanity, fishsanity, friendsanity, skill_progression, building_progression, tool_progression
from ..data.building import Building
>>>>>>> f2cb16a5
from ..data.fish_data import FishItem
from ..data.game_item import GameItem, Source, ItemTag
from ..data.skill import Skill
from ..data.villagers_data import Villager


@dataclass(frozen=True)
class StardewContent:
    features: StardewFeatures
    registered_packs: Set[str] = field(default_factory=set)

    # regions -> To be used with can reach rule

    game_items: Dict[str, GameItem] = field(default_factory=dict)
    fishes: Dict[str, FishItem] = field(default_factory=dict)
    villagers: Dict[str, Villager] = field(default_factory=dict)
    farm_buildings: Dict[str, Building] = field(default_factory=dict)
    skills: Dict[str, Skill] = field(default_factory=dict)
    quests: Dict[str, Any] = field(default_factory=dict)

    def find_sources_of_type(self, types: Union[Type[Source], Tuple[Type[Source]]]) -> Iterable[Source]:
        for item in self.game_items.values():
            for source in item.sources:
                if isinstance(source, types):
                    yield source

    def source_item(self, item_name: str, *sources: Source):
        item = self.game_items.setdefault(item_name, GameItem(item_name))
        item.add_sources(sources)

    def tag_item(self, item_name: str, *tags: ItemTag):
        item = self.game_items.setdefault(item_name, GameItem(item_name))
        item.add_tags(tags)

    def untag_item(self, item_name: str, tag: ItemTag):
        self.game_items[item_name].tags.remove(tag)

    def find_tagged_items(self, tag: ItemTag) -> Iterable[GameItem]:
        # TODO might be worth caching this, but it need to only be cached once the content is finalized...
        for item in self.game_items.values():
            if tag in item.tags:
                yield item


@dataclass(frozen=True)
class StardewFeatures:
    booksanity: booksanity.BooksanityFeature
    building_progression: building_progression.BuildingProgressionFeature
    cropsanity: cropsanity.CropsanityFeature
    fishsanity: fishsanity.FishsanityFeature
    friendsanity: friendsanity.FriendsanityFeature
    skill_progression: skill_progression.SkillProgressionFeature
    tool_progression: tool_progression.ToolProgressionFeature


@dataclass(frozen=True)
class ContentPack:
    name: str

    dependencies: Iterable[str] = ()
    """ Hard requirement, generation will fail if it's missing. """
    weak_dependencies: Iterable[str] = ()
    """ Not a strict dependency, only used only for ordering the packs to make sure hooks are applied correctly. """

    # items
    # def item_hook
    # ...

    harvest_sources: Mapping[str, Iterable[Source]] = field(default_factory=dict)
    """Harvest sources contains both crops and forageables, but also fruits from trees, the cave farm and stuff harvested from tapping like maple syrup."""

    def harvest_source_hook(self, content: StardewContent):
        ...

    shop_sources: Mapping[str, Iterable[Source]] = field(default_factory=dict)

    def shop_source_hook(self, content: StardewContent):
        ...

    fishes: Iterable[FishItem] = ()

    def fish_hook(self, content: StardewContent):
        ...

    crafting_sources: Mapping[str, Iterable[Source]] = field(default_factory=dict)

    def crafting_hook(self, content: StardewContent):
        ...

    artisan_good_sources: Mapping[str, Iterable[Source]] = field(default_factory=dict)

    def artisan_good_hook(self, content: StardewContent):
        ...

    villagers: Iterable[Villager] = ()

    def villager_hook(self, content: StardewContent):
        ...

    farm_buildings: Iterable[Building] = ()

    def farm_building_hook(self, content: StardewContent):
        ...

    skills: Iterable[Skill] = ()

    def skill_hook(self, content: StardewContent):
        ...

    quests: Iterable[Any] = ()

    def quest_hook(self, content: StardewContent):
        ...

    def finalize_hook(self, content: StardewContent):
        """Last hook called on the pack, once all other content packs have been registered.

        This is the place to do any final adjustments to the content, like adding rules based on tags applied by other packs.
        """
        ...<|MERGE_RESOLUTION|>--- conflicted
+++ resolved
@@ -3,12 +3,8 @@
 from dataclasses import dataclass, field
 from typing import Dict, Iterable, Set, Any, Mapping, Type, Tuple, Union
 
-<<<<<<< HEAD
-from .feature import booksanity, cropsanity, fishsanity, friendsanity, skill_progression, tool_progression
-=======
 from .feature import booksanity, cropsanity, fishsanity, friendsanity, skill_progression, building_progression, tool_progression
 from ..data.building import Building
->>>>>>> f2cb16a5
 from ..data.fish_data import FishItem
 from ..data.game_item import GameItem, Source, ItemTag
 from ..data.skill import Skill
