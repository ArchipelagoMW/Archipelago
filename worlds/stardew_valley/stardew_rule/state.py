--- conflicted
+++ resolved
@@ -93,44 +93,8 @@
         super().__init__(Event.received_progression_percent, player, percent, event=True)
 
     def __post_init__(self):
-<<<<<<< HEAD
         assert self.count > 0, "HasProgressionPercent rule must be above 0%"
         assert self.count <= 100, "HasProgressionPercent rule can't require more than 100% of items"
-=======
-        assert self.percent > 0, "HasProgressionPercent rule must be above 0%"
-        assert self.percent <= 100, "HasProgressionPercent rule can't require more than 100% of items"
-
-    @property
-    def combination_key(self) -> Hashable:
-        return HasProgressionPercent.__name__
-
-    @property
-    def value(self):
-        return self.percent
-
-    def __call__(self, state: CollectionState) -> bool:
-        stardew_world: "StardewValleyWorld" = state.multiworld.worlds[self.player]
-        total_count = stardew_world.total_progression_items
-        needed_count = (total_count * self.percent) // 100
-        player_state = state.prog_items[self.player]
-
-        if needed_count <= len(player_state) - len(stardew_world.excluded_from_total_progression_items):
-            return True
-
-        total_count = 0
-        for item, item_count in player_state.items():
-            if item in stardew_world.excluded_from_total_progression_items:
-                continue
-
-            total_count += item_count
-            if total_count >= needed_count:
-                return True
-
-        return False
-
-    def evaluate_while_simplifying(self, state: CollectionState) -> Tuple[StardewRule, bool]:
-        return self, self(state)
->>>>>>> e262c8be
 
     def __repr__(self):
         return f"Received {self.count}% progression items"