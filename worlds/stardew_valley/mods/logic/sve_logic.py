--- conflicted
+++ resolved
@@ -1,18 +1,7 @@
-<<<<<<< HEAD
-from typing import Union
-
-=======
-from ..mod_regions import SVERegion
->>>>>>> abb6d7fb
 from ...logic.base_logic import BaseLogicMixin, BaseLogic
 from ...strings.ap_names.mods.mod_items import SVELocation, SVERunes, SVEQuestItem
-<<<<<<< HEAD
-from ...strings.quest_names import ModQuest, Quest
+from ...strings.quest_names import Quest, ModQuest
 from ...strings.region_names import Region, SVERegion
-=======
-from ...strings.quest_names import Quest, ModQuest
-from ...strings.region_names import Region
->>>>>>> abb6d7fb
 from ...strings.tool_names import Tool, ToolMaterial
 from ...strings.wallet_item_names import Wallet
 
@@ -23,12 +12,7 @@
         self.sve = SVELogic(*args, **kwargs)
 
 
-<<<<<<< HEAD
-class SVELogic(BaseLogic[Union[HasLogicMixin, ReceivedLogicMixin, QuestLogicMixin, RegionLogicMixin, RelationshipLogicMixin, TimeLogicMixin, ToolLogicMixin,
-CookingLogicMixin, MoneyLogicMixin, CombatLogicMixin, SeasonLogicMixin]]):
-=======
 class SVELogic(BaseLogic):
->>>>>>> abb6d7fb
     def initialize_rules(self):
         self.registry.sve_location_rules.update({
             SVELocation.tempered_galaxy_sword: self.logic.money.can_spend_at(SVERegion.alesia_shop, 350000),
