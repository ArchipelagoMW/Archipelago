from collections import Counter

from . import SVTestBase
from .. import options, HasProgressionPercent
from ..data.craftable_data import all_crafting_recipes_by_name
from ..locations import locations_by_tag, LocationTags, location_table
from ..options import ToolProgression, BuildingProgression, ExcludeGingerIsland, Chefsanity, Craftsanity, Shipsanity, SeasonRandomization, Friendsanity, \
    FriendsanityHeartSize, BundleRandomization, SkillProgression
from ..strings.entrance_names import Entrance
from ..strings.region_names import Region
from ..strings.tool_names import Tool, ToolMaterial


class TestProgressiveToolsLogic(SVTestBase):
    options = {
        ToolProgression.internal_name: ToolProgression.option_progressive,
        SeasonRandomization.internal_name: SeasonRandomization.option_randomized,
    }

<<<<<<< HEAD
    def setUp(self):
        super().setUp()
        self.multiworld.state.states[1].prog_items = Counter()
=======
    def test_sturgeon(self):
        self.multiworld.state.prog_items = {1: Counter()}
>>>>>>> 76962b8b

        sturgeon_rule = self.world.logic.has("Sturgeon")
        self.assert_rule_false(sturgeon_rule, self.multiworld.state)

        summer = self.world.create_item("Summer")
        self.multiworld.state.collect(summer, event=False)
        self.assert_rule_false(sturgeon_rule, self.multiworld.state)

        fishing_rod = self.world.create_item("Progressive Fishing Rod")
        self.multiworld.state.collect(fishing_rod, event=False)
        self.multiworld.state.collect(fishing_rod, event=False)
        self.assert_rule_false(sturgeon_rule, self.multiworld.state)

        fishing_level = self.world.create_item("Fishing Level")
        self.multiworld.state.collect(fishing_level, event=False)
        self.assert_rule_false(sturgeon_rule, self.multiworld.state)

        self.multiworld.state.collect(fishing_level, event=False)
        self.multiworld.state.collect(fishing_level, event=False)
        self.multiworld.state.collect(fishing_level, event=False)
        self.multiworld.state.collect(fishing_level, event=False)
        self.multiworld.state.collect(fishing_level, event=False)
        self.assert_rule_true(sturgeon_rule, self.multiworld.state)

        self.remove(summer)
        self.assert_rule_false(sturgeon_rule, self.multiworld.state)

        winter = self.world.create_item("Winter")
        self.multiworld.state.collect(winter, event=False)
        self.assert_rule_true(sturgeon_rule, self.multiworld.state)

        self.remove(fishing_rod)
        self.assert_rule_false(sturgeon_rule, self.multiworld.state)

    def test_old_master_cannoli(self):
        self.multiworld.state.prog_items = {1: Counter()}

        self.multiworld.state.collect(self.world.create_item("Progressive Axe"), event=False)
        self.multiworld.state.collect(self.world.create_item("Progressive Axe"), event=False)
        self.multiworld.state.collect(self.world.create_item("Summer"), event=False)
        self.collect_lots_of_money()

        rule = self.world.logic.region.can_reach_location("Old Master Cannoli")
        self.assert_rule_false(rule, self.multiworld.state)

        fall = self.world.create_item("Fall")
        self.multiworld.state.collect(fall, event=False)
        self.assert_rule_false(rule, self.multiworld.state)

        tuesday = self.world.create_item("Traveling Merchant: Tuesday")
        self.multiworld.state.collect(tuesday, event=False)
        self.assert_rule_false(rule, self.multiworld.state)

        rare_seed = self.world.create_item("Rare Seed")
        self.multiworld.state.collect(rare_seed, event=False)
        self.assert_rule_true(rule, self.multiworld.state)

        self.remove(fall)
        self.assert_rule_false(rule, self.multiworld.state)
        self.remove(tuesday)

        green_house = self.world.create_item("Greenhouse")
        self.multiworld.state.collect(green_house, event=False)
        self.assert_rule_false(rule, self.multiworld.state)

        friday = self.world.create_item("Traveling Merchant: Friday")
        self.multiworld.state.collect(friday, event=False)
        self.assertTrue(self.multiworld.get_location("Old Master Cannoli", 1).access_rule(self.multiworld.state))

        self.remove(green_house)
        self.assert_rule_false(rule, self.multiworld.state)
        self.remove(friday)


class TestBundlesLogic(SVTestBase):
    options = {
        BundleRandomization.internal_name: BundleRandomization.option_vanilla
    }

    def test_vault_2500g_bundle(self):
        self.assertFalse(self.world.logic.region.can_reach_location("2,500g Bundle")(self.multiworld.state))

        self.collect_lots_of_money()
        self.assertTrue(self.world.logic.region.can_reach_location("2,500g Bundle")(self.multiworld.state))


class TestBuildingLogic(SVTestBase):
    options = {
        BuildingProgression.internal_name: BuildingProgression.option_progressive
    }

    def test_coop_blueprint(self):
        self.assertFalse(self.world.logic.region.can_reach_location("Coop Blueprint")(self.multiworld.state))

        self.collect_lots_of_money()
        self.assertTrue(self.world.logic.region.can_reach_location("Coop Blueprint")(self.multiworld.state))

    def test_big_coop_blueprint(self):
        big_coop_blueprint_rule = self.world.logic.region.can_reach_location("Big Coop Blueprint")
        self.assertFalse(big_coop_blueprint_rule(self.multiworld.state),
                         f"Rule is {repr(self.multiworld.get_location('Big Coop Blueprint', self.player).access_rule)}")

        self.collect_lots_of_money()
        self.assertFalse(big_coop_blueprint_rule(self.multiworld.state),
                         f"Rule is {repr(self.multiworld.get_location('Big Coop Blueprint', self.player).access_rule)}")

        self.multiworld.state.collect(self.world.create_item("Can Construct Buildings"), event=True)
        self.assertFalse(big_coop_blueprint_rule(self.multiworld.state),
                         f"Rule is {repr(self.multiworld.get_location('Big Coop Blueprint', self.player).access_rule)}")

        self.multiworld.state.collect(self.world.create_item("Progressive Coop"), event=False)
        self.assertTrue(big_coop_blueprint_rule(self.multiworld.state),
                        f"Rule is {repr(self.multiworld.get_location('Big Coop Blueprint', self.player).access_rule)}")

    def test_deluxe_coop_blueprint(self):
        self.assertFalse(self.world.logic.region.can_reach_location("Deluxe Coop Blueprint")(self.multiworld.state))

        self.collect_lots_of_money()
        self.multiworld.state.collect(self.world.create_item("Can Construct Buildings"), event=True)
        self.assertFalse(self.world.logic.region.can_reach_location("Deluxe Coop Blueprint")(self.multiworld.state))

        self.multiworld.state.collect(self.world.create_item("Progressive Coop"), event=True)
        self.assertFalse(self.world.logic.region.can_reach_location("Deluxe Coop Blueprint")(self.multiworld.state))

        self.multiworld.state.collect(self.world.create_item("Progressive Coop"), event=True)
        self.assertTrue(self.world.logic.region.can_reach_location("Deluxe Coop Blueprint")(self.multiworld.state))

    def test_big_shed_blueprint(self):
        big_shed_rule = self.world.logic.region.can_reach_location("Big Shed Blueprint")
        self.assertFalse(big_shed_rule(self.multiworld.state),
                         f"Rule is {repr(self.multiworld.get_location('Big Shed Blueprint', self.player).access_rule)}")

        self.collect_lots_of_money()
        self.assertFalse(big_shed_rule(self.multiworld.state),
                         f"Rule is {repr(self.multiworld.get_location('Big Shed Blueprint', self.player).access_rule)}")

        self.multiworld.state.collect(self.world.create_item("Can Construct Buildings"), event=True)
        self.assertFalse(big_shed_rule(self.multiworld.state),
                         f"Rule is {repr(self.multiworld.get_location('Big Shed Blueprint', self.player).access_rule)}")

        self.multiworld.state.collect(self.world.create_item("Progressive Shed"), event=True)
        self.assertTrue(big_shed_rule(self.multiworld.state),
                        f"Rule is {repr(self.multiworld.get_location('Big Shed Blueprint', self.player).access_rule)}")


class TestArcadeMachinesLogic(SVTestBase):
    options = {
        options.ArcadeMachineLocations.internal_name: options.ArcadeMachineLocations.option_full_shuffling,
    }

    def test_prairie_king(self):
        self.assertFalse(self.world.logic.region.can_reach("JotPK World 1")(self.multiworld.state))
        self.assertFalse(self.world.logic.region.can_reach("JotPK World 2")(self.multiworld.state))
        self.assertFalse(self.world.logic.region.can_reach("JotPK World 3")(self.multiworld.state))
        self.assertFalse(self.world.logic.region.can_reach_location("Journey of the Prairie King Victory")(self.multiworld.state))

        boots = self.world.create_item("JotPK: Progressive Boots")
        gun = self.world.create_item("JotPK: Progressive Gun")
        ammo = self.world.create_item("JotPK: Progressive Ammo")
        life = self.world.create_item("JotPK: Extra Life")
        drop = self.world.create_item("JotPK: Increased Drop Rate")

        self.multiworld.state.collect(boots, event=True)
        self.multiworld.state.collect(gun, event=True)
        self.assertTrue(self.world.logic.region.can_reach("JotPK World 1")(self.multiworld.state))
        self.assertFalse(self.world.logic.region.can_reach("JotPK World 2")(self.multiworld.state))
        self.assertFalse(self.world.logic.region.can_reach("JotPK World 3")(self.multiworld.state))
        self.assertFalse(self.world.logic.region.can_reach_location("Journey of the Prairie King Victory")(self.multiworld.state))
        self.remove(boots)
        self.remove(gun)

        self.multiworld.state.collect(boots, event=True)
        self.multiworld.state.collect(boots, event=True)
        self.assertTrue(self.world.logic.region.can_reach("JotPK World 1")(self.multiworld.state))
        self.assertFalse(self.world.logic.region.can_reach("JotPK World 2")(self.multiworld.state))
        self.assertFalse(self.world.logic.region.can_reach("JotPK World 3")(self.multiworld.state))
        self.assertFalse(self.world.logic.region.can_reach_location("Journey of the Prairie King Victory")(self.multiworld.state))
        self.remove(boots)
        self.remove(boots)

        self.multiworld.state.collect(boots, event=True)
        self.multiworld.state.collect(gun, event=True)
        self.multiworld.state.collect(ammo, event=True)
        self.multiworld.state.collect(life, event=True)
        self.assertTrue(self.world.logic.region.can_reach("JotPK World 1")(self.multiworld.state))
        self.assertTrue(self.world.logic.region.can_reach("JotPK World 2")(self.multiworld.state))
        self.assertFalse(self.world.logic.region.can_reach("JotPK World 3")(self.multiworld.state))
        self.assertFalse(self.world.logic.region.can_reach_location("Journey of the Prairie King Victory")(self.multiworld.state))
        self.remove(boots)
        self.remove(gun)
        self.remove(ammo)
        self.remove(life)

        self.multiworld.state.collect(boots, event=True)
        self.multiworld.state.collect(gun, event=True)
        self.multiworld.state.collect(gun, event=True)
        self.multiworld.state.collect(ammo, event=True)
        self.multiworld.state.collect(ammo, event=True)
        self.multiworld.state.collect(life, event=True)
        self.multiworld.state.collect(drop, event=True)
        self.assertTrue(self.world.logic.region.can_reach("JotPK World 1")(self.multiworld.state))
        self.assertTrue(self.world.logic.region.can_reach("JotPK World 2")(self.multiworld.state))
        self.assertTrue(self.world.logic.region.can_reach("JotPK World 3")(self.multiworld.state))
        self.assertFalse(self.world.logic.region.can_reach_location("Journey of the Prairie King Victory")(self.multiworld.state))
        self.remove(boots)
        self.remove(gun)
        self.remove(gun)
        self.remove(ammo)
        self.remove(ammo)
        self.remove(life)
        self.remove(drop)

        self.multiworld.state.collect(boots, event=True)
        self.multiworld.state.collect(boots, event=True)
        self.multiworld.state.collect(gun, event=True)
        self.multiworld.state.collect(gun, event=True)
        self.multiworld.state.collect(gun, event=True)
        self.multiworld.state.collect(gun, event=True)
        self.multiworld.state.collect(ammo, event=True)
        self.multiworld.state.collect(ammo, event=True)
        self.multiworld.state.collect(ammo, event=True)
        self.multiworld.state.collect(life, event=True)
        self.multiworld.state.collect(drop, event=True)
        self.assertTrue(self.world.logic.region.can_reach("JotPK World 1")(self.multiworld.state))
        self.assertTrue(self.world.logic.region.can_reach("JotPK World 2")(self.multiworld.state))
        self.assertTrue(self.world.logic.region.can_reach("JotPK World 3")(self.multiworld.state))
        self.assertTrue(self.world.logic.region.can_reach_location("Journey of the Prairie King Victory")(self.multiworld.state))
        self.remove(boots)
        self.remove(boots)
        self.remove(gun)
        self.remove(gun)
        self.remove(gun)
        self.remove(gun)
        self.remove(ammo)
        self.remove(ammo)
        self.remove(ammo)
        self.remove(life)
        self.remove(drop)


class TestWeaponsLogic(SVTestBase):
    options = {
        ToolProgression.internal_name: ToolProgression.option_progressive,
        options.SkillProgression.internal_name: options.SkillProgression.option_progressive,
    }

    def test_mine(self):
        self.multiworld.state.collect(self.world.create_item("Progressive Pickaxe"), event=True)
        self.multiworld.state.collect(self.world.create_item("Progressive Pickaxe"), event=True)
        self.multiworld.state.collect(self.world.create_item("Progressive Pickaxe"), event=True)
        self.multiworld.state.collect(self.world.create_item("Progressive Pickaxe"), event=True)
        self.collect([self.world.create_item("Combat Level")] * 10)
        self.collect([self.world.create_item("Mining Level")] * 10)
        self.collect([self.world.create_item("Progressive Mine Elevator")] * 24)
        self.multiworld.state.collect(self.world.create_item("Bus Repair"), event=True)
        self.multiworld.state.collect(self.world.create_item("Skull Key"), event=True)

        self.GiveItemAndCheckReachableMine("Progressive Sword", 1)
        self.GiveItemAndCheckReachableMine("Progressive Dagger", 1)
        self.GiveItemAndCheckReachableMine("Progressive Club", 1)

        self.GiveItemAndCheckReachableMine("Progressive Sword", 2)
        self.GiveItemAndCheckReachableMine("Progressive Dagger", 2)
        self.GiveItemAndCheckReachableMine("Progressive Club", 2)

        self.GiveItemAndCheckReachableMine("Progressive Sword", 3)
        self.GiveItemAndCheckReachableMine("Progressive Dagger", 3)
        self.GiveItemAndCheckReachableMine("Progressive Club", 3)

        self.GiveItemAndCheckReachableMine("Progressive Sword", 4)
        self.GiveItemAndCheckReachableMine("Progressive Dagger", 4)
        self.GiveItemAndCheckReachableMine("Progressive Club", 4)

        self.GiveItemAndCheckReachableMine("Progressive Sword", 5)
        self.GiveItemAndCheckReachableMine("Progressive Dagger", 5)
        self.GiveItemAndCheckReachableMine("Progressive Club", 5)

    def GiveItemAndCheckReachableMine(self, item_name: str, reachable_level: int):
        item = self.multiworld.create_item(item_name, self.player)
        self.multiworld.state.collect(item, event=True)
        rule = self.world.logic.mine.can_mine_in_the_mines_floor_1_40()
        if reachable_level > 0:
            self.assert_rule_true(rule, self.multiworld.state)
        else:
            self.assert_rule_false(rule, self.multiworld.state)

        rule = self.world.logic.mine.can_mine_in_the_mines_floor_41_80()
        if reachable_level > 1:
            self.assert_rule_true(rule, self.multiworld.state)
        else:
            self.assert_rule_false(rule, self.multiworld.state)

        rule = self.world.logic.mine.can_mine_in_the_mines_floor_81_120()
        if reachable_level > 2:
            self.assert_rule_true(rule, self.multiworld.state)
        else:
            self.assert_rule_false(rule, self.multiworld.state)

        rule = self.world.logic.mine.can_mine_in_the_skull_cavern()
        if reachable_level > 3:
            self.assert_rule_true(rule, self.multiworld.state)
        else:
            self.assert_rule_false(rule, self.multiworld.state)

        rule = self.world.logic.ability.can_mine_perfectly_in_the_skull_cavern()
        if reachable_level > 4:
            self.assert_rule_true(rule, self.multiworld.state)
        else:
            self.assert_rule_false(rule, self.multiworld.state)


class TestRecipeLearnLogic(SVTestBase):
    options = {
        BuildingProgression.internal_name: BuildingProgression.option_progressive,
        options.Cropsanity.internal_name: options.Cropsanity.option_enabled,
        options.Cooksanity.internal_name: options.Cooksanity.option_all,
        Chefsanity.internal_name: Chefsanity.option_none,
        ExcludeGingerIsland.internal_name: ExcludeGingerIsland.option_true,
    }

    def test_can_learn_qos_recipe(self):
        location = "Cook Radish Salad"
        rule = self.world.logic.region.can_reach_location(location)
        self.assert_rule_false(rule, self.multiworld.state)

        self.multiworld.state.collect(self.world.create_item("Progressive House"), event=False)
        self.multiworld.state.collect(self.world.create_item("Radish Seeds"), event=False)
        self.multiworld.state.collect(self.world.create_item("Spring"), event=False)
        self.multiworld.state.collect(self.world.create_item("Summer"), event=False)
        self.collect_lots_of_money()
        self.assert_rule_false(rule, self.multiworld.state)

        self.multiworld.state.collect(self.world.create_item("The Queen of Sauce"), event=False)
        self.assert_rule_true(rule, self.multiworld.state)


class TestRecipeReceiveLogic(SVTestBase):
    options = {
        BuildingProgression.internal_name: BuildingProgression.option_progressive,
        options.Cropsanity.internal_name: options.Cropsanity.option_enabled,
        options.Cooksanity.internal_name: options.Cooksanity.option_all,
        Chefsanity.internal_name: Chefsanity.option_all,
        ExcludeGingerIsland.internal_name: ExcludeGingerIsland.option_true,
    }

    def test_can_learn_qos_recipe(self):
        location = "Cook Radish Salad"
        rule = self.world.logic.region.can_reach_location(location)
        self.assert_rule_false(rule, self.multiworld.state)

        self.multiworld.state.collect(self.world.create_item("Progressive House"), event=False)
        self.multiworld.state.collect(self.world.create_item("Radish Seeds"), event=False)
        self.multiworld.state.collect(self.world.create_item("Summer"), event=False)
        self.collect_lots_of_money()
        self.assert_rule_false(rule, self.multiworld.state)

        spring = self.world.create_item("Spring")
        qos = self.world.create_item("The Queen of Sauce")
        self.multiworld.state.collect(spring, event=False)
        self.multiworld.state.collect(qos, event=False)
        self.assert_rule_false(rule, self.multiworld.state)
        self.multiworld.state.remove(spring)
        self.multiworld.state.remove(qos)

        self.multiworld.state.collect(self.world.create_item("Radish Salad Recipe"), event=False)
        self.assert_rule_true(rule, self.multiworld.state)

    def test_get_chefsanity_check_recipe(self):
        location = "Radish Salad Recipe"
        rule = self.world.logic.region.can_reach_location(location)
        self.assert_rule_false(rule, self.multiworld.state)

        self.multiworld.state.collect(self.world.create_item("Spring"), event=False)
        self.collect_lots_of_money()
        self.assert_rule_false(rule, self.multiworld.state)

        seeds = self.world.create_item("Radish Seeds")
        summer = self.world.create_item("Summer")
        house = self.world.create_item("Progressive House")
        self.multiworld.state.collect(seeds, event=False)
        self.multiworld.state.collect(summer, event=False)
        self.multiworld.state.collect(house, event=False)
        self.assert_rule_false(rule, self.multiworld.state)
        self.multiworld.state.remove(seeds)
        self.multiworld.state.remove(summer)
        self.multiworld.state.remove(house)

        self.multiworld.state.collect(self.world.create_item("The Queen of Sauce"), event=False)
        self.assert_rule_true(rule, self.multiworld.state)


class TestCraftsanityLogic(SVTestBase):
    options = {
        BuildingProgression.internal_name: BuildingProgression.option_progressive,
        options.Cropsanity.internal_name: options.Cropsanity.option_enabled,
        Craftsanity.internal_name: Craftsanity.option_all,
        ExcludeGingerIsland.internal_name: ExcludeGingerIsland.option_true,
    }

    def test_can_craft_recipe(self):
        location = "Craft Marble Brazier"
        rule = self.world.logic.region.can_reach_location(location)
        self.collect([self.world.create_item("Progressive Pickaxe")] * 4)
        self.collect([self.world.create_item("Progressive Fishing Rod")] * 4)
        self.collect([self.world.create_item("Progressive Sword")] * 4)
        self.collect([self.world.create_item("Progressive Mine Elevator")] * 24)
        self.collect([self.world.create_item("Mining Level")] * 10)
        self.collect([self.world.create_item("Combat Level")] * 10)
        self.collect([self.world.create_item("Fishing Level")] * 10)
        self.collect_all_the_money()
        self.assert_rule_false(rule, self.multiworld.state)

        self.multiworld.state.collect(self.world.create_item("Marble Brazier Recipe"), event=False)
        self.assert_rule_true(rule, self.multiworld.state)

    def test_can_learn_crafting_recipe(self):
        location = "Marble Brazier Recipe"
        rule = self.world.logic.region.can_reach_location(location)
        self.assert_rule_false(rule, self.multiworld.state)

        self.collect_lots_of_money()
        self.assert_rule_true(rule, self.multiworld.state)

    def test_can_craft_festival_recipe(self):
        recipe = all_crafting_recipes_by_name["Jack-O-Lantern"]
        self.multiworld.state.collect(self.world.create_item("Pumpkin Seeds"), event=False)
        self.multiworld.state.collect(self.world.create_item("Torch Recipe"), event=False)
        self.collect_lots_of_money()
        rule = self.world.logic.crafting.can_craft(recipe)
        self.assert_rule_false(rule, self.multiworld.state)

        self.multiworld.state.collect(self.world.create_item("Fall"), event=False)
        self.assert_rule_false(rule, self.multiworld.state)

        self.multiworld.state.collect(self.world.create_item("Jack-O-Lantern Recipe"), event=False)
        self.assert_rule_true(rule, self.multiworld.state)


class TestCraftsanityWithFestivalsLogic(SVTestBase):
    options = {
        BuildingProgression.internal_name: BuildingProgression.option_progressive,
        options.Cropsanity.internal_name: options.Cropsanity.option_enabled,
        options.FestivalLocations.internal_name: options.FestivalLocations.option_easy,
        Craftsanity.internal_name: Craftsanity.option_all,
        ExcludeGingerIsland.internal_name: ExcludeGingerIsland.option_true,
    }

    def test_can_craft_festival_recipe(self):
        recipe = all_crafting_recipes_by_name["Jack-O-Lantern"]
        self.multiworld.state.collect(self.world.create_item("Pumpkin Seeds"), event=False)
        self.multiworld.state.collect(self.world.create_item("Fall"), event=False)
        self.collect_lots_of_money()
        rule = self.world.logic.crafting.can_craft(recipe)
        self.assert_rule_false(rule, self.multiworld.state)

        self.multiworld.state.collect(self.world.create_item("Jack-O-Lantern Recipe"), event=False)
        self.assert_rule_false(rule, self.multiworld.state)

        self.multiworld.state.collect(self.world.create_item("Torch Recipe"), event=False)
        self.assert_rule_true(rule, self.multiworld.state)


class TestNoCraftsanityLogic(SVTestBase):
    options = {
        BuildingProgression.internal_name: BuildingProgression.option_progressive,
        SeasonRandomization.internal_name: SeasonRandomization.option_progressive,
        options.Cropsanity.internal_name: options.Cropsanity.option_enabled,
        options.FestivalLocations.internal_name: options.FestivalLocations.option_disabled,
        Craftsanity.internal_name: Craftsanity.option_none,
        ExcludeGingerIsland.internal_name: ExcludeGingerIsland.option_true,
    }

    def test_can_craft_recipe(self):
        recipe = all_crafting_recipes_by_name["Wood Floor"]
        rule = self.world.logic.crafting.can_craft(recipe)
        self.assert_rule_true(rule, self.multiworld.state)

    def test_can_craft_festival_recipe(self):
        recipe = all_crafting_recipes_by_name["Jack-O-Lantern"]
        self.multiworld.state.collect(self.world.create_item("Pumpkin Seeds"), event=False)
        self.collect_lots_of_money()
        rule = self.world.logic.crafting.can_craft(recipe)
        result = rule(self.multiworld.state)
        self.assertFalse(result)

        self.collect([self.world.create_item("Progressive Season")] * 2)
        self.assert_rule_true(rule, self.multiworld.state)


class TestNoCraftsanityWithFestivalsLogic(SVTestBase):
    options = {
        BuildingProgression.internal_name: BuildingProgression.option_progressive,
        options.Cropsanity.internal_name: options.Cropsanity.option_enabled,
        options.FestivalLocations.internal_name: options.FestivalLocations.option_easy,
        Craftsanity.internal_name: Craftsanity.option_none,
        ExcludeGingerIsland.internal_name: ExcludeGingerIsland.option_true,
    }

    def test_can_craft_festival_recipe(self):
        recipe = all_crafting_recipes_by_name["Jack-O-Lantern"]
        self.multiworld.state.collect(self.world.create_item("Pumpkin Seeds"), event=False)
        self.multiworld.state.collect(self.world.create_item("Fall"), event=False)
        self.collect_lots_of_money()
        rule = self.world.logic.crafting.can_craft(recipe)
        self.assert_rule_false(rule, self.multiworld.state)

        self.multiworld.state.collect(self.world.create_item("Jack-O-Lantern Recipe"), event=False)
        self.assert_rule_true(rule, self.multiworld.state)


class TestDonationLogicAll(SVTestBase):
    options = {
        options.Museumsanity.internal_name: options.Museumsanity.option_all
    }

    def test_cannot_make_any_donation_without_museum_access(self):
        railroad_item = "Railroad Boulder Removed"
        swap_museum_and_bathhouse(self.multiworld, self.player)
        collect_all_except(self.multiworld, railroad_item)

        for donation in locations_by_tag[LocationTags.MUSEUM_DONATIONS]:
            self.assertFalse(self.world.logic.region.can_reach_location(donation.name)(self.multiworld.state))

        self.multiworld.state.collect(self.world.create_item(railroad_item), event=False)

        for donation in locations_by_tag[LocationTags.MUSEUM_DONATIONS]:
            self.assertTrue(self.world.logic.region.can_reach_location(donation.name)(self.multiworld.state))


class TestDonationLogicRandomized(SVTestBase):
    options = {
        options.Museumsanity.internal_name: options.Museumsanity.option_randomized
    }

    def test_cannot_make_any_donation_without_museum_access(self):
        railroad_item = "Railroad Boulder Removed"
        swap_museum_and_bathhouse(self.multiworld, self.player)
        collect_all_except(self.multiworld, railroad_item)
        donation_locations = [location for location in self.get_real_locations() if
                              LocationTags.MUSEUM_DONATIONS in location_table[location.name].tags]

        for donation in donation_locations:
            self.assertFalse(self.world.logic.region.can_reach_location(donation.name)(self.multiworld.state))

        self.multiworld.state.collect(self.world.create_item(railroad_item), event=False)

        for donation in donation_locations:
            self.assertTrue(self.world.logic.region.can_reach_location(donation.name)(self.multiworld.state))


class TestDonationLogicMilestones(SVTestBase):
    options = {
        options.Museumsanity.internal_name: options.Museumsanity.option_milestones
    }

    def test_cannot_make_any_donation_without_museum_access(self):
        railroad_item = "Railroad Boulder Removed"
        swap_museum_and_bathhouse(self.multiworld, self.player)
        collect_all_except(self.multiworld, railroad_item)

        for donation in locations_by_tag[LocationTags.MUSEUM_MILESTONES]:
            self.assertFalse(self.world.logic.region.can_reach_location(donation.name)(self.multiworld.state))

        self.multiworld.state.collect(self.world.create_item(railroad_item), event=False)

        for donation in locations_by_tag[LocationTags.MUSEUM_MILESTONES]:
            self.assertTrue(self.world.logic.region.can_reach_location(donation.name)(self.multiworld.state))


def swap_museum_and_bathhouse(multiworld, player):
    museum_region = multiworld.get_region(Region.museum, player)
    bathhouse_region = multiworld.get_region(Region.bathhouse_entrance, player)
    museum_entrance = multiworld.get_entrance(Entrance.town_to_museum, player)
    bathhouse_entrance = multiworld.get_entrance(Entrance.enter_bathhouse_entrance, player)
    museum_entrance.connect(bathhouse_region)
    bathhouse_entrance.connect(museum_region)


class TestToolVanillaRequiresBlacksmith(SVTestBase):
    options = {
        options.EntranceRandomization: options.EntranceRandomization.option_buildings,
        options.ToolProgression: options.ToolProgression.option_vanilla,
    }
    seed = 4111845104987680262

    # Seed is hardcoded to make sure the ER is a valid roll that actually lock the blacksmith behind the Railroad Boulder Removed.

    def test_cannot_get_any_tool_without_blacksmith_access(self):
        railroad_item = "Railroad Boulder Removed"
        place_region_at_entrance(self.multiworld, self.player, Region.blacksmith, Entrance.enter_bathhouse_entrance)
        collect_all_except(self.multiworld, railroad_item)

        for tool in [Tool.pickaxe, Tool.axe, Tool.hoe, Tool.trash_can, Tool.watering_can]:
            for material in [ToolMaterial.copper, ToolMaterial.iron, ToolMaterial.gold, ToolMaterial.iridium]:
                self.assert_rule_false(self.world.logic.tool.has_tool(tool, material), self.multiworld.state)

        self.multiworld.state.collect(self.world.create_item(railroad_item), event=False)

        for tool in [Tool.pickaxe, Tool.axe, Tool.hoe, Tool.trash_can, Tool.watering_can]:
            for material in [ToolMaterial.copper, ToolMaterial.iron, ToolMaterial.gold, ToolMaterial.iridium]:
                self.assert_rule_true(self.world.logic.tool.has_tool(tool, material), self.multiworld.state)

    def test_cannot_get_fishing_rod_without_willy_access(self):
        railroad_item = "Railroad Boulder Removed"
        place_region_at_entrance(self.multiworld, self.player, Region.fish_shop, Entrance.enter_bathhouse_entrance)
        collect_all_except(self.multiworld, railroad_item)

        for fishing_rod_level in [3, 4]:
            self.assert_rule_false(self.world.logic.tool.has_fishing_rod(fishing_rod_level), self.multiworld.state)

        self.multiworld.state.collect(self.world.create_item(railroad_item), event=False)

        for fishing_rod_level in [3, 4]:
            self.assert_rule_true(self.world.logic.tool.has_fishing_rod(fishing_rod_level), self.multiworld.state)


def place_region_at_entrance(multiworld, player, region, entrance):
    region_to_place = multiworld.get_region(region, player)
    entrance_to_place_region = multiworld.get_entrance(entrance, player)

    entrance_to_switch = region_to_place.entrances[0]
    region_to_switch = entrance_to_place_region.connected_region
    entrance_to_switch.connect(region_to_switch)
    entrance_to_place_region.connect(region_to_place)


def collect_all_except(multiworld, item_to_not_collect: str):
    for item in multiworld.get_items():
        if item.name != item_to_not_collect:
            multiworld.state.collect(item)


class TestFriendsanityDatingRules(SVTestBase):
    options = {
        SeasonRandomization.internal_name: SeasonRandomization.option_randomized_not_winter,
        Friendsanity.internal_name: Friendsanity.option_all_with_marriage,
        FriendsanityHeartSize.internal_name: 3
    }

    def test_earning_dating_heart_requires_dating(self):
        self.collect_all_the_money()
        self.multiworld.state.collect(self.world.create_item("Fall"), event=False)
        self.multiworld.state.collect(self.world.create_item("Beach Bridge"), event=False)
        self.multiworld.state.collect(self.world.create_item("Progressive House"), event=False)
        for i in range(3):
            self.multiworld.state.collect(self.world.create_item("Progressive Pickaxe"), event=False)
            self.multiworld.state.collect(self.world.create_item("Progressive Weapon"), event=False)
            self.multiworld.state.collect(self.world.create_item("Progressive Axe"), event=False)
            self.multiworld.state.collect(self.world.create_item("Progressive Barn"), event=False)
        for i in range(10):
            self.multiworld.state.collect(self.world.create_item("Foraging Level"), event=False)
            self.multiworld.state.collect(self.world.create_item("Farming Level"), event=False)
            self.multiworld.state.collect(self.world.create_item("Mining Level"), event=False)
            self.multiworld.state.collect(self.world.create_item("Combat Level"), event=False)
            self.multiworld.state.collect(self.world.create_item("Progressive Mine Elevator"), event=False)
            self.multiworld.state.collect(self.world.create_item("Progressive Mine Elevator"), event=False)

        npc = "Abigail"
        heart_name = f"{npc} <3"
        step = 3

        self.assert_can_reach_heart_up_to(npc, 3, step)
        self.multiworld.state.collect(self.world.create_item(heart_name), event=False)
        self.assert_can_reach_heart_up_to(npc, 6, step)
        self.multiworld.state.collect(self.world.create_item(heart_name), event=False)
        self.assert_can_reach_heart_up_to(npc, 8, step)
        self.multiworld.state.collect(self.world.create_item(heart_name), event=False)
        self.assert_can_reach_heart_up_to(npc, 10, step)
        self.multiworld.state.collect(self.world.create_item(heart_name), event=False)
        self.assert_can_reach_heart_up_to(npc, 14, step)

    def assert_can_reach_heart_up_to(self, npc: str, max_reachable: int, step: int):
        prefix = "Friendsanity: "
        suffix = " <3"
        for i in range(1, max_reachable + 1):
            if i % step != 0 and i != 14:
                continue
            location = f"{prefix}{npc} {i}{suffix}"
            can_reach = self.world.logic.region.can_reach_location(location)(self.multiworld.state)
            self.assertTrue(can_reach, f"Should be able to earn relationship up to {i} hearts")
        for i in range(max_reachable + 1, 14 + 1):
            if i % step != 0 and i != 14:
                continue
            location = f"{prefix}{npc} {i}{suffix}"
            can_reach = self.world.logic.region.can_reach_location(location)(self.multiworld.state)
            self.assertFalse(can_reach, f"Should not be able to earn relationship up to {i} hearts")


class TestShipsanityNone(SVTestBase):
    options = {
        Shipsanity.internal_name: Shipsanity.option_none
    }

    def test_no_shipsanity_locations(self):
        for location in self.get_real_locations():
            self.assertFalse("Shipsanity" in location.name)
            self.assertNotIn(LocationTags.SHIPSANITY, location_table[location.name].tags)


class TestShipsanityCrops(SVTestBase):
    options = {
        Shipsanity.internal_name: Shipsanity.option_crops
    }

    def test_only_crop_shipsanity_locations(self):
        for location in self.get_real_locations():
            if LocationTags.SHIPSANITY in location_table[location.name].tags:
                self.assertIn(LocationTags.SHIPSANITY_CROP, location_table[location.name].tags)


class TestShipsanityFish(SVTestBase):
    options = {
        Shipsanity.internal_name: Shipsanity.option_fish
    }

    def test_only_fish_shipsanity_locations(self):
        for location in self.get_real_locations():
            if LocationTags.SHIPSANITY in location_table[location.name].tags:
                self.assertIn(LocationTags.SHIPSANITY_FISH, location_table[location.name].tags)


class TestShipsanityFullShipment(SVTestBase):
    options = {
        Shipsanity.internal_name: Shipsanity.option_full_shipment
    }

    def test_only_full_shipment_shipsanity_locations(self):
        for location in self.get_real_locations():
            if LocationTags.SHIPSANITY in location_table[location.name].tags:
                self.assertIn(LocationTags.SHIPSANITY_FULL_SHIPMENT, location_table[location.name].tags)
                self.assertNotIn(LocationTags.SHIPSANITY_FISH, location_table[location.name].tags)


class TestShipsanityFullShipmentWithFish(SVTestBase):
    options = {
        Shipsanity.internal_name: Shipsanity.option_full_shipment_with_fish
    }

    def test_only_full_shipment_and_fish_shipsanity_locations(self):
        for location in self.get_real_locations():
            if LocationTags.SHIPSANITY in location_table[location.name].tags:
                self.assertTrue(LocationTags.SHIPSANITY_FULL_SHIPMENT in location_table[location.name].tags or
                                LocationTags.SHIPSANITY_FISH in location_table[location.name].tags)


class TestShipsanityEverything(SVTestBase):
    options = {
        Shipsanity.internal_name: Shipsanity.option_everything,
        BuildingProgression.internal_name: BuildingProgression.option_progressive
    }

    def test_all_shipsanity_locations_require_shipping_bin(self):
        bin_name = "Shipping Bin"
        collect_all_except(self.multiworld, bin_name)
        shipsanity_locations = [location for location in self.get_real_locations() if
                                LocationTags.SHIPSANITY in location_table[location.name].tags]
        bin_item = self.world.create_item(bin_name)
        for location in shipsanity_locations:
            with self.subTest(location.name):
                self.remove(bin_item)
                self.assertFalse(self.world.logic.region.can_reach_location(location.name)(self.multiworld.state))
                self.multiworld.state.collect(bin_item, event=False)
                shipsanity_rule = self.world.logic.region.can_reach_location(location.name)
                self.assert_rule_true(shipsanity_rule, self.multiworld.state)
                self.remove(bin_item)


class TestVanillaSkillLogicSimplification(SVTestBase):
    options = {
        SkillProgression.internal_name: SkillProgression.option_vanilla,
        ToolProgression.internal_name: ToolProgression.option_progressive,
    }

    def test_skill_logic_has_level_only_uses_one_has_progression_percent(self):
        rule = self.multiworld.worlds[1].logic.skill.has_level("Farming", 8)
        self.assertEqual(1, sum(1 for i in rule.current_rules if type(i) == HasProgressionPercent))<|MERGE_RESOLUTION|>--- conflicted
+++ resolved
@@ -17,14 +17,8 @@
         SeasonRandomization.internal_name: SeasonRandomization.option_randomized,
     }
 
-<<<<<<< HEAD
-    def setUp(self):
-        super().setUp()
-        self.multiworld.state.states[1].prog_items = Counter()
-=======
     def test_sturgeon(self):
         self.multiworld.state.prog_items = {1: Counter()}
->>>>>>> 76962b8b
 
         sturgeon_rule = self.world.logic.has("Sturgeon")
         self.assert_rule_false(sturgeon_rule, self.multiworld.state)
