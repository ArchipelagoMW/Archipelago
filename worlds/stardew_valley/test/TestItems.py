--- conflicted
+++ resolved
@@ -74,92 +74,50 @@
 class TestMetalDetectors(SVTestCase):
     def test_minsanity_1_metal_detector(self):
         options = get_minsanity_options()
-<<<<<<< HEAD
-        multiworld = setup_solo_multiworld(options)
-        items = [item.name for item in multiworld.get_items() if item.name == Wallet.metal_detector]
-        self.assertEqual(len(items), 1)
-=======
         with solo_multiworld(options) as (multiworld, _):
             items = [item.name for item in multiworld.get_items() if item.name == Wallet.metal_detector]
             self.assertEqual(len(items), 1)
->>>>>>> c96c554d
 
     def test_museumsanity_2_metal_detector(self):
         options = get_minsanity_options().copy()
         options[Museumsanity.internal_name] = Museumsanity.option_all
-<<<<<<< HEAD
-        multiworld = setup_solo_multiworld(options)
-        items = [item.name for item in multiworld.get_items() if item.name == Wallet.metal_detector]
-        self.assertEqual(len(items), 2)
-=======
         with solo_multiworld(options) as (multiworld, _):
             items = [item.name for item in multiworld.get_items() if item.name == Wallet.metal_detector]
             self.assertEqual(len(items), 2)
->>>>>>> c96c554d
 
     def test_shipsanity_full_shipment_1_metal_detector(self):
         options = get_minsanity_options().copy()
         options[Shipsanity.internal_name] = Shipsanity.option_full_shipment
-<<<<<<< HEAD
-        multiworld = setup_solo_multiworld(options)
-        items = [item.name for item in multiworld.get_items() if item.name == Wallet.metal_detector]
-        self.assertEqual(len(items), 1)
-=======
         with solo_multiworld(options) as (multiworld, _):
             items = [item.name for item in multiworld.get_items() if item.name == Wallet.metal_detector]
             self.assertEqual(len(items), 1)
->>>>>>> c96c554d
 
     def test_shipsanity_everything_2_metal_detector(self):
         options = get_minsanity_options().copy()
         options[Shipsanity.internal_name] = Shipsanity.option_everything
-<<<<<<< HEAD
-        multiworld = setup_solo_multiworld(options)
-        items = [item.name for item in multiworld.get_items() if item.name == Wallet.metal_detector]
-        self.assertEqual(len(items), 2)
-=======
         with solo_multiworld(options) as (multiworld, _):
             items = [item.name for item in multiworld.get_items() if item.name == Wallet.metal_detector]
             self.assertEqual(len(items), 2)
->>>>>>> c96c554d
 
     def test_complete_collection_2_metal_detector(self):
         options = get_minsanity_options().copy()
         options[Goal.internal_name] = Goal.option_complete_collection
-<<<<<<< HEAD
-        multiworld = setup_solo_multiworld(options)
-        items = [item.name for item in multiworld.get_items() if item.name == Wallet.metal_detector]
-        self.assertEqual(len(items), 2)
-=======
         with solo_multiworld(options) as (multiworld, _):
             items = [item.name for item in multiworld.get_items() if item.name == Wallet.metal_detector]
             self.assertEqual(len(items), 2)
->>>>>>> c96c554d
 
     def test_perfection_2_metal_detector(self):
         options = get_minsanity_options().copy()
         options[Goal.internal_name] = Goal.option_perfection
-<<<<<<< HEAD
-        multiworld = setup_solo_multiworld(options)
-        items = [item.name for item in multiworld.get_items() if item.name == Wallet.metal_detector]
-        self.assertEqual(len(items), 2)
-=======
         with solo_multiworld(options) as (multiworld, _):
             items = [item.name for item in multiworld.get_items() if item.name == Wallet.metal_detector]
             self.assertEqual(len(items), 2)
->>>>>>> c96c554d
 
     def test_maxsanity_4_metal_detector(self):
         options = get_minsanity_options().copy()
         options[Museumsanity.internal_name] = Museumsanity.option_all
         options[Shipsanity.internal_name] = Shipsanity.option_everything
         options[Goal.internal_name] = Goal.option_perfection
-<<<<<<< HEAD
-        multiworld = setup_solo_multiworld(options)
-        items = [item.name for item in multiworld.get_items() if item.name == Wallet.metal_detector]
-        self.assertEqual(len(items), 4)
-=======
         with solo_multiworld(options) as (multiworld, _):
             items = [item.name for item in multiworld.get_items() if item.name == Wallet.metal_detector]
-            self.assertEqual(len(items), 4)
->>>>>>> c96c554d
+            self.assertEqual(len(items), 4)