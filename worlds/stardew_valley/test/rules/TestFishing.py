<<<<<<< HEAD
from ...options import SeasonRandomization, Fishsanity, ExcludeGingerIsland, SkillProgression, ToolProgression, \
    ElevatorProgression, SpecialOrderLocations
=======
from ...options import SeasonRandomization, Fishsanity, ExcludeGingerIsland, SkillProgression, ToolProgression, ElevatorProgression, SpecialOrderLocations
>>>>>>> f75a1ae1
from ...strings.fish_names import Fish
from ...test import SVTestBase


class TestNeedRegionToCatchFish(SVTestBase):
    options = {
        SeasonRandomization.internal_name: SeasonRandomization.option_disabled,
        ElevatorProgression.internal_name: ElevatorProgression.option_vanilla,
        SkillProgression.internal_name: SkillProgression.option_vanilla,
        ToolProgression.internal_name: ToolProgression.option_vanilla,
        Fishsanity.internal_name: Fishsanity.option_all,
        ExcludeGingerIsland.internal_name: ExcludeGingerIsland.option_false,
        SpecialOrderLocations.internal_name: SpecialOrderLocations.option_board_qi,
    }

    def test_catch_fish_requires_region_unlock(self):
        fish_and_items = {
            Fish.crimsonfish: ["Beach Bridge"],
            Fish.void_salmon: ["Railroad Boulder Removed", "Dark Talisman"],
            Fish.woodskip: ["Glittering Boulder Removed", "Progressive Weapon"],  # For the ores to get the axe upgrades
            Fish.mutant_carp: ["Rusty Key"],
            Fish.slimejack: ["Railroad Boulder Removed", "Rusty Key"],
            Fish.lionfish: ["Boat Repair"],
            Fish.blue_discus: ["Island Obelisk", "Island West Turtle"],
            Fish.stingray: ["Boat Repair", "Island Resort"],
            Fish.ghostfish: ["Progressive Weapon"],
            Fish.stonefish: ["Progressive Weapon"],
            Fish.ice_pip: ["Progressive Weapon", "Progressive Weapon"],
            Fish.lava_eel: ["Progressive Weapon", "Progressive Weapon", "Progressive Weapon"],
            Fish.sandfish: ["Bus Repair"],
            Fish.scorpion_carp: ["Desert Obelisk"],
            # Starting the extended family quest requires having caught all the legendaries before, so they all have the rules of every other legendary
            Fish.son_of_crimsonfish: ["Beach Bridge", "Island Obelisk", "Island West Turtle", "Qi Walnut Room", "Rusty Key"],
            Fish.radioactive_carp: ["Beach Bridge", "Rusty Key", "Boat Repair", "Island West Turtle", "Qi Walnut Room"],
            Fish.glacierfish_jr: ["Beach Bridge", "Island Obelisk", "Island West Turtle", "Qi Walnut Room", "Rusty Key"],
            Fish.legend_ii: ["Beach Bridge", "Island Obelisk", "Island West Turtle", "Qi Walnut Room", "Rusty Key"],
            Fish.ms_angler: ["Beach Bridge", "Island Obelisk", "Island West Turtle", "Qi Walnut Room", "Rusty Key"],
        }
        self.original_state = self.multiworld.state.copy()
        for fish in fish_and_items:
            with self.subTest(f"Region rules for {fish}"):
                self.collect_all_the_money()
                item_names = fish_and_items[fish]
<<<<<<< HEAD
                self.assert_location_cannot_be_reached(f"Fishsanity: {fish}")
=======
                location = self.multiworld.get_location(f"Fishsanity: {fish}", self.player)
                self.assert_cannot_reach_location(location, self.multiworld.state)
>>>>>>> f75a1ae1
                items = []
                for item_name in item_names:
                    items.append(self.collect(item_name))
                with self.subTest(f"{fish} can be reached with {item_names}"):
<<<<<<< HEAD
                    self.assert_location_can_be_reached(f"Fishsanity: {fish}")
=======
                    self.assert_can_reach_location(location, self.multiworld.state)
>>>>>>> f75a1ae1
                for item_required in items:
                    self.multiworld.state = self.original_state.copy()
                    with self.subTest(f"{fish} requires {item_required.name}"):
                        for item_to_collect in items:
                            if item_to_collect.name != item_required.name:
                                self.collect(item_to_collect)
<<<<<<< HEAD
                        self.assert_location_cannot_be_reached(f"Fishsanity: {fish}")
=======
                        self.assert_cannot_reach_location(location, self.multiworld.state)
>>>>>>> f75a1ae1

            self.multiworld.state = self.original_state.copy()<|MERGE_RESOLUTION|>--- conflicted
+++ resolved
@@ -1,9 +1,4 @@
-<<<<<<< HEAD
-from ...options import SeasonRandomization, Fishsanity, ExcludeGingerIsland, SkillProgression, ToolProgression, \
-    ElevatorProgression, SpecialOrderLocations
-=======
 from ...options import SeasonRandomization, Fishsanity, ExcludeGingerIsland, SkillProgression, ToolProgression, ElevatorProgression, SpecialOrderLocations
->>>>>>> f75a1ae1
 from ...strings.fish_names import Fish
 from ...test import SVTestBase
 
@@ -47,31 +42,18 @@
             with self.subTest(f"Region rules for {fish}"):
                 self.collect_all_the_money()
                 item_names = fish_and_items[fish]
-<<<<<<< HEAD
-                self.assert_location_cannot_be_reached(f"Fishsanity: {fish}")
-=======
-                location = self.multiworld.get_location(f"Fishsanity: {fish}", self.player)
-                self.assert_cannot_reach_location(location, self.multiworld.state)
->>>>>>> f75a1ae1
+                self.assert_cannot_reach_location(f"Fishsanity: {fish}")
                 items = []
                 for item_name in item_names:
                     items.append(self.collect(item_name))
                 with self.subTest(f"{fish} can be reached with {item_names}"):
-<<<<<<< HEAD
-                    self.assert_location_can_be_reached(f"Fishsanity: {fish}")
-=======
-                    self.assert_can_reach_location(location, self.multiworld.state)
->>>>>>> f75a1ae1
+                    self.assert_can_reach_location(f"Fishsanity: {fish}")
                 for item_required in items:
                     self.multiworld.state = self.original_state.copy()
                     with self.subTest(f"{fish} requires {item_required.name}"):
                         for item_to_collect in items:
                             if item_to_collect.name != item_required.name:
                                 self.collect(item_to_collect)
-<<<<<<< HEAD
-                        self.assert_location_cannot_be_reached(f"Fishsanity: {fish}")
-=======
-                        self.assert_cannot_reach_location(location, self.multiworld.state)
->>>>>>> f75a1ae1
+                        self.assert_cannot_reach_location(f"Fishsanity: {fish}")
 
             self.multiworld.state = self.original_state.copy()