from ...options import SeasonRandomization, Friendsanity, FriendsanityHeartSize
from ...test import SVTestBase


class TestFriendsanityDatingRules(SVTestBase):
    options = {
        SeasonRandomization.internal_name: SeasonRandomization.option_randomized_not_winter,
        Friendsanity.internal_name: Friendsanity.option_all_with_marriage,
        FriendsanityHeartSize.internal_name: 3
    }

    def test_earning_dating_heart_requires_dating(self):
        self.collect_all_the_money()
        self.multiworld.state.collect(self.create_item("Fall"))
        self.multiworld.state.collect(self.create_item("Beach Bridge"))
        self.multiworld.state.collect(self.create_item("Progressive House"))
        for i in range(3):
            self.multiworld.state.collect(self.create_item("Progressive Pickaxe"))
            self.multiworld.state.collect(self.create_item("Progressive Weapon"))
            self.multiworld.state.collect(self.create_item("Progressive Axe"))
            self.multiworld.state.collect(self.create_item("Progressive Barn"))
        for i in range(10):
            self.multiworld.state.collect(self.create_item("Foraging Level"))
            self.multiworld.state.collect(self.create_item("Farming Level"))
            self.multiworld.state.collect(self.create_item("Mining Level"))
            self.multiworld.state.collect(self.create_item("Combat Level"))
            self.multiworld.state.collect(self.create_item("Progressive Mine Elevator"))
            self.multiworld.state.collect(self.create_item("Progressive Mine Elevator"))

        npc = "Abigail"
        heart_name = f"{npc} <3"
        step = 3

        self.assert_can_reach_heart_up_to(npc, 3, step)
        self.multiworld.state.collect(self.create_item(heart_name))
        self.assert_can_reach_heart_up_to(npc, 6, step)
        self.multiworld.state.collect(self.create_item(heart_name))
        self.assert_can_reach_heart_up_to(npc, 8, step)
        self.multiworld.state.collect(self.create_item(heart_name))
        self.assert_can_reach_heart_up_to(npc, 10, step)
        self.multiworld.state.collect(self.create_item(heart_name))
        self.assert_can_reach_heart_up_to(npc, 14, step)

    def assert_can_reach_heart_up_to(self, npc: str, max_reachable: int, step: int):
        prefix = "Friendsanity: "
        suffix = " <3"
        for i in range(1, max_reachable + 1):
            if i % step != 0 and i != 14:
                continue
<<<<<<< HEAD
            location = f"{prefix}{npc} {i}{suffix}"
            self.assert_can_reach_location(location)
=======
            self.assert_can_reach_location(f"{prefix}{npc} {i}{suffix}")
>>>>>>> 1ee749b3
        for i in range(max_reachable + 1, 14 + 1):
            if i % step != 0 and i != 14:
                continue
            self.assert_cannot_reach_location(f"{prefix}{npc} {i}{suffix}")<|MERGE_RESOLUTION|>--- conflicted
+++ resolved
@@ -47,13 +47,10 @@
         for i in range(1, max_reachable + 1):
             if i % step != 0 and i != 14:
                 continue
-<<<<<<< HEAD
             location = f"{prefix}{npc} {i}{suffix}"
             self.assert_can_reach_location(location)
-=======
-            self.assert_can_reach_location(f"{prefix}{npc} {i}{suffix}")
->>>>>>> 1ee749b3
         for i in range(max_reachable + 1, 14 + 1):
             if i % step != 0 and i != 14:
                 continue
-            self.assert_cannot_reach_location(f"{prefix}{npc} {i}{suffix}")+            location = f"{prefix}{npc} {i}{suffix}"
+            self.assert_cannot_reach_location(location)