--- conflicted
+++ resolved
@@ -7,30 +7,17 @@
         options.Booksanity.internal_name: options.Booksanity.option_all,
     }
 
-<<<<<<< HEAD
-    def test_need_weapon_for_mapping_cave_systems(self):
+    def test_can_get_mapping_cave_systems_with_weapon_and_time(self):
         self.collect_lots_of_money(0.5)
 
         location = "Read Mapping Cave Systems"
         self.assert_cannot_reach_location(location)
-=======
-    def test_can_get_mapping_cave_systems_with_weapon_and_time(self):
-        self.collect_months(12)
-        self.assert_cannot_reach_location("Read Mapping Cave Systems")
->>>>>>> 1ee749b3
 
         self.collect("Progressive Mine Elevator")
         self.collect("Progressive Mine Elevator")
         self.collect("Progressive Mine Elevator")
         self.collect("Progressive Mine Elevator")
-<<<<<<< HEAD
         self.assert_cannot_reach_location(location)
 
         self.collect("Progressive Weapon")
-        self.assert_can_reach_location(location)
-=======
-        self.assert_cannot_reach_location("Read Mapping Cave Systems")
-
-        self.collect("Progressive Weapon")
-        self.assert_can_reach_location("Read Mapping Cave Systems")
->>>>>>> 1ee749b3
+        self.assert_can_reach_location(location)