from ...locations import LocationTags, location_table
from ...options import BuildingProgression, Shipsanity
from ...test import SVTestBase


class TestShipsanityNone(SVTestBase):
    options = {
        Shipsanity.internal_name: Shipsanity.option_none
    }

    def test_no_shipsanity_locations(self):
        for location in self.get_real_locations():
            self.assertFalse("Shipsanity" in location.name)
            self.assertNotIn(LocationTags.SHIPSANITY, location_table[location.name].tags)


class TestShipsanityCrops(SVTestBase):
    options = {
        Shipsanity.internal_name: Shipsanity.option_crops
    }

    def test_only_crop_shipsanity_locations(self):
        for location in self.get_real_locations():
            if LocationTags.SHIPSANITY in location_table[location.name].tags:
                self.assertIn(LocationTags.SHIPSANITY_CROP, location_table[location.name].tags)


class TestShipsanityFish(SVTestBase):
    options = {
        Shipsanity.internal_name: Shipsanity.option_fish
    }

    def test_only_fish_shipsanity_locations(self):
        for location in self.get_real_locations():
            if LocationTags.SHIPSANITY in location_table[location.name].tags:
                self.assertIn(LocationTags.SHIPSANITY_FISH, location_table[location.name].tags)


class TestShipsanityFullShipment(SVTestBase):
    options = {
        Shipsanity.internal_name: Shipsanity.option_full_shipment
    }

    def test_only_full_shipment_shipsanity_locations(self):
        for location in self.get_real_locations():
            if LocationTags.SHIPSANITY in location_table[location.name].tags:
                self.assertIn(LocationTags.SHIPSANITY_FULL_SHIPMENT, location_table[location.name].tags)
                self.assertNotIn(LocationTags.SHIPSANITY_FISH, location_table[location.name].tags)


class TestShipsanityFullShipmentWithFish(SVTestBase):
    options = {
        Shipsanity.internal_name: Shipsanity.option_full_shipment_with_fish
    }

    def test_only_full_shipment_and_fish_shipsanity_locations(self):
        for location in self.get_real_locations():
            if LocationTags.SHIPSANITY in location_table[location.name].tags:
                self.assertTrue(LocationTags.SHIPSANITY_FULL_SHIPMENT in location_table[location.name].tags or
                                LocationTags.SHIPSANITY_FISH in location_table[location.name].tags)


class TestShipsanityEverything(SVTestBase):
    options = {
        Shipsanity.internal_name: Shipsanity.option_everything,
        BuildingProgression.internal_name: BuildingProgression.option_progressive
    }

    def test_all_shipsanity_locations_require_shipping_bin(self):
        bin_name = "Shipping Bin"
        self.collect_all_except(bin_name)
        shipsanity_locations = [location
                                for location in self.get_real_locations()
                                if LocationTags.SHIPSANITY in location_table[location.name].tags]
        bin_item = self.create_item(bin_name)

        for location in shipsanity_locations:
            with self.subTest(location.name):
<<<<<<< HEAD
                self.remove(bin_item)
                self.assert_location_cannot_be_reached(location.name)
                self.multiworld.state.collect(bin_item)
                self.assert_location_can_be_reached(location.name)
=======
                self.assertFalse(self.world.logic.region.can_reach_location(location.name)(self.multiworld.state))

                self.collect(bin_item)
                shipsanity_rule = self.world.logic.region.can_reach_location(location.name)
                self.assert_rule_true(shipsanity_rule, self.multiworld.state)

>>>>>>> 5a42c706
                self.remove(bin_item)<|MERGE_RESOLUTION|>--- conflicted
+++ resolved
@@ -76,17 +76,8 @@
 
         for location in shipsanity_locations:
             with self.subTest(location.name):
-<<<<<<< HEAD
-                self.remove(bin_item)
                 self.assert_location_cannot_be_reached(location.name)
-                self.multiworld.state.collect(bin_item)
-                self.assert_location_can_be_reached(location.name)
-=======
-                self.assertFalse(self.world.logic.region.can_reach_location(location.name)(self.multiworld.state))
 
                 self.collect(bin_item)
-                shipsanity_rule = self.world.logic.region.can_reach_location(location.name)
-                self.assert_rule_true(shipsanity_rule, self.multiworld.state)
-
->>>>>>> 5a42c706
+                self.assert_location_can_be_reached(location.name)
                 self.remove(bin_item)