--- conflicted
+++ resolved
@@ -38,17 +38,10 @@
 
                 with self.subTest(location_name):
                     if level > 1:
-<<<<<<< HEAD
-                        self.assert_location_cannot_be_reached(location_name)
+                        self.assert_cannot_reach_location(location_name)
                         self.collect(f"{skill} Level")
 
-                    self.assert_location_can_be_reached(location_name)
-=======
-                        self.assert_cannot_reach_location(location, self.multiworld.state)
-                        self.collect(f"{skill} Level")
-
-                    self.assert_can_reach_location(location, self.multiworld.state)
->>>>>>> f75a1ae1
+                    self.assert_can_reach_location(location_name)
 
             self.reset_collection_state()
 
@@ -93,12 +86,7 @@
 
         for skill in all_vanilla_skills:
             with self.subTest(skill):
-<<<<<<< HEAD
-                self.assert_location_can_be_reached(f"{skill} Mastery")
-=======
-                location = self.multiworld.get_location(f"{skill} Mastery", self.player)
-                self.assert_can_reach_location(location, self.multiworld.state)
->>>>>>> f75a1ae1
+                self.assert_can_reach_location(f"{skill} Mastery")
 
         self.reset_collection_state()
 
@@ -108,12 +96,7 @@
                 self.collect_everything()
                 self.remove_one_by_name(f"{skill} Level")
 
-<<<<<<< HEAD
-                self.assert_location_cannot_be_reached(f"{skill} Mastery")
-=======
-                location = self.multiworld.get_location(f"{skill} Mastery", self.player)
-                self.assert_cannot_reach_location(location, self.multiworld.state)
->>>>>>> f75a1ae1
+                self.assert_cannot_reach_location(f"{skill} Mastery")
 
                 self.reset_collection_state()
 
@@ -121,11 +104,6 @@
         self.collect_everything()
 
         self.remove_one_by_name(f"Progressive Pickaxe")
-<<<<<<< HEAD
-        self.assert_location_cannot_be_reached("Mining Mastery")
-=======
-        location = self.multiworld.get_location("Mining Mastery", self.player)
-        self.assert_cannot_reach_location(location, self.multiworld.state)
->>>>>>> f75a1ae1
+        self.assert_cannot_reach_location("Mining Mastery")
 
         self.reset_collection_state()