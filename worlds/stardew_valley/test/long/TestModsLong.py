--- conflicted
+++ resolved
@@ -10,20 +10,6 @@
 
 assert unittest
 
-<<<<<<< HEAD
-def check_stray_mod_items(chosen_mods: Union[List[str], str], tester: unittest.TestCase, multiworld: MultiWorld):
-    if isinstance(chosen_mods, str):
-        chosen_mods = [chosen_mods]
-    for multiworld_item in multiworld.get_items():
-        item = item_table[multiworld_item.name]
-        tester.assertTrue(item.mod_name is None or item.mod_name in chosen_mods)
-    for multiworld_location in multiworld.get_locations():
-        if multiworld_location.address is None:
-            continue
-        location = location_table[multiworld_location.name]
-        tester.assertTrue(location.mod_name is None or location.mod_name in chosen_mods)
-=======
->>>>>>> 8a8263fa
 
 class TestGenerateModsOptions(WorldAssertMixin, ModAssertMixin, SVTestCase):
 
