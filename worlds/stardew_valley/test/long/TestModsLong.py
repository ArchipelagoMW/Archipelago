import unittest
from itertools import combinations
from typing import ClassVar

from BaseClasses import get_seed
from test.param import classvar_matrix
from .. import SVTestCase, solo_multiworld, skip_long_tests
from ..assertion import WorldAssertMixin, ModAssertMixin
from ..options.option_names import all_option_choices
from ... import options
from ...mods.mod_data import ModNames
from ...options.options import all_mods


@unittest.skip
class TestTroubleshootMods(WorldAssertMixin, ModAssertMixin, SVTestCase):
    def test_troubleshoot_option(self):
        seed = get_seed(78709133382876990000)

        world_options = {
            options.EntranceRandomization: options.EntranceRandomization.option_buildings,
            options.Mods: ModNames.sve
        }

        with self.solo_world_sub_test(world_options=world_options, seed=seed, world_caching=False) as (multiworld, _):
            self.assert_basic_checks(multiworld)
            self.assert_stray_mod_items(world_options[options.Mods], multiworld)


if skip_long_tests():
    raise unittest.SkipTest("Long tests disabled")


@classvar_matrix(mod_pair=combinations(sorted(all_mods), 2))
class TestGenerateModsPairs(WorldAssertMixin, ModAssertMixin, SVTestCase):
    mod_pair: ClassVar[tuple[str, str]]

    def test_given_mod_pairs_when_generate_then_basic_checks(self):
        world_options = {
            options.Mods.internal_name: frozenset(self.mod_pair)
        }

        with solo_multiworld(world_options, world_caching=False) as (multiworld, _):
            self.assert_basic_checks(multiworld)
            self.assert_stray_mod_items(list(self.mod_pair), multiworld)


@classvar_matrix(mod=all_mods, option_and_choice=all_option_choices)
class TestGenerateModAndOptionChoice(WorldAssertMixin, ModAssertMixin, SVTestCase):
    mod: ClassVar[str]
    option_and_choice: ClassVar[tuple[str, str]]

    def test_given_mod_names_when_generate_paired_with_other_options_then_basic_checks(self):
        option, choice = self.option_and_choice

        world_options = {
            option: choice,
            options.Mods.internal_name: self.mod
        }

        with solo_multiworld(world_options, world_caching=False) as (multiworld, _):
            self.assert_basic_checks(multiworld)
            self.assert_stray_mod_items(self.mod, multiworld)


@classvar_matrix(goal=options.Goal.options.keys(), option_and_choice=all_option_choices)
class TestGenerateAllGoalAndAllOptionWithAllModsWithoutQuest(WorldAssertMixin, ModAssertMixin, SVTestCase):
    goal = ClassVar[str]
    option_and_choice = ClassVar[tuple[str, str]]

<<<<<<< HEAD
    # @unittest.skip
    def test_troubleshoot_option(self):
        seed = get_seed(78709133382876990000)

        world_options = {
            options.Mods: ModNames.jasper,
            options.Friendsanity: options.Friendsanity.option_all
=======
    def test_given_no_quest_all_mods_when_generate_with_all_goals_then_basic_checks(self):
        option, choice = self.option_and_choice
        if option == options.QuestLocations.internal_name:
            self.skipTest("QuestLocations are disabled")

        world_options = {
            options.Goal.internal_name: self.goal,
            option: choice,
            options.QuestLocations.internal_name: -1,
            options.Mods.internal_name: frozenset(options.Mods.valid_keys),
>>>>>>> 2dc55873
        }

        with solo_multiworld(world_options, world_caching=False) as (multiworld, _):
            self.assert_basic_checks(multiworld)<|MERGE_RESOLUTION|>--- conflicted
+++ resolved
@@ -68,15 +68,6 @@
     goal = ClassVar[str]
     option_and_choice = ClassVar[tuple[str, str]]
 
-<<<<<<< HEAD
-    # @unittest.skip
-    def test_troubleshoot_option(self):
-        seed = get_seed(78709133382876990000)
-
-        world_options = {
-            options.Mods: ModNames.jasper,
-            options.Friendsanity: options.Friendsanity.option_all
-=======
     def test_given_no_quest_all_mods_when_generate_with_all_goals_then_basic_checks(self):
         option, choice = self.option_and_choice
         if option == options.QuestLocations.internal_name:
@@ -87,7 +78,6 @@
             option: choice,
             options.QuestLocations.internal_name: -1,
             options.Mods.internal_name: frozenset(options.Mods.valid_keys),
->>>>>>> 2dc55873
         }
 
         with solo_multiworld(world_options, world_caching=False) as (multiworld, _):
