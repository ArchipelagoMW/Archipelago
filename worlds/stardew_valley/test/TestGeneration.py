from typing import List

from BaseClasses import ItemClassification, Item
from . import SVTestBase
from .. import items, location_table, options
<<<<<<< HEAD
from ..content.content_packs import vanilla_content_pack_names
from ..items import Group
=======
from ..items import Group, ItemData
>>>>>>> 1ee749b3
from ..locations import LocationTags
from ..options import Friendsanity, SpecialOrderLocations, Shipsanity, Chefsanity, SeasonRandomization, Craftsanity, ExcludeGingerIsland, SkillProgression, \
    Booksanity, Walnutsanity
from ..strings.region_names import Region


def get_all_permanent_progression_items() -> List[ItemData]:
    """Ignore all the stuff that the algorithm chooses one of, instead of all, to fulfill logical progression.
    """
    return [
        item
        for item in items.all_items
        if ItemClassification.progression in item.classification
        if item.mod_name is None
        if item.name not in {event.name for event in items.events}
        if item.name not in {deprecated.name for deprecated in items.items_by_group[Group.DEPRECATED]}
        if item.name not in {season.name for season in items.items_by_group[Group.SEASON]}
        if item.name not in {weapon.name for weapon in items.items_by_group[Group.WEAPON]}
        if item.name not in {baby.name for baby in items.items_by_group[Group.BABY]}
        if item.name != "The Gateway Gazette"
    ]


class TestBaseItemGeneration(SVTestBase):
    options = {
        SeasonRandomization.internal_name: SeasonRandomization.option_progressive,
        SkillProgression.internal_name: SkillProgression.option_progressive_with_masteries,
        ExcludeGingerIsland.internal_name: ExcludeGingerIsland.option_false,
        SpecialOrderLocations.internal_name: SpecialOrderLocations.option_board_qi,
        Friendsanity.internal_name: Friendsanity.option_all_with_marriage,
        Shipsanity.internal_name: Shipsanity.option_everything,
        Chefsanity.internal_name: Chefsanity.option_all,
        Craftsanity.internal_name: Craftsanity.option_all,
        Booksanity.internal_name: Booksanity.option_all,
        Walnutsanity.internal_name: Walnutsanity.preset_all,
    }

    def test_all_progression_items_are_added_to_the_pool(self):
<<<<<<< HEAD
        all_created_items = [item.name for item in self.multiworld.itempool]
        # Ignore all the stuff that the algorithm chooses one of, instead of all, to fulfill logical progression
        items_to_ignore = [event.name for event in items.events]
        items_to_ignore.extend(item.name for item in items.all_items if not item.content_packs.issubset(vanilla_content_pack_names))
        items_to_ignore.extend(deprecated.name for deprecated in items.items_by_group[Group.DEPRECATED])
        items_to_ignore.extend(season.name for season in items.items_by_group[Group.SEASON])
        items_to_ignore.extend(weapon.name for weapon in items.items_by_group[Group.WEAPON])
        items_to_ignore.extend(baby.name for baby in items.items_by_group[Group.BABY])
        items_to_ignore.extend(resource_pack.name for resource_pack in items.items_by_group[Group.RESOURCE_PACK])
        items_to_ignore.append("The Gateway Gazette")
        progression_items = [item for item in items.all_items if item.classification & ItemClassification.progression and item.name not in items_to_ignore]
=======
        all_created_items = set(self.get_all_created_items())
        progression_items = get_all_permanent_progression_items()
>>>>>>> 1ee749b3
        for progression_item in progression_items:
            with self.subTest(f"{progression_item.name}"):
                self.assertIn(progression_item.name, all_created_items)

    def test_creates_as_many_item_as_non_event_locations(self):
        non_event_locations = self.get_real_locations()
        self.assertEqual(len(non_event_locations), len(self.multiworld.itempool))

    def test_does_not_create_deprecated_items(self):
        all_created_items = set(self.get_all_created_items())
        for deprecated_item in items.items_by_group[items.Group.DEPRECATED]:
            with self.subTest(f"{deprecated_item.name}"):
                self.assertNotIn(deprecated_item.name, all_created_items)

    def test_does_not_create_more_than_one_maximum_one_items(self):
        all_created_items = self.get_all_created_items()
        for maximum_one_item in items.items_by_group[items.Group.MAXIMUM_ONE]:
            with self.subTest(f"{maximum_one_item.name}"):
                self.assertLessEqual(all_created_items.count(maximum_one_item.name), 1)

    def test_does_not_create_or_create_two_of_exactly_two_items(self):
        all_created_items = self.get_all_created_items()
        for exactly_two_item in items.items_by_group[items.Group.EXACTLY_TWO]:
            with self.subTest(f"{exactly_two_item.name}"):
                count = all_created_items.count(exactly_two_item.name)
                self.assertTrue(count == 0 or count == 2)


class TestNoGingerIslandItemGeneration(SVTestBase):
    options = {
        SeasonRandomization.internal_name: SeasonRandomization.option_progressive,
        SkillProgression.internal_name: SkillProgression.option_progressive_with_masteries,
        Friendsanity.internal_name: Friendsanity.option_all_with_marriage,
        Shipsanity.internal_name: Shipsanity.option_everything,
        Chefsanity.internal_name: Chefsanity.option_all,
        Craftsanity.internal_name: Craftsanity.option_all,
        ExcludeGingerIsland.internal_name: ExcludeGingerIsland.option_true,
        Booksanity.internal_name: Booksanity.option_all,
    }

    def test_all_progression_items_except_island_are_added_to_the_pool(self):
<<<<<<< HEAD
        all_created_items = [item.name for item in self.multiworld.itempool]
        # Ignore all the stuff that the algorithm chooses one of, instead of all, to fulfill logical progression
        items_to_ignore = [event.name for event in items.events]
        items_to_ignore.extend(item.name for item in items.all_items if not item.content_packs.issubset(vanilla_content_pack_names))
        items_to_ignore.extend(deprecated.name for deprecated in items.items_by_group[Group.DEPRECATED])
        items_to_ignore.extend(season.name for season in items.items_by_group[Group.SEASON])
        items_to_ignore.extend(season.name for season in items.items_by_group[Group.WEAPON])
        items_to_ignore.extend(baby.name for baby in items.items_by_group[Group.BABY])
        items_to_ignore.append("The Gateway Gazette")
        progression_items = [item for item in items.all_items if item.classification & ItemClassification.progression and item.name not in items_to_ignore]
=======
        all_created_items = set(self.get_all_created_items())
        progression_items = get_all_permanent_progression_items()
>>>>>>> 1ee749b3
        for progression_item in progression_items:

            with self.subTest(f"{progression_item.name}"):
                if Group.GINGER_ISLAND in progression_item.groups:
                    self.assertNotIn(progression_item.name, all_created_items)
                else:
                    self.assertIn(progression_item.name, all_created_items)

    def test_creates_as_many_item_as_non_event_locations(self):
        non_event_locations = self.get_real_locations()

        self.assertEqual(len(non_event_locations), len(self.multiworld.itempool))

    def test_does_not_create_deprecated_items(self):
        all_created_items = self.get_all_created_items()
        for deprecated_item in items.items_by_group[items.Group.DEPRECATED]:
            with self.subTest(f"Deprecated item: {deprecated_item.name}"):
                self.assertNotIn(deprecated_item.name, all_created_items)

    def test_does_not_create_more_than_one_maximum_one_items(self):
        all_created_items = self.get_all_created_items()
        for maximum_one_item in items.items_by_group[items.Group.MAXIMUM_ONE]:
            with self.subTest(f"{maximum_one_item.name}"):
                self.assertLessEqual(all_created_items.count(maximum_one_item.name), 1)

    def test_does_not_create_exactly_two_items(self):
        all_created_items = self.get_all_created_items()
        for exactly_two_item in items.items_by_group[items.Group.EXACTLY_TWO]:
            with self.subTest(f"{exactly_two_item.name}"):
                count = all_created_items.count(exactly_two_item.name)
                self.assertTrue(count == 0 or count == 2)


class TestMonstersanityNone(SVTestBase):
    options = {
        options.Monstersanity.internal_name: options.Monstersanity.option_none,
        # Not really necessary, but it adds more locations, so we don't have to remove useful items.
        options.Fishsanity.internal_name: options.Fishsanity.option_all
    }

    @property
    def run_default_tests(self) -> bool:
        # None is default
        return False

    def test_when_generate_world_then_5_generic_weapons_in_the_pool(self):
        item_pool = [item.name for item in self.multiworld.itempool]
        self.assertEqual(item_pool.count("Progressive Weapon"), 5)

    def test_when_generate_world_then_zero_specific_weapons_in_the_pool(self):
        item_pool = [item.name for item in self.multiworld.itempool]
        self.assertEqual(item_pool.count("Progressive Sword"), 0)
        self.assertEqual(item_pool.count("Progressive Club"), 0)
        self.assertEqual(item_pool.count("Progressive Dagger"), 0)

    def test_when_generate_world_then_2_slingshots_in_the_pool(self):
        item_pool = [item.name for item in self.multiworld.itempool]
        self.assertEqual(item_pool.count("Progressive Slingshot"), 2)

    def test_when_generate_world_then_3_shoes_in_the_pool(self):
        item_pool = [item.name for item in self.multiworld.itempool]
        self.assertEqual(item_pool.count("Progressive Footwear"), 3)


class TestMonstersanityGoals(SVTestBase):
    options = {options.Monstersanity.internal_name: options.Monstersanity.option_goals}

    def test_when_generate_world_then_no_generic_weapons_in_the_pool(self):
        item_pool = [item.name for item in self.multiworld.itempool]
        self.assertEqual(item_pool.count("Progressive Weapon"), 0)

    def test_when_generate_world_then_5_specific_weapons_of_each_type_in_the_pool(self):
        item_pool = [item.name for item in self.multiworld.itempool]
        self.assertEqual(item_pool.count("Progressive Sword"), 5)
        self.assertEqual(item_pool.count("Progressive Club"), 5)
        self.assertEqual(item_pool.count("Progressive Dagger"), 5)

    def test_when_generate_world_then_2_slingshots_in_the_pool(self):
        item_pool = [item.name for item in self.multiworld.itempool]
        self.assertEqual(item_pool.count("Progressive Slingshot"), 2)

    def test_when_generate_world_then_4_shoes_in_the_pool(self):
        item_pool = [item.name for item in self.multiworld.itempool]
        self.assertEqual(item_pool.count("Progressive Footwear"), 4)

    def test_when_generate_world_then_all_monster_checks_are_inaccessible(self):
        for location in self.get_real_locations():
            if LocationTags.MONSTERSANITY not in location_table[location.name].tags:
                continue
            with self.subTest(location.name):
                self.assertFalse(location.can_reach(self.multiworld.state))


class TestMonstersanityOnePerCategory(SVTestBase):
    options = {options.Monstersanity.internal_name: options.Monstersanity.option_one_per_category}

    def test_when_generate_world_then_no_generic_weapons_in_the_pool(self):
        item_pool = [item.name for item in self.multiworld.itempool]
        self.assertEqual(item_pool.count("Progressive Weapon"), 0)

    def test_when_generate_world_then_5_specific_weapons_of_each_type_in_the_pool(self):
        item_pool = [item.name for item in self.multiworld.itempool]
        self.assertEqual(item_pool.count("Progressive Sword"), 5)
        self.assertEqual(item_pool.count("Progressive Club"), 5)
        self.assertEqual(item_pool.count("Progressive Dagger"), 5)

    def test_when_generate_world_then_2_slingshots_in_the_pool(self):
        item_pool = [item.name for item in self.multiworld.itempool]
        self.assertEqual(item_pool.count("Progressive Slingshot"), 2)

    def test_when_generate_world_then_4_shoes_in_the_pool(self):
        item_pool = [item.name for item in self.multiworld.itempool]
        self.assertEqual(item_pool.count("Progressive Footwear"), 4)

    def test_when_generate_world_then_all_monster_checks_are_inaccessible(self):
        for location in self.get_real_locations():
            if LocationTags.MONSTERSANITY not in location_table[location.name].tags:
                continue
            with self.subTest(location.name):
                self.assertFalse(location.can_reach(self.multiworld.state))


class TestMonstersanityProgressive(SVTestBase):
    options = {options.Monstersanity.internal_name: options.Monstersanity.option_progressive_goals}

    def test_when_generate_world_then_no_generic_weapons_in_the_pool(self):
        item_pool = [item.name for item in self.multiworld.itempool]
        self.assertEqual(item_pool.count("Progressive Weapon"), 0)

    def test_when_generate_world_then_5_specific_weapons_of_each_type_in_the_pool(self):
        item_pool = [item.name for item in self.multiworld.itempool]
        self.assertEqual(item_pool.count("Progressive Sword"), 5)
        self.assertEqual(item_pool.count("Progressive Club"), 5)
        self.assertEqual(item_pool.count("Progressive Dagger"), 5)

    def test_when_generate_world_then_2_slingshots_in_the_pool(self):
        item_pool = [item.name for item in self.multiworld.itempool]
        self.assertEqual(item_pool.count("Progressive Slingshot"), 2)

    def test_when_generate_world_then_4_shoes_in_the_pool(self):
        item_pool = [item.name for item in self.multiworld.itempool]
        self.assertEqual(item_pool.count("Progressive Footwear"), 4)

    def test_when_generate_world_then_many_rings_in_the_pool(self):
        item_pool = [item.name for item in self.multiworld.itempool]
        self.assertIn("Hot Java Ring", item_pool)
        self.assertIn("Wedding Ring", item_pool)
        self.assertIn("Slime Charmer Ring", item_pool)

    def test_when_generate_world_then_all_monster_checks_are_inaccessible(self):
        for location in self.get_real_locations():
            if LocationTags.MONSTERSANITY not in location_table[location.name].tags:
                continue
            with self.subTest(location.name):
                self.assertFalse(location.can_reach(self.multiworld.state))


class TestMonstersanitySplit(SVTestBase):
    options = {options.Monstersanity.internal_name: options.Monstersanity.option_split_goals}

    def test_when_generate_world_then_no_generic_weapons_in_the_pool(self):
        item_pool = [item.name for item in self.multiworld.itempool]
        self.assertEqual(item_pool.count("Progressive Weapon"), 0)

    def test_when_generate_world_then_5_specific_weapons_of_each_type_in_the_pool(self):
        item_pool = [item.name for item in self.multiworld.itempool]
        self.assertEqual(item_pool.count("Progressive Sword"), 5)
        self.assertEqual(item_pool.count("Progressive Club"), 5)
        self.assertEqual(item_pool.count("Progressive Dagger"), 5)

    def test_when_generate_world_then_2_slingshots_in_the_pool(self):
        item_pool = [item.name for item in self.multiworld.itempool]
        self.assertEqual(item_pool.count("Progressive Slingshot"), 2)

    def test_when_generate_world_then_4_shoes_in_the_pool(self):
        item_pool = [item.name for item in self.multiworld.itempool]
        self.assertEqual(item_pool.count("Progressive Footwear"), 4)

    def test_when_generate_world_then_many_rings_in_the_pool(self):
        item_pool = [item.name for item in self.multiworld.itempool]
        self.assertIn("Hot Java Ring", item_pool)
        self.assertIn("Wedding Ring", item_pool)
        self.assertIn("Slime Charmer Ring", item_pool)

    def test_when_generate_world_then_all_monster_checks_are_inaccessible(self):
        for location in self.get_real_locations():
            if LocationTags.MONSTERSANITY not in location_table[location.name].tags:
                continue
            with self.subTest(location.name):
                self.assertFalse(location.can_reach(self.multiworld.state))


class TestProgressiveElevator(SVTestBase):
    options = {
        options.ElevatorProgression.internal_name: options.ElevatorProgression.option_progressive,
        options.ToolProgression.internal_name: options.ToolProgression.option_progressive,
        options.SkillProgression.internal_name: options.SkillProgression.option_progressive,
    }

    def test_given_elevator_to_floor_105_when_find_another_elevator_then_has_access_to_floor_120(self):
        items_for_115 = self.generate_items_for_mine_115()
        last_elevator = self.get_item_by_name("Progressive Mine Elevator")
        self.collect(items_for_115)
        floor_115 = self.multiworld.get_region("The Mines - Floor 115", self.player)
        floor_120 = self.multiworld.get_region("The Mines - Floor 120", self.player)

        self.assertTrue(floor_115.can_reach(self.multiworld.state))
        self.assertFalse(floor_120.can_reach(self.multiworld.state))

        self.collect(last_elevator)

        self.assertTrue(floor_120.can_reach(self.multiworld.state))

    def generate_items_for_mine_115(self) -> List[Item]:
        pickaxes = [self.get_item_by_name("Progressive Pickaxe")] * 2
        elevators = [self.get_item_by_name("Progressive Mine Elevator")] * 21
        swords = [self.get_item_by_name("Progressive Sword")] * 3
        combat_levels = [self.get_item_by_name("Combat Level")] * 4
        mining_levels = [self.get_item_by_name("Mining Level")] * 4
        return [*combat_levels, *mining_levels, *elevators, *pickaxes, *swords]

    def generate_items_for_extra_mine_levels(self, weapon_name: str) -> List[Item]:
        last_pickaxe = self.get_item_by_name("Progressive Pickaxe")
        last_weapon = self.multiworld.create_item(weapon_name, self.player)
        second_last_combat_level = self.get_item_by_name("Combat Level")
        last_combat_level = self.get_item_by_name("Combat Level")
        second_last_mining_level = self.get_item_by_name("Mining Level")
        last_mining_level = self.get_item_by_name("Mining Level")
        return [last_pickaxe, last_weapon, second_last_combat_level, last_combat_level, second_last_mining_level, last_mining_level]


class TestSkullCavernLogic(SVTestBase):
    options = {
        options.ElevatorProgression.internal_name: options.ElevatorProgression.option_vanilla,
        options.ToolProgression.internal_name: options.ToolProgression.option_progressive,
        options.SkillProgression.internal_name: options.SkillProgression.option_progressive,
    }

    def test_given_access_to_floor_115_when_find_more_tools_then_has_access_to_skull_cavern_25(self):
        items_for_115 = self.generate_items_for_mine_115()
        items_for_skull_50 = self.generate_items_for_skull_50()
        items_for_skull_100 = self.generate_items_for_skull_100()
        self.collect(items_for_115)
        floor_115 = self.multiworld.get_region(Region.mines_floor_115, self.player)
        skull_25 = self.multiworld.get_region(Region.skull_cavern_25, self.player)
        skull_75 = self.multiworld.get_region(Region.skull_cavern_75, self.player)

        self.assertTrue(floor_115.can_reach(self.multiworld.state))
        self.assertFalse(skull_25.can_reach(self.multiworld.state))
        self.assertFalse(skull_75.can_reach(self.multiworld.state))

        self.remove(items_for_115)
        self.collect(items_for_skull_50)

        self.assertTrue(floor_115.can_reach(self.multiworld.state))
        self.assertTrue(skull_25.can_reach(self.multiworld.state))
        self.assertFalse(skull_75.can_reach(self.multiworld.state))

        self.remove(items_for_skull_50)
        self.collect(items_for_skull_100)

        self.assertTrue(floor_115.can_reach(self.multiworld.state))
        self.assertTrue(skull_25.can_reach(self.multiworld.state))
        self.assertTrue(skull_75.can_reach(self.multiworld.state))

    def generate_items_for_mine_115(self) -> List[Item]:
        pickaxes = [self.get_item_by_name("Progressive Pickaxe")] * 2
        swords = [self.get_item_by_name("Progressive Sword")] * 3
        combat_levels = [self.get_item_by_name("Combat Level")] * 4
        mining_levels = [self.get_item_by_name("Mining Level")] * 4
        bus = self.get_item_by_name("Bus Repair")
        skull_key = self.get_item_by_name("Skull Key")
        return [*combat_levels, *mining_levels, *pickaxes, *swords, bus, skull_key]

    def generate_items_for_skull_50(self) -> List[Item]:
        pickaxes = [self.get_item_by_name("Progressive Pickaxe")] * 3
        swords = [self.get_item_by_name("Progressive Sword")] * 4
        combat_levels = [self.get_item_by_name("Combat Level")] * 6
        mining_levels = [self.get_item_by_name("Mining Level")] * 6
        bus = self.get_item_by_name("Bus Repair")
        skull_key = self.get_item_by_name("Skull Key")
        return [*combat_levels, *mining_levels, *pickaxes, *swords, bus, skull_key]

    def generate_items_for_skull_100(self) -> List[Item]:
        pickaxes = [self.get_item_by_name("Progressive Pickaxe")] * 4
        swords = [self.get_item_by_name("Progressive Sword")] * 5
        combat_levels = [self.get_item_by_name("Combat Level")] * 8
        mining_levels = [self.get_item_by_name("Mining Level")] * 8
        bus = self.get_item_by_name("Bus Repair")
        skull_key = self.get_item_by_name("Skull Key")
        return [*combat_levels, *mining_levels, *pickaxes, *swords, bus, skull_key]


class TestShipsanityNone(SVTestBase):
    options = {
        Shipsanity.internal_name: Shipsanity.option_none
    }

    def run_default_tests(self) -> bool:
        # None is default
        return False

    def test_no_shipsanity_locations(self):
        for location in self.get_real_locations():
            with self.subTest(location.name):
                self.assertFalse("Shipsanity" in location.name)
                self.assertNotIn(LocationTags.SHIPSANITY, location_table[location.name].tags)


class TestShipsanityCrops(SVTestBase):
    options = {
        Shipsanity.internal_name: Shipsanity.option_crops,
        ExcludeGingerIsland.internal_name: ExcludeGingerIsland.option_false,
        SpecialOrderLocations.internal_name: SpecialOrderLocations.option_board_qi
    }

    def test_only_crop_shipsanity_locations(self):
        for location in self.get_real_locations():
            if LocationTags.SHIPSANITY in location_table[location.name].tags:
                with self.subTest(location.name):
                    self.assertIn(LocationTags.SHIPSANITY_CROP, location_table[location.name].tags)

    def test_include_island_crop_shipsanity_locations(self):
        location_names = [location.name for location in self.multiworld.get_locations(self.player)]
        self.assertIn("Shipsanity: Banana", location_names)
        self.assertIn("Shipsanity: Mango", location_names)
        self.assertIn("Shipsanity: Pineapple", location_names)
        self.assertIn("Shipsanity: Taro Root", location_names)
        self.assertIn("Shipsanity: Ginger", location_names)
        self.assertIn("Shipsanity: Magma Cap", location_names)
        self.assertIn("Shipsanity: Qi Fruit", location_names)


class TestShipsanityCropsExcludeIsland(SVTestBase):
    options = {
        Shipsanity.internal_name: Shipsanity.option_crops,
        ExcludeGingerIsland.internal_name: ExcludeGingerIsland.option_true
    }

    def test_only_crop_shipsanity_locations(self):
        for location in self.get_real_locations():
            if LocationTags.SHIPSANITY in location_table[location.name].tags:
                with self.subTest(location.name):
                    self.assertIn(LocationTags.SHIPSANITY_CROP, location_table[location.name].tags)

    def test_only_mainland_crop_shipsanity_locations(self):
        location_names = [location.name for location in self.multiworld.get_locations(self.player)]
        self.assertNotIn("Shipsanity: Banana", location_names)
        self.assertNotIn("Shipsanity: Mango", location_names)
        self.assertNotIn("Shipsanity: Pineapple", location_names)
        self.assertNotIn("Shipsanity: Taro Root", location_names)
        self.assertNotIn("Shipsanity: Ginger", location_names)
        self.assertNotIn("Shipsanity: Magma Cap", location_names)
        self.assertNotIn("Shipsanity: Qi Fruit", location_names)


class TestShipsanityCropsNoQiCropWithoutSpecialOrders(SVTestBase):
    options = {
        Shipsanity.internal_name: Shipsanity.option_crops,
        SpecialOrderLocations.internal_name: SpecialOrderLocations.option_board
    }

    def test_only_crop_shipsanity_locations(self):
        for location in self.get_real_locations():
            if LocationTags.SHIPSANITY in location_table[location.name].tags:
                with self.subTest(location.name):
                    self.assertIn(LocationTags.SHIPSANITY_CROP, location_table[location.name].tags)

    def test_island_crops_without_qi_fruit_shipsanity_locations(self):
        location_names = [location.name for location in self.multiworld.get_locations(self.player)]
        self.assertIn("Shipsanity: Banana", location_names)
        self.assertIn("Shipsanity: Mango", location_names)
        self.assertIn("Shipsanity: Pineapple", location_names)
        self.assertIn("Shipsanity: Taro Root", location_names)
        self.assertIn("Shipsanity: Ginger", location_names)
        self.assertIn("Shipsanity: Magma Cap", location_names)
        self.assertNotIn("Shipsanity: Qi Fruit", location_names)


class TestShipsanityFish(SVTestBase):
    options = {
        Shipsanity.internal_name: Shipsanity.option_fish,
        ExcludeGingerIsland.internal_name: ExcludeGingerIsland.option_false,
        SpecialOrderLocations.internal_name: SpecialOrderLocations.option_board_qi
    }

    def test_only_fish_shipsanity_locations(self):
        for location in self.get_real_locations():
            if LocationTags.SHIPSANITY in location_table[location.name].tags:
                with self.subTest(location.name):
                    self.assertIn(LocationTags.SHIPSANITY_FISH, location_table[location.name].tags)

    def test_include_island_fish_shipsanity_locations(self):
        location_names = [location.name for location in self.multiworld.get_locations(self.player)]
        self.assertIn("Shipsanity: Blue Discus", location_names)
        self.assertIn("Shipsanity: Lionfish", location_names)
        self.assertIn("Shipsanity: Stingray", location_names)
        self.assertIn("Shipsanity: Glacierfish Jr.", location_names)
        self.assertIn("Shipsanity: Legend II", location_names)
        self.assertIn("Shipsanity: Ms. Angler", location_names)
        self.assertIn("Shipsanity: Radioactive Carp", location_names)
        self.assertIn("Shipsanity: Son of Crimsonfish", location_names)


class TestShipsanityFishExcludeIsland(SVTestBase):
    options = {
        Shipsanity.internal_name: Shipsanity.option_fish,
        ExcludeGingerIsland.internal_name: ExcludeGingerIsland.option_true
    }

    def test_only_fish_shipsanity_locations(self):
        for location in self.get_real_locations():
            if LocationTags.SHIPSANITY in location_table[location.name].tags:
                with self.subTest(location.name):
                    self.assertIn(LocationTags.SHIPSANITY_FISH, location_table[location.name].tags)

    def test_exclude_island_fish_shipsanity_locations(self):
        location_names = [location.name for location in self.multiworld.get_locations(self.player)]
        self.assertNotIn("Shipsanity: Blue Discus", location_names)
        self.assertNotIn("Shipsanity: Lionfish", location_names)
        self.assertNotIn("Shipsanity: Stingray", location_names)
        self.assertNotIn("Shipsanity: Glacierfish Jr.", location_names)
        self.assertNotIn("Shipsanity: Legend II", location_names)
        self.assertNotIn("Shipsanity: Ms. Angler", location_names)
        self.assertNotIn("Shipsanity: Radioactive Carp", location_names)
        self.assertNotIn("Shipsanity: Son of Crimsonfish", location_names)


class TestShipsanityFishExcludeQiOrders(SVTestBase):
    options = {
        Shipsanity.internal_name: Shipsanity.option_fish,
        SpecialOrderLocations.internal_name: SpecialOrderLocations.option_board
    }

    def test_only_fish_shipsanity_locations(self):
        for location in self.get_real_locations():
            if LocationTags.SHIPSANITY in location_table[location.name].tags:
                with self.subTest(location.name):
                    self.assertIn(LocationTags.SHIPSANITY_FISH, location_table[location.name].tags)

    def test_include_island_fish_no_extended_family_shipsanity_locations(self):
        location_names = [location.name for location in self.multiworld.get_locations(self.player)]
        self.assertIn("Shipsanity: Blue Discus", location_names)
        self.assertIn("Shipsanity: Lionfish", location_names)
        self.assertIn("Shipsanity: Stingray", location_names)
        self.assertNotIn("Shipsanity: Glacierfish Jr.", location_names)
        self.assertNotIn("Shipsanity: Legend II", location_names)
        self.assertNotIn("Shipsanity: Ms. Angler", location_names)
        self.assertNotIn("Shipsanity: Radioactive Carp", location_names)
        self.assertNotIn("Shipsanity: Son of Crimsonfish", location_names)


class TestShipsanityFullShipment(SVTestBase):
    options = {
        Shipsanity.internal_name: Shipsanity.option_full_shipment,
        ExcludeGingerIsland.internal_name: ExcludeGingerIsland.option_false,
        SpecialOrderLocations.internal_name: SpecialOrderLocations.option_board_qi
    }

    def test_only_full_shipment_shipsanity_locations(self):
        for location in self.get_real_locations():
            if LocationTags.SHIPSANITY in location_table[location.name].tags:
                with self.subTest(location.name):
                    self.assertIn(LocationTags.SHIPSANITY_FULL_SHIPMENT, location_table[location.name].tags)
                    self.assertNotIn(LocationTags.SHIPSANITY_FISH, location_table[location.name].tags)

    def test_include_island_items_shipsanity_locations(self):
        location_names = [location.name for location in self.multiworld.get_locations(self.player)]
        self.assertIn("Shipsanity: Cinder Shard", location_names)
        self.assertIn("Shipsanity: Bone Fragment", location_names)
        self.assertIn("Shipsanity: Radioactive Ore", location_names)
        self.assertIn("Shipsanity: Radioactive Bar", location_names)
        self.assertIn("Shipsanity: Banana", location_names)
        self.assertIn("Shipsanity: Mango", location_names)
        self.assertIn("Shipsanity: Pineapple", location_names)
        self.assertIn("Shipsanity: Taro Root", location_names)
        self.assertIn("Shipsanity: Ginger", location_names)
        self.assertIn("Shipsanity: Magma Cap", location_names)


class TestShipsanityFullShipmentExcludeIsland(SVTestBase):
    options = {
        Shipsanity.internal_name: Shipsanity.option_full_shipment,
        ExcludeGingerIsland.internal_name: ExcludeGingerIsland.option_true
    }

    def test_only_full_shipment_shipsanity_locations(self):
        for location in self.get_real_locations():
            if LocationTags.SHIPSANITY in location_table[location.name].tags:
                with self.subTest(location.name):
                    self.assertIn(LocationTags.SHIPSANITY_FULL_SHIPMENT, location_table[location.name].tags)
                    self.assertNotIn(LocationTags.SHIPSANITY_FISH, location_table[location.name].tags)

    def test_exclude_island_items_shipsanity_locations(self):
        location_names = [location.name for location in self.multiworld.get_locations(self.player)]
        self.assertNotIn("Shipsanity: Cinder Shard", location_names)
        self.assertNotIn("Shipsanity: Radioactive Ore", location_names)
        self.assertNotIn("Shipsanity: Radioactive Bar", location_names)
        self.assertNotIn("Shipsanity: Banana", location_names)
        self.assertNotIn("Shipsanity: Mango", location_names)
        self.assertNotIn("Shipsanity: Pineapple", location_names)
        self.assertNotIn("Shipsanity: Taro Root", location_names)
        self.assertNotIn("Shipsanity: Ginger", location_names)
        self.assertNotIn("Shipsanity: Magma Cap", location_names)


class TestShipsanityFullShipmentExcludeQiBoard(SVTestBase):
    options = {
        Shipsanity.internal_name: Shipsanity.option_full_shipment,
        SpecialOrderLocations.internal_name: SpecialOrderLocations.option_vanilla
    }

    def test_only_full_shipment_shipsanity_locations(self):
        for location in self.get_real_locations():
            if LocationTags.SHIPSANITY in location_table[location.name].tags:
                with self.subTest(location.name):
                    self.assertIn(LocationTags.SHIPSANITY_FULL_SHIPMENT, location_table[location.name].tags)
                    self.assertNotIn(LocationTags.SHIPSANITY_FISH, location_table[location.name].tags)

    def test_exclude_qi_board_items_shipsanity_locations(self):
        location_names = [location.name for location in self.multiworld.get_locations(self.player)]
        self.assertIn("Shipsanity: Cinder Shard", location_names)
        self.assertIn("Shipsanity: Bone Fragment", location_names)
        self.assertNotIn("Shipsanity: Radioactive Ore", location_names)
        self.assertNotIn("Shipsanity: Radioactive Bar", location_names)
        self.assertIn("Shipsanity: Banana", location_names)
        self.assertIn("Shipsanity: Mango", location_names)
        self.assertIn("Shipsanity: Pineapple", location_names)
        self.assertIn("Shipsanity: Taro Root", location_names)
        self.assertIn("Shipsanity: Ginger", location_names)
        self.assertIn("Shipsanity: Magma Cap", location_names)


class TestShipsanityFullShipmentWithFish(SVTestBase):
    options = {
        Shipsanity.internal_name: Shipsanity.option_full_shipment_with_fish,
        ExcludeGingerIsland.internal_name: ExcludeGingerIsland.option_false,
        SpecialOrderLocations.internal_name: SpecialOrderLocations.option_board_qi
    }

    def test_only_full_shipment_and_fish_shipsanity_locations(self):
        for location in self.get_real_locations():
            if LocationTags.SHIPSANITY in location_table[location.name].tags:
                with self.subTest(location.name):
                    self.assertTrue(LocationTags.SHIPSANITY_FULL_SHIPMENT in location_table[location.name].tags or
                                    LocationTags.SHIPSANITY_FISH in location_table[location.name].tags)

    def test_include_island_items_shipsanity_locations(self):
        location_names = [location.name for location in self.multiworld.get_locations(self.player)]
        self.assertIn("Shipsanity: Cinder Shard", location_names)
        self.assertIn("Shipsanity: Bone Fragment", location_names)
        self.assertIn("Shipsanity: Radioactive Ore", location_names)
        self.assertIn("Shipsanity: Radioactive Bar", location_names)
        self.assertIn("Shipsanity: Banana", location_names)
        self.assertIn("Shipsanity: Mango", location_names)
        self.assertIn("Shipsanity: Pineapple", location_names)
        self.assertIn("Shipsanity: Taro Root", location_names)
        self.assertIn("Shipsanity: Ginger", location_names)
        self.assertIn("Shipsanity: Magma Cap", location_names)
        self.assertIn("Shipsanity: Blue Discus", location_names)
        self.assertIn("Shipsanity: Lionfish", location_names)
        self.assertIn("Shipsanity: Stingray", location_names)
        self.assertIn("Shipsanity: Glacierfish Jr.", location_names)
        self.assertIn("Shipsanity: Legend II", location_names)
        self.assertIn("Shipsanity: Ms. Angler", location_names)
        self.assertIn("Shipsanity: Radioactive Carp", location_names)
        self.assertIn("Shipsanity: Son of Crimsonfish", location_names)


class TestShipsanityFullShipmentWithFishExcludeIsland(SVTestBase):
    options = {
        Shipsanity.internal_name: Shipsanity.option_full_shipment_with_fish,
        ExcludeGingerIsland.internal_name: ExcludeGingerIsland.option_true
    }

    def test_only_full_shipment_and_fish_shipsanity_locations(self):
        for location in self.get_real_locations():
            if LocationTags.SHIPSANITY in location_table[location.name].tags:
                with self.subTest(location.name):
                    self.assertTrue(LocationTags.SHIPSANITY_FULL_SHIPMENT in location_table[location.name].tags or
                                    LocationTags.SHIPSANITY_FISH in location_table[location.name].tags)

    def test_exclude_island_items_shipsanity_locations(self):
        location_names = [location.name for location in self.multiworld.get_locations(self.player)]
        self.assertNotIn("Shipsanity: Cinder Shard", location_names)
        self.assertNotIn("Shipsanity: Radioactive Ore", location_names)
        self.assertNotIn("Shipsanity: Radioactive Bar", location_names)
        self.assertNotIn("Shipsanity: Banana", location_names)
        self.assertNotIn("Shipsanity: Mango", location_names)
        self.assertNotIn("Shipsanity: Pineapple", location_names)
        self.assertNotIn("Shipsanity: Taro Root", location_names)
        self.assertNotIn("Shipsanity: Ginger", location_names)
        self.assertNotIn("Shipsanity: Magma Cap", location_names)
        self.assertNotIn("Shipsanity: Blue Discus", location_names)
        self.assertNotIn("Shipsanity: Lionfish", location_names)
        self.assertNotIn("Shipsanity: Stingray", location_names)
        self.assertNotIn("Shipsanity: Glacierfish Jr.", location_names)
        self.assertNotIn("Shipsanity: Legend II", location_names)
        self.assertNotIn("Shipsanity: Ms. Angler", location_names)
        self.assertNotIn("Shipsanity: Radioactive Carp", location_names)
        self.assertNotIn("Shipsanity: Son of Crimsonfish", location_names)


class TestShipsanityFullShipmentWithFishExcludeQiBoard(SVTestBase):
    options = {
        Shipsanity.internal_name: Shipsanity.option_full_shipment_with_fish,
        SpecialOrderLocations.internal_name: SpecialOrderLocations.option_board
    }

    def test_only_full_shipment_and_fish_shipsanity_locations(self):
        for location in self.get_real_locations():
            if LocationTags.SHIPSANITY in location_table[location.name].tags:
                with self.subTest(location.name):
                    self.assertTrue(LocationTags.SHIPSANITY_FULL_SHIPMENT in location_table[location.name].tags or
                                    LocationTags.SHIPSANITY_FISH in location_table[location.name].tags)

    def test_exclude_qi_board_items_shipsanity_locations(self):
        location_names = [location.name for location in self.multiworld.get_locations(self.player)]
        self.assertIn("Shipsanity: Cinder Shard", location_names)
        self.assertIn("Shipsanity: Bone Fragment", location_names)
        self.assertNotIn("Shipsanity: Radioactive Ore", location_names)
        self.assertNotIn("Shipsanity: Radioactive Bar", location_names)
        self.assertIn("Shipsanity: Banana", location_names)
        self.assertIn("Shipsanity: Mango", location_names)
        self.assertIn("Shipsanity: Pineapple", location_names)
        self.assertIn("Shipsanity: Taro Root", location_names)
        self.assertIn("Shipsanity: Ginger", location_names)
        self.assertIn("Shipsanity: Magma Cap", location_names)
        self.assertIn("Shipsanity: Blue Discus", location_names)
        self.assertIn("Shipsanity: Lionfish", location_names)
        self.assertIn("Shipsanity: Stingray", location_names)
        self.assertNotIn("Shipsanity: Glacierfish Jr.", location_names)
        self.assertNotIn("Shipsanity: Legend II", location_names)
        self.assertNotIn("Shipsanity: Ms. Angler", location_names)
        self.assertNotIn("Shipsanity: Radioactive Carp", location_names)
        self.assertNotIn("Shipsanity: Son of Crimsonfish", location_names)<|MERGE_RESOLUTION|>--- conflicted
+++ resolved
@@ -3,12 +3,8 @@
 from BaseClasses import ItemClassification, Item
 from . import SVTestBase
 from .. import items, location_table, options
-<<<<<<< HEAD
 from ..content.content_packs import vanilla_content_pack_names
-from ..items import Group
-=======
 from ..items import Group, ItemData
->>>>>>> 1ee749b3
 from ..locations import LocationTags
 from ..options import Friendsanity, SpecialOrderLocations, Shipsanity, Chefsanity, SeasonRandomization, Craftsanity, ExcludeGingerIsland, SkillProgression, \
     Booksanity, Walnutsanity
@@ -22,12 +18,13 @@
         item
         for item in items.all_items
         if ItemClassification.progression in item.classification
-        if item.mod_name is None
+        if item.content_packs.issubset(vanilla_content_pack_names)
         if item.name not in {event.name for event in items.events}
         if item.name not in {deprecated.name for deprecated in items.items_by_group[Group.DEPRECATED]}
         if item.name not in {season.name for season in items.items_by_group[Group.SEASON]}
         if item.name not in {weapon.name for weapon in items.items_by_group[Group.WEAPON]}
         if item.name not in {baby.name for baby in items.items_by_group[Group.BABY]}
+        if item.name not in {resource_pack.name for resource_pack in items.items_by_group[Group.RESOURCE_PACK]}
         if item.name != "The Gateway Gazette"
     ]
 
@@ -47,22 +44,8 @@
     }
 
     def test_all_progression_items_are_added_to_the_pool(self):
-<<<<<<< HEAD
-        all_created_items = [item.name for item in self.multiworld.itempool]
-        # Ignore all the stuff that the algorithm chooses one of, instead of all, to fulfill logical progression
-        items_to_ignore = [event.name for event in items.events]
-        items_to_ignore.extend(item.name for item in items.all_items if not item.content_packs.issubset(vanilla_content_pack_names))
-        items_to_ignore.extend(deprecated.name for deprecated in items.items_by_group[Group.DEPRECATED])
-        items_to_ignore.extend(season.name for season in items.items_by_group[Group.SEASON])
-        items_to_ignore.extend(weapon.name for weapon in items.items_by_group[Group.WEAPON])
-        items_to_ignore.extend(baby.name for baby in items.items_by_group[Group.BABY])
-        items_to_ignore.extend(resource_pack.name for resource_pack in items.items_by_group[Group.RESOURCE_PACK])
-        items_to_ignore.append("The Gateway Gazette")
-        progression_items = [item for item in items.all_items if item.classification & ItemClassification.progression and item.name not in items_to_ignore]
-=======
         all_created_items = set(self.get_all_created_items())
         progression_items = get_all_permanent_progression_items()
->>>>>>> 1ee749b3
         for progression_item in progression_items:
             with self.subTest(f"{progression_item.name}"):
                 self.assertIn(progression_item.name, all_created_items)
@@ -104,21 +87,8 @@
     }
 
     def test_all_progression_items_except_island_are_added_to_the_pool(self):
-<<<<<<< HEAD
-        all_created_items = [item.name for item in self.multiworld.itempool]
-        # Ignore all the stuff that the algorithm chooses one of, instead of all, to fulfill logical progression
-        items_to_ignore = [event.name for event in items.events]
-        items_to_ignore.extend(item.name for item in items.all_items if not item.content_packs.issubset(vanilla_content_pack_names))
-        items_to_ignore.extend(deprecated.name for deprecated in items.items_by_group[Group.DEPRECATED])
-        items_to_ignore.extend(season.name for season in items.items_by_group[Group.SEASON])
-        items_to_ignore.extend(season.name for season in items.items_by_group[Group.WEAPON])
-        items_to_ignore.extend(baby.name for baby in items.items_by_group[Group.BABY])
-        items_to_ignore.append("The Gateway Gazette")
-        progression_items = [item for item in items.all_items if item.classification & ItemClassification.progression and item.name not in items_to_ignore]
-=======
         all_created_items = set(self.get_all_created_items())
         progression_items = get_all_permanent_progression_items()
->>>>>>> 1ee749b3
         for progression_item in progression_items:
 
             with self.subTest(f"{progression_item.name}"):
