from typing import List

from BaseClasses import ItemClassification, Item
from . import SVTestBase
from .. import items, location_table, options
from ..items import Group, ItemData
from ..locations import LocationTags
from ..options import Friendsanity, SpecialOrderLocations, Shipsanity, Chefsanity, SeasonRandomization, Craftsanity, ExcludeGingerIsland, SkillProgression, \
    Booksanity, Walnutsanity
from ..strings.region_names import Region


def get_all_permanent_progression_items() -> List[ItemData]:
<<<<<<< HEAD
    """Ignore all the stuff that the algorithm chooses one of, instead of all, to fulfill logical progression. 
=======
    """Ignore all the stuff that the algorithm chooses one of, instead of all, to fulfill logical progression.
>>>>>>> 1ee749b3
    """
    return [
        item
        for item in items.all_items
        if ItemClassification.progression in item.classification
        if item.mod_name is None
        if item.name not in {event.name for event in items.events}
        if item.name not in {deprecated.name for deprecated in items.items_by_group[Group.DEPRECATED]}
        if item.name not in {season.name for season in items.items_by_group[Group.SEASON]}
        if item.name not in {weapon.name for weapon in items.items_by_group[Group.WEAPON]}
        if item.name not in {baby.name for baby in items.items_by_group[Group.BABY]}
        if item.name != "The Gateway Gazette"
    ]


class TestBaseItemGeneration(SVTestBase):
    options = {
        SeasonRandomization.internal_name: SeasonRandomization.option_progressive,
        SkillProgression.internal_name: SkillProgression.option_progressive_with_masteries,
        ExcludeGingerIsland.internal_name: ExcludeGingerIsland.option_false,
        SpecialOrderLocations.internal_name: SpecialOrderLocations.option_board_qi,
        Friendsanity.internal_name: Friendsanity.option_all_with_marriage,
        Shipsanity.internal_name: Shipsanity.option_everything,
        Chefsanity.internal_name: Chefsanity.option_all,
        Craftsanity.internal_name: Craftsanity.option_all,
        Booksanity.internal_name: Booksanity.option_all,
        Walnutsanity.internal_name: Walnutsanity.preset_all,
    }

    def test_all_progression_items_are_added_to_the_pool(self):
        all_created_items = set(self.get_all_created_items())
        progression_items = get_all_permanent_progression_items()
        for progression_item in progression_items:
            with self.subTest(f"{progression_item.name}"):
                self.assertIn(progression_item.name, all_created_items)

    def test_creates_as_many_item_as_non_event_locations(self):
        non_event_locations = self.get_real_locations()
        self.assertEqual(len(non_event_locations), len(self.multiworld.itempool))

    def test_does_not_create_deprecated_items(self):
        all_created_items = set(self.get_all_created_items())
        for deprecated_item in items.items_by_group[items.Group.DEPRECATED]:
            with self.subTest(f"{deprecated_item.name}"):
                self.assertNotIn(deprecated_item.name, all_created_items)

    def test_does_not_create_more_than_one_maximum_one_items(self):
        all_created_items = self.get_all_created_items()
        for maximum_one_item in items.items_by_group[items.Group.MAXIMUM_ONE]:
            with self.subTest(f"{maximum_one_item.name}"):
                self.assertLessEqual(all_created_items.count(maximum_one_item.name), 1)

    def test_does_not_create_or_create_two_of_exactly_two_items(self):
        all_created_items = self.get_all_created_items()
        for exactly_two_item in items.items_by_group[items.Group.EXACTLY_TWO]:
            with self.subTest(f"{exactly_two_item.name}"):
                count = all_created_items.count(exactly_two_item.name)
                self.assertTrue(count == 0 or count == 2)


class TestNoGingerIslandItemGeneration(SVTestBase):
    options = {
        SeasonRandomization.internal_name: SeasonRandomization.option_progressive,
        SkillProgression.internal_name: SkillProgression.option_progressive_with_masteries,
        Friendsanity.internal_name: Friendsanity.option_all_with_marriage,
        Shipsanity.internal_name: Shipsanity.option_everything,
        Chefsanity.internal_name: Chefsanity.option_all,
        Craftsanity.internal_name: Craftsanity.option_all,
        ExcludeGingerIsland.internal_name: ExcludeGingerIsland.option_true,
        Booksanity.internal_name: Booksanity.option_all,
    }

    def test_all_progression_items_except_island_are_added_to_the_pool(self):
        all_created_items = set(self.get_all_created_items())
        progression_items = get_all_permanent_progression_items()
        for progression_item in progression_items:

            with self.subTest(f"{progression_item.name}"):
                if Group.GINGER_ISLAND in progression_item.groups:
                    self.assertNotIn(progression_item.name, all_created_items)
                else:
                    self.assertIn(progression_item.name, all_created_items)

    def test_creates_as_many_item_as_non_event_locations(self):
        non_event_locations = self.get_real_locations()

        self.assertEqual(len(non_event_locations), len(self.multiworld.itempool))

    def test_does_not_create_deprecated_items(self):
        all_created_items = self.get_all_created_items()
        for deprecated_item in items.items_by_group[items.Group.DEPRECATED]:
            with self.subTest(f"Deprecated item: {deprecated_item.name}"):
                self.assertNotIn(deprecated_item.name, all_created_items)

    def test_does_not_create_more_than_one_maximum_one_items(self):
        all_created_items = self.get_all_created_items()
        for maximum_one_item in items.items_by_group[items.Group.MAXIMUM_ONE]:
            with self.subTest(f"{maximum_one_item.name}"):
                self.assertLessEqual(all_created_items.count(maximum_one_item.name), 1)

    def test_does_not_create_exactly_two_items(self):
        all_created_items = self.get_all_created_items()
        for exactly_two_item in items.items_by_group[items.Group.EXACTLY_TWO]:
            with self.subTest(f"{exactly_two_item.name}"):
                count = all_created_items.count(exactly_two_item.name)
                self.assertTrue(count == 0 or count == 2)


class TestMonstersanityNone(SVTestBase):
    options = {
        options.Monstersanity.internal_name: options.Monstersanity.option_none,
        # Not really necessary, but it adds more locations, so we don't have to remove useful items.
        options.Fishsanity.internal_name: options.Fishsanity.option_all
    }

    @property
    def run_default_tests(self) -> bool:
        # None is default
        return False

    def test_when_generate_world_then_5_generic_weapons_in_the_pool(self):
        item_pool = [item.name for item in self.multiworld.itempool]
        self.assertEqual(item_pool.count("Progressive Weapon"), 5)

    def test_when_generate_world_then_zero_specific_weapons_in_the_pool(self):
        item_pool = [item.name for item in self.multiworld.itempool]
        self.assertEqual(item_pool.count("Progressive Sword"), 0)
        self.assertEqual(item_pool.count("Progressive Club"), 0)
        self.assertEqual(item_pool.count("Progressive Dagger"), 0)

    def test_when_generate_world_then_2_slingshots_in_the_pool(self):
        item_pool = [item.name for item in self.multiworld.itempool]
        self.assertEqual(item_pool.count("Progressive Slingshot"), 2)

    def test_when_generate_world_then_3_shoes_in_the_pool(self):
        item_pool = [item.name for item in self.multiworld.itempool]
        self.assertEqual(item_pool.count("Progressive Footwear"), 3)


class TestMonstersanityGoals(SVTestBase):
    options = {options.Monstersanity.internal_name: options.Monstersanity.option_goals}

    def test_when_generate_world_then_no_generic_weapons_in_the_pool(self):
        item_pool = [item.name for item in self.multiworld.itempool]
        self.assertEqual(item_pool.count("Progressive Weapon"), 0)

    def test_when_generate_world_then_5_specific_weapons_of_each_type_in_the_pool(self):
        item_pool = [item.name for item in self.multiworld.itempool]
        self.assertEqual(item_pool.count("Progressive Sword"), 5)
        self.assertEqual(item_pool.count("Progressive Club"), 5)
        self.assertEqual(item_pool.count("Progressive Dagger"), 5)

    def test_when_generate_world_then_2_slingshots_in_the_pool(self):
        item_pool = [item.name for item in self.multiworld.itempool]
        self.assertEqual(item_pool.count("Progressive Slingshot"), 2)

    def test_when_generate_world_then_4_shoes_in_the_pool(self):
        item_pool = [item.name for item in self.multiworld.itempool]
        self.assertEqual(item_pool.count("Progressive Footwear"), 4)

    def test_when_generate_world_then_all_monster_checks_are_inaccessible(self):
        for location in self.get_real_locations():
            if LocationTags.MONSTERSANITY not in location_table[location.name].tags:
                continue
            with self.subTest(location.name):
                self.assert_cannot_reach_location(location)


class TestMonstersanityOnePerCategory(SVTestBase):
    options = {options.Monstersanity.internal_name: options.Monstersanity.option_one_per_category}

    def test_when_generate_world_then_no_generic_weapons_in_the_pool(self):
        item_pool = [item.name for item in self.multiworld.itempool]
        self.assertEqual(item_pool.count("Progressive Weapon"), 0)

    def test_when_generate_world_then_5_specific_weapons_of_each_type_in_the_pool(self):
        item_pool = [item.name for item in self.multiworld.itempool]
        self.assertEqual(item_pool.count("Progressive Sword"), 5)
        self.assertEqual(item_pool.count("Progressive Club"), 5)
        self.assertEqual(item_pool.count("Progressive Dagger"), 5)

    def test_when_generate_world_then_2_slingshots_in_the_pool(self):
        item_pool = [item.name for item in self.multiworld.itempool]
        self.assertEqual(item_pool.count("Progressive Slingshot"), 2)

    def test_when_generate_world_then_4_shoes_in_the_pool(self):
        item_pool = [item.name for item in self.multiworld.itempool]
        self.assertEqual(item_pool.count("Progressive Footwear"), 4)

    def test_when_generate_world_then_all_monster_checks_are_inaccessible(self):
        for location in self.get_real_locations():
            if LocationTags.MONSTERSANITY not in location_table[location.name].tags:
                continue
            with self.subTest(location.name):
                self.assert_cannot_reach_location(location)


class TestMonstersanityProgressive(SVTestBase):
    options = {options.Monstersanity.internal_name: options.Monstersanity.option_progressive_goals}

    def test_when_generate_world_then_no_generic_weapons_in_the_pool(self):
        item_pool = [item.name for item in self.multiworld.itempool]
        self.assertEqual(item_pool.count("Progressive Weapon"), 0)

    def test_when_generate_world_then_5_specific_weapons_of_each_type_in_the_pool(self):
        item_pool = [item.name for item in self.multiworld.itempool]
        self.assertEqual(item_pool.count("Progressive Sword"), 5)
        self.assertEqual(item_pool.count("Progressive Club"), 5)
        self.assertEqual(item_pool.count("Progressive Dagger"), 5)

    def test_when_generate_world_then_2_slingshots_in_the_pool(self):
        item_pool = [item.name for item in self.multiworld.itempool]
        self.assertEqual(item_pool.count("Progressive Slingshot"), 2)

    def test_when_generate_world_then_4_shoes_in_the_pool(self):
        item_pool = [item.name for item in self.multiworld.itempool]
        self.assertEqual(item_pool.count("Progressive Footwear"), 4)

    def test_when_generate_world_then_many_rings_in_the_pool(self):
        item_pool = [item.name for item in self.multiworld.itempool]
        self.assertIn("Hot Java Ring", item_pool)
        self.assertIn("Wedding Ring", item_pool)
        self.assertIn("Slime Charmer Ring", item_pool)

    def test_when_generate_world_then_all_monster_checks_are_inaccessible(self):
        for location in self.get_real_locations():
            if LocationTags.MONSTERSANITY not in location_table[location.name].tags:
                continue
            with self.subTest(location.name):
                self.assert_cannot_reach_location(location)


class TestMonstersanitySplit(SVTestBase):
    options = {options.Monstersanity.internal_name: options.Monstersanity.option_split_goals}

    def test_when_generate_world_then_no_generic_weapons_in_the_pool(self):
        item_pool = [item.name for item in self.multiworld.itempool]
        self.assertEqual(item_pool.count("Progressive Weapon"), 0)

    def test_when_generate_world_then_5_specific_weapons_of_each_type_in_the_pool(self):
        item_pool = [item.name for item in self.multiworld.itempool]
        self.assertEqual(item_pool.count("Progressive Sword"), 5)
        self.assertEqual(item_pool.count("Progressive Club"), 5)
        self.assertEqual(item_pool.count("Progressive Dagger"), 5)

    def test_when_generate_world_then_2_slingshots_in_the_pool(self):
        item_pool = [item.name for item in self.multiworld.itempool]
        self.assertEqual(item_pool.count("Progressive Slingshot"), 2)

    def test_when_generate_world_then_4_shoes_in_the_pool(self):
        item_pool = [item.name for item in self.multiworld.itempool]
        self.assertEqual(item_pool.count("Progressive Footwear"), 4)

    def test_when_generate_world_then_many_rings_in_the_pool(self):
        item_pool = [item.name for item in self.multiworld.itempool]
        self.assertIn("Hot Java Ring", item_pool)
        self.assertIn("Wedding Ring", item_pool)
        self.assertIn("Slime Charmer Ring", item_pool)

    def test_when_generate_world_then_all_monster_checks_are_inaccessible(self):
        for location in self.get_real_locations():
            if LocationTags.MONSTERSANITY not in location_table[location.name].tags:
                continue
            with self.subTest(location.name):
                self.assert_cannot_reach_location(location)


class TestProgressiveElevator(SVTestBase):
    options = {
        options.ElevatorProgression.internal_name: options.ElevatorProgression.option_progressive,
        options.ToolProgression.internal_name: options.ToolProgression.option_progressive,
        options.SkillProgression.internal_name: options.SkillProgression.option_progressive,
    }

    def test_given_elevator_to_floor_105_when_find_another_elevator_then_has_access_to_floor_120(self):
        items_for_115 = self.generate_items_for_mine_115()
        last_elevator = self.get_item_by_name("Progressive Mine Elevator")
        self.collect(items_for_115)

        self.assert_can_reach_region(Region.mines_floor_115)
        self.assert_cannot_reach_region(Region.mines_floor_120)

        self.collect(last_elevator)

        self.assert_can_reach_region("The Mines - Floor 120")

    def generate_items_for_mine_115(self) -> List[Item]:
        pickaxes = [self.get_item_by_name("Progressive Pickaxe")] * 2
        elevators = [self.get_item_by_name("Progressive Mine Elevator")] * 21
        swords = [self.get_item_by_name("Progressive Sword")] * 3
        combat_levels = [self.get_item_by_name("Combat Level")] * 4
        mining_levels = [self.get_item_by_name("Mining Level")] * 4
        return [*combat_levels, *mining_levels, *elevators, *pickaxes, *swords]

    def generate_items_for_extra_mine_levels(self, weapon_name: str) -> List[Item]:
        last_pickaxe = self.get_item_by_name("Progressive Pickaxe")
        last_weapon = self.multiworld.create_item(weapon_name, self.player)
        second_last_combat_level = self.get_item_by_name("Combat Level")
        last_combat_level = self.get_item_by_name("Combat Level")
        second_last_mining_level = self.get_item_by_name("Mining Level")
        last_mining_level = self.get_item_by_name("Mining Level")
        return [last_pickaxe, last_weapon, second_last_combat_level, last_combat_level, second_last_mining_level, last_mining_level]


class TestSkullCavernLogic(SVTestBase):
    options = {
        options.ElevatorProgression.internal_name: options.ElevatorProgression.option_vanilla,
        options.ToolProgression.internal_name: options.ToolProgression.option_progressive,
        options.SkillProgression.internal_name: options.SkillProgression.option_progressive,
    }

    def test_given_access_to_floor_115_when_find_more_tools_then_has_access_to_skull_cavern_25(self):
        items_for_115 = self.generate_items_for_mine_115()
        items_for_skull_50 = self.generate_items_for_skull_50()
        items_for_skull_100 = self.generate_items_for_skull_100()
        self.collect(items_for_115)
        floor_115 = self.multiworld.get_region(Region.mines_floor_115, self.player)
        skull_25 = self.multiworld.get_region(Region.skull_cavern_25, self.player)
        skull_75 = self.multiworld.get_region(Region.skull_cavern_75, self.player)

        self.assert_can_reach_region(Region.mines_floor_115)
        self.assert_cannot_reach_region(Region.skull_cavern_25)
        self.assert_cannot_reach_region(Region.skull_cavern_75)

        self.remove(items_for_115)
        self.collect(items_for_skull_50)

        self.assert_can_reach_region(Region.mines_floor_115)
        self.assert_can_reach_region(Region.skull_cavern_25)
        self.assert_cannot_reach_region(Region.skull_cavern_75)

        self.remove(items_for_skull_50)
        self.collect(items_for_skull_100)

        self.assert_can_reach_region(Region.mines_floor_115)
        self.assert_can_reach_region(Region.skull_cavern_25)
        self.assert_can_reach_region(Region.skull_cavern_75)

    def generate_items_for_mine_115(self) -> List[Item]:
        pickaxes = [self.get_item_by_name("Progressive Pickaxe")] * 2
        swords = [self.get_item_by_name("Progressive Sword")] * 3
        combat_levels = [self.get_item_by_name("Combat Level")] * 4
        mining_levels = [self.get_item_by_name("Mining Level")] * 4
        bus = self.get_item_by_name("Bus Repair")
        skull_key = self.get_item_by_name("Skull Key")
        return [*combat_levels, *mining_levels, *pickaxes, *swords, bus, skull_key]

    def generate_items_for_skull_50(self) -> List[Item]:
        pickaxes = [self.get_item_by_name("Progressive Pickaxe")] * 3
        swords = [self.get_item_by_name("Progressive Sword")] * 4
        combat_levels = [self.get_item_by_name("Combat Level")] * 6
        mining_levels = [self.get_item_by_name("Mining Level")] * 6
        bus = self.get_item_by_name("Bus Repair")
        skull_key = self.get_item_by_name("Skull Key")
        return [*combat_levels, *mining_levels, *pickaxes, *swords, bus, skull_key]

    def generate_items_for_skull_100(self) -> List[Item]:
        pickaxes = [self.get_item_by_name("Progressive Pickaxe")] * 4
        swords = [self.get_item_by_name("Progressive Sword")] * 5
        combat_levels = [self.get_item_by_name("Combat Level")] * 8
        mining_levels = [self.get_item_by_name("Mining Level")] * 8
        bus = self.get_item_by_name("Bus Repair")
        skull_key = self.get_item_by_name("Skull Key")
        return [*combat_levels, *mining_levels, *pickaxes, *swords, bus, skull_key]


class TestShipsanityNone(SVTestBase):
    options = {
        Shipsanity.internal_name: Shipsanity.option_none
    }

    def run_default_tests(self) -> bool:
        # None is default
        return False

    def test_no_shipsanity_locations(self):
        for location in self.get_real_locations():
            with self.subTest(location.name):
                self.assertFalse("Shipsanity" in location.name)
                self.assertNotIn(LocationTags.SHIPSANITY, location_table[location.name].tags)


class TestShipsanityCrops(SVTestBase):
    options = {
        Shipsanity.internal_name: Shipsanity.option_crops,
        ExcludeGingerIsland.internal_name: ExcludeGingerIsland.option_false,
        SpecialOrderLocations.internal_name: SpecialOrderLocations.option_board_qi
    }

    def test_only_crop_shipsanity_locations(self):
        for location in self.get_real_locations():
            if LocationTags.SHIPSANITY in location_table[location.name].tags:
                with self.subTest(location.name):
                    self.assertIn(LocationTags.SHIPSANITY_CROP, location_table[location.name].tags)

    def test_include_island_crop_shipsanity_locations(self):
        location_names = [location.name for location in self.multiworld.get_locations(self.player)]
        self.assertIn("Shipsanity: Banana", location_names)
        self.assertIn("Shipsanity: Mango", location_names)
        self.assertIn("Shipsanity: Pineapple", location_names)
        self.assertIn("Shipsanity: Taro Root", location_names)
        self.assertIn("Shipsanity: Ginger", location_names)
        self.assertIn("Shipsanity: Magma Cap", location_names)
        self.assertIn("Shipsanity: Qi Fruit", location_names)


class TestShipsanityCropsExcludeIsland(SVTestBase):
    options = {
        Shipsanity.internal_name: Shipsanity.option_crops,
        ExcludeGingerIsland.internal_name: ExcludeGingerIsland.option_true
    }

    def test_only_crop_shipsanity_locations(self):
        for location in self.get_real_locations():
            if LocationTags.SHIPSANITY in location_table[location.name].tags:
                with self.subTest(location.name):
                    self.assertIn(LocationTags.SHIPSANITY_CROP, location_table[location.name].tags)

    def test_only_mainland_crop_shipsanity_locations(self):
        location_names = [location.name for location in self.multiworld.get_locations(self.player)]
        self.assertNotIn("Shipsanity: Banana", location_names)
        self.assertNotIn("Shipsanity: Mango", location_names)
        self.assertNotIn("Shipsanity: Pineapple", location_names)
        self.assertNotIn("Shipsanity: Taro Root", location_names)
        self.assertNotIn("Shipsanity: Ginger", location_names)
        self.assertNotIn("Shipsanity: Magma Cap", location_names)
        self.assertNotIn("Shipsanity: Qi Fruit", location_names)


class TestShipsanityCropsNoQiCropWithoutSpecialOrders(SVTestBase):
    options = {
        Shipsanity.internal_name: Shipsanity.option_crops,
        SpecialOrderLocations.internal_name: SpecialOrderLocations.option_board
    }

    def test_only_crop_shipsanity_locations(self):
        for location in self.get_real_locations():
            if LocationTags.SHIPSANITY in location_table[location.name].tags:
                with self.subTest(location.name):
                    self.assertIn(LocationTags.SHIPSANITY_CROP, location_table[location.name].tags)

    def test_island_crops_without_qi_fruit_shipsanity_locations(self):
        location_names = [location.name for location in self.multiworld.get_locations(self.player)]
        self.assertIn("Shipsanity: Banana", location_names)
        self.assertIn("Shipsanity: Mango", location_names)
        self.assertIn("Shipsanity: Pineapple", location_names)
        self.assertIn("Shipsanity: Taro Root", location_names)
        self.assertIn("Shipsanity: Ginger", location_names)
        self.assertIn("Shipsanity: Magma Cap", location_names)
        self.assertNotIn("Shipsanity: Qi Fruit", location_names)


class TestShipsanityFish(SVTestBase):
    options = {
        Shipsanity.internal_name: Shipsanity.option_fish,
        ExcludeGingerIsland.internal_name: ExcludeGingerIsland.option_false,
        SpecialOrderLocations.internal_name: SpecialOrderLocations.option_board_qi
    }

    def test_only_fish_shipsanity_locations(self):
        for location in self.get_real_locations():
            if LocationTags.SHIPSANITY in location_table[location.name].tags:
                with self.subTest(location.name):
                    self.assertIn(LocationTags.SHIPSANITY_FISH, location_table[location.name].tags)

    def test_include_island_fish_shipsanity_locations(self):
        location_names = [location.name for location in self.multiworld.get_locations(self.player)]
        self.assertIn("Shipsanity: Blue Discus", location_names)
        self.assertIn("Shipsanity: Lionfish", location_names)
        self.assertIn("Shipsanity: Stingray", location_names)
        self.assertIn("Shipsanity: Glacierfish Jr.", location_names)
        self.assertIn("Shipsanity: Legend II", location_names)
        self.assertIn("Shipsanity: Ms. Angler", location_names)
        self.assertIn("Shipsanity: Radioactive Carp", location_names)
        self.assertIn("Shipsanity: Son of Crimsonfish", location_names)


class TestShipsanityFishExcludeIsland(SVTestBase):
    options = {
        Shipsanity.internal_name: Shipsanity.option_fish,
        ExcludeGingerIsland.internal_name: ExcludeGingerIsland.option_true
    }

    def test_only_fish_shipsanity_locations(self):
        for location in self.get_real_locations():
            if LocationTags.SHIPSANITY in location_table[location.name].tags:
                with self.subTest(location.name):
                    self.assertIn(LocationTags.SHIPSANITY_FISH, location_table[location.name].tags)

    def test_exclude_island_fish_shipsanity_locations(self):
        location_names = [location.name for location in self.multiworld.get_locations(self.player)]
        self.assertNotIn("Shipsanity: Blue Discus", location_names)
        self.assertNotIn("Shipsanity: Lionfish", location_names)
        self.assertNotIn("Shipsanity: Stingray", location_names)
        self.assertNotIn("Shipsanity: Glacierfish Jr.", location_names)
        self.assertNotIn("Shipsanity: Legend II", location_names)
        self.assertNotIn("Shipsanity: Ms. Angler", location_names)
        self.assertNotIn("Shipsanity: Radioactive Carp", location_names)
        self.assertNotIn("Shipsanity: Son of Crimsonfish", location_names)


class TestShipsanityFishExcludeQiOrders(SVTestBase):
    options = {
        Shipsanity.internal_name: Shipsanity.option_fish,
        SpecialOrderLocations.internal_name: SpecialOrderLocations.option_board
    }

    def test_only_fish_shipsanity_locations(self):
        for location in self.get_real_locations():
            if LocationTags.SHIPSANITY in location_table[location.name].tags:
                with self.subTest(location.name):
                    self.assertIn(LocationTags.SHIPSANITY_FISH, location_table[location.name].tags)

    def test_include_island_fish_no_extended_family_shipsanity_locations(self):
        location_names = [location.name for location in self.multiworld.get_locations(self.player)]
        self.assertIn("Shipsanity: Blue Discus", location_names)
        self.assertIn("Shipsanity: Lionfish", location_names)
        self.assertIn("Shipsanity: Stingray", location_names)
        self.assertNotIn("Shipsanity: Glacierfish Jr.", location_names)
        self.assertNotIn("Shipsanity: Legend II", location_names)
        self.assertNotIn("Shipsanity: Ms. Angler", location_names)
        self.assertNotIn("Shipsanity: Radioactive Carp", location_names)
        self.assertNotIn("Shipsanity: Son of Crimsonfish", location_names)


class TestShipsanityFullShipment(SVTestBase):
    options = {
        Shipsanity.internal_name: Shipsanity.option_full_shipment,
        ExcludeGingerIsland.internal_name: ExcludeGingerIsland.option_false,
        SpecialOrderLocations.internal_name: SpecialOrderLocations.option_board_qi
    }

    def test_only_full_shipment_shipsanity_locations(self):
        for location in self.get_real_locations():
            if LocationTags.SHIPSANITY in location_table[location.name].tags:
                with self.subTest(location.name):
                    self.assertIn(LocationTags.SHIPSANITY_FULL_SHIPMENT, location_table[location.name].tags)
                    self.assertNotIn(LocationTags.SHIPSANITY_FISH, location_table[location.name].tags)

    def test_include_island_items_shipsanity_locations(self):
        location_names = [location.name for location in self.multiworld.get_locations(self.player)]
        self.assertIn("Shipsanity: Cinder Shard", location_names)
        self.assertIn("Shipsanity: Bone Fragment", location_names)
        self.assertIn("Shipsanity: Radioactive Ore", location_names)
        self.assertIn("Shipsanity: Radioactive Bar", location_names)
        self.assertIn("Shipsanity: Banana", location_names)
        self.assertIn("Shipsanity: Mango", location_names)
        self.assertIn("Shipsanity: Pineapple", location_names)
        self.assertIn("Shipsanity: Taro Root", location_names)
        self.assertIn("Shipsanity: Ginger", location_names)
        self.assertIn("Shipsanity: Magma Cap", location_names)


class TestShipsanityFullShipmentExcludeIsland(SVTestBase):
    options = {
        Shipsanity.internal_name: Shipsanity.option_full_shipment,
        ExcludeGingerIsland.internal_name: ExcludeGingerIsland.option_true
    }

    def test_only_full_shipment_shipsanity_locations(self):
        for location in self.get_real_locations():
            if LocationTags.SHIPSANITY in location_table[location.name].tags:
                with self.subTest(location.name):
                    self.assertIn(LocationTags.SHIPSANITY_FULL_SHIPMENT, location_table[location.name].tags)
                    self.assertNotIn(LocationTags.SHIPSANITY_FISH, location_table[location.name].tags)

    def test_exclude_island_items_shipsanity_locations(self):
        location_names = [location.name for location in self.multiworld.get_locations(self.player)]
        self.assertNotIn("Shipsanity: Cinder Shard", location_names)
        self.assertNotIn("Shipsanity: Radioactive Ore", location_names)
        self.assertNotIn("Shipsanity: Radioactive Bar", location_names)
        self.assertNotIn("Shipsanity: Banana", location_names)
        self.assertNotIn("Shipsanity: Mango", location_names)
        self.assertNotIn("Shipsanity: Pineapple", location_names)
        self.assertNotIn("Shipsanity: Taro Root", location_names)
        self.assertNotIn("Shipsanity: Ginger", location_names)
        self.assertNotIn("Shipsanity: Magma Cap", location_names)


class TestShipsanityFullShipmentExcludeQiBoard(SVTestBase):
    options = {
        Shipsanity.internal_name: Shipsanity.option_full_shipment,
        SpecialOrderLocations.internal_name: SpecialOrderLocations.option_vanilla
    }

    def test_only_full_shipment_shipsanity_locations(self):
        for location in self.get_real_locations():
            if LocationTags.SHIPSANITY in location_table[location.name].tags:
                with self.subTest(location.name):
                    self.assertIn(LocationTags.SHIPSANITY_FULL_SHIPMENT, location_table[location.name].tags)
                    self.assertNotIn(LocationTags.SHIPSANITY_FISH, location_table[location.name].tags)

    def test_exclude_qi_board_items_shipsanity_locations(self):
        location_names = [location.name for location in self.multiworld.get_locations(self.player)]
        self.assertIn("Shipsanity: Cinder Shard", location_names)
        self.assertIn("Shipsanity: Bone Fragment", location_names)
        self.assertNotIn("Shipsanity: Radioactive Ore", location_names)
        self.assertNotIn("Shipsanity: Radioactive Bar", location_names)
        self.assertIn("Shipsanity: Banana", location_names)
        self.assertIn("Shipsanity: Mango", location_names)
        self.assertIn("Shipsanity: Pineapple", location_names)
        self.assertIn("Shipsanity: Taro Root", location_names)
        self.assertIn("Shipsanity: Ginger", location_names)
        self.assertIn("Shipsanity: Magma Cap", location_names)


class TestShipsanityFullShipmentWithFish(SVTestBase):
    options = {
        Shipsanity.internal_name: Shipsanity.option_full_shipment_with_fish,
        ExcludeGingerIsland.internal_name: ExcludeGingerIsland.option_false,
        SpecialOrderLocations.internal_name: SpecialOrderLocations.option_board_qi
    }

    def test_only_full_shipment_and_fish_shipsanity_locations(self):
        for location in self.get_real_locations():
            if LocationTags.SHIPSANITY in location_table[location.name].tags:
                with self.subTest(location.name):
                    self.assertTrue(LocationTags.SHIPSANITY_FULL_SHIPMENT in location_table[location.name].tags or
                                    LocationTags.SHIPSANITY_FISH in location_table[location.name].tags)

    def test_include_island_items_shipsanity_locations(self):
        location_names = [location.name for location in self.multiworld.get_locations(self.player)]
        self.assertIn("Shipsanity: Cinder Shard", location_names)
        self.assertIn("Shipsanity: Bone Fragment", location_names)
        self.assertIn("Shipsanity: Radioactive Ore", location_names)
        self.assertIn("Shipsanity: Radioactive Bar", location_names)
        self.assertIn("Shipsanity: Banana", location_names)
        self.assertIn("Shipsanity: Mango", location_names)
        self.assertIn("Shipsanity: Pineapple", location_names)
        self.assertIn("Shipsanity: Taro Root", location_names)
        self.assertIn("Shipsanity: Ginger", location_names)
        self.assertIn("Shipsanity: Magma Cap", location_names)
        self.assertIn("Shipsanity: Blue Discus", location_names)
        self.assertIn("Shipsanity: Lionfish", location_names)
        self.assertIn("Shipsanity: Stingray", location_names)
        self.assertIn("Shipsanity: Glacierfish Jr.", location_names)
        self.assertIn("Shipsanity: Legend II", location_names)
        self.assertIn("Shipsanity: Ms. Angler", location_names)
        self.assertIn("Shipsanity: Radioactive Carp", location_names)
        self.assertIn("Shipsanity: Son of Crimsonfish", location_names)


class TestShipsanityFullShipmentWithFishExcludeIsland(SVTestBase):
    options = {
        Shipsanity.internal_name: Shipsanity.option_full_shipment_with_fish,
        ExcludeGingerIsland.internal_name: ExcludeGingerIsland.option_true
    }

    def test_only_full_shipment_and_fish_shipsanity_locations(self):
        for location in self.get_real_locations():
            if LocationTags.SHIPSANITY in location_table[location.name].tags:
                with self.subTest(location.name):
                    self.assertTrue(LocationTags.SHIPSANITY_FULL_SHIPMENT in location_table[location.name].tags or
                                    LocationTags.SHIPSANITY_FISH in location_table[location.name].tags)

    def test_exclude_island_items_shipsanity_locations(self):
        location_names = [location.name for location in self.multiworld.get_locations(self.player)]
        self.assertNotIn("Shipsanity: Cinder Shard", location_names)
        self.assertNotIn("Shipsanity: Radioactive Ore", location_names)
        self.assertNotIn("Shipsanity: Radioactive Bar", location_names)
        self.assertNotIn("Shipsanity: Banana", location_names)
        self.assertNotIn("Shipsanity: Mango", location_names)
        self.assertNotIn("Shipsanity: Pineapple", location_names)
        self.assertNotIn("Shipsanity: Taro Root", location_names)
        self.assertNotIn("Shipsanity: Ginger", location_names)
        self.assertNotIn("Shipsanity: Magma Cap", location_names)
        self.assertNotIn("Shipsanity: Blue Discus", location_names)
        self.assertNotIn("Shipsanity: Lionfish", location_names)
        self.assertNotIn("Shipsanity: Stingray", location_names)
        self.assertNotIn("Shipsanity: Glacierfish Jr.", location_names)
        self.assertNotIn("Shipsanity: Legend II", location_names)
        self.assertNotIn("Shipsanity: Ms. Angler", location_names)
        self.assertNotIn("Shipsanity: Radioactive Carp", location_names)
        self.assertNotIn("Shipsanity: Son of Crimsonfish", location_names)


class TestShipsanityFullShipmentWithFishExcludeQiBoard(SVTestBase):
    options = {
        Shipsanity.internal_name: Shipsanity.option_full_shipment_with_fish,
        SpecialOrderLocations.internal_name: SpecialOrderLocations.option_board
    }

    def test_only_full_shipment_and_fish_shipsanity_locations(self):
        for location in self.get_real_locations():
            if LocationTags.SHIPSANITY in location_table[location.name].tags:
                with self.subTest(location.name):
                    self.assertTrue(LocationTags.SHIPSANITY_FULL_SHIPMENT in location_table[location.name].tags or
                                    LocationTags.SHIPSANITY_FISH in location_table[location.name].tags)

    def test_exclude_qi_board_items_shipsanity_locations(self):
        location_names = [location.name for location in self.multiworld.get_locations(self.player)]
        self.assertIn("Shipsanity: Cinder Shard", location_names)
        self.assertIn("Shipsanity: Bone Fragment", location_names)
        self.assertNotIn("Shipsanity: Radioactive Ore", location_names)
        self.assertNotIn("Shipsanity: Radioactive Bar", location_names)
        self.assertIn("Shipsanity: Banana", location_names)
        self.assertIn("Shipsanity: Mango", location_names)
        self.assertIn("Shipsanity: Pineapple", location_names)
        self.assertIn("Shipsanity: Taro Root", location_names)
        self.assertIn("Shipsanity: Ginger", location_names)
        self.assertIn("Shipsanity: Magma Cap", location_names)
        self.assertIn("Shipsanity: Blue Discus", location_names)
        self.assertIn("Shipsanity: Lionfish", location_names)
        self.assertIn("Shipsanity: Stingray", location_names)
        self.assertNotIn("Shipsanity: Glacierfish Jr.", location_names)
        self.assertNotIn("Shipsanity: Legend II", location_names)
        self.assertNotIn("Shipsanity: Ms. Angler", location_names)
        self.assertNotIn("Shipsanity: Radioactive Carp", location_names)
        self.assertNotIn("Shipsanity: Son of Crimsonfish", location_names)<|MERGE_RESOLUTION|>--- conflicted
+++ resolved
@@ -11,11 +11,7 @@
 
 
 def get_all_permanent_progression_items() -> List[ItemData]:
-<<<<<<< HEAD
-    """Ignore all the stuff that the algorithm chooses one of, instead of all, to fulfill logical progression. 
-=======
     """Ignore all the stuff that the algorithm chooses one of, instead of all, to fulfill logical progression.
->>>>>>> 1ee749b3
     """
     return [
         item
