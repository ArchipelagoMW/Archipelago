import random

from BaseClasses import get_seed
from .. import SVTestBase, SVTestCase, allsanity_mods_6_x_x, fill_dataclass_with_default
from ..assertion import ModAssertMixin, WorldAssertMixin
from ..options import presets
from ..options.presets import allsanity_mods_6_x_x
from ... import options
from ...mods.mod_data import ModNames
from ...options import SkillProgression, Walnutsanity
from ...options.options import all_mods
from ...regions import RandomizationFlag, randomize_connections, create_final_connections_and_regions


class TestGenerateModsOptions(WorldAssertMixin, ModAssertMixin, SVTestCase):

    def test_given_single_mods_when_generate_then_basic_checks(self):
        for mod in options.Mods.valid_keys:
            world_options = {options.Mods: mod, options.ExcludeGingerIsland: options.ExcludeGingerIsland.option_false}
            with self.solo_world_sub_test(f"Mod: {mod}", world_options) as (multi_world, _):
                self.assert_basic_checks(multi_world)
                self.assert_stray_mod_items(mod, multi_world)

    # The following tests validate that ER still generates winnable and logically-sane games with given mods.
    # Mods that do not interact with entrances are skipped
    # Not all ER settings are tested, because 'buildings' is, essentially, a superset of all others
    def test_deepwoods_entrance_randomization_buildings(self):
        self.perform_basic_checks_on_mod_with_er(ModNames.deepwoods, options.EntranceRandomization.option_buildings)

    def test_juna_entrance_randomization_buildings(self):
        self.perform_basic_checks_on_mod_with_er(ModNames.juna, options.EntranceRandomization.option_buildings)

    def test_jasper_entrance_randomization_buildings(self):
        self.perform_basic_checks_on_mod_with_er(ModNames.jasper, options.EntranceRandomization.option_buildings)

    def test_alec_entrance_randomization_buildings(self):
        self.perform_basic_checks_on_mod_with_er(ModNames.alec, options.EntranceRandomization.option_buildings)

    def test_yoba_entrance_randomization_buildings(self):
        self.perform_basic_checks_on_mod_with_er(ModNames.yoba, options.EntranceRandomization.option_buildings)

    def test_eugene_entrance_randomization_buildings(self):
        self.perform_basic_checks_on_mod_with_er(ModNames.eugene, options.EntranceRandomization.option_buildings)

    def test_ayeisha_entrance_randomization_buildings(self):
        self.perform_basic_checks_on_mod_with_er(ModNames.ayeisha, options.EntranceRandomization.option_buildings)

    def test_riley_entrance_randomization_buildings(self):
        self.perform_basic_checks_on_mod_with_er(ModNames.riley, options.EntranceRandomization.option_buildings)

    def test_sve_entrance_randomization_buildings(self):
        self.perform_basic_checks_on_mod_with_er(ModNames.sve, options.EntranceRandomization.option_buildings)

    def test_alecto_entrance_randomization_buildings(self):
        self.perform_basic_checks_on_mod_with_er(ModNames.alecto, options.EntranceRandomization.option_buildings)

    def test_lacey_entrance_randomization_buildings(self):
        self.perform_basic_checks_on_mod_with_er(ModNames.lacey, options.EntranceRandomization.option_buildings)

    def test_boarding_house_entrance_randomization_buildings(self):
        self.perform_basic_checks_on_mod_with_er(ModNames.boarding_house, options.EntranceRandomization.option_buildings)

    def test_all_mods_entrance_randomization_buildings(self):
        self.perform_basic_checks_on_mod_with_er(all_mods, options.EntranceRandomization.option_buildings)

    def perform_basic_checks_on_mod_with_er(self, mods: str | set[str], er_option: int) -> None:
        if isinstance(mods, str):
            mods = {mods}
        world_options = {
            options.EntranceRandomization: er_option,
            options.Mods: frozenset(mods),
            options.ExcludeGingerIsland: options.ExcludeGingerIsland.option_false
        }
        with self.solo_world_sub_test(f"entrance_randomization: {er_option}, Mods: {mods}", world_options) as (multi_world, _):
            self.assert_basic_checks(multi_world)

    def test_allsanity_all_mods_when_generate_then_basic_checks(self):
        with self.solo_world_sub_test(world_options=allsanity_mods_6_x_x()) as (multi_world, _):
            self.assert_basic_checks(multi_world)

    def test_allsanity_all_mods_exclude_island_when_generate_then_basic_checks(self):
        world_options = allsanity_mods_6_x_x()
        world_options.update({options.ExcludeGingerIsland.internal_name: options.ExcludeGingerIsland.option_true})
        with self.solo_world_sub_test(world_options=world_options) as (multi_world, _):
            self.assert_basic_checks(multi_world)


class TestBaseLocationDependencies(SVTestBase):
    options = {
        options.Mods.internal_name: frozenset(options.Mods.valid_keys),
        options.ToolProgression.internal_name: options.ToolProgression.option_progressive,
        options.SeasonRandomization.internal_name: options.SeasonRandomization.option_randomized
    }


class TestBaseItemGeneration(SVTestBase):
    options = {
        options.SeasonRandomization.internal_name: options.SeasonRandomization.option_progressive,
        options.SkillProgression.internal_name: options.SkillProgression.option_progressive_with_masteries,
        options.ExcludeGingerIsland.internal_name: options.ExcludeGingerIsland.option_false,
        options.SpecialOrderLocations.internal_name: options.SpecialOrderLocations.option_board_qi,
        options.Friendsanity.internal_name: options.Friendsanity.option_all_with_marriage,
        options.Shipsanity.internal_name: options.Shipsanity.option_everything,
        options.Chefsanity.internal_name: options.Chefsanity.option_all,
        options.Craftsanity.internal_name: options.Craftsanity.option_all,
        options.Booksanity.internal_name: options.Booksanity.option_all,
        Walnutsanity.internal_name: Walnutsanity.preset_all,
        options.Mods.internal_name: frozenset(options.Mods.valid_keys)
    }

    def test_all_progression_items_are_added_to_the_pool(self):
        all_created_items = [item.name for item in self.multiworld.itempool]
        # Ignore all the stuff that the algorithm chooses one of, instead of all, to fulfill logical progression
        items_to_ignore = [event.name for event in items.events]
        items_to_ignore.extend(deprecated.name for deprecated in items.items_by_group[Group.DEPRECATED])
        items_to_ignore.extend(season.name for season in items.items_by_group[Group.SEASON])
        items_to_ignore.extend(weapon.name for weapon in items.items_by_group[Group.WEAPON])
        items_to_ignore.extend(baby.name for baby in items.items_by_group[Group.BABY])
        items_to_ignore.extend(resource_pack.name for resource_pack in items.items_by_group[Group.RESOURCE_PACK])
        items_to_ignore.append("The Gateway Gazette")
        progression_items = [item for item in items.all_items if item.classification & ItemClassification.progression
                             and item.name not in items_to_ignore]
        for progression_item in progression_items:
            with self.subTest(f"{progression_item.name}"):
                self.assertIn(progression_item.name, all_created_items)


class TestNoGingerIslandModItemGeneration(SVTestBase):
    options = {
        options.SeasonRandomization.internal_name: options.SeasonRandomization.option_progressive,
        options.SkillProgression.internal_name: options.SkillProgression.option_progressive_with_masteries,
        options.Friendsanity.internal_name: options.Friendsanity.option_all_with_marriage,
        options.Shipsanity.internal_name: options.Shipsanity.option_everything,
        options.Chefsanity.internal_name: options.Chefsanity.option_all,
        options.Craftsanity.internal_name: options.Craftsanity.option_all,
        options.Booksanity.internal_name: options.Booksanity.option_all,
        options.ExcludeGingerIsland.internal_name: options.ExcludeGingerIsland.option_true,
        options.Mods.internal_name: frozenset(options.Mods.valid_keys)
    }

    def test_all_progression_items_except_island_are_added_to_the_pool(self):
        all_created_items = [item.name for item in self.multiworld.itempool]
        # Ignore all the stuff that the algorithm chooses one of, instead of all, to fulfill logical progression
        items_to_ignore = [event.name for event in items.events]
        items_to_ignore.extend(deprecated.name for deprecated in items.items_by_group[Group.DEPRECATED])
        items_to_ignore.extend(season.name for season in items.items_by_group[Group.SEASON])
        items_to_ignore.extend(weapon.name for weapon in items.items_by_group[Group.WEAPON])
        items_to_ignore.extend(baby.name for baby in items.items_by_group[Group.BABY])
        items_to_ignore.extend(resource_pack.name for resource_pack in items.items_by_group[Group.RESOURCE_PACK])
        items_to_ignore.append("The Gateway Gazette")
        progression_items = [item for item in items.all_items if item.classification & ItemClassification.progression
                             and item.name not in items_to_ignore]
        for progression_item in progression_items:
            with self.subTest(f"{progression_item.name}"):
                if Group.GINGER_ISLAND in progression_item.groups:
                    self.assertNotIn(progression_item.name, all_created_items)
                else:
                    self.assertIn(progression_item.name, all_created_items)


class TestModEntranceRando(SVTestCase):

    def test_mod_entrance_randomization(self):
        for option, flag in [(options.EntranceRandomization.option_pelican_town, RandomizationFlag.PELICAN_TOWN),
                             (options.EntranceRandomization.option_non_progression, RandomizationFlag.NON_PROGRESSION),
                             (options.EntranceRandomization.option_buildings_without_house, RandomizationFlag.BUILDINGS),
                             (options.EntranceRandomization.option_buildings, RandomizationFlag.BUILDINGS)]:
            sv_options = fill_dataclass_with_default({
                options.EntranceRandomization.internal_name: option,
                options.ExcludeGingerIsland.internal_name: options.ExcludeGingerIsland.option_false,
                SkillProgression.internal_name: SkillProgression.option_progressive_with_masteries,
                options.Mods.internal_name: frozenset(options.Mods.valid_keys)
            })
            content = create_content(sv_options)
            seed = get_seed()
            rand = random.Random(seed)
            with self.subTest(option=option, flag=flag, seed=seed):
                final_connections, final_regions = create_final_connections_and_regions(sv_options)

                _, randomized_connections = randomize_connections(rand, sv_options, content, final_regions, final_connections)

                for connection_name in final_connections:
                    connection = final_connections[connection_name]
                    if flag in connection.flag:
                        connection_in_randomized = connection_name in randomized_connections
                        reverse_in_randomized = connection.reverse in randomized_connections
                        self.assertTrue(connection_in_randomized, f"Connection {connection_name} should be randomized but it is not in the output")
                        self.assertTrue(reverse_in_randomized, f"Connection {connection.reverse} should be randomized but it is not in the output.")

                self.assertEqual(len(set(randomized_connections.values())), len(randomized_connections.values()),
<<<<<<< HEAD
                                 f"Connections are duplicated in randomization.")


class TestModTraps(SVTestCase):
    def test_given_traps_when_generate_then_all_traps_in_pool(self):
        for value in options.TrapItems.options:
            if value == "no_traps":
                continue

            world_options = allsanity_no_mods_6_x_x()
            world_options.update({options.TrapItems.internal_name: options.TrapItems.options[value], options.Mods.internal_name: "Magic"})
            with solo_multiworld(world_options) as (multi_world, _):
                trap_items = [item_data.name for item_data in items_by_group[Group.TRAP] if Group.DEPRECATED not in item_data.groups]
                multiworld_items = [item.name for item in multi_world.get_items()]
                for item in trap_items:
                    with self.subTest(f"Option: {value}, Item: {item}"):
                        self.assertIn(item, multiworld_items)


class TestVanillaLogicAlternativeWhenQuestsAreNotRandomized(WorldAssertMixin, SVTestBase):
    """We often forget to add an alternative rule that works when quests are not randomized. When this happens, some
    Location are not reachable because they depend on items that are only added to the pool when quests are randomized.
    """
    options = presets.allsanity_mods_6_x_x() | {
        options.QuestLocations.internal_name: options.QuestLocations.special_range_names["none"],
        options.Goal.internal_name: options.Goal.option_perfection,
    }

    def test_given_no_quest_all_mods_when_generate_then_can_reach_everything(self):
        self.collect_everything()
        self.assert_can_reach_everything(self.multiworld)
=======
                                 f"Connections are duplicated in randomization.")
>>>>>>> 6dc46160
<|MERGE_RESOLUTION|>--- conflicted
+++ resolved
@@ -188,23 +188,7 @@
                         self.assertTrue(reverse_in_randomized, f"Connection {connection.reverse} should be randomized but it is not in the output.")
 
                 self.assertEqual(len(set(randomized_connections.values())), len(randomized_connections.values()),
-<<<<<<< HEAD
                                  f"Connections are duplicated in randomization.")
-
-
-class TestModTraps(SVTestCase):
-    def test_given_traps_when_generate_then_all_traps_in_pool(self):
-        for value in options.TrapItems.options:
-            if value == "no_traps":
-                continue
-
-            world_options = allsanity_no_mods_6_x_x()
-            world_options.update({options.TrapItems.internal_name: options.TrapItems.options[value], options.Mods.internal_name: "Magic"})
-            with solo_multiworld(world_options) as (multi_world, _):
-                trap_items = [item_data.name for item_data in items_by_group[Group.TRAP] if Group.DEPRECATED not in item_data.groups]
-                multiworld_items = [item.name for item in multi_world.get_items()]
-                for item in trap_items:
-                    with self.subTest(f"Option: {value}, Item: {item}"):
                         self.assertIn(item, multiworld_items)
 
 
@@ -219,7 +203,4 @@
 
     def test_given_no_quest_all_mods_when_generate_then_can_reach_everything(self):
         self.collect_everything()
-        self.assert_can_reach_everything(self.multiworld)
-=======
-                                 f"Connections are duplicated in randomization.")
->>>>>>> 6dc46160
+        self.assert_can_reach_everything(self.multiworld)