import random

from BaseClasses import get_seed, ItemClassification
from .. import SVTestBase, SVTestCase
from ..assertion import ModAssertMixin, WorldAssertMixin
<<<<<<< HEAD
from ... import Group, ItemClassification, create_content
from ...items import item_data
from ... import options
=======
from ..options.presets import allsanity_mods_6_x_x
from ..options.utils import fill_dataclass_with_default
from ... import options, items, Group, create_content
>>>>>>> e12ab4af
from ...mods.mod_data import ModNames
from ...options import SkillProgression, Walnutsanity
from ...options.options import all_mods
from ...regions import RandomizationFlag, randomize_connections, create_final_connections_and_regions


class TestGenerateModsOptions(WorldAssertMixin, ModAssertMixin, SVTestCase):

    def test_given_single_mods_when_generate_then_basic_checks(self):
        for mod in options.Mods.valid_keys:
            world_options = {options.Mods: mod, options.ExcludeGingerIsland: options.ExcludeGingerIsland.option_false}
            with self.solo_world_sub_test(f"Mod: {mod}", world_options) as (multi_world, _):
                self.assert_basic_checks(multi_world)
                self.assert_stray_mod_items(mod, multi_world)

    # The following tests validate that ER still generates winnable and logically-sane games with given mods.
    # Mods that do not interact with entrances are skipped
    # Not all ER settings are tested, because 'buildings' is, essentially, a superset of all others
    def test_deepwoods_entrance_randomization_buildings(self):
        self.perform_basic_checks_on_mod_with_er(ModNames.deepwoods, options.EntranceRandomization.option_buildings)

    def test_juna_entrance_randomization_buildings(self):
        self.perform_basic_checks_on_mod_with_er(ModNames.juna, options.EntranceRandomization.option_buildings)

    def test_jasper_entrance_randomization_buildings(self):
        self.perform_basic_checks_on_mod_with_er(ModNames.jasper, options.EntranceRandomization.option_buildings)

    def test_alec_entrance_randomization_buildings(self):
        self.perform_basic_checks_on_mod_with_er(ModNames.alec, options.EntranceRandomization.option_buildings)

    def test_yoba_entrance_randomization_buildings(self):
        self.perform_basic_checks_on_mod_with_er(ModNames.yoba, options.EntranceRandomization.option_buildings)

    def test_eugene_entrance_randomization_buildings(self):
        self.perform_basic_checks_on_mod_with_er(ModNames.eugene, options.EntranceRandomization.option_buildings)

    def test_ayeisha_entrance_randomization_buildings(self):
        self.perform_basic_checks_on_mod_with_er(ModNames.ayeisha, options.EntranceRandomization.option_buildings)

    def test_riley_entrance_randomization_buildings(self):
        self.perform_basic_checks_on_mod_with_er(ModNames.riley, options.EntranceRandomization.option_buildings)

    def test_sve_entrance_randomization_buildings(self):
        self.perform_basic_checks_on_mod_with_er(ModNames.sve, options.EntranceRandomization.option_buildings)

    def test_alecto_entrance_randomization_buildings(self):
        self.perform_basic_checks_on_mod_with_er(ModNames.alecto, options.EntranceRandomization.option_buildings)

    def test_lacey_entrance_randomization_buildings(self):
        self.perform_basic_checks_on_mod_with_er(ModNames.lacey, options.EntranceRandomization.option_buildings)

    def test_boarding_house_entrance_randomization_buildings(self):
        self.perform_basic_checks_on_mod_with_er(ModNames.boarding_house, options.EntranceRandomization.option_buildings)

    def test_all_mods_entrance_randomization_buildings(self):
        self.perform_basic_checks_on_mod_with_er(all_mods, options.EntranceRandomization.option_buildings)

    def perform_basic_checks_on_mod_with_er(self, mods: str | set[str], er_option: int) -> None:
        if isinstance(mods, str):
            mods = {mods}
        world_options = {
            options.EntranceRandomization: er_option,
            options.Mods: frozenset(mods),
            options.ExcludeGingerIsland: options.ExcludeGingerIsland.option_false
        }
        with self.solo_world_sub_test(f"entrance_randomization: {er_option}, Mods: {mods}", world_options) as (multi_world, _):
            self.assert_basic_checks(multi_world)

    def test_allsanity_all_mods_when_generate_then_basic_checks(self):
        with self.solo_world_sub_test(world_options=allsanity_mods_6_x_x()) as (multi_world, _):
            self.assert_basic_checks(multi_world)

    def test_allsanity_all_mods_exclude_island_when_generate_then_basic_checks(self):
        world_options = allsanity_mods_6_x_x()
        world_options.update({options.ExcludeGingerIsland.internal_name: options.ExcludeGingerIsland.option_true})
        with self.solo_world_sub_test(world_options=world_options) as (multi_world, _):
            self.assert_basic_checks(multi_world)


class TestBaseLocationDependencies(SVTestBase):
    options = {
        options.Mods.internal_name: frozenset(options.Mods.valid_keys),
        options.ToolProgression.internal_name: options.ToolProgression.option_progressive,
        options.SeasonRandomization.internal_name: options.SeasonRandomization.option_randomized
    }


class TestBaseItemGeneration(SVTestBase):
    options = {
        options.SeasonRandomization.internal_name: options.SeasonRandomization.option_progressive,
        options.SkillProgression.internal_name: options.SkillProgression.option_progressive_with_masteries,
        options.ExcludeGingerIsland.internal_name: options.ExcludeGingerIsland.option_false,
        options.SpecialOrderLocations.internal_name: options.SpecialOrderLocations.option_board_qi,
        options.Friendsanity.internal_name: options.Friendsanity.option_all_with_marriage,
        options.Shipsanity.internal_name: options.Shipsanity.option_everything,
        options.Chefsanity.internal_name: options.Chefsanity.option_all,
        options.Craftsanity.internal_name: options.Craftsanity.option_all,
        options.Booksanity.internal_name: options.Booksanity.option_all,
        Walnutsanity.internal_name: Walnutsanity.preset_all,
        options.Mods.internal_name: frozenset(options.Mods.valid_keys)
    }

    def test_all_progression_items_are_added_to_the_pool(self):
        all_created_items = [item.name for item in self.multiworld.itempool]
        # Ignore all the stuff that the algorithm chooses one of, instead of all, to fulfill logical progression
        items_to_ignore = [event.name for event in item_data.events]
        items_to_ignore.extend(deprecated.name for deprecated in item_data.items_by_group[Group.DEPRECATED])
        items_to_ignore.extend(season.name for season in item_data.items_by_group[Group.SEASON])
        items_to_ignore.extend(weapon.name for weapon in item_data.items_by_group[Group.WEAPON])
        items_to_ignore.extend(baby.name for baby in item_data.items_by_group[Group.BABY])
        items_to_ignore.extend(resource_pack.name for resource_pack in item_data.items_by_group[Group.RESOURCE_PACK])
        items_to_ignore.append("The Gateway Gazette")
        progression_items = [item for item in item_data.all_items if item.classification & ItemClassification.progression
                             and item.name not in items_to_ignore]
        for progression_item in progression_items:
            with self.subTest(f"{progression_item.name}"):
                self.assertIn(progression_item.name, all_created_items)


class TestNoGingerIslandModItemGeneration(SVTestBase):
    options = {
        options.SeasonRandomization.internal_name: options.SeasonRandomization.option_progressive,
        options.SkillProgression.internal_name: options.SkillProgression.option_progressive_with_masteries,
        options.Friendsanity.internal_name: options.Friendsanity.option_all_with_marriage,
        options.Shipsanity.internal_name: options.Shipsanity.option_everything,
        options.Chefsanity.internal_name: options.Chefsanity.option_all,
        options.Craftsanity.internal_name: options.Craftsanity.option_all,
        options.Booksanity.internal_name: options.Booksanity.option_all,
        options.ExcludeGingerIsland.internal_name: options.ExcludeGingerIsland.option_true,
        options.Mods.internal_name: frozenset(options.Mods.valid_keys)
    }

    def test_all_progression_items_except_island_are_added_to_the_pool(self):
        all_created_items = [item.name for item in self.multiworld.itempool]
        # Ignore all the stuff that the algorithm chooses one of, instead of all, to fulfill logical progression
        items_to_ignore = [event.name for event in item_data.events]
        items_to_ignore.extend(deprecated.name for deprecated in item_data.items_by_group[Group.DEPRECATED])
        items_to_ignore.extend(season.name for season in item_data.items_by_group[Group.SEASON])
        items_to_ignore.extend(weapon.name for weapon in item_data.items_by_group[Group.WEAPON])
        items_to_ignore.extend(baby.name for baby in item_data.items_by_group[Group.BABY])
        items_to_ignore.extend(resource_pack.name for resource_pack in item_data.items_by_group[Group.RESOURCE_PACK])
        items_to_ignore.append("The Gateway Gazette")
        progression_items = [item for item in item_data.all_items if item.classification & ItemClassification.progression
                             and item.name not in items_to_ignore]
        for progression_item in progression_items:
            with self.subTest(f"{progression_item.name}"):
                if Group.GINGER_ISLAND in progression_item.groups:
                    self.assertNotIn(progression_item.name, all_created_items)
                else:
                    self.assertIn(progression_item.name, all_created_items)


class TestModEntranceRando(SVTestCase):

    def test_mod_entrance_randomization(self):
        for option, flag in [(options.EntranceRandomization.option_pelican_town, RandomizationFlag.PELICAN_TOWN),
                             (options.EntranceRandomization.option_non_progression, RandomizationFlag.NON_PROGRESSION),
                             (options.EntranceRandomization.option_buildings_without_house, RandomizationFlag.BUILDINGS),
                             (options.EntranceRandomization.option_buildings, RandomizationFlag.BUILDINGS)]:
            sv_options = fill_dataclass_with_default({
                options.EntranceRandomization.internal_name: option,
                options.ExcludeGingerIsland.internal_name: options.ExcludeGingerIsland.option_false,
                SkillProgression.internal_name: SkillProgression.option_progressive_with_masteries,
                options.Mods.internal_name: frozenset(options.Mods.valid_keys)
            })
            content = create_content(sv_options)
            seed = get_seed()
            rand = random.Random(seed)
            with self.subTest(option=option, flag=flag, seed=seed):
                final_connections, final_regions = create_final_connections_and_regions(sv_options)

                _, randomized_connections = randomize_connections(rand, sv_options, content, final_regions, final_connections)

                for connection_name in final_connections:
                    connection = final_connections[connection_name]
                    if flag in connection.flag:
                        connection_in_randomized = connection_name in randomized_connections
                        reverse_in_randomized = connection.reverse in randomized_connections
                        self.assertTrue(connection_in_randomized, f"Connection {connection_name} should be randomized but it is not in the output")
                        self.assertTrue(reverse_in_randomized, f"Connection {connection.reverse} should be randomized but it is not in the output.")

                self.assertEqual(len(set(randomized_connections.values())), len(randomized_connections.values()),
                                 f"Connections are duplicated in randomization.")


class TestVanillaLogicAlternativeWhenQuestsAreNotRandomized(WorldAssertMixin, SVTestBase):
    """We often forget to add an alternative rule that works when quests are not randomized. When this happens, some
    Location are not reachable because they depend on items that are only added to the pool when quests are randomized.
    """
    options = allsanity_mods_6_x_x() | {
        options.QuestLocations.internal_name: options.QuestLocations.special_range_names["none"],
        options.Goal.internal_name: options.Goal.option_perfection,
    }

    def test_given_no_quest_all_mods_when_generate_then_can_reach_everything(self):
        self.collect_everything()
        self.assert_can_reach_everything(self.multiworld)<|MERGE_RESOLUTION|>--- conflicted
+++ resolved
@@ -3,15 +3,10 @@
 from BaseClasses import get_seed, ItemClassification
 from .. import SVTestBase, SVTestCase
 from ..assertion import ModAssertMixin, WorldAssertMixin
-<<<<<<< HEAD
-from ... import Group, ItemClassification, create_content
-from ...items import item_data
-from ... import options
-=======
 from ..options.presets import allsanity_mods_6_x_x
 from ..options.utils import fill_dataclass_with_default
-from ... import options, items, Group, create_content
->>>>>>> e12ab4af
+from ... import options, Group, create_content
+from ...items import item_data
 from ...mods.mod_data import ModNames
 from ...options import SkillProgression, Walnutsanity
 from ...options.options import all_mods
