--- conflicted
+++ resolved
@@ -16,42 +16,7 @@
 TOOLS = {"Hoe", "Pickaxe", "Axe", "Watering Can", "Trash Can", "Fishing Rod"}
 
 
-<<<<<<< HEAD
-def assert_can_win(tester: unittest.TestCase, multiworld: MultiWorld):
-    for item in multiworld.get_items():
-        multiworld.state.collect(item)
-
-    tester.assertTrue(multiworld.find_item("Victory", 1).can_reach(multiworld.state))
-
-
-def basic_checks(tester: unittest.TestCase, multiworld: MultiWorld):
-    tester.assertIn(StardewItem("Victory", ItemClassification.progression, None, 1), multiworld.get_items())
-    assert_can_win(tester, multiworld)
-    non_event_locations = [location for location in multiworld.get_locations() if location.address is not None]
-    tester.assertEqual(len(multiworld.itempool), len(non_event_locations))
-
-
-def check_no_ginger_island(tester: unittest.TestCase, multiworld: MultiWorld):
-    ginger_island_items = [item_data.name for item_data in items_by_group[Group.GINGER_ISLAND]]
-    ginger_island_locations = [location_data.name for location_data in locations_by_tag[LocationTags.GINGER_ISLAND]]
-    for item in multiworld.get_items():
-        tester.assertNotIn(item.name, ginger_island_items)
-    for location in multiworld.get_locations():
-        tester.assertNotIn(location.name, ginger_island_locations)
-
-
-def get_option_choices(option) -> Dict[str, int]:
-    if issubclass(option, NamedRange):
-        return option.special_range_names
-    elif option.options:
-        return option.options
-    return {}
-
-
-class TestGenerateDynamicOptions(SVTestCase):
-=======
 class TestGenerateDynamicOptions(WorldAssertMixin, SVTestCase):
->>>>>>> 8a8263fa
     def test_given_special_range_when_generate_then_basic_checks(self):
         options = StardewValleyWorld.options_dataclass.type_hints
         for option_name, option in options.items():
