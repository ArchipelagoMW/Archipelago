from . import SVTestBase
from ..options import ExcludeGingerIsland, Walnutsanity
from ..strings.ap_names.ap_option_names import WalnutsanityOptionName


class TestWalnutsanityNone(SVTestBase):
    options = {
        ExcludeGingerIsland: ExcludeGingerIsland.option_false,
        Walnutsanity: Walnutsanity.preset_none,
    }

    def test_no_walnut_locations(self):
        location_names = {location.name for location in self.multiworld.get_locations()}
        self.assertNotIn("Open Golden Coconut", location_names)
        self.assertNotIn("Fishing Walnut 4", location_names)
        self.assertNotIn("Journal Scrap #6", location_names)
        self.assertNotIn("Starfish Triangle", location_names)
        self.assertNotIn("Bush Behind Coconut Tree", location_names)
        self.assertNotIn("Purple Starfish Island Survey", location_names)
        self.assertNotIn("Volcano Monsters Walnut 3", location_names)
        self.assertNotIn("Cliff Over Island South Bush", location_names)

    def test_logic_received_walnuts(self):
        # You need to receive 0, and collect 40
        self.collect("Island Obelisk")
        self.collect("Island West Turtle")
        self.collect("Progressive House")
        self.collect("5 Golden Walnuts", 10)

        self.assertFalse(self.multiworld.state.can_reach_location("Parrot Express", self.player))
        self.collect("Island North Turtle")
        self.collect("Island Resort")
        self.collect("Open Professor Snail Cave")
        self.assertFalse(self.multiworld.state.can_reach_location("Parrot Express", self.player))
        self.collect("Dig Site Bridge")
        self.collect("Island Farmhouse")
        self.collect("Qi Walnut Room")
        self.assertFalse(self.multiworld.state.can_reach_location("Parrot Express", self.player))
        self.collect("Combat Level", 10)
        self.collect("Mining Level", 10)
        self.assertFalse(self.multiworld.state.can_reach_location("Parrot Express", self.player))
        self.collect("Progressive Slingshot")
        self.collect("Progressive Weapon", 5)
        self.collect("Progressive Pickaxe", 4)
        self.collect("Progressive Watering Can", 4)
        self.assertTrue(self.multiworld.state.can_reach_location("Parrot Express", self.player))


class TestWalnutsanityPuzzles(SVTestBase):
    options = {
        ExcludeGingerIsland: ExcludeGingerIsland.option_false,
        Walnutsanity: frozenset({WalnutsanityOptionName.puzzles}),
    }

    def test_only_puzzle_walnut_locations(self):
        location_names = {location.name for location in self.multiworld.get_locations()}
        self.assertIn("Open Golden Coconut", location_names)
        self.assertNotIn("Fishing Walnut 4", location_names)
        self.assertNotIn("Journal Scrap #6", location_names)
        self.assertNotIn("Starfish Triangle", location_names)
        self.assertNotIn("Bush Behind Coconut Tree", location_names)
        self.assertIn("Purple Starfish Island Survey", location_names)
        self.assertNotIn("Volcano Monsters Walnut 3", location_names)
        self.assertNotIn("Cliff Over Island South Bush", location_names)

    def test_field_office_locations_require_professor_snail(self):
        location_names = ["Complete Large Animal Collection", "Complete Snake Collection", "Complete Mummified Frog Collection",
                          "Complete Mummified Bat Collection", "Purple Flowers Island Survey", "Purple Starfish Island Survey", ]
        self.collect("Island Obelisk")
        self.collect("Island North Turtle")
        self.collect("Island West Turtle")
        self.collect("Island Resort")
        self.collect("Dig Site Bridge")
        self.collect("Progressive House")
        self.collect("Progressive Pan")
        self.collect("Progressive Fishing Rod")
        self.collect("Progressive Watering Can")
        self.collect("Progressive Pickaxe", 4)
        self.collect("Progressive Sword", 5)
        self.collect("Combat Level", 10)
        self.collect("Mining Level", 10)
<<<<<<< HEAD
        for location in location_names:
            self.assert_location_cannot_be_reached(location)
        self.collect("Open Professor Snail Cave")
        for location in location_names:
            self.assert_location_can_be_reached(location)
=======
        for location in locations:
            self.assert_cannot_reach_location(location, self.multiworld.state)
        self.collect("Open Professor Snail Cave")
        for location in locations:
            self.assert_can_reach_location(location, self.multiworld.state)
>>>>>>> f75a1ae1


class TestWalnutsanityBushes(SVTestBase):
    options = {
        ExcludeGingerIsland: ExcludeGingerIsland.option_false,
        Walnutsanity: frozenset({WalnutsanityOptionName.bushes}),
    }

    def test_only_bush_walnut_locations(self):
        location_names = {location.name for location in self.multiworld.get_locations()}
        self.assertNotIn("Open Golden Coconut", location_names)
        self.assertNotIn("Fishing Walnut 4", location_names)
        self.assertNotIn("Journal Scrap #6", location_names)
        self.assertNotIn("Starfish Triangle", location_names)
        self.assertIn("Bush Behind Coconut Tree", location_names)
        self.assertNotIn("Purple Starfish Island Survey", location_names)
        self.assertNotIn("Volcano Monsters Walnut 3", location_names)
        self.assertIn("Cliff Over Island South Bush", location_names)


class TestWalnutsanityPuzzlesAndBushes(SVTestBase):
    options = {
        ExcludeGingerIsland: ExcludeGingerIsland.option_false,
        Walnutsanity: frozenset({WalnutsanityOptionName.puzzles, WalnutsanityOptionName.bushes}),
    }

    def test_only_bush_walnut_locations(self):
        location_names = {location.name for location in self.multiworld.get_locations()}
        self.assertIn("Open Golden Coconut", location_names)
        self.assertNotIn("Fishing Walnut 4", location_names)
        self.assertNotIn("Journal Scrap #6", location_names)
        self.assertNotIn("Starfish Triangle", location_names)
        self.assertIn("Bush Behind Coconut Tree", location_names)
        self.assertIn("Purple Starfish Island Survey", location_names)
        self.assertNotIn("Volcano Monsters Walnut 3", location_names)
        self.assertIn("Cliff Over Island South Bush", location_names)

    def test_logic_received_walnuts(self):
        # You need to receive 25, and collect 15
        self.collect("Island Obelisk")
        self.collect("Island West Turtle")
        self.collect("5 Golden Walnuts", 5)

        self.assertFalse(self.multiworld.state.can_reach_location("Parrot Express", self.player))
        self.collect("Island North Turtle")
        self.assertTrue(self.multiworld.state.can_reach_location("Parrot Express", self.player))


class TestWalnutsanityDigSpots(SVTestBase):
    options = {
        ExcludeGingerIsland: ExcludeGingerIsland.option_false,
        Walnutsanity: frozenset({WalnutsanityOptionName.dig_spots}),
    }

    def test_only_dig_spots_walnut_locations(self):
        location_names = {location.name for location in self.multiworld.get_locations()}
        self.assertNotIn("Open Golden Coconut", location_names)
        self.assertNotIn("Fishing Walnut 4", location_names)
        self.assertIn("Journal Scrap #6", location_names)
        self.assertIn("Starfish Triangle", location_names)
        self.assertNotIn("Bush Behind Coconut Tree", location_names)
        self.assertNotIn("Purple Starfish Island Survey", location_names)
        self.assertNotIn("Volcano Monsters Walnut 3", location_names)
        self.assertNotIn("Cliff Over Island South Bush", location_names)


class TestWalnutsanityRepeatables(SVTestBase):
    options = {
        ExcludeGingerIsland: ExcludeGingerIsland.option_false,
        Walnutsanity: frozenset({WalnutsanityOptionName.repeatables}),
    }

    def test_only_repeatable_walnut_locations(self):
        location_names = {location.name for location in self.multiworld.get_locations()}
        self.assertNotIn("Open Golden Coconut", location_names)
        self.assertIn("Fishing Walnut 4", location_names)
        self.assertNotIn("Journal Scrap #6", location_names)
        self.assertNotIn("Starfish Triangle", location_names)
        self.assertNotIn("Bush Behind Coconut Tree", location_names)
        self.assertNotIn("Purple Starfish Island Survey", location_names)
        self.assertIn("Volcano Monsters Walnut 3", location_names)
        self.assertNotIn("Cliff Over Island South Bush", location_names)


class TestWalnutsanityAll(SVTestBase):
    options = {
        ExcludeGingerIsland: ExcludeGingerIsland.option_false,
        Walnutsanity: Walnutsanity.preset_all,
    }

    def test_all_walnut_locations(self):
        location_names = {location.name for location in self.multiworld.get_locations()}
        self.assertIn("Open Golden Coconut", location_names)
        self.assertIn("Fishing Walnut 4", location_names)
        self.assertIn("Journal Scrap #6", location_names)
        self.assertIn("Starfish Triangle", location_names)
        self.assertIn("Bush Behind Coconut Tree", location_names)
        self.assertIn("Purple Starfish Island Survey", location_names)
        self.assertIn("Volcano Monsters Walnut 3", location_names)
        self.assertIn("Cliff Over Island South Bush", location_names)

    def test_logic_received_walnuts(self):
        # You need to receive 40, and collect 4
        self.collect("Island Obelisk")
        self.collect("Island West Turtle")
        self.assertFalse(self.multiworld.state.can_reach_location("Parrot Express", self.player))
        items = self.collect("5 Golden Walnuts", 8)
        self.assertTrue(self.multiworld.state.can_reach_location("Parrot Express", self.player))
        self.remove(items)
        self.assertFalse(self.multiworld.state.can_reach_location("Parrot Express", self.player))
        items = self.collect("3 Golden Walnuts", 14)
        self.assertTrue(self.multiworld.state.can_reach_location("Parrot Express", self.player))
        self.remove(items)
        self.assertFalse(self.multiworld.state.can_reach_location("Parrot Express", self.player))
        items = self.collect("Golden Walnut", 40)
        self.assertTrue(self.multiworld.state.can_reach_location("Parrot Express", self.player))
        self.remove(items)
        self.assertFalse(self.multiworld.state.can_reach_location("Parrot Express", self.player))
        self.collect("5 Golden Walnuts", 4)
        self.collect("3 Golden Walnuts", 6)
        self.collect("Golden Walnut", 2)
        self.assertTrue(self.multiworld.state.can_reach_location("Parrot Express", self.player))<|MERGE_RESOLUTION|>--- conflicted
+++ resolved
@@ -79,19 +79,11 @@
         self.collect("Progressive Sword", 5)
         self.collect("Combat Level", 10)
         self.collect("Mining Level", 10)
-<<<<<<< HEAD
         for location in location_names:
-            self.assert_location_cannot_be_reached(location)
+            self.assert_cannot_reach_location(location)
         self.collect("Open Professor Snail Cave")
         for location in location_names:
-            self.assert_location_can_be_reached(location)
-=======
-        for location in locations:
-            self.assert_cannot_reach_location(location, self.multiworld.state)
-        self.collect("Open Professor Snail Cave")
-        for location in locations:
-            self.assert_can_reach_location(location, self.multiworld.state)
->>>>>>> f75a1ae1
+            self.assert_can_reach_location(location)
 
 
 class TestWalnutsanityBushes(SVTestBase):
