--- conflicted
+++ resolved
@@ -13,10 +13,7 @@
 from .assertion import RuleAssertMixin
 from .options.utils import fill_namespace_with_default, parse_class_option_keys, fill_dataclass_with_default
 from .. import StardewValleyWorld, StardewItem, StardewRule
-<<<<<<< HEAD
-=======
 from ..logic.time_logic import MONTH_COEFFICIENT
->>>>>>> 1ee749b3
 from ..options import StardewValleyOption
 
 logger = logging.getLogger(__name__)
@@ -185,7 +182,6 @@
             state = self.multiworld.state
         super().assert_cannot_reach_location(location, state)
 
-<<<<<<< HEAD
     def assert_can_reach_region(self, region: Region | str, state: CollectionState | None = None) -> None:
         if state is None:
             state = self.multiworld.state
@@ -196,8 +192,6 @@
             state = self.multiworld.state
         super().assert_cannot_reach_region(region, state)
 
-=======
->>>>>>> 1ee749b3
 
 pre_generated_worlds = {}
 
