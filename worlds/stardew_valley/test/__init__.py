--- conflicted
+++ resolved
@@ -3,12 +3,8 @@
 from argparse import Namespace
 from typing import Dict, FrozenSet, Tuple, Any, ClassVar
 
-<<<<<<< HEAD
-from BaseClasses import MultiWorld, CollectionState
-=======
 from BaseClasses import MultiWorld
 from Utils import cache_argsless
->>>>>>> 70fdd6b9
 from test.TestBase import WorldTestBase
 from test.general import gen_steps, setup_solo_multiworld as setup_base_solo_multiworld
 from .. import StardewValleyWorld
