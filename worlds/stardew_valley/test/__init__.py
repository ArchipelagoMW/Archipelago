import itertools
import logging
import os
import threading
import unittest
from contextlib import contextmanager
from typing import Dict, ClassVar, Iterable, Optional, List, Union, Any, cast

from BaseClasses import MultiWorld, CollectionState, get_seed, Location, Item, Region
from test.bases import WorldTestBase
from test.general import gen_steps, setup_solo_multiworld as setup_base_solo_multiworld
from worlds.AutoWorld import call_all
from .assertion import RuleAssertMixin
from .options.utils import fill_namespace_with_default, parse_class_option_keys, fill_dataclass_with_default
from .. import StardewValleyWorld, StardewItem, StardewRule
from ..logic.time_logic import MONTH_COEFFICIENT
from ..options import StardewValleyOption

logger = logging.getLogger(__name__)

DEFAULT_TEST_SEED = get_seed()
logger.info(f"Default Test Seed: {DEFAULT_TEST_SEED}")


def skip_default_tests() -> bool:
    return not bool(os.environ.get("base", False))


def skip_long_tests() -> bool:
    return not bool(os.environ.get("long", False))


class SVTestCase(unittest.TestCase):
    skip_default_tests: bool = skip_default_tests()
    """Set False to not skip the base fill tests"""
    skip_long_tests: bool = skip_long_tests()
    """Set False to run tests that take long"""

    @contextmanager
    def solo_world_sub_test(self, msg: Optional[str] = None,
                            /,
                            world_options: Optional[Dict[Union[str, StardewValleyOption], Any]] = None,
                            *,
                            seed=DEFAULT_TEST_SEED,
                            world_caching=True,
                            **kwargs) -> Iterable[tuple[MultiWorld, StardewValleyWorld]]:
        if msg is not None:
            msg += " "
        else:
            msg = ""
        msg += f"[Seed = {seed}]"

        with self.subTest(msg, **kwargs):
            with solo_multiworld(world_options, seed=seed, world_caching=world_caching) as (multiworld, world):
                yield multiworld, world


class SVTestBase(RuleAssertMixin, WorldTestBase, SVTestCase):
    game = "Stardew Valley"
    world: StardewValleyWorld
    player: ClassVar[int] = 1

    seed = DEFAULT_TEST_SEED

    @classmethod
    def setUpClass(cls) -> None:
        if cls is SVTestBase:
            raise unittest.SkipTest("No running tests on SVTestBase import.")

        super().setUpClass()

    def world_setup(self, *args, **kwargs):
        self.options = parse_class_option_keys(self.options)

        self.multiworld = setup_solo_multiworld(self.options, seed=self.seed)
        self.multiworld.lock.acquire()
        world = self.multiworld.worlds[self.player]

        self.original_state = self.multiworld.state.copy()
        self.original_itempool = self.multiworld.itempool.copy()
        self.unfilled_locations = self.multiworld.get_unfilled_locations(1)
        if self.constructed:
            self.world = world  # noqa

    def tearDown(self) -> None:
        self.multiworld.state = self.original_state
        self.multiworld.itempool = self.original_itempool
        for location in self.unfilled_locations:
            location.item = None

        self.multiworld.lock.release()

    @property
    def run_default_tests(self) -> bool:
        if self.skip_default_tests:
            return False
        return super().run_default_tests

    def collect_months(self, months: int) -> None:
        real_total_prog_items = self.world.total_progression_items
        percent = months * MONTH_COEFFICIENT
        self.collect("Stardrop", real_total_prog_items * 100 // percent)
        self.world.total_progression_items = real_total_prog_items

    def collect_lots_of_money(self, percent: float = 0.25):
        self.collect("Shipping Bin")
        real_total_prog_items = self.world.total_progression_items
        required_prog_items = int(round(real_total_prog_items * percent))
        self.collect("Stardrop", required_prog_items)

    def collect_all_the_money(self):
        self.collect_lots_of_money(0.95)

    def collect_everything(self):
        non_event_items = [item for item in self.multiworld.get_items() if item.code]
        for item in non_event_items:
            self.multiworld.state.collect(item)

    def collect_all_except(self, item_to_not_collect: str):
        non_event_items = [item for item in self.multiworld.get_items() if item.code]
        for item in non_event_items:
            if item.name != item_to_not_collect:
                self.multiworld.state.collect(item)

    def get_real_locations(self) -> List[Location]:
        return [location for location in self.multiworld.get_locations(self.player) if location.address is not None]

    def get_real_location_names(self) -> List[str]:
        return [location.name for location in self.get_real_locations()]

    def collect(self, item: Union[str, Item, Iterable[Item]], count: int = 1) -> Union[None, Item, List[Item]]:
        assert count > 0

        if not isinstance(item, str):
            super().collect(item)
            return None

        if count == 1:
            item = self.create_item(item)
            self.multiworld.state.collect(item)
            return item

        items = []
        for i in range(count):
            item = self.create_item(item)
            self.multiworld.state.collect(item)
            items.append(item)

        return items

    def create_item(self, item: str) -> StardewItem:
        return self.world.create_item(item)

    def get_all_created_items(self) -> list[str]:
        return [item.name for item in itertools.chain(self.multiworld.get_items(), self.multiworld.precollected_items[self.player])]

    def remove_one_by_name(self, item: str) -> None:
        self.remove(self.create_item(item))

    def reset_collection_state(self) -> None:
        self.multiworld.state = self.original_state.copy()

    def assert_rule_true(self, rule: StardewRule, state: CollectionState | None = None) -> None:
        if state is None:
            state = self.multiworld.state
        super().assert_rule_true(rule, state)

    def assert_rule_false(self, rule: StardewRule, state: CollectionState | None = None) -> None:
        if state is None:
            state = self.multiworld.state
        super().assert_rule_false(rule, state)

    def assert_can_reach_location(self, location: Location | str, state: CollectionState | None = None) -> None:
        if state is None:
            state = self.multiworld.state
        super().assert_can_reach_location(location, state)

    def assert_cannot_reach_location(self, location: Location | str, state: CollectionState | None = None) -> None:
        if state is None:
            state = self.multiworld.state
        super().assert_cannot_reach_location(location, state)

    def assert_can_reach_region(self, region: Region | str, state: CollectionState | None = None) -> None:
        if state is None:
            state = self.multiworld.state
        super().assert_can_reach_region(region, state)

    def assert_cannot_reach_region(self, region: Region | str, state: CollectionState | None = None) -> None:
        if state is None:
            state = self.multiworld.state
        super().assert_cannot_reach_region(region, state)


pre_generated_worlds = {}


@contextmanager
def solo_multiworld(world_options: Optional[Dict[Union[str, StardewValleyOption], Any]] = None,
                    *,
                    seed=DEFAULT_TEST_SEED,
                    world_caching=True) -> Iterable[tuple[MultiWorld, StardewValleyWorld]]:
    if not world_caching:
        multiworld = setup_solo_multiworld(world_options, seed, _cache={})
        yield multiworld, cast(StardewValleyWorld, multiworld.worlds[1])
    else:
        multiworld = setup_solo_multiworld(world_options, seed)
<<<<<<< HEAD
        multiworld.lock.acquire()
        original_state = multiworld.state.copy()
        original_itempool = multiworld.itempool.copy()
        unfilled_locations = multiworld.get_unfilled_locations(1)

        yield multiworld, cast(StardewValleyWorld, multiworld.worlds[1])

        multiworld.state = original_state
        multiworld.itempool = original_itempool
        for location in unfilled_locations:
            location.item = None

        multiworld.lock.release()
=======
        try:
            multiworld.lock.acquire()
            world = multiworld.worlds[1]

            original_state = multiworld.state.copy()
            original_itempool = multiworld.itempool.copy()
            unfilled_locations = multiworld.get_unfilled_locations(1)

            yield multiworld, world

            multiworld.state = original_state
            multiworld.itempool = original_itempool
            for location in unfilled_locations:
                location.item = None
        finally:
            multiworld.lock.release()
>>>>>>> 2dc55873


# Mostly a copy of test.general.setup_solo_multiworld, I just don't want to change the core.
def setup_solo_multiworld(test_options: Optional[Dict[Union[str, StardewValleyOption], str]] = None,
                          seed=DEFAULT_TEST_SEED,
                          _cache: Dict[frozenset, MultiWorld] = {},  # noqa
                          _steps=gen_steps) -> MultiWorld:
    test_options = parse_class_option_keys(test_options)

    # Yes I reuse the worlds generated between tests, its speeds the execution by a couple seconds
    # If the simple dict caching ends up taking too much memory, we could replace it with some kind of lru cache. 
    should_cache = "start_inventory" not in test_options
    if should_cache:
        frozen_options = frozenset(test_options.items()).union({("seed", seed)})
        cached_multi_world = search_world_cache(_cache, frozen_options)
        if cached_multi_world:
            print(f"Using cached solo multi world [Seed = {cached_multi_world.seed}] [Cache size = {len(_cache)}]")
            return cached_multi_world

    multiworld = setup_base_solo_multiworld(StardewValleyWorld, (), seed=seed)
    # print(f"Seed: {multiworld.seed}") # Uncomment to print the seed for every test

    args = fill_namespace_with_default(test_options)
    multiworld.set_options(args)

    if "start_inventory" in test_options:
        for item, amount in test_options["start_inventory"].items():
            for _ in range(amount):
                multiworld.push_precollected(multiworld.create_item(item, 1))

    for step in _steps:
        call_all(multiworld, step)

    if should_cache:
        add_to_world_cache(_cache, frozen_options, multiworld)  # noqa

    # Lock is needed for multi-threading tests
    setattr(multiworld, "lock", threading.Lock())

    return multiworld


def search_world_cache(cache: Dict[frozenset, MultiWorld], frozen_options: frozenset) -> Optional[MultiWorld]:
    try:
        return cache[frozen_options]
    except KeyError:
        for cached_options, multi_world in cache.items():
            if frozen_options.issubset(cached_options):
                return multi_world
        return None


def add_to_world_cache(cache: Dict[frozenset, MultiWorld], frozen_options: frozenset, multi_world: MultiWorld) -> None:
    # We could complete the key with all the default options, but that does not seem to improve performances.
    cache[frozen_options] = multi_world


def setup_multiworld(test_options: Iterable[Dict[str, int]] = None, seed=None) -> MultiWorld:  # noqa
    if test_options is None:
        test_options = []

    multiworld = MultiWorld(len(test_options))
    multiworld.player_name = {}
    multiworld.set_seed(seed)
    multiworld.state = CollectionState(multiworld)
    for i in range(1, len(test_options) + 1):
        multiworld.game[i] = StardewValleyWorld.game
        multiworld.player_name.update({i: f"Tester{i}"})
    args = fill_namespace_with_default(test_options)
    multiworld.set_options(args)

    for step in gen_steps:
        call_all(multiworld, step)

    return multiworld<|MERGE_RESOLUTION|>--- conflicted
+++ resolved
@@ -204,30 +204,13 @@
         yield multiworld, cast(StardewValleyWorld, multiworld.worlds[1])
     else:
         multiworld = setup_solo_multiworld(world_options, seed)
-<<<<<<< HEAD
-        multiworld.lock.acquire()
-        original_state = multiworld.state.copy()
-        original_itempool = multiworld.itempool.copy()
-        unfilled_locations = multiworld.get_unfilled_locations(1)
-
-        yield multiworld, cast(StardewValleyWorld, multiworld.worlds[1])
-
-        multiworld.state = original_state
-        multiworld.itempool = original_itempool
-        for location in unfilled_locations:
-            location.item = None
-
-        multiworld.lock.release()
-=======
         try:
             multiworld.lock.acquire()
-            world = multiworld.worlds[1]
-
             original_state = multiworld.state.copy()
             original_itempool = multiworld.itempool.copy()
             unfilled_locations = multiworld.get_unfilled_locations(1)
 
-            yield multiworld, world
+            yield multiworld, cast(StardewValleyWorld, multiworld.worlds[1])
 
             multiworld.state = original_state
             multiworld.itempool = original_itempool
@@ -235,7 +218,6 @@
                 location.item = None
         finally:
             multiworld.lock.release()
->>>>>>> 2dc55873
 
 
 # Mostly a copy of test.general.setup_solo_multiworld, I just don't want to change the core.
