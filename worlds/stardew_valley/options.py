from dataclasses import dataclass
from typing import Dict

from Options import Range, NamedRange, Toggle, Choice, OptionSet, PerGameCommonOptions, DeathLink, Option
from .mods.mod_data import ModNames


class Goal(Choice):
    """What's your goal with this play-through?
    Community Center: Complete the Community Center.
    Grandpa's Evaluation: Succeed grandpa's evaluation with 4 lit candles.
    Bottom of the Mines: Reach level 120 in the mineshaft.
    Cryptic Note: Complete the quest "Cryptic Note" where Mr Qi asks you to reach floor 100 in the Skull Cavern.
    Master Angler: Catch every fish in the game. Pairs well with Fishsanity.
    Complete Collection: Complete the museum by donating every possible item. Pairs well with Museumsanity.
    Full House: Get married and have two children. Pairs well with Friendsanity.
    Greatest Walnut Hunter: Find all 130 Golden Walnuts
    Perfection: Attain Perfection, based on the vanilla definition.
    """
    internal_name = "goal"
    display_name = "Goal"
    default = 0
    option_community_center = 0
    option_grandpa_evaluation = 1
    option_bottom_of_the_mines = 2
    option_cryptic_note = 3
    option_master_angler = 4
    option_complete_collection = 5
    option_full_house = 6
    option_greatest_walnut_hunter = 7
    # option_junimo_kart =
    # option_prairie_king =
    # option_fector_challenge =
    # option_craft_master =
    # option_mystery_of_the_stardrops =
    # option_protector_of_the_valley =
    # option_full_shipment =
    # option_legend =
    # option_beloved_farmer =
    # option_master_of_the_five_ways =
    option_perfection = 25

    @classmethod
    def get_option_name(cls, value) -> str:
        if value == cls.option_grandpa_evaluation:
            return "Grandpa's Evaluation"

        return super().get_option_name(value)


class StartingMoney(NamedRange):
    """Amount of gold when arriving at the farm.
    Set to -1 or unlimited for infinite money"""
    internal_name = "starting_money"
    display_name = "Starting Gold"
    range_start = 0
    range_end = 50000
    default = 5000

    special_range_names = {
        "unlimited": -1,
        "vanilla": 500,
        "extra": 2000,
        "rich": 5000,
        "very rich": 20000,
        "filthy rich": 50000,
    }


class ProfitMargin(NamedRange):
    """Multiplier over all gold earned in-game by the player."""
    internal_name = "profit_margin"
    display_name = "Profit Margin"
    range_start = 25
    range_end = 400
    # step = 25
    default = 100

    special_range_names = {
        "quarter": 25,
        "half": 50,
        "normal": 100,
        "double": 200,
        "triple": 300,
        "quadruple": 400,
    }


class BundleRandomization(Choice):
    """What items are needed for the community center bundles?
    Vanilla: Standard bundles from the vanilla game
    Thematic: Every bundle will require random items compatible with their original theme
    Shuffled: Every bundle will require random items and follow no particular structure"""
    internal_name = "bundle_randomization"
    display_name = "Bundle Randomization"
    default = 1
    option_vanilla = 0
    option_thematic = 1
    option_shuffled = 2


class BundlePrice(Choice):
    """How many items are needed for the community center bundles?
    Very Cheap: Every bundle will require 2 items fewer than usual
    Cheap: Every bundle will require 1 item fewer than usual
    Normal: Every bundle will require the vanilla number of items
    Expensive: Every bundle will require 1 extra item when applicable"""
    internal_name = "bundle_price"
    display_name = "Bundle Price"
    default = 2
    option_very_cheap = 0
    option_cheap = 1
    option_normal = 2
    option_expensive = 3


class EntranceRandomization(Choice):
    """Should area entrances be randomized?
    Disabled: No entrance randomization is done
    Pelican Town: Only doors in the main town area are randomized with each other
    Non Progression: Only entrances that are always available are randomized with each other
    Buildings: All Entrances that Allow you to enter a building are randomized with each other
    Chaos: Same as "Buildings", but the entrances get reshuffled every single day!
    """
    # Everything: All buildings and areas are randomized with each other
    # Chaos, same as everything: but the buildings are shuffled again every in-game day. You can't learn it!
    # Buildings One-way: Entrance pairs are disconnected, they aren't two-way!
    # Everything One-way: Entrance pairs are disconnected, and every entrance is in the shuffle
    # Chaos One-way: Entrance pairs are disconnected, and they change every day!

    internal_name = "entrance_randomization"
    display_name = "Entrance Randomization"
    default = 0
    option_disabled = 0
    option_pelican_town = 1
    option_non_progression = 2
    option_buildings = 3
    # option_everything = 4
    option_chaos = 5
    # option_buildings_one_way = 6
    # option_everything_one_way = 7
    # option_chaos_one_way = 8


class SeasonRandomization(Choice):
    """Should seasons be randomized?
    Disabled: Start in Spring with all seasons unlocked.
    Randomized: Start in a random season and the other 3 must be unlocked randomly.
    Randomized Not Winter: Same as randomized, but the start season is guaranteed not to be winter.
    Progressive: Start in Spring and unlock the seasons in their original order.
    """
    internal_name = "season_randomization"
    display_name = "Season Randomization"
    default = 1
    option_disabled = 0
    option_randomized = 1
    option_randomized_not_winter = 2
    option_progressive = 3


class Cropsanity(Choice):
    """Formerly named "Seed Shuffle"
    Pierre now sells a random amount of seasonal seeds and Joja sells them without season requirements, but only in huge packs.
    Disabled: All the seeds are unlocked from the start, there are no location checks for growing and harvesting crops
    Shuffled: Seeds are unlocked as archipelago items, for each seed there is a location check for growing and harvesting that crop
    """
    internal_name = "cropsanity"
    display_name = "Cropsanity"
    default = 1
    option_disabled = 0
    option_enabled = 1
    alias_shuffled = option_enabled


class BackpackProgression(Choice):
    """Shuffle the backpack?
    Vanilla: You can buy backpacks at Pierre's General Store.
    Progressive: You will randomly find Progressive Backpack upgrades.
    Early Progressive: Same as progressive, but one backpack will be placed early in the multiworld.
    """
    internal_name = "backpack_progression"
    display_name = "Backpack Progression"
    default = 2
    option_vanilla = 0
    option_progressive = 1
    option_early_progressive = 2


class ToolProgression(Choice):
    """Shuffle the tool upgrades?
    Vanilla: Clint will upgrade your tools with metal bars.
    Progressive: You will randomly find Progressive Tool upgrades."""
    internal_name = "tool_progression"
    display_name = "Tool Progression"
    default = 1
    option_vanilla = 0
    option_progressive = 1


class ElevatorProgression(Choice):
    """Shuffle the elevator?
    Vanilla: Reaching a mineshaft floor unlocks the elevator for it
    Progressive: You will randomly find Progressive Mine Elevators to go deeper.
    Progressive from previous floor: Same as progressive, but you cannot use the elevator to check elevator locations.
        You must reach elevator floors on your own."""
    internal_name = "elevator_progression"
    display_name = "Elevator Progression"
    default = 2
    option_vanilla = 0
    option_progressive = 1
    option_progressive_from_previous_floor = 2


class SkillProgression(Choice):
    """Shuffle skill levels?
    Vanilla: Leveling up skills is normal
    Progressive: Skill levels are unlocked randomly, and earning xp sends checks"""
    internal_name = "skill_progression"
    display_name = "Skill Progression"
    default = 1
    option_vanilla = 0
    option_progressive = 1


class BuildingProgression(Choice):
    """Shuffle Carpenter Buildings?
    Vanilla: You can buy each building normally.
    Progressive: You will receive the buildings and will be able to build the first one of each type for free,
        once it is received. If you want more of the same building, it will cost the vanilla price.
    Progressive early shipping bin: Same as Progressive, but the shipping bin will be placed early in the multiworld.
    """
    internal_name = "building_progression"
    display_name = "Building Progression"
    default = 2
    option_vanilla = 0
    option_progressive = 1
    option_progressive_early_shipping_bin = 2


class FestivalLocations(Choice):
    """Shuffle Festival Activities?
    Disabled: You do not need to attend festivals
    Easy: Every festival has checks, but they are easy and usually only require attendance
    Hard: Festivals have more checks, and many require performing well, not just attending
    """
    internal_name = "festival_locations"
    display_name = "Festival Locations"
    default = 1
    option_disabled = 0
    option_easy = 1
    option_hard = 2


class ArcadeMachineLocations(Choice):
    """Shuffle the arcade machines?
    Disabled: The arcade machines are not included.
    Victories: Each Arcade Machine will contain one check on victory
    Victories Easy: Same as Victories, but both games are made considerably easier.
    Full Shuffling: The arcade machines will contain multiple checks each, and different buffs that make the game
        easier are in the item pool. Junimo Kart has one check at the end of each level.
        Journey of the Prairie King has one check after each boss, plus one check for each vendor equipment.
    """
    internal_name = "arcade_machine_locations"
    display_name = "Arcade Machine Locations"
    default = 3
    option_disabled = 0
    option_victories = 1
    option_victories_easy = 2
    option_full_shuffling = 3


class SpecialOrderLocations(Choice):
    """Shuffle Special Orders?
    Disabled: The special orders are not included in the Archipelago shuffling.
    Board Only: The Special Orders on the board in town are location checks
    Board and Qi: The Special Orders from Mr Qi's walnut room are checks, in addition to the board in town
    """
    internal_name = "special_order_locations"
    display_name = "Special Order Locations"
    default = 1
    option_disabled = 0
    option_board_only = 1
    option_board_qi = 2


<<<<<<< HEAD
class HelpWantedLocations(NamedRange):
    """How many "Help Wanted" quests need to be completed as Archipelago Locations
=======
class HelpWantedLocations(SpecialRange):
    """Include location checks for Help Wanted quests
>>>>>>> e916b0d6
    Out of every 7 quests, 4 will be item deliveries, and then 1 of each for: Fishing, Gathering and Slaying Monsters.
    Choosing a multiple of 7 is recommended."""
    internal_name = "help_wanted_locations"
    default = 7
    range_start = 0
    range_end = 56
    # step = 7
    display_name = "Number of Help Wanted locations"

    special_range_names = {
        "none": 0,
        "minimum": 7,
        "normal": 14,
        "lots": 28,
        "maximum": 56,
    }


class Fishsanity(Choice):
    """Locations for catching a fish the first time?
    None: There are no locations for catching fish
    Legendaries: Each of the 5 legendary fish are checks
    Special: A curated selection of strong fish are checks
    Randomized: A random selection of fish are checks
    All: Every single fish in the game is a location that contains an item. Pairs well with the Master Angler Goal
    Exclude Legendaries: Every fish except legendaries
    Exclude Hard Fish: Every fish under difficulty 80
    Only Easy Fish: Every fish under difficulty 50
    """
    internal_name = "fishsanity"
    display_name = "Fishsanity"
    default = 0
    option_none = 0
    option_legendaries = 1
    option_special = 2
    option_randomized = 3
    alias_random_selection = option_randomized
    option_all = 4
    option_exclude_legendaries = 5
    option_exclude_hard_fish = 6
    option_only_easy_fish = 7


class Museumsanity(Choice):
    """Locations for museum donations?
    None: There are no locations for donating artifacts and minerals to the museum
    Milestones: The donation milestones from the vanilla game are checks
    Randomized: A random selection of minerals and artifacts are checks
    All: Every single donation is a check
    """
    internal_name = "museumsanity"
    display_name = "Museumsanity"
    default = 1
    option_none = 0
    option_milestones = 1
    option_randomized = 2
    option_all = 3


class Friendsanity(Choice):
    """Shuffle Friendships?
    None: Friendship hearts are earned normally
    Bachelors: Hearts with bachelors are shuffled
    Starting NPCs: Hearts for NPCs available immediately are checks
    All: Hearts for all npcs are checks, including Leo, Kent, Sandy, etc
    All With Marriage: Hearts for all npcs are checks, including romance hearts up to 14 when applicable
    """
    internal_name = "friendsanity"
    display_name = "Friendsanity"
    default = 0
    option_none = 0
    # option_marry_one_person = 1
    option_bachelors = 2
    option_starting_npcs = 3
    option_all = 4
    option_all_with_marriage = 5


# Conditional Setting - Friendsanity not None
class FriendsanityHeartSize(Range):
    """If using friendsanity, how many hearts are received per heart item, and how many hearts must be earned to send a check
    A higher value will lead to fewer heart items in the item pool, reducing bloat"""
    internal_name = "friendsanity_heart_size"
    display_name = "Friendsanity Heart Size"
    range_start = 1
    range_end = 8
    default = 4
    # step = 1


class NumberOfMovementBuffs(Range):
    """Number of movement speed buffs to the player that exist as items in the pool.
    Each movement speed buff is a +25% multiplier that stacks additively"""
    internal_name = "movement_buff_number"
    display_name = "Number of Movement Buffs"
    range_start = 0
    range_end = 12
    default = 4
    # step = 1


class NumberOfLuckBuffs(Range):
    """Number of luck buffs to the player that exist as items in the pool.
    Each luck buff is a bonus to daily luck of 0.025"""
    internal_name = "luck_buff_number"
    display_name = "Number of Luck Buffs"
    range_start = 0
    range_end = 12
    default = 4
    # step = 1


class ExcludeGingerIsland(Toggle):
    """Exclude Ginger Island?
    This option will forcefully exclude everything related to Ginger Island from the slot.
    If you pick a goal that requires Ginger Island, you cannot exclude it and it will get included anyway"""
    internal_name = "exclude_ginger_island"
    display_name = "Exclude Ginger Island"
    default = 0


class TrapItems(Choice):
    """When rolling filler items, including resource packs, the game can also roll trap items.
    Trap items are negative items that cause problems or annoyances for the player
    This setting is for choosing if traps will be in the item pool, and if so, how punishing they will be.
    """
    internal_name = "trap_items"
    display_name = "Trap Items"
    default = 2
    option_no_traps = 0
    option_easy = 1
    option_medium = 2
    option_hard = 3
    option_hell = 4
    option_nightmare = 5


class MultipleDaySleepEnabled(Toggle):
    """Enable the ability to sleep automatically for multiple days straight?"""
    internal_name = "multiple_day_sleep_enabled"
    display_name = "Multiple Day Sleep Enabled"
    default = 1


class MultipleDaySleepCost(NamedRange):
    """How much gold it will cost to use MultiSleep. You will have to pay that amount for each day skipped."""
    internal_name = "multiple_day_sleep_cost"
    display_name = "Multiple Day Sleep Cost"
    range_start = 0
    range_end = 200
    # step = 25

    special_range_names = {
        "free": 0,
        "cheap": 10,
        "medium": 25,
        "expensive": 50,
        "very expensive": 100,
    }


<<<<<<< HEAD
class ExperienceMultiplier(NamedRange):
    """How fast you want to earn skill experience. A lower setting mean less experience.
=======
class ExperienceMultiplier(SpecialRange):
    """How fast you want to earn skill experience.
    A lower setting mean less experience.
>>>>>>> e916b0d6
    A higher setting means more experience."""
    internal_name = "experience_multiplier"
    display_name = "Experience Multiplier"
    range_start = 25
    range_end = 800
    # step = 25
    default = 200

    special_range_names = {
        "half": 50,
        "vanilla": 100,
        "double": 200,
        "triple": 300,
        "quadruple": 400,
    }


class FriendshipMultiplier(NamedRange):
    """How fast you want to earn friendship points with villagers.
    A lower setting mean less friendship per action.
    A higher setting means more friendship per action."""
    internal_name = "friendship_multiplier"
    display_name = "Friendship Multiplier"
    range_start = 25
    range_end = 800
    # step = 25
    default = 200

    special_range_names = {
        "half": 50,
        "vanilla": 100,
        "double": 200,
        "triple": 300,
        "quadruple": 400,
    }


class DebrisMultiplier(Choice):
    """How much debris will spawn on the player's farm?
    Vanilla: debris spawns normally
    Half: debris will spawn at half the normal rate
    Quarter: debris will spawn at one quarter of the normal rate
    None: No debris will spawn on the farm, ever
    Start Clear: debris will spawn at the normal rate, but the farm will be completely clear when starting the game
    """
    internal_name = "debris_multiplier"
    display_name = "Debris Multiplier"
    default = 1
    option_vanilla = 0
    option_half = 1
    option_quarter = 2
    option_none = 3
    option_start_clear = 4


class QuickStart(Toggle):
    """Do you want the quick start package? You will get a few items to help early game automation,
    so you can use the multiple day sleep at its maximum."""
    internal_name = "quick_start"
    display_name = "Quick Start"
    default = 1


class Gifting(Toggle):
    """Do you want to enable gifting items to and from other Archipelago slots?
    Items can only be sent to games that also support gifting"""
    internal_name = "gifting"
    display_name = "Gifting"
    default = 1


class Mods(OptionSet):
    """List of mods that will be included in the shuffling."""
    internal_name = "mods"
    display_name = "Mods"
    valid_keys = {
        ModNames.deepwoods, ModNames.tractor, ModNames.big_backpack,
        ModNames.luck_skill, ModNames.magic, ModNames.socializing_skill, ModNames.archaeology,
        ModNames.cooking_skill, ModNames.binning_skill, ModNames.juna,
        ModNames.jasper, ModNames.alec, ModNames.yoba, ModNames.eugene,
        ModNames.wellwick, ModNames.ginger, ModNames.shiko, ModNames.delores,
        ModNames.ayeisha, ModNames.riley, ModNames.skull_cavern_elevator
    }


@dataclass
class StardewValleyOptions(PerGameCommonOptions):
    goal: Goal
    starting_money: StartingMoney
    profit_margin: ProfitMargin
    bundle_randomization: BundleRandomization
    bundle_price: BundlePrice
    entrance_randomization: EntranceRandomization
    season_randomization: SeasonRandomization
    cropsanity: Cropsanity
    backpack_progression: BackpackProgression
    tool_progression: ToolProgression
    skill_progression: SkillProgression
    building_progression: BuildingProgression
    festival_locations: FestivalLocations
    elevator_progression: ElevatorProgression
    arcade_machine_locations: ArcadeMachineLocations
    special_order_locations: SpecialOrderLocations
    help_wanted_locations: HelpWantedLocations
    fishsanity: Fishsanity
    museumsanity: Museumsanity
    friendsanity: Friendsanity
    friendsanity_heart_size: FriendsanityHeartSize
    movement_buff_number: NumberOfMovementBuffs
    luck_buff_number: NumberOfLuckBuffs
    exclude_ginger_island: ExcludeGingerIsland
    trap_items: TrapItems
    multiple_day_sleep_enabled: MultipleDaySleepEnabled
    multiple_day_sleep_cost: MultipleDaySleepCost
    experience_multiplier: ExperienceMultiplier
    friendship_multiplier: FriendshipMultiplier
    debris_multiplier: DebrisMultiplier
    quick_start: QuickStart
    gifting: Gifting
    mods: Mods
    death_link: DeathLink<|MERGE_RESOLUTION|>--- conflicted
+++ resolved
@@ -283,13 +283,8 @@
     option_board_qi = 2
 
 
-<<<<<<< HEAD
 class HelpWantedLocations(NamedRange):
-    """How many "Help Wanted" quests need to be completed as Archipelago Locations
-=======
-class HelpWantedLocations(SpecialRange):
     """Include location checks for Help Wanted quests
->>>>>>> e916b0d6
     Out of every 7 quests, 4 will be item deliveries, and then 1 of each for: Fishing, Gathering and Slaying Monsters.
     Choosing a multiple of 7 is recommended."""
     internal_name = "help_wanted_locations"
@@ -451,14 +446,9 @@
     }
 
 
-<<<<<<< HEAD
 class ExperienceMultiplier(NamedRange):
-    """How fast you want to earn skill experience. A lower setting mean less experience.
-=======
-class ExperienceMultiplier(SpecialRange):
     """How fast you want to earn skill experience.
     A lower setting mean less experience.
->>>>>>> e916b0d6
     A higher setting means more experience."""
     internal_name = "experience_multiplier"
     display_name = "Experience Multiplier"
