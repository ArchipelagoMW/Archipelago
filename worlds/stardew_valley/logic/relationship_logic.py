--- conflicted
+++ resolved
@@ -1,216 +1,212 @@
-import math
-import typing
-from typing import Union
-
-from Utils import cache_self1
-from .base_logic import BaseLogic, BaseLogicMixin
-from .building_logic import BuildingLogicMixin
-from .gift_logic import GiftLogicMixin
-from .has_logic import HasLogicMixin
-from .received_logic import ReceivedLogicMixin
-from .region_logic import RegionLogicMixin
-from .season_logic import SeasonLogicMixin
-from .time_logic import TimeLogicMixin
-from ..content.feature import friendsanity
-from ..data.villagers_data import Villager
-from ..stardew_rule import StardewRule, True_, false_, true_
-from ..strings.ap_names.mods.mod_items import SVEQuestItem
-<<<<<<< HEAD
-=======
-from ..strings.building_names import Building
->>>>>>> f2cb16a5
-from ..strings.generic_names import Generic
-from ..strings.gift_names import Gift
-from ..strings.quest_names import ModQuest
-from ..strings.region_names import Region
-from ..strings.season_names import Season
-from ..strings.villager_names import NPC, ModNPC
-
-if typing.TYPE_CHECKING:
-    from ..mods.logic.mod_logic import ModLogicMixin
-else:
-    ModLogicMixin = object
-
-possible_kids = ("Cute Baby", "Ugly Baby")
-
-
-def heart_item_name(npc: Union[str, Villager]) -> str:
-    if isinstance(npc, Villager):
-        npc = npc.name
-
-    return f"{npc} <3"
-
-
-class RelationshipLogicMixin(BaseLogicMixin):
-    def __init__(self, *args, **kwargs):
-        super().__init__(*args, **kwargs)
-        self.relationship = RelationshipLogic(*args, **kwargs)
-
-
-class RelationshipLogic(BaseLogic[Union[RelationshipLogicMixin, BuildingLogicMixin, SeasonLogicMixin, TimeLogicMixin, GiftLogicMixin, RegionLogicMixin,
-ReceivedLogicMixin, HasLogicMixin, ModLogicMixin]]):
-
-    def can_date(self, npc: str) -> StardewRule:
-        return self.logic.relationship.has_hearts(npc, 8) & self.logic.has(Gift.bouquet)
-
-    def can_marry(self, npc: str) -> StardewRule:
-        return self.logic.relationship.has_hearts(npc, 10) & self.logic.has(Gift.mermaid_pendant)
-
-    def can_get_married(self) -> StardewRule:
-        return self.logic.relationship.has_hearts_with_any_bachelor(10) & self.logic.has(Gift.mermaid_pendant)
-
-    def has_children(self, number_children: int) -> StardewRule:
-        assert number_children >= 0, "Can't have a negative amount of children."
-        if number_children == 0:
-            return True_()
-
-        if not self.content.features.friendsanity.is_enabled:
-            return self.logic.relationship.can_reproduce(number_children)
-
-        return self.logic.received_n(*possible_kids, count=number_children) & self.logic.building.has_building(Building.kids_room)
-
-    def can_reproduce(self, number_children: int = 1) -> StardewRule:
-        assert number_children >= 0, "Can't have a negative amount of children."
-        if number_children == 0:
-            return True_()
-
-        baby_rules = [self.logic.relationship.can_get_married(),
-                      self.logic.building.has_building(Building.kids_room),
-                      self.logic.relationship.has_hearts_with_any_bachelor(12),
-                      self.logic.relationship.has_children(number_children - 1)]
-
-        return self.logic.and_(*baby_rules)
-
-    @cache_self1
-    def has_hearts_with_any_bachelor(self, hearts: int = 1) -> StardewRule:
-        assert hearts >= 0, f"Can't have a negative hearts with any bachelor."
-        if hearts == 0:
-            return True_()
-
-        return self.logic.or_(*(self.logic.relationship.has_hearts(name, hearts)
-                                for name, villager in self.content.villagers.items()
-                                if villager.bachelor))
-
-    @cache_self1
-    def has_hearts_with_any(self, hearts: int = 1) -> StardewRule:
-        assert hearts >= 0, f"Can't have a negative hearts with any npc."
-        if hearts == 0:
-            return True_()
-
-        return self.logic.or_(*(self.logic.relationship.has_hearts(name, hearts)
-                                for name, villager in self.content.villagers.items()))
-
-    def has_hearts_with_n(self, amount: int, hearts: int = 1) -> StardewRule:
-        assert hearts >= 0, f"Can't have a negative hearts with any npc."
-        assert amount >= 0, f"Can't have a negative amount of npc."
-        if hearts == 0 or amount == 0:
-            return True_()
-
-        return self.logic.count(amount, *(self.logic.relationship.has_hearts(name, hearts)
-                                          for name, villager in self.content.villagers.items()))
-
-    # Should be cached
-    def has_hearts(self, npc: str, hearts: int = 1) -> StardewRule:
-        assert hearts >= 0, f"Can't have a negative hearts with {npc}."
-
-        villager = self.content.villagers.get(npc)
-        if villager is None:
-            return false_
-
-        if hearts == 0:
-            return true_
-
-        heart_steps = self.content.features.friendsanity.get_randomized_hearts(villager)
-        if not heart_steps or hearts > heart_steps[-1]:  # Hearts are sorted, bigger is the last one.
-            return self.logic.relationship.can_earn_relationship(npc, hearts)
-
-        return self.logic.relationship.received_hearts(villager, hearts)
-
-    # Should be cached
-    def received_hearts(self, villager: Villager, hearts: int) -> StardewRule:
-        heart_item = friendsanity.to_item_name(villager.name)
-
-        number_required = math.ceil(hearts / self.content.features.friendsanity.heart_size)
-        return self.logic.received(heart_item, number_required) & self.can_meet(villager.name)
-
-    @cache_self1
-    def can_meet(self, npc: str) -> StardewRule:
-        villager = self.content.villagers.get(npc)
-        if villager is None:
-            return false_
-
-        rules = [self.logic.region.can_reach_any(villager.locations)]
-
-        if npc == NPC.kent:
-            rules.append(self.logic.time.has_year_two)
-
-        elif npc == NPC.leo:
-            rules.append(self.logic.received("Island North Turtle"))
-
-        elif npc == ModNPC.lance:
-            rules.append(self.logic.region.can_reach(Region.volcano_floor_10))
-
-        elif npc == ModNPC.apples:
-            rules.append(self.logic.mod.quest.has_completed_aurora_vineyard_bundle())
-
-        elif npc == ModNPC.scarlett:
-            scarlett_job = self.logic.received(SVEQuestItem.scarlett_job_offer)
-            scarlett_spring = self.logic.season.has(Season.spring) & self.can_meet(ModNPC.andy)
-            scarlett_summer = self.logic.season.has(Season.summer) & self.can_meet(ModNPC.susan)
-            scarlett_fall = self.logic.season.has(Season.fall) & self.can_meet(ModNPC.sophia)
-            rules.append(scarlett_job & (scarlett_spring | scarlett_summer | scarlett_fall))
-
-        elif npc == ModNPC.morgan:
-            rules.append(self.logic.received(SVEQuestItem.morgan_schooling))
-
-        elif npc == ModNPC.goblin:
-            rules.append(self.logic.region.can_reach_all((Region.witch_hut, Region.wizard_tower)))
-
-        return self.logic.and_(*rules)
-
-    def can_give_loved_gifts_to_everyone(self) -> StardewRule:
-        rules = []
-
-        for npc in self.content.villagers:
-            meet_rule = self.logic.relationship.can_meet(npc)
-            rules.append(meet_rule)
-
-        rules.append(self.logic.gifts.has_any_universal_love)
-
-        return self.logic.and_(*rules)
-
-    # Should be cached
-    def can_earn_relationship(self, npc: str, hearts: int = 0) -> StardewRule:
-        assert hearts >= 0, f"Can't have a negative hearts with {npc}."
-
-        villager = self.content.villagers.get(npc)
-        if villager is None:
-            return false_
-
-        if hearts == 0:
-            return True_()
-
-        rules = [self.logic.relationship.can_meet(npc)]
-
-        heart_size = self.content.features.friendsanity.heart_size
-        max_randomized_hearts = self.content.features.friendsanity.get_randomized_hearts(villager)
-        if max_randomized_hearts:
-            if hearts > max_randomized_hearts[-1]:
-                rules.append(self.logic.relationship.has_hearts(npc, hearts - 1))
-            else:
-                previous_heart = max(hearts - heart_size, 0)
-                rules.append(self.logic.relationship.has_hearts(npc, previous_heart))
-
-        if hearts > 2 or hearts > heart_size:
-            rules.append(self.logic.season.has(villager.birthday))
-
-        if villager.birthday == Generic.any:
-            rules.append(self.logic.season.has_all() | self.logic.time.has_year_three)  # push logic back for any birthday-less villager
-
-        if villager.bachelor:
-            if hearts > 10:
-                rules.append(self.logic.relationship.can_marry(npc))
-            elif hearts > 8:
-                rules.append(self.logic.relationship.can_date(npc))
-
-        return self.logic.and_(*rules)
+import math
+import typing
+from typing import Union
+
+from Utils import cache_self1
+from .base_logic import BaseLogic, BaseLogicMixin
+from .building_logic import BuildingLogicMixin
+from .gift_logic import GiftLogicMixin
+from .has_logic import HasLogicMixin
+from .received_logic import ReceivedLogicMixin
+from .region_logic import RegionLogicMixin
+from .season_logic import SeasonLogicMixin
+from .time_logic import TimeLogicMixin
+from ..content.feature import friendsanity
+from ..data.villagers_data import Villager
+from ..stardew_rule import StardewRule, True_, false_, true_
+from ..strings.ap_names.mods.mod_items import SVEQuestItem
+from ..strings.building_names import Building
+from ..strings.generic_names import Generic
+from ..strings.gift_names import Gift
+from ..strings.region_names import Region
+from ..strings.season_names import Season
+from ..strings.villager_names import NPC, ModNPC
+
+if typing.TYPE_CHECKING:
+    from ..mods.logic.mod_logic import ModLogicMixin
+else:
+    ModLogicMixin = object
+
+possible_kids = ("Cute Baby", "Ugly Baby")
+
+
+def heart_item_name(npc: Union[str, Villager]) -> str:
+    if isinstance(npc, Villager):
+        npc = npc.name
+
+    return f"{npc} <3"
+
+
+class RelationshipLogicMixin(BaseLogicMixin):
+    def __init__(self, *args, **kwargs):
+        super().__init__(*args, **kwargs)
+        self.relationship = RelationshipLogic(*args, **kwargs)
+
+
+class RelationshipLogic(BaseLogic[Union[RelationshipLogicMixin, BuildingLogicMixin, SeasonLogicMixin, TimeLogicMixin, GiftLogicMixin, RegionLogicMixin,
+ReceivedLogicMixin, HasLogicMixin, ModLogicMixin]]):
+
+    def can_date(self, npc: str) -> StardewRule:
+        return self.logic.relationship.has_hearts(npc, 8) & self.logic.has(Gift.bouquet)
+
+    def can_marry(self, npc: str) -> StardewRule:
+        return self.logic.relationship.has_hearts(npc, 10) & self.logic.has(Gift.mermaid_pendant)
+
+    def can_get_married(self) -> StardewRule:
+        return self.logic.relationship.has_hearts_with_any_bachelor(10) & self.logic.has(Gift.mermaid_pendant)
+
+    def has_children(self, number_children: int) -> StardewRule:
+        assert number_children >= 0, "Can't have a negative amount of children."
+        if number_children == 0:
+            return True_()
+
+        if not self.content.features.friendsanity.is_enabled:
+            return self.logic.relationship.can_reproduce(number_children)
+
+        return self.logic.received_n(*possible_kids, count=number_children) & self.logic.building.has_building(Building.kids_room)
+
+    def can_reproduce(self, number_children: int = 1) -> StardewRule:
+        assert number_children >= 0, "Can't have a negative amount of children."
+        if number_children == 0:
+            return True_()
+
+        baby_rules = [self.logic.relationship.can_get_married(),
+                      self.logic.building.has_building(Building.kids_room),
+                      self.logic.relationship.has_hearts_with_any_bachelor(12),
+                      self.logic.relationship.has_children(number_children - 1)]
+
+        return self.logic.and_(*baby_rules)
+
+    @cache_self1
+    def has_hearts_with_any_bachelor(self, hearts: int = 1) -> StardewRule:
+        assert hearts >= 0, f"Can't have a negative hearts with any bachelor."
+        if hearts == 0:
+            return True_()
+
+        return self.logic.or_(*(self.logic.relationship.has_hearts(name, hearts)
+                                for name, villager in self.content.villagers.items()
+                                if villager.bachelor))
+
+    @cache_self1
+    def has_hearts_with_any(self, hearts: int = 1) -> StardewRule:
+        assert hearts >= 0, f"Can't have a negative hearts with any npc."
+        if hearts == 0:
+            return True_()
+
+        return self.logic.or_(*(self.logic.relationship.has_hearts(name, hearts)
+                                for name, villager in self.content.villagers.items()))
+
+    def has_hearts_with_n(self, amount: int, hearts: int = 1) -> StardewRule:
+        assert hearts >= 0, f"Can't have a negative hearts with any npc."
+        assert amount >= 0, f"Can't have a negative amount of npc."
+        if hearts == 0 or amount == 0:
+            return True_()
+
+        return self.logic.count(amount, *(self.logic.relationship.has_hearts(name, hearts)
+                                          for name, villager in self.content.villagers.items()))
+
+    # Should be cached
+    def has_hearts(self, npc: str, hearts: int = 1) -> StardewRule:
+        assert hearts >= 0, f"Can't have a negative hearts with {npc}."
+
+        villager = self.content.villagers.get(npc)
+        if villager is None:
+            return false_
+
+        if hearts == 0:
+            return true_
+
+        heart_steps = self.content.features.friendsanity.get_randomized_hearts(villager)
+        if not heart_steps or hearts > heart_steps[-1]:  # Hearts are sorted, bigger is the last one.
+            return self.logic.relationship.can_earn_relationship(npc, hearts)
+
+        return self.logic.relationship.received_hearts(villager, hearts)
+
+    # Should be cached
+    def received_hearts(self, villager: Villager, hearts: int) -> StardewRule:
+        heart_item = friendsanity.to_item_name(villager.name)
+
+        number_required = math.ceil(hearts / self.content.features.friendsanity.heart_size)
+        return self.logic.received(heart_item, number_required) & self.can_meet(villager.name)
+
+    @cache_self1
+    def can_meet(self, npc: str) -> StardewRule:
+        villager = self.content.villagers.get(npc)
+        if villager is None:
+            return false_
+
+        rules = [self.logic.region.can_reach_any(villager.locations)]
+
+        if npc == NPC.kent:
+            rules.append(self.logic.time.has_year_two)
+
+        elif npc == NPC.leo:
+            rules.append(self.logic.received("Island North Turtle"))
+
+        elif npc == ModNPC.lance:
+            rules.append(self.logic.region.can_reach(Region.volcano_floor_10))
+
+        elif npc == ModNPC.apples:
+            rules.append(self.logic.mod.quest.has_completed_aurora_vineyard_bundle())
+
+        elif npc == ModNPC.scarlett:
+            scarlett_job = self.logic.received(SVEQuestItem.scarlett_job_offer)
+            scarlett_spring = self.logic.season.has(Season.spring) & self.can_meet(ModNPC.andy)
+            scarlett_summer = self.logic.season.has(Season.summer) & self.can_meet(ModNPC.susan)
+            scarlett_fall = self.logic.season.has(Season.fall) & self.can_meet(ModNPC.sophia)
+            rules.append(scarlett_job & (scarlett_spring | scarlett_summer | scarlett_fall))
+
+        elif npc == ModNPC.morgan:
+            rules.append(self.logic.received(SVEQuestItem.morgan_schooling))
+
+        elif npc == ModNPC.goblin:
+            rules.append(self.logic.region.can_reach_all((Region.witch_hut, Region.wizard_tower)))
+
+        return self.logic.and_(*rules)
+
+    def can_give_loved_gifts_to_everyone(self) -> StardewRule:
+        rules = []
+
+        for npc in self.content.villagers:
+            meet_rule = self.logic.relationship.can_meet(npc)
+            rules.append(meet_rule)
+
+        rules.append(self.logic.gifts.has_any_universal_love)
+
+        return self.logic.and_(*rules)
+
+    # Should be cached
+    def can_earn_relationship(self, npc: str, hearts: int = 0) -> StardewRule:
+        assert hearts >= 0, f"Can't have a negative hearts with {npc}."
+
+        villager = self.content.villagers.get(npc)
+        if villager is None:
+            return false_
+
+        if hearts == 0:
+            return True_()
+
+        rules = [self.logic.relationship.can_meet(npc)]
+
+        heart_size = self.content.features.friendsanity.heart_size
+        max_randomized_hearts = self.content.features.friendsanity.get_randomized_hearts(villager)
+        if max_randomized_hearts:
+            if hearts > max_randomized_hearts[-1]:
+                rules.append(self.logic.relationship.has_hearts(npc, hearts - 1))
+            else:
+                previous_heart = max(hearts - heart_size, 0)
+                rules.append(self.logic.relationship.has_hearts(npc, previous_heart))
+
+        if hearts > 2 or hearts > heart_size:
+            rules.append(self.logic.season.has(villager.birthday))
+
+        if villager.birthday == Generic.any:
+            rules.append(self.logic.season.has_all() | self.logic.time.has_year_three)  # push logic back for any birthday-less villager
+
+        if villager.bachelor:
+            if hearts > 10:
+                rules.append(self.logic.relationship.can_marry(npc))
+            elif hearts > 8:
+                rules.append(self.logic.relationship.can_date(npc))
+
+        return self.logic.and_(*rules)