--- conflicted
+++ resolved
@@ -372,36 +372,6 @@
     def can_smelt(self, item: str) -> StardewRule:
         return self.has(Machine.furnace) & self.has(item)
 
-<<<<<<< HEAD
-    def can_finish_grandpa_evaluation(self) -> StardewRule:
-        # https://stardewvalleywiki.com/Grandpa
-        rules_worth_a_point = [
-            self.money.can_have_earned_total(50000),  # 50 000g
-            self.money.can_have_earned_total(100000),  # 100 000g
-            self.money.can_have_earned_total(200000),  # 200 000g
-            self.money.can_have_earned_total(300000),  # 300 000g
-            self.money.can_have_earned_total(500000),  # 500 000g
-            self.money.can_have_earned_total(1000000),  # 1 000 000g first point
-            self.money.can_have_earned_total(1000000),  # 1 000 000g second point
-            self.skill.has_total_level(30),  # Total Skills: 30
-            self.skill.has_total_level(50),  # Total Skills: 50
-            self.museum.can_complete_museum(),  # Completing the museum for a point
-            # Catching every fish not expected
-            # Shipping every item not expected
-            self.relationship.can_get_married() & self.building.has_building(Building.kids_room),
-            self.relationship.has_hearts_with_n(5, 8),  # 5 Friends
-            self.relationship.has_hearts_with_n(10, 8),  # 10 friends
-            self.pet.has_pet_hearts(5),  # Max Pet
-            self.bundle.can_complete_community_center,  # Community Center Completion
-            self.bundle.can_complete_community_center,  # CC Ceremony first point
-            self.bundle.can_complete_community_center,  # CC Ceremony second point
-            self.received(Wallet.skull_key),  # Skull Key obtained
-            self.wallet.has_rusty_key(),  # Rusty key obtained
-        ]
-        return self.count(12, *rules_worth_a_point)
-
-=======
->>>>>>> 8891f073
     def has_island_trader(self) -> StardewRule:
         if self.options.exclude_ginger_island == ExcludeGingerIsland.option_true:
             return False_()
