import logging
from random import Random
<<<<<<< HEAD
from typing import Dict, Any, Iterable, Optional, Union, List, TextIO, cast
=======
from typing import Dict, Any, Iterable, Optional, List, TextIO
>>>>>>> 5a42c706

from BaseClasses import Region, Entrance, Location, Item, Tutorial, ItemClassification, MultiWorld, CollectionState
from Options import PerGameCommonOptions
from worlds.AutoWorld import World, WebWorld
from .bundles.bundle_room import BundleRoom
from .bundles.bundles import get_all_bundles
from .content import StardewContent, create_content
from .early_items import setup_early_items
from .items import item_table, create_items, ItemData, Group, items_by_group, get_all_filler_items, remove_limited_amount_packs
from .locations import location_table, create_locations, LocationData, locations_by_tag
from .logic.logic import StardewLogic
from .options import StardewValleyOptions, SeasonRandomization, Goal, BundleRandomization, EnabledFillerBuffs, NumberOfMovementBuffs, \
    BuildingProgression, ExcludeGingerIsland, TrapItems, EntranceRandomization, FarmType
from .options.forced_options import force_change_options_if_incompatible
from .options.option_groups import sv_option_groups
from .options.presets import sv_options_presets
from .regions import create_regions
from .rules import set_rules
from .stardew_rule import True_, StardewRule, HasProgressionPercent
from .strings.ap_names.event_names import Event
from .strings.goal_names import Goal as GoalName

logger = logging.getLogger(__name__)

STARDEW_VALLEY = "Stardew Valley"
UNIVERSAL_TRACKER_SEED_PROPERTY = "ut_seed"

client_version = 0


class StardewLocation(Location):
    game: str = STARDEW_VALLEY


class StardewItem(Item):
    game: str = STARDEW_VALLEY


class StardewWebWorld(WebWorld):
    theme = "dirt"
    bug_report_page = "https://github.com/agilbert1412/StardewArchipelago/issues/new?labels=bug&title=%5BBug%5D%3A+Brief+Description+of+bug+here"
    options_presets = sv_options_presets
    option_groups = sv_option_groups

    tutorials = [
        Tutorial(
            "Multiworld Setup Guide",
            "A guide to playing Stardew Valley with Archipelago.",
            "English",
            "setup_en.md",
            "setup/en",
            ["KaitoKid", "Jouramie", "Witchybun (Mod Support)", "Exempt-Medic (Proofreading)"]
        )]


class StardewValleyWorld(World):
    """
    Stardew Valley is an open-ended country-life RPG. You can farm, fish, mine, fight, complete quests,
    befriend villagers, and uncover dark secrets.
    """
    game = STARDEW_VALLEY
    topology_present = False

    item_name_to_id = {name: data.code for name, data in item_table.items()}
    location_name_to_id = {name: data.code for name, data in location_table.items()}

    item_name_groups = {
        group.name.replace("_", " ").title() + (" Group" if group.name.replace("_", " ").title() in item_table else ""):
            [item.name for item in items] for group, items in items_by_group.items()
    }
    location_name_groups = {
        group.name.replace("_", " ").title() + (" Group" if group.name.replace("_", " ").title() in locations_by_tag else ""):
            [location.name for location in locations] for group, locations in locations_by_tag.items()
    }

    required_client_version = (0, 4, 0)

    options_dataclass = StardewValleyOptions
    options: StardewValleyOptions
    content: StardewContent
    logic: StardewLogic

    web = StardewWebWorld()
    modified_bundles: List[BundleRoom]
    randomized_entrances: Dict[str, str]

    total_progression_items: int

    def __init__(self, multiworld: MultiWorld, player: int):
        super().__init__(multiworld, player)
        self.filler_item_pool_names = []
        self.total_progression_items = 0

        # Taking the seed specified in slot data for UT, otherwise just generating the seed.
        self.seed = getattr(multiworld, "re_gen_passthrough", {}).get(STARDEW_VALLEY, self.random.getrandbits(64))
        self.random = Random(self.seed)

    def interpret_slot_data(self, slot_data: Dict[str, Any]) -> Optional[int]:
        # If the seed is not specified in the slot data, this mean the world was generated before Universal Tracker support.
        seed = slot_data.get(UNIVERSAL_TRACKER_SEED_PROPERTY)
        if seed is None:
            logger.warning(f"World was generated before Universal Tracker support. Tracker might not be accurate.")
        return seed

    def generate_early(self):
        force_change_options_if_incompatible(self.options, self.player, self.player_name)
        self.content = create_content(self.options)

    def create_regions(self):
        def create_region(name: str, exits: Iterable[str]) -> Region:
            region = Region(name, self.player, self.multiworld)
            region.exits = [Entrance(self.player, exit_name, region) for exit_name in exits]
            return region

        world_regions, world_entrances, self.randomized_entrances = create_regions(create_region, self.random, self.options, self.content)

        self.logic = StardewLogic(self.player, self.options, self.content, world_regions.keys())
        self.modified_bundles = get_all_bundles(self.random,
                                                self.logic,
                                                self.content,
                                                self.options)

        def add_location(name: str, code: Optional[int], region: str):
            region: Region = world_regions[region]
            location = StardewLocation(self.player, name, code, region)
            region.locations.append(location)

        create_locations(add_location, self.modified_bundles, self.options, self.content, self.random)
        self.multiworld.regions.extend(world_regions.values())

    def create_items(self):
        self.precollect_starting_season()
        self.precollect_farm_type_items()
        items_to_exclude = [excluded_items
                            for excluded_items in self.multiworld.precollected_items[self.player]
                            if not item_table[excluded_items.name].has_any_group(Group.RESOURCE_PACK,
                                                                                 Group.FRIENDSHIP_PACK)]

        if self.options.season_randomization == SeasonRandomization.option_disabled:
            items_to_exclude = [item for item in items_to_exclude
                                if item_table[item.name] not in items_by_group[Group.SEASON]]

        locations_count = len([location
                               for location in self.multiworld.get_locations(self.player)
                               if location.address is not None])

        created_items = create_items(self.create_item, locations_count, items_to_exclude, self.options, self.content, self.random)

        self.multiworld.itempool += created_items

        setup_early_items(self.multiworld, self.options, self.content, self.player, self.random)
        self.setup_logic_events()
        self.setup_victory()

        # This is really a best-effort to get the total progression items count. It is mostly used to spread grinds across spheres are push back locations that
        # only become available after months or years in game. In most cases, not having the exact count will not impact the logic.
        #
        # The actual total can be impacted by the start_inventory_from_pool, when items are removed from the pool but not from the total. The is also a bug
        # with plando where additional progression items can be created without being accounted for, which impact the real amount of progression items. This can
        # ultimately create unwinnable seeds where some items (like Blueberry seeds) are locked in Shipsanity: Blueberry, but world is deemed winnable as the
        # winning rule only check the count of collected progression items.
        self.total_progression_items += sum(1 for i in self.multiworld.precollected_items[self.player] if i.advancement)
        self.total_progression_items += sum(1 for i in self.multiworld.get_filled_locations(self.player) if i.advancement)
        self.total_progression_items += sum(1 for i in created_items if i.advancement)
        self.total_progression_items -= 1  # -1 for the victory event

    def precollect_starting_season(self):
        if self.options.season_randomization == SeasonRandomization.option_progressive:
            return

        season_pool = items_by_group[Group.SEASON]

        if self.options.season_randomization == SeasonRandomization.option_disabled:
            for season in season_pool:
                self.multiworld.push_precollected(self.create_item(season))
            return

        if [item for item in self.multiworld.precollected_items[self.player]
            if item.name in {season.name for season in items_by_group[Group.SEASON]}]:
            return

        if self.options.season_randomization == SeasonRandomization.option_randomized_not_winter:
            season_pool = [season for season in season_pool if season.name != "Winter"]

        starting_season = self.create_item(self.random.choice(season_pool))
        self.multiworld.push_precollected(starting_season)

    def precollect_farm_type_items(self):
        if self.options.farm_type == FarmType.option_meadowlands and self.options.building_progression & BuildingProgression.option_progressive:
            self.multiworld.push_precollected(self.create_item("Progressive Coop"))

    def setup_logic_events(self):
        def register_event(name: str, region: str, rule: StardewRule):
            event_location = LocationData(None, region, name)
            self.create_event_location(event_location, rule, name)

        self.logic.setup_events(register_event)

    def setup_victory(self):
        if self.options.goal == Goal.option_community_center:
            self.create_event_location(location_table[GoalName.community_center],
                                       self.logic.bundle.can_complete_community_center,
                                       Event.victory)
        elif self.options.goal == Goal.option_grandpa_evaluation:
            self.create_event_location(location_table[GoalName.grandpa_evaluation],
                                       self.logic.can_finish_grandpa_evaluation(),
                                       Event.victory)
        elif self.options.goal == Goal.option_bottom_of_the_mines:
            self.create_event_location(location_table[GoalName.bottom_of_the_mines],
                                       True_(),
                                       Event.victory)
        elif self.options.goal == Goal.option_cryptic_note:
            self.create_event_location(location_table[GoalName.cryptic_note],
                                       self.logic.quest.can_complete_quest("Cryptic Note"),
                                       Event.victory)
        elif self.options.goal == Goal.option_master_angler:
            self.create_event_location(location_table[GoalName.master_angler],
                                       self.logic.fishing.can_catch_every_fish_for_fishsanity(),
                                       Event.victory)
        elif self.options.goal == Goal.option_complete_collection:
            self.create_event_location(location_table[GoalName.complete_museum],
                                       self.logic.museum.can_complete_museum(),
                                       Event.victory)
        elif self.options.goal == Goal.option_full_house:
            self.create_event_location(location_table[GoalName.full_house],
                                       (self.logic.relationship.has_children(2) & self.logic.relationship.can_reproduce()),
                                       Event.victory)
        elif self.options.goal == Goal.option_greatest_walnut_hunter:
            self.create_event_location(location_table[GoalName.greatest_walnut_hunter],
                                       self.logic.walnut.has_walnut(130),
                                       Event.victory)
        elif self.options.goal == Goal.option_protector_of_the_valley:
            self.create_event_location(location_table[GoalName.protector_of_the_valley],
                                       self.logic.monster.can_complete_all_monster_slaying_goals(),
                                       Event.victory)
        elif self.options.goal == Goal.option_full_shipment:
            self.create_event_location(location_table[GoalName.full_shipment],
                                       self.logic.shipping.can_ship_everything_in_slot(self.get_all_location_names()),
                                       Event.victory)
        elif self.options.goal == Goal.option_gourmet_chef:
            self.create_event_location(location_table[GoalName.gourmet_chef],
                                       self.logic.cooking.can_cook_everything,
                                       Event.victory)
        elif self.options.goal == Goal.option_craft_master:
            self.create_event_location(location_table[GoalName.craft_master],
                                       self.logic.crafting.can_craft_everything,
                                       Event.victory)
        elif self.options.goal == Goal.option_legend:
            self.create_event_location(location_table[GoalName.legend],
                                       self.logic.money.can_have_earned_total(10_000_000),
                                       Event.victory)
        elif self.options.goal == Goal.option_mystery_of_the_stardrops:
            self.create_event_location(location_table[GoalName.mystery_of_the_stardrops],
                                       self.logic.has_all_stardrops(),
                                       Event.victory)
        elif self.options.goal == Goal.option_allsanity:
            self.create_event_location(location_table[GoalName.allsanity],
                                       HasProgressionPercent(self.player, 100),
                                       Event.victory)
        elif self.options.goal == Goal.option_perfection:
            self.create_event_location(location_table[GoalName.perfection],
                                       HasProgressionPercent(self.player, 100),
                                       Event.victory)

        self.multiworld.completion_condition[self.player] = lambda state: state.has(Event.victory, self.player)

    def get_all_location_names(self) -> List[str]:
        return list(location.name for location in self.multiworld.get_locations(self.player))

    def create_item(self, item: str | ItemData, override_classification: ItemClassification = None) -> StardewItem:
        if isinstance(item, str):
            item = item_table[item]

        if override_classification is None:
            override_classification = item.classification

        return StardewItem(item.name, override_classification, item.code, self.player)

    def create_event_location(self, location_data: LocationData, rule: StardewRule = None, item: Optional[str] = None):
        if rule is None:
            rule = True_()
        if item is None:
            item = location_data.name

        region = self.multiworld.get_region(location_data.region, self.player)
        location = StardewLocation(self.player, location_data.name, None, region)
        location.access_rule = rule
        region.locations.append(location)
        location.place_locked_item(StardewItem(item, ItemClassification.progression, None, self.player))

    def set_rules(self):
        set_rules(self)

    def generate_basic(self):
        pass

    def get_filler_item_name(self) -> str:
        if not self.filler_item_pool_names:
            self.generate_filler_item_pool_names()
        return self.random.choice(self.filler_item_pool_names)

    def generate_filler_item_pool_names(self):
        include_traps, exclude_island = self.get_filler_item_rules()
        available_filler = get_all_filler_items(include_traps, exclude_island)
        available_filler = remove_limited_amount_packs(available_filler)
        self.filler_item_pool_names = [item.name for item in available_filler]

    def get_filler_item_rules(self):
        if self.player in self.multiworld.groups:
            link_group = self.multiworld.groups[self.player]
            include_traps = True
            exclude_island = False
            for player in link_group["players"]:
                if self.multiworld.game[player] != self.game:
                    continue
                player_options = cast(StardewValleyOptions, self.multiworld.worlds[player].options)
                if player_options.trap_items == TrapItems.option_no_traps:
                    include_traps = False
                if player_options.exclude_ginger_island == ExcludeGingerIsland.option_true:
                    exclude_island = True
            return include_traps, exclude_island
        else:
            return self.options.trap_items != TrapItems.option_no_traps, self.options.exclude_ginger_island == ExcludeGingerIsland.option_true

    def write_spoiler_header(self, spoiler_handle: TextIO) -> None:
        """Write to the spoiler header. If individual it's right at the end of that player's options,
        if as stage it's right under the common header before per-player options."""
        self.add_entrances_to_spoiler_log()

    def write_spoiler(self, spoiler_handle: TextIO) -> None:
        """Write to the spoiler "middle", this is after the per-player options and before locations,
        meant for useful or interesting info."""
        self.add_bundles_to_spoiler_log(spoiler_handle)

    def add_bundles_to_spoiler_log(self, spoiler_handle: TextIO):
        if self.options.bundle_randomization == BundleRandomization.option_vanilla:
            return
        player_name = self.multiworld.get_player_name(self.player)
        spoiler_handle.write(f"\n\nCommunity Center ({player_name}):\n")
        for room in self.modified_bundles:
            for bundle in room.bundles:
                spoiler_handle.write(f"\t[{room.name}] {bundle.name} ({bundle.number_required} required):\n")
                for i, item in enumerate(bundle.items):
                    if "Basic" in item.quality:
                        quality = ""
                    else:
                        quality = f" ({item.quality.split(' ')[0]})"
                    spoiler_handle.write(f"\t\t{item.amount}x {item.get_item()}{quality}\n")

    def add_entrances_to_spoiler_log(self):
        if self.options.entrance_randomization == EntranceRandomization.option_disabled:
            return
        for original_entrance, replaced_entrance in self.randomized_entrances.items():
            self.multiworld.spoiler.set_entrance(original_entrance, replaced_entrance, "entrance", self.player)

    def fill_slot_data(self) -> Dict[str, Any]:
        bundles = dict()
        for room in self.modified_bundles:
            bundles[room.name] = dict()
            for bundle in room.bundles:
                bundles[room.name][bundle.name] = {"number_required": bundle.number_required}
                for i, item in enumerate(bundle.items):
                    bundles[room.name][bundle.name][i] = f"{item.get_item()}|{item.amount}|{item.quality}"

        excluded_options = [BundleRandomization, NumberOfMovementBuffs, EnabledFillerBuffs]
        excluded_option_names = [option.internal_name for option in excluded_options]
        generic_option_names = [option_name for option_name in PerGameCommonOptions.type_hints]
        excluded_option_names.extend(generic_option_names)
        included_option_names: List[str] = [option_name for option_name in self.options_dataclass.type_hints if option_name not in excluded_option_names]
        slot_data = self.options.as_dict(*included_option_names)
        slot_data.update({
            UNIVERSAL_TRACKER_SEED_PROPERTY: self.seed,
            "seed": self.random.randrange(1000000000),  # Seed should be max 9 digits
            "randomized_entrances": self.randomized_entrances,
            "modified_bundles": bundles,
            "client_version": "6.0.0",
        })

        return slot_data

    def collect(self, state: CollectionState, item: StardewItem) -> bool:
        change = super().collect(state, item)
        if not change:
            return False

        player_state = state.prog_items[self.player]

        received_progression_count = player_state[Event.received_progression_item]
        received_progression_count += 1
        if self.total_progression_items:
            # Total progression items is not set until all items are created, but collect will be called during the item creation when an item is precollected.
            # We can't update the percentage if we don't know the total progression items, can't divide by 0.
            player_state[Event.received_progression_percent] = received_progression_count * 100 // self.total_progression_items
        player_state[Event.received_progression_item] = received_progression_count

        walnut_amount = self.get_walnut_amount(item.name)
        if walnut_amount:
            player_state[Event.received_walnuts] += walnut_amount

        return True

    def remove(self, state: CollectionState, item: StardewItem) -> bool:
        change = super().remove(state, item)
        if not change:
            return False

        player_state = state.prog_items[self.player]

        received_progression_count = player_state[Event.received_progression_item]
        received_progression_count -= 1
        if self.total_progression_items:
            # We can't update the percentage if we don't know the total progression items, can't divide by 0.
            player_state[Event.received_progression_percent] = received_progression_count * 100 // self.total_progression_items
        player_state[Event.received_progression_item] = received_progression_count

        walnut_amount = self.get_walnut_amount(item.name)
        if walnut_amount:
            player_state[Event.received_walnuts] -= walnut_amount

        return True

    @staticmethod
    def get_walnut_amount(item_name: str) -> int:
        if item_name == "Golden Walnut":
            return 1
        if item_name == "3 Golden Walnuts":
            return 3
        if item_name == "5 Golden Walnuts":
            return 5
        return 0<|MERGE_RESOLUTION|>--- conflicted
+++ resolved
@@ -1,10 +1,6 @@
 import logging
 from random import Random
-<<<<<<< HEAD
-from typing import Dict, Any, Iterable, Optional, Union, List, TextIO, cast
-=======
-from typing import Dict, Any, Iterable, Optional, List, TextIO
->>>>>>> 5a42c706
+from typing import Dict, Any, Iterable, Optional, List, TextIO, cast
 
 from BaseClasses import Region, Entrance, Location, Item, Tutorial, ItemClassification, MultiWorld, CollectionState
 from Options import PerGameCommonOptions
