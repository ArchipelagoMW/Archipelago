--- conflicted
+++ resolved
@@ -439,7 +439,6 @@
         if not change:
             return False
 
-<<<<<<< HEAD
         player_state = state.prog_items[self.player]
 
         received_progression_count = player_state[Event.received_progression_item]
@@ -452,11 +451,6 @@
         walnut_amount = self.get_walnut_amount(item.name)
         if walnut_amount:
             player_state[Event.received_walnuts] += walnut_amount
-=======
-        walnut_amount = self.get_walnut_amount(item.name)
-        if walnut_amount:
-            state.prog_items[self.player][Event.received_walnuts] += walnut_amount
->>>>>>> e262c8be
 
         return True
 
@@ -465,7 +459,6 @@
         if not change:
             return False
 
-<<<<<<< HEAD
         player_state = state.prog_items[self.player]
 
         received_progression_count = player_state[Event.received_progression_item]
@@ -478,11 +471,6 @@
         walnut_amount = self.get_walnut_amount(item.name)
         if walnut_amount:
             player_state[Event.received_walnuts] -= walnut_amount
-=======
-        walnut_amount = self.get_walnut_amount(item.name)
-        if walnut_amount:
-            state.prog_items[self.player][Event.received_walnuts] -= walnut_amount
->>>>>>> e262c8be
 
         return True
 
