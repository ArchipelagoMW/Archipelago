--- conflicted
+++ resolved
@@ -1,11 +1,7 @@
 import logging
 import typing
 from random import Random
-<<<<<<< HEAD
-from typing import Dict, Any, Optional, List, TextIO, cast
-=======
-from typing import Dict, Any, Iterable, Optional, List, TextIO
->>>>>>> 543dcb27
+from typing import Dict, Any, Optional, List, TextIO
 
 import entrance_rando
 from BaseClasses import Region, Location, Item, Tutorial, ItemClassification, MultiWorld, CollectionState
