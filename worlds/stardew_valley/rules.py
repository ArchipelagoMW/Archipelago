--- conflicted
+++ resolved
@@ -21,11 +21,7 @@
 from .logic.time_logic import MAX_MONTHS
 from .logic.tool_logic import tool_upgrade_prices
 from .mods.mod_data import ModNames
-<<<<<<< HEAD
-from .options import BuildingProgression, SpecialOrderLocations, Museumsanity, BackpackProgression, Shipsanity, \
-=======
-from .options import ExcludeGingerIsland, SpecialOrderLocations, Museumsanity, BackpackProgression, Shipsanity, \
->>>>>>> 1ee749b3
+from .options import SpecialOrderLocations, Museumsanity, BackpackProgression, Shipsanity, \
     Monstersanity, Chefsanity, Craftsanity, ArcadeMachineLocations, Cooksanity, StardewValleyOptions, Walnutsanity
 from .stardew_rule import And, StardewRule, true_
 from .stardew_rule.indirect_connection import look_for_indirect_connection
@@ -77,11 +73,7 @@
     set_tool_rules(logic, multiworld, player, world_content)
     set_skills_rules(logic, multiworld, player, world_content)
     set_bundle_rules(bundle_rooms, logic, multiworld, player, world_options)
-<<<<<<< HEAD
-    set_building_rules(logic, multiworld, player, world_options, world_content)
-=======
     set_building_rules(logic, multiworld, player, world_content)
->>>>>>> 1ee749b3
     set_cropsanity_rules(logic, multiworld, player, world_content)
     set_story_quests_rules(all_location_names, logic, multiworld, player, world_options)
     set_special_order_rules(all_location_names, logic, multiworld, player, world_options, world_content)
@@ -140,14 +132,6 @@
         MultiWorldRules.set_rule(tool_upgrade_location, logic.tool.has_tool(tool, previous))
 
 
-<<<<<<< HEAD
-def set_building_rules(logic: StardewLogic, multiworld, player, world_options: StardewValleyOptions, content: StardewContent):
-    if not world_options.building_progression & BuildingProgression.option_progressive:
-        return
-
-    for building in locations.locations_by_tag[LocationTags.BUILDING_BLUEPRINT]:
-        if not content.are_all_enabled(building.content_packs):
-=======
 def set_building_rules(logic: StardewLogic, multiworld, player, content: StardewContent):
     building_progression = content.features.building_progression
     if not building_progression.is_progressive:
@@ -155,7 +139,6 @@
 
     for building in content.farm_buildings.values():
         if building.name in building_progression.starting_buildings:
->>>>>>> 1ee749b3
             continue
 
         location_name = building_progression.to_location_name(building.name)
