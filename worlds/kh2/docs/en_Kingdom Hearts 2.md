--- conflicted
+++ resolved
@@ -82,7 +82,6 @@
 - Transport to Remembrance
 - Godess of Fate cup and Hades Paradox cup
 
-<<<<<<< HEAD
 For players looking for a more casual experience with the Hitlist goal, there is an "Add Casual Bounties" option to introduce more bounty locations.<br>
 The list of possible bounty locations that get added with this setting enabled:
 
@@ -106,10 +105,7 @@
 
 For those who only want the casual bounty locations, you can effectively disable the normal bounty locations by excluding the "General Bounties" location group.
 
-<h2 style="text-transform:none";>Quality of life:</h2>
-=======
 ## Quality of life:
->>>>>>> 0020e6c3
 
 
 With the help of Shananas, Num, and ZakTheRobot we have many QoL features such are:
