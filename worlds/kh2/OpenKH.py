import logging

import yaml
import os
import Utils
import zipfile

from datetime import datetime, UTC

from .Items import item_dictionary_table
from .Locations import all_locations, SoraLevels, exclusion_table
from .XPValues import lvlStats, formExp, soraExp
from worlds.Files import APPlayerContainer


class KH2Container(APPlayerContainer):
    game: str = 'Kingdom Hearts 2'
    patch_file_ending = ".zip"

    def __init__(self, patch_data: dict, base_path: str, output_directory: str,
        player=None, player_name: str = "", server: str = ""):
        self.patch_data = patch_data
        self.file_path = base_path
        container_path = os.path.join(output_directory, base_path + ".zip")
        super().__init__(container_path, player, player_name, server)

    def write_contents(self, opened_zipfile: zipfile.ZipFile) -> None:
        for filename, yml in self.patch_data.items():
            opened_zipfile.writestr(filename, yml)
        super().write_contents(opened_zipfile)


def patch_kh2(self, output_directory):
    def increaseStat(i):
        if lvlStats[i] == "str":
            self.strength += 2
        elif lvlStats[i] == "mag":
            self.magic += 2
        elif lvlStats[i] == "def":
            self.defense += 1
        elif lvlStats[i] == "ap":
            self.ap += 3

    self.formattedTrsr = {}
    self.formattedBons = []
    self.formattedLvup = {"Sora": {}}
    self.formattedBons = {}
    self.formattedFmlv = {}
    self.formattedItem = {"Stats": []}
    self.formattedPlrp = []
    self.strength = 2
    self.magic = 6
    self.defense = 2
    self.ap = 0
    self.dblbonus = 0
    formexp = None
    formName = None
    levelsetting = list()

    if self.options.Keyblade_Minimum.value > self.options.Keyblade_Maximum.value:
        logging.info(
                f"{self.multiworld.get_file_safe_player_name(self.player)} has Keyblade Minimum greater than Keyblade Maximum")
        keyblademin = self.options.Keyblade_Maximum.value
        keyblademax = self.options.Keyblade_Minimum.value
    else:
        keyblademin = self.options.Keyblade_Minimum.value
        keyblademax = self.options.Keyblade_Maximum.value

    if self.options.LevelDepth == "level_50":
        levelsetting.extend(exclusion_table["Level50"])

    elif self.options.LevelDepth == "level_99":
        levelsetting.extend(exclusion_table["Level99"])

    elif self.options.LevelDepth != "level_1":
        levelsetting.extend(exclusion_table["Level50Sanity"])

        if self.options.LevelDepth == "level_99_sanity":
            levelsetting.extend(exclusion_table["Level99Sanity"])

    curr_timestamp = datetime.strftime(datetime.now(UTC), "%d%b%Y-%H%M%S")
    mod_name = f"AP-{self.multiworld.seed_name}-P{self.player}-{self.multiworld.get_file_safe_player_name(self.player)}-{curr_timestamp}"
    all_valid_locations = {location for location, data in all_locations.items()}

    formDict = {1: "Valor", 2: "Wisdom", 3: "Limit", 4: "Master", 5: "Final"}

    for location in self.multiworld.get_filled_locations(self.player):
        if location.name in all_valid_locations:
            data = all_locations[location.name]
        else:
            continue
        if location.item:
            if location.item.player == self.player:
                itemcode = item_dictionary_table[location.item.name].kh2id
            else:
                itemcode = 90  # castle map
        else:
            itemcode = 90

        if data.yml == "Chest":
            self.formattedTrsr[data.locid] = {"ItemId": itemcode}

        elif data.yml in ["Get Bonus", "Double Get Bonus", "Second Get Bonus"]:
            if data.yml == "Get Bonus":
                self.dblbonus = 0
            # if double bonus then addresses dbl bonus so the next check gets 2 items on it
            if data.yml == "Double Get Bonus":
                self.dblbonus = itemcode
                continue
            if data.locid not in self.formattedBons.keys():
                self.formattedBons[data.locid] = {}
            self.formattedBons[data.locid][data.charName] = {
                "RewardId":             data.locid,
                "CharacterId":          data.charNumber,
                "HpIncrease":           0,
                "MpIncrease":           0,
                "DriveGaugeUpgrade":    0,
                "ItemSlotUpgrade":      0,
                "AccessorySlotUpgrade": 0,
                "ArmorSlotUpgrade":     0,
                "BonusItem1":           itemcode,
                "BonusItem2":           self.dblbonus,
                "Padding":              0

            }
            # putting dbl bonus at 0 again, so we don't have the same item placed multiple time
            self.dblbonus = 0
        elif data.yml == "Keyblade":
            self.formattedItem["Stats"].append({
                "Id":                  data.locid,
                "Attack":              self.random.randint(keyblademin, keyblademax),
                "Magic":               self.random.randint(keyblademin, keyblademax),
                "Defense":             0,
                "Ability":             itemcode,
                "AbilityPoints":       0,
                "Unknown08":           100,
                "FireResistance":      100,
                "IceResistance":       100,
                "LightningResistance": 100,
                "DarkResistance":      100,
                "Unknown0d":           100,
                "GeneralResistance":   100,
                "Unknown":             0
            })

        elif data.yml == "Forms":
            # loc id is form lvl
            # char name is the form name number :)
            formDictExp = {
                1: self.options.Valor_Form_EXP.value,
                2: self.options.Wisdom_Form_EXP.value,
                3: self.options.Limit_Form_EXP.value,
                4: self.options.Master_Form_EXP.value,
                5: self.options.Final_Form_EXP.value
            }
            formexp = formDictExp[data.charName]
            formName = formDict[data.charName]
            currentFormLevelExp = int(formExp[data.charName][data.locid] / formexp)
            #prevent valor from needing more than 120 hits to level up
            if data.charName == 1 and currentFormLevelExp >= 100 and formexp > 1:
                currentFormLevelExp = int(90 + data.locid * 5)
            if data.locid ==     2:
                self.formattedFmlv[formName] = []
                self.formattedFmlv[formName].append({
                    "Ability":            1,
                    "Experience":         currentFormLevelExp,
                    "FormId":             data.charName,
                    "FormLevel":          1,
                    "GrowthAbilityLevel": 0,
                })
            # row is form column is lvl
            self.formattedFmlv[formName].append({
                "Ability":            itemcode,
                "Experience":         currentFormLevelExp,
                "FormId":             data.charName,
                "FormLevel":          data.locid,
                "GrowthAbilityLevel": 0,
            })

    # Summons have no actual locations so done down here.
    self.formattedFmlv["Summon"] = []
    for x in range(1, 7):
        self.formattedFmlv["Summon"].append({
            "Ability":            123,
            "Experience":         int(formExp[0][x] / self.options.Summon_EXP.value),
            "FormId":             0,
            "FormLevel":          x,
            "GrowthAbilityLevel": 0,
        })
    # levels done down here because of optional settings that can take locations out of the pool.
    self.i = 2
    for location in SoraLevels:
        increaseStat(self.random.randint(0, 3))
        if location in levelsetting:
            data = self.multiworld.get_location(location, self.player)
            if data.item:
                if data.item.player == self.player:
                    itemcode = item_dictionary_table[data.item.name].kh2id
                else:
                    itemcode = 90  # castle map
        else:
            increaseStat(self.random.randint(0, 3))
            itemcode = 0
        self.formattedLvup["Sora"][self.i] = {
            "Exp":           int(soraExp[self.i] / self.options.Sora_Level_EXP.value),
            "Strength":      self.strength,
            "Magic":         self.magic,
            "Defense":       self.defense,
            "Ap":            self.ap,
            "SwordAbility":  itemcode,
            "ShieldAbility": itemcode,
            "StaffAbility":  itemcode,
            "Padding":       0,
            "Character":     "Sora",
            "Level":         self.i
        }
        self.i += 1
    # averaging stats for the struggle bats
    for x in {122, 144, 145}:
        self.formattedItem["Stats"].append({
            "Id":                  x,
            "Attack":              int((keyblademin + keyblademax) / 2),
            "Magic":               int((keyblademin + keyblademax) / 2),
            "Defense":             0,
            "Ability":             405,
            "AbilityPoints":       0,
            "Unknown08":           100,
            "FireResistance":      100,
            "IceResistance":       100,
            "LightningResistance": 100,
            "DarkResistance":      100,
            "Unknown0d":           100,
            "GeneralResistance":   100,
            "Unknown":             0
        })
    self.formattedLvup["Sora"][1] = {
        "Exp":           int(soraExp[1] / self.options.Sora_Level_EXP.value),
        "Strength":      2,
        "Magic":         6,
        "Defense":       2,
        "Ap":            0,
        "SwordAbility":  0,
        "ShieldAbility": 0,
        "StaffAbility":  0,
        "Padding":       0,
        "Character":     "Sora",
        "Level":         1
    }
    self.mod_yml = {
        "assets": [
            {
                'method': 'binarc',
                'name':   '00battle.bin',
                'source': [
                    {
                        'method': 'listpatch',
                        'name':   'fmlv',
                        'source': [
                            {
                                'name': 'FmlvList.yml',
                                'type': 'fmlv'
                            }
                        ],
                        'type':   'List'
                    },
                    {
                        'method': 'listpatch',
                        'name':   'lvup',
                        'source': [
                            {
                                'name': 'LvupList.yml',
                                'type': 'lvup'
                            }
                        ],
                        'type':   'List'
                    },
                    {
                        'method': 'listpatch',
                        'name':   'bons',
                        'source': [
                            {
                                'name': 'BonsList.yml',
                                'type': 'bons'
                            }
                        ],
                        'type':   'List'
                    }
                ]
            },
            {
                'method': 'binarc',
                'name':   '03system.bin',
                'source': [
                    {
                        'method': 'listpatch',
                        'name':   'trsr',
                        'source': [
                            {
                                'name': 'TrsrList.yml',
                                'type': 'trsr'
                            }
                        ],
                        'type':   'List'
                    },
                    {
                        'method': 'listpatch',
                        'name':   'item',
                        'source': [
                            {
                                'name': 'ItemList.yml',
                                'type': 'item'
                            }
                        ],
                        'type':   'List'
                    }
                ]
            },
            {
                'name':   'msg/us/po.bar',
                'multi':  [
                    {
                        'name': 'msg/fr/po.bar'
                    },
                    {
                        'name': 'msg/gr/po.bar'
                    },
                    {
                        'name': 'msg/it/po.bar'
                    },
                    {
                        'name': 'msg/sp/po.bar'
                    }
                ],
                'method': 'binarc',
                'source': [
                    {
                        'name':   'po',
                        'type':   'list',
                        'method': 'kh2msg',
                        'source': [
                            {
                                'name':     'po.yml',
                                'language': 'en'
                            }
                        ]
                    }
                ]
            },
            {
                'name':   'msg/us/sys.bar',
                'multi':  [
                    {
                        'name': 'msg/fr/sys.bar'
                    },
                    {
                        'name': 'msg/gr/sys.bar'
                    },
                    {
                        'name': 'msg/it/sys.bar'
                    },
                    {
                        'name': 'msg/sp/sys.bar'
                    }
                ],
                'method': 'binarc',
                'source': [
                    {
                        'name':   'sys',
                        'type':   'list',
                        'method': 'kh2msg',
                        'source': [
                            {
                                'name':     'sys.yml',
                                'language': 'en'
                            }
                        ]
                    }
                ]
            },
            {
                'name':   'msg/us/he.bar',
                'multi':  [
                    {
                        'name': 'msg/fr/he.bar'
                    },
                    {
                        'name': 'msg/gr/he.bar'
                    },
                    {
                        'name': 'msg/it/he.bar'
                    },
                    {
                        'name': 'msg/sp/he.bar'
                    }
        ],
                'method': 'binarc',
                'source': [
                    {
                        'name':   'he',
                        'type':   'list',
                        'method': 'kh2msg',
                        'source': [
                            {
                                'name':     'he.yml',
                                'language': 'en'
                            }
                        ]
                    }
                ]
            },
        ],
        'title':  'Randomizer Seed'
    }

    if self.options.HarderAS == True:
        self.mod_yml['assets'] +=[
            {
                 'name':   'ard/us/hb32.ard',
                 'multi':  [
                     {
                         'name': 'ard/fr/hb32.ard'
                     },
                     {
                         'name': 'ard/gr/hb32.ard'
                     },
                     {
                         'name': 'ard/it/hb32.ard'
                     },
                     {
                         'name': 'ard/sp/hb32.ard'
                     }
                 ],
                 'method': 'binarc',
                 'source': [
                     {
                         'name':   'btl',
                         'type':   'AreaDataScript',
                         'method': 'areadatascript',
                         'source': [
                             {
                                 'name':     'hb32btl.script'
                             }
                         ]
                     }
                 ]
            },
            {
                'name':   'ard/us/hb33.ard',
                'multi':  [
                    {
                        'name': 'ard/fr/hb33.ard'
                    },
                    {
                        'name': 'ard/gr/hb33.ard'
                    },
                    {
                        'name': 'ard/it/hb33.ard'
                    },
                    {
                        'name': 'ard/sp/hb33.ard'
                    }
                ],
                'method': 'binarc',
                'source': [
                    {
                        'name':   'btl',
                        'type':   'AreaDataScript',
                        'method': 'areadatascript',
                        'source': [
                            {
                                'name':     'hb33btl.script'
                            }
                        ]
                    }
                ]
            },
            {
                'name':   'ard/us/hb34.ard',
                'multi':  [
                    {
                        'name': 'ard/fr/hb34.ard'
                    },
                    {
                        'name': 'ard/gr/hb34.ard'
                    },
                    {
                        'name': 'ard/it/hb34.ard'
                    },
                    {
                        'name': 'ard/sp/hb34.ard'
                    }
                ],
                'method': 'binarc',
                'source': [
                    {
                        'name':   'btl',
                        'type':   'AreaDataScript',
                        'method': 'areadatascript',
                        'source': [
                            {
                                'name':     'hb34btl.script'
                            }
                        ]
                    }
                ]
            },
            {
                'name':   'ard/us/hb38.ard',
                'multi':  [
                    {
                        'name': 'ard/fr/hb38.ard'
                    },
                    {
                        'name': 'ard/gr/hb38.ard'
                    },
                    {
                        'name': 'ard/it/hb38.ard'
                    },
                    {
                        'name': 'ard/sp/hb38.ard'
                    }
                ],
                'method': 'binarc',
                'source': [
                    {
                        'name':   'btl',
                        'type':   'AreaDataScript',
                        'method': 'areadatascript',
                        'source': [
                            {
                                'name':     'hb38btl.script'
                            }
                        ]
                    }
                ]
            }]

    goal_to_text = {
        0: "Three Proofs",
        1: "Lucky Emblem",
        2: "Hitlist",
        3: "Lucky Emblem and Hitlist",
    }
    lucky_emblem_text = {
        0: "Your Goal is not Lucky Emblem. It is Hitlist or Three Proofs.",
        1: f"Lucky Emblem Required: {self.options.LuckyEmblemsRequired} out of {self.options.LuckyEmblemsAmount}",
        2: "Your Goal is not Lucky Emblem. It is Hitlist or Three Proofs.",
        3: f"Lucky Emblem Required: {self.options.LuckyEmblemsRequired} out of {self.options.LuckyEmblemsAmount}"
    }
    hitlist_text = {
        0: "Your Goal is not Hitlist. It is Lucky Emblem or Three Proofs",
        1: "Your Goal is not Hitlist. It is Lucky Emblem or Three Proofs",
        2: f"Bounties Required: {self.options.BountyRequired} out of {self.options.BountyAmount}",
        3: f"Bounties Required: {self.options.BountyRequired} out of {self.options.BountyAmount}",
    }

    self.pooh_text = [
        {
            'id': 18326,
            'en': f"Your goal is {goal_to_text[self.options.Goal.value]}"
        },
        {
            'id': 18327,
            'en': lucky_emblem_text[self.options.Goal.value]
        },
        {
            'id': 18328,
            'en': hitlist_text[self.options.Goal.value]
        }
    ]
    self.level_depth_text = [
        {
            'id': 0x3BF1,
            'en': f"Your Level Depth is {self.options.LevelDepth.current_option_name}"
        }
    ]
    self.fight_and_form_text = [
        {
            'id': 15121,  # poster name
            'en': f"Game Options"
        },
        {
            'id': 15122,
            'en': f"Fight Logic is {self.options.FightLogic.current_option_name}\n"
                  f"Auto Form Logic is {self.options.AutoFormLogic.current_option_name}\n"
                  f"Final Form Logic is {self.options.FinalFormLogic.current_option_name}"
        }

    ]
    self.cups_text = [
        {
            'id': 4043,
            'en': f"CupsToggle: {self.options.Cups.current_option_name}"
        },
        {
            'id': 4044,
            'en': f"CupsToggle: {self.options.Cups.current_option_name}"
        },
        {
            'id': 4045,
            'en': f"CupsToggle: {self.options.Cups.current_option_name}"
        },
    ]

    mod_dir = os.path.join(output_directory, mod_name + "_" + Utils.__version__)

    self.mod_yml["title"] = f"Archipelago Seed - {self.multiworld.get_file_safe_player_name(self.player)}"
    self.mod_yml["originalAuthor"] = "JaredWeakStrike"
    self.mod_yml["description"] = f"Seed {self.multiworld.seed_name} was generated for {self.multiworld.get_file_safe_player_name(self.player)} - Player {self.player} at {curr_timestamp} UTC. Have fun! \nCredit to delilahisdidi for the icons!"

    openkhmod = {
        "TrsrList.yml": yaml.dump(self.formattedTrsr, line_break="\n"),
        "LvupList.yml": yaml.dump(self.formattedLvup, line_break="\n"),
        "BonsList.yml": yaml.dump(self.formattedBons, line_break="\n"),
        "ItemList.yml": yaml.dump(self.formattedItem, line_break="\n"),
        "FmlvList.yml": yaml.dump(self.formattedFmlv, line_break="\n"),
        "mod.yml":      yaml.dump(self.mod_yml, line_break="\n"),
        "po.yml":       yaml.dump(self.pooh_text, line_break="\n"),
        "sys.yml":      yaml.dump(self.level_depth_text + self.fight_and_form_text, line_break="\n"),
        "he.yml":       yaml.dump(self.cups_text, line_break="\n")
    }

<<<<<<< HEAD
    ## I think I overlooked a really easy way to find the data folder,
    ## but it has to determine if it's a local client generating,
    ## if it's a server generating, if it's a build, or on the complete
    ## offchance that it's a custom world.

    iconbytes = bytes()
    previewbytes = bytes()
    # local build/server generating
    apworldloc = os.path.join("worlds","kh2","data")
    if os.path.exists(apworldloc):
        try:
            with open(os.path.join(apworldloc, "khapicon.png"),'rb') as icon, \
                 open(os.path.join(apworldloc, "preview.png"),'rb') as preview:
                iconbytes = icon.read()
                previewbytes = preview.read()
            openkhmod["icon.png"] = iconbytes
            openkhmod["preview.png"] = previewbytes
        except IOError as openerror:
            logging.warning(openerror)

    # client install generating
    apworldloc = os.path.join("lib","worlds")
    if not os.path.isfile(Utils.user_path(apworldloc, 'kh2.apworld')): 
        apworldloc = os.path.join("custom_worlds", "")
    if os.path.exists(os.path.join(apworldloc,"kh2.apworld")):
        try: 
            with zipfile.ZipFile(Utils.user_path(os.path.join(
                                 apworldloc, 'kh2.apworld')), 'r') as apworld_archive:
                # zipfile requires the forward slash
                with apworld_archive.open('kh2/data/khapicon.png', 'r') as icon, \
                     apworld_archive.open('kh2/data/preview.png', 'r') as preview:
                    iconbytes = icon.read()
                    previewbytes = preview.read()
                openkhmod["icon.png"] = iconbytes
                openkhmod["preview.png"] = previewbytes
        except IOError as openerror:
            logging.warning(openerror)
=======
    if self.options.HarderAS == True:
        self.hb32 = ("Program 0x73\nParty DEFAULT\nMission 0x195 \"HB32_FM_VEX\"\nBattleLevel 99\nSpawn \"b_80\"\n" +
        "Program 0x92\nParty DEFAULT\nMission 0x195 \"HB32_FM_VEX\"\nBattleLevel 99\nSpawn \"b_80\"")
        self.hb33 = ("Program 0x8E\nAllocEnemy 3145728\nParty DEFAULT\nAllocEffect 0x100000 0x80000" +
        "Mission 0x196 \"HB33_FM_LEX\"\nBattleLevel 99\nSpawn \"b_80\"\n\nProgram 0x9B\nAllocEnemy 3670016\nParty DEFAULT" +
        "Mission 0x199 \"HB33_FM_LAR\"\nBattleLevel 99\nSpawn \"b_81\"\n\nProgram 0x8F\nAllocEnemy 3670016\nParty DEFAULT" +
        "Mission 0x199 \"HB33_FM_LAR\"\nBattleLevel 99\nSpawn \"b_81\"")
        self.hb34 = ("Program 0x97\nAllocEnemy 3145728\nParty DEFAULT\nAllocEffect 0x100000 0x80000" +
        "Mission 0x197 \"HB34_FM_ZEX\"\nBattleLevel 99\nSpawn \"b_80\"")
        self.hb38 = ("Program 0x91\nAllocEnemy 3145728\nParty DEFAULT\nAllocEffect 0x100000 0x80000" +
        "Mission 0x198 \"HB38_FM_MAR\"\nBattleLevel 99\nSpawn \"b_80\"")
        openkhmod.update({
        "hb32btl.script": self.hb32,
        "hb33btl.script": self.hb33,
        "hb34btl.script": self.hb34,
        "hb38btl.script": self.hb38,
        })
>>>>>>> e728cb8c

    mod = KH2Container(openkhmod, mod_dir, output_directory, self.player,
            self.multiworld.get_file_safe_player_name(self.player))
    mod.write()<|MERGE_RESOLUTION|>--- conflicted
+++ resolved
@@ -620,45 +620,6 @@
         "he.yml":       yaml.dump(self.cups_text, line_break="\n")
     }
 
-<<<<<<< HEAD
-    ## I think I overlooked a really easy way to find the data folder,
-    ## but it has to determine if it's a local client generating,
-    ## if it's a server generating, if it's a build, or on the complete
-    ## offchance that it's a custom world.
-
-    iconbytes = bytes()
-    previewbytes = bytes()
-    # local build/server generating
-    apworldloc = os.path.join("worlds","kh2","data")
-    if os.path.exists(apworldloc):
-        try:
-            with open(os.path.join(apworldloc, "khapicon.png"),'rb') as icon, \
-                 open(os.path.join(apworldloc, "preview.png"),'rb') as preview:
-                iconbytes = icon.read()
-                previewbytes = preview.read()
-            openkhmod["icon.png"] = iconbytes
-            openkhmod["preview.png"] = previewbytes
-        except IOError as openerror:
-            logging.warning(openerror)
-
-    # client install generating
-    apworldloc = os.path.join("lib","worlds")
-    if not os.path.isfile(Utils.user_path(apworldloc, 'kh2.apworld')): 
-        apworldloc = os.path.join("custom_worlds", "")
-    if os.path.exists(os.path.join(apworldloc,"kh2.apworld")):
-        try: 
-            with zipfile.ZipFile(Utils.user_path(os.path.join(
-                                 apworldloc, 'kh2.apworld')), 'r') as apworld_archive:
-                # zipfile requires the forward slash
-                with apworld_archive.open('kh2/data/khapicon.png', 'r') as icon, \
-                     apworld_archive.open('kh2/data/preview.png', 'r') as preview:
-                    iconbytes = icon.read()
-                    previewbytes = preview.read()
-                openkhmod["icon.png"] = iconbytes
-                openkhmod["preview.png"] = previewbytes
-        except IOError as openerror:
-            logging.warning(openerror)
-=======
     if self.options.HarderAS == True:
         self.hb32 = ("Program 0x73\nParty DEFAULT\nMission 0x195 \"HB32_FM_VEX\"\nBattleLevel 99\nSpawn \"b_80\"\n" +
         "Program 0x92\nParty DEFAULT\nMission 0x195 \"HB32_FM_VEX\"\nBattleLevel 99\nSpawn \"b_80\"")
@@ -676,7 +637,44 @@
         "hb34btl.script": self.hb34,
         "hb38btl.script": self.hb38,
         })
->>>>>>> e728cb8c
+
+    ## I think I overlooked a really easy way to find the data folder,
+    ## but it has to determine if it's a local client generating,
+    ## if it's a server generating, if it's a build, or on the complete
+    ## offchance that it's a custom world.
+
+    iconbytes = bytes()
+    previewbytes = bytes()
+    # local build/server generating
+    apworldloc = os.path.join("worlds","kh2","data")
+    if os.path.exists(apworldloc):
+        try:
+            with open(os.path.join(apworldloc, "khapicon.png"),'rb') as icon, \
+                 open(os.path.join(apworldloc, "preview.png"),'rb') as preview:
+                iconbytes = icon.read()
+                previewbytes = preview.read()
+            openkhmod["icon.png"] = iconbytes
+            openkhmod["preview.png"] = previewbytes
+        except IOError as openerror:
+            logging.warning(openerror)
+
+    # client install generating
+    apworldloc = os.path.join("lib","worlds")
+    if not os.path.isfile(Utils.user_path(apworldloc, 'kh2.apworld')):
+        apworldloc = os.path.join("custom_worlds", "")
+    if os.path.exists(os.path.join(apworldloc,"kh2.apworld")):
+        try:
+            with zipfile.ZipFile(Utils.user_path(os.path.join(
+                                 apworldloc, 'kh2.apworld')), 'r') as apworld_archive:
+                # zipfile requires the forward slash
+                with apworld_archive.open('kh2/data/khapicon.png', 'r') as icon, \
+                     apworld_archive.open('kh2/data/preview.png', 'r') as preview:
+                    iconbytes = icon.read()
+                    previewbytes = preview.read()
+                openkhmod["icon.png"] = iconbytes
+                openkhmod["preview.png"] = previewbytes
+        except IOError as openerror:
+            logging.warning(openerror)
 
     mod = KH2Container(openkhmod, mod_dir, output_directory, self.player,
             self.multiworld.get_file_safe_player_name(self.player))
