--- conflicted
+++ resolved
@@ -3,14 +3,11 @@
 from BaseClasses import MultiWorld, Region
 from . import Locations
 
-<<<<<<< HEAD
 from .Locations import KH2Location, event_location_to_item
 from . import LocationName, RegionName
-=======
 from .Subclasses import KH2Location
 from .Names import LocationName, RegionName
 from .Items import Events_Table
->>>>>>> 602c2966
 
 KH2REGIONS: typing.Dict[str, typing.List[str]] = {
     "Menu":                        [],
