--- conflicted
+++ resolved
@@ -3,11 +3,7 @@
 
 from BaseClasses import Tutorial, ItemClassification
 from Fill import fast_fill
-<<<<<<< HEAD
-from worlds.LauncherComponents import Component, components, Type, launch
-=======
 from worlds.LauncherComponents import Component, components, Type, launch as launch_component
->>>>>>> 53ff5c97
 from worlds.AutoWorld import World, WebWorld
 from .Items import *
 from .Locations import *
@@ -20,13 +16,8 @@
 
 
 def launch_client():
-<<<<<<< HEAD
     from .Client import main
-    launch(main, name="KH2Client")
-=======
-    from .Client import launch
-    launch_component(launch, name="KH2Client")
->>>>>>> 53ff5c97
+    launch_component(main, name="KH2Client")
 
 components.append(Component(display_name="KH2 Client", func=launch_client, component_type=Type.CLIENT))
 
