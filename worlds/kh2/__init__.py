import logging
from typing import List

from BaseClasses import Tutorial, ItemClassification
from Fill import fill_restrictive
from worlds.LauncherComponents import Component, components, Type, launch_subprocess
from worlds.AutoWorld import World, WebWorld
from .Items import *
from .Locations import *
from .Names import ItemName, LocationName, RegionName
from .OpenKH import patch_kh2
from .Options import KingdomHearts2Options
from .Regions import create_regions, connect_regions
from .Rules import *
from .Subclasses import KH2Item


def launch_client():
    from .Client import launch
    launch_subprocess(launch, name="KH2Client")


components.append(Component("KH2 Client", "KH2Client", func=launch_client, component_type=Type.CLIENT))


class KingdomHearts2Web(WebWorld):
    tutorials = [Tutorial(
            "Multiworld Setup Guide",
            "A guide to playing Kingdom Hearts 2 Final Mix with Archipelago.",
            "English",
            "setup_en.md",
            "setup/en",
            ["JaredWeakStrike"]
    )]


class KH2World(World):
    """
    Kingdom Hearts II is an action role-playing game developed and published by Square Enix and released in 2005.
    It is the sequel to Kingdom Hearts and Kingdom Hearts: Chain of Memories, and like the two previous games,
    focuses on Sora and his friends' continued battle against the Darkness.
    """
    game = "Kingdom Hearts 2"
    web = KingdomHearts2Web()

    required_client_version = (0, 4, 4)
    options_dataclass = KingdomHearts2Options
    options: KingdomHearts2Options
    item_name_to_id = {item: item_id
                       for item_id, item in enumerate(item_dictionary_table.keys(), 0x130000)}
    location_name_to_id = {item: location
                           for location, item in enumerate(all_locations.keys(), 0x130000)}

    item_name_groups = item_groups
    location_name_groups = location_groups

    visitlocking_dict: Dict[str, int]
    plando_locations: Dict[str, str]
    lucky_emblem_amount: int
    lucky_emblem_required: int
    bounties_required: int
    bounties_amount: int
    filler_items: List[str]
    item_quantity_dict: Dict[str, int]
    local_items: Dict[int, int]
    sora_ability_dict: Dict[str, int]
    goofy_ability_dict: Dict[str, int]
    donald_ability_dict: Dict[str, int]
    total_locations: int

    # growth_list: list[str]

    def __init__(self, multiworld: "MultiWorld", player: int):
        super().__init__(multiworld, player)
        # random_super_boss_list List[str]
        # has to be in __init__ or else other players affect each other's bounties
        self.random_super_boss_list = list()
        self.growth_list = list()
        # lists of KH2Item
        self.keyblade_ability_pool = list()

        self.goofy_get_bonus_abilities = list()
        self.goofy_weapon_abilities = list()
        self.donald_get_bonus_abilities = list()
        self.donald_weapon_abilities = list()

        self.slot_data_goofy_weapon = dict()
        self.slot_data_sora_weapon = dict()
        self.slot_data_donald_weapon = dict()

    def fill_slot_data(self) -> dict:
        for ability in self.slot_data_sora_weapon:
            if ability in self.sora_ability_dict and self.sora_ability_dict[ability] >= 1:
                self.sora_ability_dict[ability] -= 1
        self.donald_ability_dict = {k: v.quantity for k, v in DonaldAbility_Table.items()}
        for ability in self.slot_data_donald_weapon:
            if ability in self.donald_ability_dict and self.donald_ability_dict[ability] >= 1:
                self.donald_ability_dict[ability] -= 1
        self.goofy_ability_dict = {k: v.quantity for k, v in GoofyAbility_Table.items()}
        for ability in self.slot_data_goofy_weapon:
            if ability in self.goofy_ability_dict and self.goofy_ability_dict[ability] >= 1:
                self.goofy_ability_dict[ability] -= 1

        slot_data = self.options.as_dict("Goal", "FinalXemnas", "LuckyEmblemsRequired", "BountyRequired")
        slot_data.update({
            "hitlist":                [],  # remove this after next update
            "PoptrackerVersionCheck": 4.3,
            "KeybladeAbilities":      self.sora_ability_dict,
            "StaffAbilities":         self.donald_ability_dict,
            "ShieldAbilities":        self.goofy_ability_dict,
        })
        return slot_data

    def create_item(self, name: str) -> Item:
        """
        Returns created KH2Item
        """
        # data = item_dictionary_table[name]
        if name in progression_set:
            item_classification = ItemClassification.progression
        elif name in useful_set:
            item_classification = ItemClassification.useful
        else:
            item_classification = ItemClassification.filler
        created_item = KH2Item(name, item_classification, self.item_name_to_id[name], self.player)

        return created_item

    def create_event_item(self, name: str) -> Item:
        item_classification = ItemClassification.progression
        created_item = KH2Item(name, item_classification, None, self.player)
        return created_item

    def create_items(self) -> None:
        """
        Fills ItemPool and manages schmovement, random growth, visit locking and random starting visit locking.
        """
        self.visitlocking_dict = visit_locking_dict["AllVisitLocking"].copy()
        if self.options.Schmovement != "level_0":
            for _ in range(self.options.Schmovement.value):
                for name in Movement_Table.keys():
                    self.item_quantity_dict[name] -= 1
                    self.growth_list.remove(name)
                    self.multiworld.push_precollected(self.create_item(name))

        if self.options.RandomGrowth:
            max_growth = min(self.options.RandomGrowth.value, len(self.growth_list))
            for _ in range(max_growth):
                random_growth = self.random.choice(self.growth_list)
                self.item_quantity_dict[random_growth] -= 1
                self.growth_list.remove(random_growth)
                self.multiworld.push_precollected(self.create_item(random_growth))

        if self.options.Visitlocking == "no_visit_locking":
            for item, amount in visit_locking_dict["AllVisitLocking"].items():
                for _ in range(amount):
                    self.multiworld.push_precollected(self.create_item(item))
                    self.item_quantity_dict[item] -= 1
                    self.visitlocking_dict[item] -= 1
                    if self.visitlocking_dict[item] == 0:
                        self.visitlocking_dict.pop(item)

        elif self.options.Visitlocking == "second_visit_locking":
            for item in visit_locking_dict["2VisitLocking"]:
                self.item_quantity_dict[item] -= 1
                self.visitlocking_dict[item] -= 1
                if self.visitlocking_dict[item] == 0:
                    self.visitlocking_dict.pop(item)
                self.multiworld.push_precollected(self.create_item(item))

        for _ in range(self.options.RandomVisitLockingItem.value):
            if sum(self.visitlocking_dict.values()) <= 0:
                break
            visitlocking_set = list(self.visitlocking_dict.keys())
            item = self.random.choice(visitlocking_set)
            self.item_quantity_dict[item] -= 1
            self.visitlocking_dict[item] -= 1
            if self.visitlocking_dict[item] == 0:
                self.visitlocking_dict.pop(item)
            self.multiworld.push_precollected(self.create_item(item))

        itempool = [self.create_item(item) for item, data in self.item_quantity_dict.items() for _ in range(data)]

        # Creating filler for unfilled locations
        itempool += [self.create_filler() for _ in range(self.total_locations - len(itempool))]

        self.multiworld.itempool += itempool

    def generate_early(self) -> None:
        """
        Determines the quantity of items and maps plando locations to items.
        """
        # Item: Quantity Map
        # Example. Quick Run: 4
        self.total_locations = len(all_locations.keys())
        for x in range(4):
            self.growth_list.extend(Movement_Table.keys())

        self.item_quantity_dict = {item: data.quantity for item, data in item_dictionary_table.items()}
        self.sora_ability_dict = {k: v.quantity for dic in [SupportAbility_Table, ActionAbility_Table] for k, v in
                                  dic.items()}
        # Dictionary to mark locations with their plandoed item
        # Example. Final Xemnas: Victory
        # 3 random support abilities because there are left over slots
        support_abilities = list(SupportAbility_Table.keys())
        for _ in range(6):
            random_support_ability = self.random.choice(support_abilities)
            self.item_quantity_dict[random_support_ability] += 1
            self.sora_ability_dict[random_support_ability] += 1

        self.plando_locations = dict()
        self.starting_invo_verify()

        for k, v in self.options.CustomItemPoolQuantity.value.items():
            # kh2's items cannot hold more than a byte
            if 255 > v > self.item_quantity_dict[k] and k in default_itempool_option.keys():
                self.item_quantity_dict[k] = v
            elif 255 <= v:
                logging.warning(
                        f"{self.player} has too many {k} in their CustomItemPool setting. Setting to default quantity")
        # Option to turn off Promise Charm Item
        if not self.options.Promise_Charm:
            del self.item_quantity_dict[ItemName.PromiseCharm]

        if not self.options.AntiForm:
            del self.item_quantity_dict[ItemName.AntiForm]

        self.set_excluded_locations()

        if self.options.Goal not in ["hitlist", "three_proofs"]:
            self.lucky_emblem_amount = self.options.LuckyEmblemsAmount.value
            self.lucky_emblem_required = self.options.LuckyEmblemsRequired.value
            self.emblem_verify()

        # hitlist
        if self.options.Goal not in ["lucky_emblem_hunt", "three_proofs"]:
            self.random_super_boss_list.extend(exclusion_table["Hitlist"])
            self.bounties_amount = self.options.BountyAmount.value
            self.bounties_required = self.options.BountyRequired.value

            self.hitlist_verify()

            prio_hitlist = [location for location in self.options.priority_locations.value if
                            location in self.random_super_boss_list]
            for bounty in range(self.options.BountyAmount.value):
                if prio_hitlist:
                    random_boss = self.random.choice(prio_hitlist)
                    prio_hitlist.remove(random_boss)
                else:
                    random_boss = self.random.choice(self.random_super_boss_list)
                self.plando_locations[random_boss] = ItemName.Bounty
                self.random_super_boss_list.remove(random_boss)
                self.total_locations -= 1

        self.donald_gen_early()
        self.goofy_gen_early()
        self.keyblade_gen_early()

<<<<<<< HEAD
        if self.options.FinalXemnas:
            self.plando_locations[LocationName.FinalXemnas] = ItemName.Victory
        else:
            self.plando_locations[LocationName.FinalXemnas] = self.create_filler().name
        self.total_locations -= 1
=======
        # final xemnas isn't a location anymore
        # self.total_locations -= 1
>>>>>>> 77c326cb

        if self.options.WeaponSlotStartHint:
            for location in all_weapon_slot:
                self.options.start_location_hints.value.add(location)

        if self.options.FillerItemsLocal:
            for item in filler_items:
                self.options.local_items.value.add(item)
        # By imitating remote this doesn't have to be plandoded filler anymore
        #  for location in {LocationName.JunkMedal, LocationName.JunkMedal}:
        #    self.plando_locations[location] = random_stt_item
        if not self.options.SummonLevelLocationToggle:
            self.total_locations -= 6

        self.total_locations -= self.level_subtraction()

    def pre_fill(self):
        """
        Plandoing Events and Fill_Restrictive for donald,goofy and sora
        """
        self.donald_pre_fill()
        self.goofy_pre_fill()
        self.keyblade_pre_fill()

        for location, item in self.plando_locations.items():
            self.multiworld.get_location(location, self.player).place_locked_item(
                    self.create_item(item))

    def create_regions(self):
        """
        Creates the Regions and Connects them.
        """
        create_regions(self)
        connect_regions(self)

    def set_rules(self):
        """
        Sets the Logic for the Regions and Locations.
        """
        universal_logic = Rules.KH2WorldRules(self)
        form_logic = Rules.KH2FormRules(self)
        fight_rules = Rules.KH2FightRules(self)
        fight_rules.set_kh2_fight_rules()
        universal_logic.set_kh2_rules()
        form_logic.set_kh2_form_rules()

    def generate_output(self, output_directory: str):
        """
        Generates the .zip for OpenKH (The KH Mod Manager)
        """
        patch_kh2(self, output_directory)

    def donald_gen_early(self):
        random_prog_ability = self.random.choice([ItemName.Fantasia, ItemName.FlareForce])
        donald_master_ability = [donald_ability for donald_ability in DonaldAbility_Table.keys() for _ in
                                 range(self.item_quantity_dict[donald_ability]) if
                                 donald_ability != random_prog_ability]
        self.donald_weapon_abilities = []
        self.donald_get_bonus_abilities = []
        # fill goofy weapons first
        for _ in range(15):
            random_ability = self.random.choice(donald_master_ability)
            donald_master_ability.remove(random_ability)
            self.donald_weapon_abilities += [self.create_item(random_ability)]
            self.item_quantity_dict[random_ability] -= 1
            self.total_locations -= 1
        self.slot_data_donald_weapon = [item_name.name for item_name in self.donald_weapon_abilities]
        if not self.options.DonaldGoofyStatsanity:
            # pre plando donald get bonuses
            self.donald_get_bonus_abilities += [self.create_item(random_prog_ability)]
            self.total_locations -= 1
            for item_name in donald_master_ability:
                self.donald_get_bonus_abilities += [self.create_item(item_name)]
                self.item_quantity_dict[item_name] -= 1
                self.total_locations -= 1

    def goofy_gen_early(self):
        random_prog_ability = self.random.choice([ItemName.Teamwork, ItemName.TornadoFusion])
        goofy_master_ability = [goofy_ability for goofy_ability in GoofyAbility_Table.keys() for _ in
                                range(self.item_quantity_dict[goofy_ability]) if goofy_ability != random_prog_ability]
        self.goofy_weapon_abilities = []
        self.goofy_get_bonus_abilities = []
        # fill goofy weapons first
        for _ in range(15):
            random_ability = self.random.choice(goofy_master_ability)
            goofy_master_ability.remove(random_ability)
            self.goofy_weapon_abilities += [self.create_item(random_ability)]
            self.item_quantity_dict[random_ability] -= 1
            self.total_locations -= 1

        self.slot_data_goofy_weapon = [item_name.name for item_name in self.goofy_weapon_abilities]

        if not self.options.DonaldGoofyStatsanity:
            # pre plando goofy get bonuses
            self.goofy_get_bonus_abilities += [self.create_item(random_prog_ability)]
            self.total_locations -= 1
            for item_name in goofy_master_ability:
                self.goofy_get_bonus_abilities += [self.create_item(item_name)]
                self.item_quantity_dict[item_name] -= 1
                self.total_locations -= 1

    def keyblade_gen_early(self):
        keyblade_master_ability = [ability for ability in SupportAbility_Table.keys() if ability not in progression_set
                                   for _ in range(self.item_quantity_dict[ability])]
        self.keyblade_ability_pool = []

        for _ in range(len(Keyblade_Slots)):
            random_ability = self.random.choice(keyblade_master_ability)
            keyblade_master_ability.remove(random_ability)
            self.keyblade_ability_pool += [self.create_item(random_ability)]
            self.item_quantity_dict[random_ability] -= 1
            self.total_locations -= 1
        self.slot_data_sora_weapon = [item_name.name for item_name in self.keyblade_ability_pool]

    def goofy_pre_fill(self):
        """
        Removes donald locations from the location pool maps random donald items to be plandoded.
        """
        goofy_weapon_location_list = [self.multiworld.get_location(location, self.player) for location in
                                      Goofy_Checks.keys() if Goofy_Checks[location].yml == "Keyblade"]
        # take one of the 2 out
        # randomize the list with only
        for location in goofy_weapon_location_list:
            random_ability = self.random.choice(self.goofy_weapon_abilities)
            location.place_locked_item(random_ability)
            self.goofy_weapon_abilities.remove(random_ability)

        if not self.options.DonaldGoofyStatsanity:
            # plando goofy get bonuses
            goofy_get_bonus_location_pool = [self.multiworld.get_location(location, self.player) for location in
                                             Goofy_Checks.keys() if Goofy_Checks[location].yml != "Keyblade"]
            for location in goofy_get_bonus_location_pool:
                self.random.choice(self.goofy_get_bonus_abilities)
                random_ability = self.random.choice(self.goofy_get_bonus_abilities)
                location.place_locked_item(random_ability)
                self.goofy_get_bonus_abilities.remove(random_ability)

    def donald_pre_fill(self):
        donald_weapon_location_list = [self.multiworld.get_location(location, self.player) for location in
                                       Donald_Checks.keys() if Donald_Checks[location].yml == "Keyblade"]

        # take one of the 2 out
        # randomize the list with only
        for location in donald_weapon_location_list:
            random_ability = self.random.choice(self.donald_weapon_abilities)
            location.place_locked_item(random_ability)
            self.donald_weapon_abilities.remove(random_ability)

        if not self.options.DonaldGoofyStatsanity:
            # plando goofy get bonuses
            donald_get_bonus_location_pool = [self.multiworld.get_location(location, self.player) for location in
                                              Donald_Checks.keys() if Donald_Checks[location].yml != "Keyblade"]
            for location in donald_get_bonus_location_pool:
                random_ability = self.random.choice(self.donald_get_bonus_abilities)
                location.place_locked_item(random_ability)
                self.donald_get_bonus_abilities.remove(random_ability)

    def keyblade_pre_fill(self):
        """
        Fills keyblade slots with abilities determined on player's setting
        """
        keyblade_locations = [self.multiworld.get_location(location, self.player) for location in Keyblade_Slots.keys()]
        state = self.multiworld.get_all_state(False)
        keyblade_ability_pool_copy = self.keyblade_ability_pool.copy()
        fill_restrictive(self.multiworld, state, keyblade_locations, keyblade_ability_pool_copy, True, True)

    def starting_invo_verify(self):
        """
        Making sure the player doesn't put too many abilities in their starting inventory.
        """
        for item, value in self.options.start_inventory.value.items():
            if item in ActionAbility_Table \
                    or item in SupportAbility_Table or exclusion_item_table["StatUps"] \
                    or item in DonaldAbility_Table or item in GoofyAbility_Table:
                # cannot have more than the quantity for abilties
                if value > item_dictionary_table[item].quantity:
                    logging.info(
                            f"{self.multiworld.get_file_safe_player_name(self.player)} cannot have more than {item_dictionary_table[item].quantity} of {item}"
                            f"Changing the amount to the max amount")
                    value = item_dictionary_table[item].quantity
                self.item_quantity_dict[item] -= value

    def emblem_verify(self):
        """
        Making sure lucky emblems have amount>=required.
        """
        if self.lucky_emblem_amount < self.lucky_emblem_required:
            logging.info(
                    f"Lucky Emblem Amount {self.options.LuckyEmblemsAmount.value} is less than required "
                    f"{self.options.LuckyEmblemsRequired.value} for player {self.multiworld.get_file_safe_player_name(self.player)}."
                    f" Setting amount to {self.options.LuckyEmblemsRequired.value}")
            luckyemblemamount = max(self.lucky_emblem_amount, self.lucky_emblem_required)
            self.options.LuckyEmblemsAmount.value = luckyemblemamount

        self.item_quantity_dict[ItemName.LuckyEmblem] = self.options.LuckyEmblemsAmount.value
        # give this proof to unlock the final door once the player has the amount of lucky emblem required
        if ItemName.ProofofNonexistence in self.item_quantity_dict:
            del self.item_quantity_dict[ItemName.ProofofNonexistence]

    def hitlist_verify(self):
        """
        Making sure hitlist have amount>=required.
        """
        for location in self.options.exclude_locations.value:
            if location in self.random_super_boss_list:
                self.random_super_boss_list.remove(location)

        if not self.options.SummonLevelLocationToggle and LocationName.Summonlvl7 in self.random_super_boss_list:
            self.random_super_boss_list.remove(LocationName.Summonlvl7)

        #  Testing if the player has the right amount of Bounties for Completion.
        if len(self.random_super_boss_list) < self.bounties_amount:
            logging.info(
                    f"{self.multiworld.get_file_safe_player_name(self.player)} has more bounties than bosses."
                    f" Setting total bounties to {len(self.random_super_boss_list)}")
            self.bounties_amount = len(self.random_super_boss_list)
            self.options.BountyAmount.value = self.bounties_amount

        if len(self.random_super_boss_list) < self.bounties_required:
            logging.info(f"{self.multiworld.get_file_safe_player_name(self.player)} has too many required bounties."
                         f" Setting required bounties to {len(self.random_super_boss_list)}")
            self.bounties_required = len(self.random_super_boss_list)
            self.options.BountyRequired.value = self.bounties_required

        if self.bounties_amount < self.bounties_required:
            logging.info(
                    f"Bounties Amount is less than required for player {self.multiworld.get_file_safe_player_name(self.player)}."
                    f" Swapping Amount and Required")
            temp = self.options.BountyRequired.value
            self.options.BountyRequired.value = self.options.BountyAmount.value
            self.options.BountyAmount.value = temp

        if self.options.BountyStartingHintToggle:
            self.options.start_hints.value.add(ItemName.Bounty)

        if ItemName.ProofofNonexistence in self.item_quantity_dict:
            del self.item_quantity_dict[ItemName.ProofofNonexistence]

    def set_excluded_locations(self):
        """
        Fills excluded_locations from player's settings.
        """
        # Option to turn off all superbosses. Can do this individually but its like 20+ checks
        if not self.options.SuperBosses:
            for superboss in exclusion_table["SuperBosses"]:
                self.options.exclude_locations.value.add(superboss)

        # Option to turn off Olympus Colosseum Cups.
        if self.options.Cups == "no_cups":
            for cup in exclusion_table["Cups"]:
                self.options.exclude_locations.value.add(cup)
        # exclude only hades paradox. If cups and hades paradox then nothing is excluded
        elif self.options.Cups == "cups":
            self.options.exclude_locations.value.add(LocationName.HadesCupTrophyParadoxCups)

        if not self.options.AtlanticaToggle:
            for loc in exclusion_table["Atlantica"]:
                self.options.exclude_locations.value.add(loc)

    def level_subtraction(self):
        """
       Determine how many locations are on sora's levels.
       """
        if self.options.LevelDepth == "level_50_sanity":
            # level 50 sanity
            return 49
        elif self.options.LevelDepth == "level_1":
            # level 1. No checks on levels
            return 98
        elif self.options.LevelDepth in ["level_50", "level_99"]:
            # could be if leveldepth!= 99 sanity but this reads better imo
            return 75
        else:
            return 0

    def get_filler_item_name(self) -> str:
        """
        Returns random filler item name.
        """
        return self.random.choice(filler_items)<|MERGE_RESOLUTION|>--- conflicted
+++ resolved
@@ -256,16 +256,8 @@
         self.goofy_gen_early()
         self.keyblade_gen_early()
 
-<<<<<<< HEAD
-        if self.options.FinalXemnas:
-            self.plando_locations[LocationName.FinalXemnas] = ItemName.Victory
-        else:
-            self.plando_locations[LocationName.FinalXemnas] = self.create_filler().name
-        self.total_locations -= 1
-=======
         # final xemnas isn't a location anymore
         # self.total_locations -= 1
->>>>>>> 77c326cb
 
         if self.options.WeaponSlotStartHint:
             for location in all_weapon_slot:
