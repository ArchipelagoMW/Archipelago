# Look at `Rules.dsv` first to get an idea for how this works

from typing import Union, Tuple, List, Dict, Set
from worlds.AutoWorld import WebWorld, World
from BaseClasses import Region, ItemClassification, Tutorial, CollectionState
from .Checks import (
    TerrariaItem,
    TerrariaLocation,
    Condition,
    goals,
    rules,
    rule_indices,
    labels,
    rewards,
    item_name_to_id,
    location_name_to_id,
    COND_ITEM,
    COND_LOC,
    COND_FN,
    COND_GROUP,
    npcs,
    pickaxes,
    hammers,
    mech_bosses,
    progression,
    armor_minions,
    accessory_minions,
)
from .Options import options


class TerrariaWeb(WebWorld):
    tutorials = [
        Tutorial(
            "Multiworld Setup Guide",
            "A guide to setting up the Terraria randomizer connected to an Archipelago Multiworld.",
            "English",
            "setup_en.md",
            "setup/en",
            ["Seldom"],
        )
    ]


class TerrariaWorld(World):
    """
    Terraria is a 2D multiplayer sandbox game featuring mining, building, exploration, and combat.
    Features 18 bosses and 4 classes.
    """

    game = "Terraria"
    web = TerrariaWeb()
    option_definitions = options

    # data_version is used to signal that items, locations or their names
    # changed. Set this to 0 during development so other games' clients do not
    # cache any texts, then increase by 1 for each release that makes changes.
    data_version = 3

    item_name_to_id = item_name_to_id
    location_name_to_id = location_name_to_id

    calamity = False
    getfixedboi = False

    ter_items: List[str]
    ter_locations: List[str]

    ter_goals: Dict[str, str]
    goal_items: Set[str]
    goal_locations: Set[str]

    def generate_early(self) -> None:
        goal, goal_locations = goals[self.multiworld.goal[self.player].value]
        ter_goals = {}
        goal_items = set()
        for location in goal_locations:
            item = rules[rule_indices[location]].flags.get("Item") or f"Post-{location}"
            ter_goals[item] = location
            goal_items.add(item)

        self.calamity = self.multiworld.calamity[self.player].value
        self.getfixedboi = self.multiworld.getfixedboi[self.player].value

        achievements = self.multiworld.achievements[self.player].value
        location_count = 0
        locations = []
        for rule in rules[:goal]:
            if (
                (not self.getfixedboi and "Getfixedboi" in rule.flags)
                or (self.getfixedboi and "Not Getfixedboi" in rule.flags)
                or (not self.calamity and "Calamity" in rule.flags)
                or (achievements < 1 and "Achievement" in rule.flags)
                or (achievements < 2 and "Grindy" in rule.flags)
                or (achievements < 3 and "Fishing" in rule.flags)
                or (
                    rule.name == "Zenith"
                    and self.multiworld.goal[self.player].value != 11
                )  # Bad hardcoding
            ):
                continue
            if "Location" in rule.flags or (
                "Achievement" in rule.flags and achievements >= 1
            ):
                # Location
                location_count += 1
                locations.append(rule.name)
            elif (
                "Achievement" not in rule.flags
                and "Location" not in rule.flags
                and "Item" not in rule.flags
            ):
                # Event
                locations.append(rule.name)

        item_count = 0
        items = []
        for rule in rules[:goal]:
            if (not self.calamity and "Calamity" in rule.flags) or (
                rule.name == "Zenith" and self.multiworld.goal[self.player].value != 11
            ):
                continue
            if "Item" in rule.flags:
                # Item
                item_count += 1
                if rule.name not in goal_locations:
                    items.append(rule.name)
            elif (
                "Achievement" not in rule.flags
                and "Location" not in rule.flags
                and "Item" not in rule.flags
            ):
                # Event
                items.append(rule.name)

        extra_checks = self.multiworld.fill_extra_checks_with[self.player].value
        ordered_rewards = [
            reward
            for reward in labels["ordered"]
            if self.calamity or "Calamity" not in rewards[reward]
        ]
        while extra_checks == 1 and item_count < location_count and ordered_rewards:
            items.append(ordered_rewards.pop(0))
            item_count += 1

        random_rewards = [
            reward
            for reward in labels["random"]
            if self.calamity or "Calamity" not in rewards[reward]
        ]
        self.multiworld.random.shuffle(random_rewards)
        while extra_checks == 1 and item_count < location_count and random_rewards:
            items.append(random_rewards.pop(0))
            item_count += 1

        while item_count < location_count:
            items.append("Reward: Coins")
            item_count += 1

        self.ter_items = items
        self.ter_locations = locations

        self.ter_goals = ter_goals
        self.goal_items = goal_items
        self.goal_locations = goal_locations

    def create_regions(self) -> None:
        menu = Region("Menu", self.player, self.multiworld)

        for location in self.ter_locations:
            menu.locations.append(
                TerrariaLocation(
                    self.player, location, location_name_to_id.get(location), menu
                )
            )

        self.multiworld.regions.append(menu)

    def create_item(self, item: str) -> TerrariaItem:
        if item in progression:
            classification = ItemClassification.progression
        else:
            classification = ItemClassification.filler

        return TerrariaItem(item, classification, item_name_to_id[item], self.player)

    def create_items(self) -> None:
        for item in self.ter_items:
            if (rule_index := rule_indices.get(item)) is not None:
                rule = rules[rule_index]
                if "Item" in rule.flags:
                    name = rule.flags.get("Item") or f"Post-{item}"
                else:
                    continue
            else:
                name = item

            self.multiworld.itempool.append(self.create_item(name))

        locked_items = {}

        for location in self.ter_locations:
            rule = rules[rule_indices[location]]
            if "Location" not in rule.flags and "Achievement" not in rule.flags:
                if location in progression:
                    classification = ItemClassification.progression
                else:
                    classification = ItemClassification.useful

                locked_items[location] = TerrariaItem(
                    location, classification, None, self.player
                )

        for item, location in self.ter_goals.items():
            locked_items[location] = self.create_item(item)
        for location, item in locked_items.items():
            self.multiworld.get_location(location, self.player).place_locked_item(item)

    def check_condition(self, state, condition: Condition) -> bool:
        if condition.type == COND_ITEM:
            rule = rules[rule_indices[condition.condition]]
            if "Item" in rule.flags:
                name = rule.flags.get("Item") or f"Post-{condition.condition}"
            else:
                name = condition.condition

            return condition.sign == state.has(name, self.player)
        elif condition.type == COND_LOC:
            rule = rules[rule_indices[condition.condition]]
            return condition.sign == self.check_conditions(
                state, rule.operator, rule.conditions
            )
        elif condition.type == COND_FN:
            if condition.condition == "npc":
                if type(condition.argument) is not int:
                    raise Exception("@npc requires an integer argument")

                npc_count = 0
                for npc in npcs:
                    if state.has(npc, self.player):
                        npc_count += 1
<<<<<<< HEAD
                        if npc_count >= condition.argument:
                            return condition.sign

                return not condition.sign
            elif condition.condition == "calamity":
                return condition.sign == self.calamity
            elif condition.condition == "pickaxe":
                if type(condition.argument) is not int:
=======
                        if npc_count >= arg:
                            return sign

                return not sign
            elif condition == "calamity":
                return sign == self.calamity
            elif condition == "grindy":
                return sign == (self.multiworld.achievements[self.player].value >= 2)
            elif condition == "pickaxe":
                if type(arg) is not int:
>>>>>>> 71e5541f
                    raise Exception("@pickaxe requires an integer argument")

                for pickaxe, power in pickaxes.items():
                    if power >= condition.argument and state.has(pickaxe, self.player):
                        return condition.sign

                return not condition.sign
            elif condition.condition == "hammer":
                if type(condition.argument) is not int:
                    raise Exception("@hammer requires an integer argument")

                for hammer, power in hammers.items():
                    if power >= condition.argument and state.has(hammer, self.player):
                        return condition.sign

                return not condition.sign
            elif condition.condition == "mech_boss":
                if type(condition.argument) is not int:
                    raise Exception("@mech_boss requires an integer argument")

                boss_count = 0
                for boss in mech_bosses:
                    if state.has(boss, self.player):
                        boss_count += 1
                        if boss_count >= condition.argument:
                            return condition.sign

                return not condition.sign
            elif condition.condition == "minions":
                if type(condition.argument) is not int:
                    raise Exception("@minions requires an integer argument")

                minion_count = 1
                for armor, minions in armor_minions.items():
                    if state.has(armor, self.player) and minions + 1 > minion_count:
                        minion_count = minions + 1
                        if minion_count >= condition.argument:
                            return condition.sign

                for accessory, minions in accessory_minions.items():
                    if state.has(accessory, self.player):
                        minion_count += minions
                        if minion_count >= condition.argument:
                            return condition.sign

                return not condition.sign
            elif condition.condition == "getfixedboi":
                return condition.sign == self.getfixedboi
            else:
                raise Exception(f"Unknown function {condition.condition}")
        elif condition.type == COND_GROUP:
            operator, conditions = condition.condition
            return condition.sign == self.check_conditions(state, operator, conditions)

    def check_conditions(
        self,
        state,
        operator: Union[bool, None],
        conditions: List[
            Tuple[
                bool,
                int,
                Union[str, Tuple[Union[bool, None], list]],
                Union[str, int, None],
            ]
        ],
    ) -> bool:
        if operator is None:
            if len(conditions) == 0:
                return True
            if len(conditions) > 1:
                raise Exception("Found multiple conditions without an operator")
            return self.check_condition(state, conditions[0])
        elif operator:
            return any(
                self.check_condition(state, condition) for condition in conditions
            )
        else:
            return all(
                self.check_condition(state, condition) for condition in conditions
            )

    def set_rules(self) -> None:
        for location in self.ter_locations:

            def check(state: CollectionState, location=location):
                rule = rules[rule_indices[location]]
                return self.check_conditions(state, rule.operator, rule.conditions)

            self.multiworld.get_location(location, self.player).access_rule = check

        self.multiworld.completion_condition[self.player] = lambda state: state.has_all(
            self.goal_items, self.player
        )

    def fill_slot_data(self) -> Dict[str, object]:
        return {
            "goal": list(self.goal_locations),
            "achievements": self.multiworld.achievements[self.player].value,
            "deathlink": bool(self.multiworld.death_link[self.player]),
        }<|MERGE_RESOLUTION|>--- conflicted
+++ resolved
@@ -239,27 +239,18 @@
                 for npc in npcs:
                     if state.has(npc, self.player):
                         npc_count += 1
-<<<<<<< HEAD
                         if npc_count >= condition.argument:
                             return condition.sign
 
                 return not condition.sign
             elif condition.condition == "calamity":
                 return condition.sign == self.calamity
+            elif condition == "grindy":
+                return condition.sign == (
+                    self.multiworld.achievements[self.player].value >= 2
+                )
             elif condition.condition == "pickaxe":
                 if type(condition.argument) is not int:
-=======
-                        if npc_count >= arg:
-                            return sign
-
-                return not sign
-            elif condition == "calamity":
-                return sign == self.calamity
-            elif condition == "grindy":
-                return sign == (self.multiworld.achievements[self.player].value >= 2)
-            elif condition == "pickaxe":
-                if type(arg) is not int:
->>>>>>> 71e5541f
                     raise Exception("@pickaxe requires an integer argument")
 
                 for pickaxe, power in pickaxes.items():
