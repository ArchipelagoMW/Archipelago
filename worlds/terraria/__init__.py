# Look at `Rules.dsv` first to get an idea for how this works

import logging
from typing import Union, Tuple, List, Dict, Set
from worlds.AutoWorld import WebWorld, World
from BaseClasses import Region, ItemClassification, Tutorial, CollectionState
from .Checks import (
    TerrariaItem,
    TerrariaLocation,
    Condition,
    goals,
    rules,
    rule_indices,
    labels,
    rewards,
    item_name_to_id,
    location_name_to_id,
    COND_ITEM,
    COND_LOC,
    COND_FN,
    COND_GROUP,
    npcs,
    pickaxes,
    hammers,
    mech_bosses,
    progression,
    armor_minions,
    accessory_minions,
)
from .Options import TerrariaOptions, Goal


class TerrariaWeb(WebWorld):
    tutorials = [
        Tutorial(
            "Multiworld Setup Guide",
            "A guide to setting up the Terraria randomizer connected to an Archipelago Multiworld.",
            "English",
            "setup_en.md",
            "setup/en",
            ["Seldom"],
        )
    ]


class TerrariaWorld(World):
    """
    Terraria is a 2D multiplayer sandbox game featuring mining, building, exploration, and combat.
    Features 18 bosses and 4 classes.
    """

    game = "Terraria"
    web = TerrariaWeb()
    options_dataclass = TerrariaOptions
    options: TerrariaOptions

<<<<<<< HEAD
    # data_version is used to signal that items, locations or their names
    # changed. Set this to 0 during development so other games' clients do not
    # cache any texts, then increase by 1 for each release that makes changes.
    data_version = 3

=======
>>>>>>> 2b1802cc
    item_name_to_id = item_name_to_id
    location_name_to_id = location_name_to_id

    calamity = False
    getfixedboi = False

    ter_items: List[str]
    ter_locations: List[str]

    ter_goals: Dict[str, str]
    goal_items: Set[str]
    goal_locations: Set[str]

    def generate_early(self) -> None:
        self.options.goal
        goal_id = self.options.goal.value
        goal, goal_locations = goals[goal_id]
        ter_goals = {}
        goal_items = set()
        for location in goal_locations:
            flags = rules[rule_indices[location]].flags
            if not self.options.calamity.value and "Calamity" in flags:
                logging.warning(
                    f"Terraria goal `{Goal.name_lookup[goal_id]}`, which requires Calamity, was selected with Calamity disabled; enabling Calamity"
                )
                self.options.calamity.value = True

            item = flags.get("Item") or f"Post-{location}"
            ter_goals[item] = location
            goal_items.add(item)

        self.calamity = self.options.calamity.value
        self.getfixedboi = self.options.getfixedboi.value

        location_count = 0
        locations = []
        item_count = 0
        items = []
        for rule in rules[:goal]:
            early = "Early" in rule.flags
            grindy = "Grindy" in rule.flags
            fishing = "Fishing" in rule.flags

            if (
                (not self.getfixedboi and "Getfixedboi" in rule.flags)
                or (self.getfixedboi and "Not Getfixedboi" in rule.flags)
                or (not self.calamity and "Calamity" in rule.flags)
                or (self.calamity and "Not Calamity" in rule.flags)
                or (
                    self.getfixedboi
                    and self.calamity
                    and "Not Calamity Getfixedboi" in rule.flags
                )
                or (not self.options.early_achievements.value and early)
                or (
                    not self.options.normal_achievements.value
                    and "Achievement" in rule.flags
                    and not early
                    and not grindy
                    and not fishing
                )
                or (not self.options.grindy_achievements.value and grindy)
                or (not self.options.fishing_achievements.value and fishing)
            ) and rule.name not in goal_locations:
                continue

            if "Location" in rule.flags or "Achievement" in rule.flags:
                # Location
                location_count += 1
                locations.append(rule.name)
            elif (
                "Achievement" not in rule.flags
                and "Location" not in rule.flags
                and "Item" not in rule.flags
            ):
                # Event
                locations.append(rule.name)

            if "Item" in rule.flags and not (
                "Achievement" in rule.flags and rule.name not in goal_locations
            ):
                # Item
                item_count += 1
                if rule.name not in goal_locations:
                    items.append(rule.name)
            elif (
                "Achievement" not in rule.flags
                and "Location" not in rule.flags
                and "Item" not in rule.flags
            ):
                # Event
                items.append(rule.name)

        extra_checks = self.options.fill_extra_checks_with.value
        ordered_rewards = [
            reward
            for reward in labels["ordered"]
            if self.calamity or "Calamity" not in rewards[reward]
        ]
        while extra_checks == 1 and item_count < location_count and ordered_rewards:
            items.append(ordered_rewards.pop(0))
            item_count += 1

        random_rewards = [
            reward
            for reward in labels["random"]
            if self.calamity or "Calamity" not in rewards[reward]
        ]
        self.multiworld.random.shuffle(random_rewards)
        while extra_checks == 1 and item_count < location_count and random_rewards:
            items.append(random_rewards.pop(0))
            item_count += 1

        while item_count < location_count:
            items.append("Reward: Coins")
            item_count += 1

        self.ter_items = items
        self.ter_locations = locations

        self.ter_goals = ter_goals
        self.goal_items = goal_items
        self.goal_locations = goal_locations

    def create_regions(self) -> None:
        menu = Region("Menu", self.player, self.multiworld)

        for location in self.ter_locations:
            menu.locations.append(
                TerrariaLocation(
                    self.player, location, location_name_to_id.get(location), menu
                )
            )

        self.multiworld.regions.append(menu)

    def create_item(self, item: str) -> TerrariaItem:
        if item in progression:
            classification = ItemClassification.progression
        else:
            classification = ItemClassification.filler

        return TerrariaItem(item, classification, item_name_to_id[item], self.player)

    def create_items(self) -> None:
        for item in self.ter_items:
            if (rule_index := rule_indices.get(item)) is not None:
                rule = rules[rule_index]
                if "Item" in rule.flags:
                    name = rule.flags.get("Item") or f"Post-{item}"
                else:
                    continue
            else:
                name = item

            self.multiworld.itempool.append(self.create_item(name))

        locked_items = {}

        for location in self.ter_locations:
            rule = rules[rule_indices[location]]
            if "Location" not in rule.flags and "Achievement" not in rule.flags:
                if location in progression:
                    classification = ItemClassification.progression
                else:
                    classification = ItemClassification.useful

                locked_items[location] = TerrariaItem(
                    location, classification, None, self.player
                )

        for item, location in self.ter_goals.items():
            locked_items[location] = self.create_item(item)
        for location, item in locked_items.items():
            self.multiworld.get_location(location, self.player).place_locked_item(item)

    def check_condition(self, state, condition: Condition) -> bool:
        if condition.type == COND_ITEM:
            rule = rules[rule_indices[condition.condition]]
            if "Item" in rule.flags:
                name = rule.flags.get("Item") or f"Post-{condition.condition}"
            else:
                name = condition.condition

            return condition.sign == state.has(name, self.player)
        elif condition.type == COND_LOC:
            rule = rules[rule_indices[condition.condition]]
            return condition.sign == self.check_conditions(
                state, rule.operator, rule.conditions
            )
        elif condition.type == COND_FN:
            if condition.condition == "npc":
                if type(condition.argument) is not int:
                    raise Exception("@npc requires an integer argument")

                npc_count = 0
                for npc in npcs:
                    if state.has(npc, self.player):
                        npc_count += 1
                        if npc_count >= condition.argument:
                            return condition.sign

                return not condition.sign
            elif condition.condition == "calamity":
                return condition.sign == self.calamity
            elif condition.condition == "grindy":
                return condition.sign == self.options.grindy_achievements.value
            elif condition.condition == "pickaxe":
                if type(condition.argument) is not int:
                    raise Exception("@pickaxe requires an integer argument")

                for pickaxe, power in pickaxes.items():
                    if power >= condition.argument and state.has(pickaxe, self.player):
                        return condition.sign

                return not condition.sign
            elif condition.condition == "hammer":
                if type(condition.argument) is not int:
                    raise Exception("@hammer requires an integer argument")

                for hammer, power in hammers.items():
                    if power >= condition.argument and state.has(hammer, self.player):
                        return condition.sign

                return not condition.sign
            elif condition.condition == "mech_boss":
                if type(condition.argument) is not int:
                    raise Exception("@mech_boss requires an integer argument")

                boss_count = 0
                for boss in mech_bosses:
                    if state.has(boss, self.player):
                        boss_count += 1
                        if boss_count >= condition.argument:
                            return condition.sign

                return not condition.sign
            elif condition.condition == "minions":
                if type(condition.argument) is not int:
                    raise Exception("@minions requires an integer argument")

                minion_count = 1
                for armor, minions in armor_minions.items():
                    if state.has(armor, self.player) and minions + 1 > minion_count:
                        minion_count = minions + 1
                        if minion_count >= condition.argument:
                            return condition.sign

                for accessory, minions in accessory_minions.items():
                    if state.has(accessory, self.player):
                        minion_count += minions
                        if minion_count >= condition.argument:
                            return condition.sign

                return not condition.sign
            elif condition.condition == "getfixedboi":
                return condition.sign == self.getfixedboi
            else:
                raise Exception(f"Unknown function {condition.condition}")
        elif condition.type == COND_GROUP:
            operator, conditions = condition.condition
            return condition.sign == self.check_conditions(state, operator, conditions)

    def check_conditions(
        self,
        state,
        operator: Union[bool, None],
        conditions: List[
            Tuple[
                bool,
                int,
                Union[str, Tuple[Union[bool, None], list]],
                Union[str, int, None],
            ]
        ],
    ) -> bool:
        if operator is None:
            if len(conditions) == 0:
                return True
            if len(conditions) > 1:
                raise Exception("Found multiple conditions without an operator")
            return self.check_condition(state, conditions[0])
        elif operator:
            return any(
                self.check_condition(state, condition) for condition in conditions
            )
        else:
            return all(
                self.check_condition(state, condition) for condition in conditions
            )

    def set_rules(self) -> None:
        for location in self.ter_locations:

            def check(state: CollectionState, location=location):
                rule = rules[rule_indices[location]]
                return self.check_conditions(state, rule.operator, rule.conditions)

            self.multiworld.get_location(location, self.player).access_rule = check

        self.multiworld.completion_condition[self.player] = lambda state: state.has_all(
            self.goal_items, self.player
        )

    def fill_slot_data(self) -> Dict[str, object]:
        return {
            "goal": list(self.goal_locations),
            "deathlink": bool(self.options.death_link),
            # The rest of these are included for trackers
            "calamity": self.options.calamity.value,
            "getfixedboi": self.options.getfixedboi.value,
            "early_achievements": self.options.early_achievements.value,
            "normal_achievements": self.options.normal_achievements.value,
            "grindy_achievements": self.options.grindy_achievements.value,
            "fishing_achievements": self.options.fishing_achievements.value,
        }<|MERGE_RESOLUTION|>--- conflicted
+++ resolved
@@ -54,14 +54,6 @@
     options_dataclass = TerrariaOptions
     options: TerrariaOptions
 
-<<<<<<< HEAD
-    # data_version is used to signal that items, locations or their names
-    # changed. Set this to 0 during development so other games' clients do not
-    # cache any texts, then increase by 1 for each release that makes changes.
-    data_version = 3
-
-=======
->>>>>>> 2b1802cc
     item_name_to_id = item_name_to_id
     location_name_to_id = location_name_to_id
 
