from dataclasses import dataclass
from Options import Choice, DeathLink, PerGameCommonOptions


class Calamity(Toggle):
    """Calamity mod bosses and events are shuffled"""

    display_name = "Calamity Mod Integration"
    default = False


class Getfixedboi(Toggle):
    """Generation accomodates the secret "getfixedboi" seed"""

    display_name = """"getfixedboi" seed"""
    default = False


class Goal(Choice):
    """The victory condition for your run. Stuff after the goal will not be shuffled."""

    display_name = "Goal"
    option_mechanical_bosses = 0
    option_calamitas_clone = 1
    option_plantera = 2
    option_golem = 3
    option_empress_of_light = 4
    option_lunatic_cultist = 5
    option_astrum_deus = 6
    option_moon_lord = 7
    option_providence_the_profaned_goddess = 8
    option_devourer_of_gods = 9
    option_yharon_dragon_of_rebirth = 10
    option_zenith = 11
    option_calamity_final_bosses = 12
    option_primordial_wyrm = 13
    option_boss_rush = 14
    default = 0


class Achievements(Choice):
    """
    Adds checks upon collecting achievements. Achievements for clearing bosses and events are excluded.
    "Exclude Grindy" also excludes fishing achievements.
    """

    display_name = "Achievements"
    option_none = 0
    option_exclude_grindy = 1
    option_exclude_fishing = 2
    option_all = 3
    default = 1


class FillExtraChecksWith(Choice):
    """
    Applies if you have achievements enabled. "Useful Items" helps to make the early game less grindy.
    Items are rewarded to all players in your Terraria world.
    """

    display_name = "Fill Extra Checks With"
    option_coins = 0
    option_useful_items = 1
    default = 1


<<<<<<< HEAD
options: typing.Dict[str, type(Option)] = {  # type: ignore
    "calamity": Calamity,
    "getfixedboi": Getfixedboi,
    "goal": Goal,
    "achievements": Achievements,
    "fill_extra_checks_with": FillExtraChecksWith,
    "death_link": DeathLink,
}
=======
@dataclass
class TerrariaOptions(PerGameCommonOptions):
    goal: Goal
    achievements: Achievements
    fill_extra_checks_with: FillExtraChecksWith
    death_link: DeathLink
>>>>>>> 04e9f5c4
<|MERGE_RESOLUTION|>--- conflicted
+++ resolved
@@ -1,5 +1,5 @@
 from dataclasses import dataclass
-from Options import Choice, DeathLink, PerGameCommonOptions
+from Options import Choice, DeathLink, PerGameCommonOptions, Toggle
 
 
 class Calamity(Toggle):
@@ -64,20 +64,11 @@
     default = 1
 
 
-<<<<<<< HEAD
-options: typing.Dict[str, type(Option)] = {  # type: ignore
-    "calamity": Calamity,
-    "getfixedboi": Getfixedboi,
-    "goal": Goal,
-    "achievements": Achievements,
-    "fill_extra_checks_with": FillExtraChecksWith,
-    "death_link": DeathLink,
-}
-=======
 @dataclass
 class TerrariaOptions(PerGameCommonOptions):
+    calamity: Calamity
+    getfixedboi: Getfixedboi
     goal: Goal
     achievements: Achievements
     fill_extra_checks_with: FillExtraChecksWith
-    death_link: DeathLink
->>>>>>> 04e9f5c4
+    death_link: DeathLink