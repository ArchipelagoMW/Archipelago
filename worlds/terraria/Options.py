--- conflicted
+++ resolved
@@ -53,9 +53,5 @@
     "goal": Goal,
     "achievements": Achievements,
     "fill_extra_checks_with": FillExtraChecksWith,
-<<<<<<< HEAD
-    "deathlink": DeathLink,
-=======
-    "death_link": Deathlink,
->>>>>>> 1494e185
+    "death_link": DeathLink,
 }