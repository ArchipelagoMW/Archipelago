// For the logic to account for all skips, these rules would need to be made much more comprehensive

// Starting gear
Copper Shortsword;
Guide;                              Npc;

// Immediately accessible
Squire Slime;                       Npc;
Traveling Merchant;                 ;                                           @npc(2);
Lifeform Analyzer;                  ;                                           Traveling Merchant;
DPS Meter;                          ;                                           Traveling Merchant | (@calamity & Wire);
Stopwatch;                          ;                                           Traveling Merchant;
Timber!!;                           Achievement;
Benched;                            Achievement;
Stop! Hammer Time!;                 Achievement;
Matching Attire;                    Achievement;
Fashion Statement;                  Achievement;
Ooo! Shiny!;                        Achievement;
No Hobo;                            Achievement;
Merchant;                           Npc;
Bug Net;                            ;                                           @calamity | Merchant;
Heavy Metal;                        Achievement;
Nurse;                              Npc;                                        Merchant;
The Frequent Flyer;                 Achievement;                                Nurse;
Dye Trader;                         Npc;                                        @npc(4);
Dye Hard;                           Achievement;                                Dye Trader;
Demolitionist;                      Npc;                                        Merchant;
Lucky Break;                        Achievement;
Star Power;                         Achievement;
You Can Do It!;                     Achievement;
Wulfrum Battery;                    Calamity;
Wulfrum Armor;                      Calamity | Armor Minions(1);

// Surface exploration
Cactus;
Unusual Survival Strategies;        Achievement;
Aglet;
Radar;
Wand of Sparking;
Heliophobia;                        Achievement;
Blighted Gel;                       Calamity;
Evil Powder;
Archaeologist;                      Achievement | Grindy;
Zoologist;                          Npc;
Cat;                                Npc;                                        Zoologist;
Feeling Petty;                      Achievement;                                Cat | Dog;
Painter;                            Npc;                                        @npc(8);
Dog;                                Npc;                                        Zoologist;
A Rather Blustery Day;              Achievement | Grindy;
Enchanted Sword;
Pretty in Pink;                     Achievement | Grindy;
Marathon Medalist;                  Achievement | Grindy;
Angler;                             Npc;
Fisherman's Pocket Guide;           ;                                           Angler | Weather Radio;
Weather Radio;                      ;                                           Angler | Sextant;
Sextant;                            ;                                           Angler | Fisherman's Pocket Guide;
Servant-in-Training;                Achievement | Fishing;                      Angler;
\10 Fishing Quests;                 Achievement | Fishing;                      Angler;
Trout Monkey;                       Achievement | Fishing;                      Angler;
Glorious Golden Pole;               Achievement | Fishing;                      Angler;
Fast and Fishious;                  Achievement | Fishing;                      Angler;
Supreme Helper Minion!;             Achievement | Fishing;                      Angler;
Water Walking Boots;

// Sky exploration
Into Orbit;                         Achievement;
Mysterious Circuitry;               Calamity;
Dubious Plating;                    Calamity;
Charging Station;                   Calamity;
Codebreaker Base;                   Calamity;
Starfury;
Celestial Magnet;
Clumsy Slime;                       Npc;

// Underground
Watch Your Step!;                   Achievement;
Throwing Lines;                     Achievement;
Torch God;                          Location | Item(Reward: Torch God's Favor);
Vehicular Manslaughter;             Achievement;
Ancient Bone Dust;                  Calamity;
Depth Meter;
Compass;
Hey! Listen!;                       Achievement;
I Am Loot!;                         Achievement;
Magic Mirror;
Heart Breaker;                      Achievement;
Feast of Midas;                     Achievement;
Hold on Tight!;                     Achievement;
Feller of Evergreens;               Calamity;
Gold Hammer;                        Hammer(55);
Gold Pickaxe;                       Pickaxe(55);
Gold Watch;
Like a Boss;                        Achievement;
Hermes Boots;
Jeepers Creepers;                   Achievement;
Stylist;                            Npc;
Funkytown;                          Achievement;
Deceiver of Fools;                  Achievement | Grindy;
Metal Detector;
Dead Men Tell No Tales;             Achievement;
Bulldozer;                          Achievement | Grindy;

// Cavern
Obsidian;
Obsidian Skull;                     ;                                           Obsidian;
Raider's Talisman;                  Calamity;                                   Obsidian;
There are Some Who Call Him...;     Achievement | Grindy;
Lava Charm;
Demonite Ore;
Demonite Bar;                       ;                                           Demonite Ore;
Evil Sword;                         ;                                           Demonite Bar;
Coin of Deceit;                     Calamity;                                   Demonite Bar | Ruin Medallion;

// Underground Ice
Ice Skates;
Flinx Fur Coat;                     Armor Minions(1);

// Underground Desert
Stormlion Mandible;                 Calamity;
Golfer;                             Npc;
Party Girl;                         Npc;                                        @npc(14);
Jolly Jamboree;                     Achievement | Grindy;                       Party Girl;
Cool Slime;                         Npc;                                        Party Girl;

// Sunken Sea
Sea Prism;                          Calamity;
Navyplate;                          Calamity;                                   Sea Prism & Obsidian;

// Underground Jungle
Anklet of the Wind;
Feral Claws;
Stinger;
Jungle Spores;
Vine;
Blade of Grass;                     ;                                           Stinger & Jungle Spores & Vine;
Nature's Gift;
Bezoar;
Summoning Potion;                   Minions(1);

// The Aether
A Shimmer In The Dark;              Achievement;

// Underworld
It's Getting Hot in Here;           Achievement;
Rock Bottom;                        Achievement;
Obsidian Rose;
Havocplate;                         Calamity;
Magma Stone;

// Evil
Smashing, Poppet!;                  Achievement;
Arms Dealer;                        Npc;
Leading Landlord;                   Achievement;                                Nurse & Arms Dealer; // The logic is way more complex, but that doesn't affect anything
Completely Awesome;                 Achievement;                                Arms Dealer;
Illegal Gun Parts;                  ;                                           Arms Dealer | Flamethrower;

// Abyss
Ink Bomb;                           Calamity;

// King Slime
King Slime;                         Location | Item;
Sticky Situation;                   Not Getfixedboi | Achievement | Grindy;
The Cavalry;                        Achievement;
Solidifier;                         ;                                           #King Slime;
Nerdy Slime;                        Npc;                                        King Slime;

// Desert Scourge
Desert Scourge;                     Calamity | Location | Item;
Pearl Shard;                        Calamity;                                   #Desert Scourge;
Sea Remains;                        Calamity;                                   Pearl Shard;
Reefclaw Hamaxe;                    Calamity | Hammer(60);                      Sea Remains;
Victide Armor;                      Calamity | Armor Minions(1);                Sea Remains;
Sandstorm;                          ;                                           ~@calamity | Desert Scourge;
Voltaic Jelly;                      Calamity | Minions(1);                      Desert Scourge | Jelly-Charged Battery; // Jelly-Charged Battery doesn't stack. This is the case for all Calamity minion accessory upgrades.

// Giant Clam
Giant Clam;                         Calamity | Location | Item;                 Desert Scourge;
Amidias;                            Calamity;                                   Desert Scourge & #Giant Clam;

// Blood Moon
Bloodbath;                          Achievement | Grindy;
Blood Orb;                          Calamity;
Shark Tooth Necklace;
Til Death...;                       Achievement | Grindy;
Quiet Neighborhood;                 Achievement;
Surly Slime;                        Npc;

// Eye of Cthulhu
Eye of Cthulhu;                     Location | Item;
Dryad;                              Npc;                                        Eye of Cthulhu | Evil Boss | Skeletron;
Pumpkin Seeds;                      ;                                           Dryad;
Pumpkin;                            ;                                           Pumpkin Seeds | Cactus;
Purification Powder;                ;                                           (~@getfixedboi & Dryad) | Evil Powder;
Mystic Slime;                       Npc;                                        Purification Powder;
And Good Riddance!;                 Achievement | Grindy;                       Dryad;
Acid Rain Tier 1;                   Calamity | Location | Item;                 Eye of Cthulhu | #Acid Rain Tier 2 | #Acid Rain Tier 3;

// Crabulon
Crabulon;                           Calamity | Location | Item;

// Evil Boss
Evil Boss;                          Location | Item;
Evil Boss Part;                     ;                                           #Evil Boss;
Evil Pickaxe;                       Pickaxe(65);                                Evil Boss Part;
Obsidian Armor;                     Armor Minions(1);                           Obsidian & Evil Boss Part;
Tavernkeep;                         Npc;                                        Evil Boss;
Old One's Army Tier 1;              Location | Item;                            Tavernkeep;
Meteorite;                          ;                                           #Evil Boss | Evil Boss | Meteorite Bar | (@calamity & Astral Infection);
Meteorite Bar;                      ;                                           Meteorite | (@calamity & Astral Infection) | Meteor Staff;
Meteor Hamaxe;                      Hammer(60);                                 Meteorite Bar;
Hellforge;                          ;                                           @pickaxe(60);
Hellstone;                          ;                                           @pickaxe(65) | Wall of Flesh | Hellstone Bar;
Hellstone Bar;                      ;                                           Hellstone;
Fiery Greatsword;                   ;                                           Hellstone Bar;
Molten Hamaxe;                      Hammer(70);                                 Hellstone Bar;
Molten Pickaxe;                     Pickaxe(100);                               Hellstone Bar;
Miner for Fire;                     Achievement;                                Molten Pickaxe;
Hot Reels!;                         Achievement;                                Hellstone Bar & (@calamity | Bug Net);
Brimstone Slag;                     Calamity;                                   @pickaxe(100);

// Goblin Army
Goblin Army;                        Location | Item;
Goblin Tinkerer;                    Npc;                                        Goblin Army;
Tinkerer's Workshop;                ;                                           Goblin Tinkerer;
Mana Flower;                        ;                                           (Tinkerer's Workshop & Nature's Gift) | (@calamity & Ethereal Talisman);
Silencing Sheath;                   Calamity;                                   (Tinkerer's Workshop & Demonite Bar & Evil Boss Part) | Dark Matter Sheath;
Rocket Boots;                       ;                                           Goblin Tinkerer;
Spectre Boots;                      ;                                           Tinkerer's Workshop & Hermes Boots & Rocket Boots;
Lightning Boots;                    ;                                           Tinkerer's Workshop & Spectre Boots & Anklet of the Wind & Aglet;
Frostspark Boots;                   ;                                           Tinkerer's Workshop & Lightning Boots & Ice Skates;
Lava Waders;                        ;                                           Tinkerer's Workshop & Obsidian Skull & Lava Charm & Obsidian Rose & Water Walking Boots;
Terraspark Boots;                   ;                                           Tinkerer's Workshop & Frostspark Boots & Lava Waders;
GPS;                                ;                                           Tinkerer's Workshop & Depth Meter & Gold Watch & Compass;
Goblin Tech;                        ;                                           Tinkerer's Workshop & DPS Meter & Stopwatch & Metal Detector;
Fish Finder;                        ;                                           Tinkerer's Workshop & Fisherman's Pocket Guide & Weather Radio & Sextant;
Boots of the Hero;                  Achievement | Grindy;                       Terraspark Boots;

// Queen Bee
Where's My Honey?;                  Achievement;
Queen Bee;                          Location | Item;
Bee Keeper;                         ;                                           #Queen Bee;
Bee Wax;                            ;                                           #Queen Bee;
Bee Armor;                          Armor Minions(2);                           Bee Wax;
Not the Bees!;                      Achievement;                                #Queen Bee & Bee Armor;
Witch Doctor;                       Npc;                                        Queen Bee;
Pygmy Necklace;                     Minions(1);                                 Witch Doctor | (@calamity & Statis' Blessing);

// Calamity Evil Boss
The Hive Mind;                      Calamity | Location | Item;
The Perforators;                    Calamity | Location | Item;
Blood Sample;                       Calamity;                                   #The Perforators;
Aerialite Ore;                      Calamity;                                   The Hive Mind | The Perforators | Cobalt Ore | Aerialite Bar; // No pick needed; can be fished
Aerialite Bar;                      Calamity;                                   Aerialite Ore | Feather Crown;
Aerial Hamaxe;                      Calamity | Hammer(70);                      Aerialite Bar;
Skyfringe Pickaxe;                  Calamity | Pickaxe(75);                     Aerialite Bar;
Aerospec Armor;                     Calamity | Armor Minions(1);                Aerialite Bar;
Feather Crown;                      Calamity;                                   Aerialite Bar | Moonstone Crown;

// Skeletron
Skeletron;                          Location | Item;
Clothier;                           Npc;                                        Skeletron;
Dungeon;                            ;                                           Skeletron;
Dungeon Heist;                      Achievement;                                Dungeon;
Bone;                               ;                                           Dungeon | (@calamity & (#Skeletron | (@getfixedboi & #Ravager) | Mirage Mirror));
Mirage Mirror;                      Calamity;                                   (Tinkerer's Workshop & Bone) | Abyssal Mirror;
Tally Counter;                      ;                                           Dungeon;
R.E.K. 3000;                        ;                                           Tinkerer's Workshop & Radar & Tally Counter & Lifeform Analyzer;
PDA;                                ;                                           Tinkerer's Workshop & GPS & R.E.K. 3000 & Goblin Tech & Fish Finder;
Cell Phone;                         ;                                           (Tinkerer's Workshop & Magic Mirror & PDA) | (@getfixedboi & @calamity & #Polterghast);
Black Mirror;                       Achievement | Grindy;                       Cell Phone;
Bewitching Table;                   Minions(1);                                 Dungeon | (Witch Doctor & Wizard) | Alchemy Table;
Alchemy Table;                      ;                                           Dungeon | Bewitching Table;
Mechanic;                           ;                                           Dungeon;
Wire;                               ;                                           Mechanic | (@calamity & Electrician's Glove);
Decryption Computer;                Calamity;                                   Mysterious Circuitry & Dubious Plating & Wire;
Actuator;                           ;                                           Mechanic;
Muramasa;                           ;                                           Dungeon;
Cobalt Shield;                      ;                                           Dungeon | (@calamity & Cobalt Bar);
Obsidian Shield;                    ;                                           Tinkerer's Workshop & Cobalt Shield & Obsidian Skull;
Elder Slime;                        Npc;                                        Skeletron & Dungeon;

// Deerclops
Deerclops;                          Location | Item;

// The Slime God
The Slime God;                      Calamity | Location | Item;                 Blighted Gel;
Purified Gel;                       Calamity;                                   #The Slime God | Jelly-Charged Battery;
Jelly-Charged Battery;              Calamity;                                   (Wulfrum Battery & Voltaic Jelly & Purified Gel & Stormlion Mandible) | Star-Tainted Generator;
Static Refiner;                     Calamity;                                   Purified Gel & Solidifier;
Gelpick;                            Calamity | Pickaxe(100);                    Static Refiner & Purified Gel & Blighted Gel;
Statigel Armor;                     Calamity | Armor Minions(1);                Static Refiner & Purified Gel & Blighted Gel;
Night's Edge;                       ;                                           Evil Sword & Muramasa & Blade of Grass & Fiery Greatsword & (~@calamity | Purified Gel);

// Wall of Flesh
Wall of Flesh;                      Location | Item(Hardmode);                  Guide;
Pwnhammer;                          Hammer(80);                                 #Wall of Flesh;
Emblem;                             ;                                           #Wall of Flesh | Avenger Emblem | (@calamity & (Mechanical Glove | Celestial Emblem | Statis' Blessing));
Fast Clock;                         ;                                           Wall of Flesh | Trifold Map | (@calamity & Wire & Pixie Dust & Soul of Light);
Wizard;                             Npc;                                        Wall of Flesh;
Titan Glove;                        ;                                           Wall of Flesh | Power Glove;
Power Glove;                        ;                                           Tinkerer's Workshop & Titan Glove & Feral Claws;
Magic Quiver;                       ;                                           Wall of Flesh | (@calamity & Elemental Quiver);
Hallowed Seeds;                     ;                                           (Wall of Flesh & Dryad) | Holy Water;
Armor Polish;                       ;                                           Wall of Flesh | Vitamins | (@calamity & Bone & Ancient Bone Dust);
Adhesive Bandage;                   ;                                           @calamity | Wall of Flesh;
Medicated Bandage;                  ;                                           Tinkerer's Workshop & Bezoar & Adhesive Bandage;
Megaphone;                          ;                                           Wall of Flesh | Nazar | (@calamity & Wire & Cobalt Bar);
Pocket Mirror;                      ;                                           Wall of Flesh | Blindfold | (@calamity & Crystal Shard & Soul of Night);
Trifold Map;                        ;                                           Wall of Flesh | Fast Clock | (@calamity & Soul of Light & Soul of Night);
The Plan;                           ;                                           Tinkerer's Workshop & Trifold Map & Fast Clock;
Tax Collector;                      Npc;                                        (Purification Powder & Wall of Flesh) | @getfixedboi;
Spider Fangs;                       ;                                           Wall of Flesh;
Spider Armor;                       Armor Minions(3);                           Spider Fangs;
Cross Necklace;                     ;                                           Wall of Flesh;
Altar;                              ;                                           Wall of Flesh & @hammer(80);
Begone, Evil!;                      Achievement;                                Altar;
<<<<<<< HEAD
Cobalt Ore;                         ;                                           (((~@calamity & Altar) | (@calamity & Wall of Flesh)) & @pickaxe(100)) | Wall of Flesh | Mythril Ore | Cobalt Bar;
Extra Shiny!;                       Achievement;                                Cobalt Ore | Mythril Ore | Adamantite Ore | Chlorophyte Ore;
Cobalt Bar;                         ;                                           Cobalt Ore | (@calamity & Lunic Eye) | Wall of Flesh;
=======
Cobalt Ore;                         ;                                           (((~@calamity & Altar) | (@calamity & Wall of Flesh)) & @pickaxe(100)) | Wall of Flesh;
Extra Shiny!;                       Achievement;                                Cobalt Ore | Mythril Ore | Adamantite Ore | Chlorophyte Ore;
Cobalt Bar;                         ;                                           Cobalt Ore | Wall of Flesh;
>>>>>>> 04e9f5c4
Cobalt Pickaxe;                     Pickaxe(110);                               Cobalt Bar;
Blindfold;                          ;                                           @calamity | Wall of Flesh | Pocket Mirror;
Reflective Shades;                  ;                                           Tinkerer's Workshop & Blindfold & Pocket Mirror;
Vitamins;                           ;                                           Wall of Flesh | Armor Polish | (@calamity & Alchemy Table & Blood Orb);
Armor Bracing;                      ;                                           Tinkerer's Workshop & Vitamins & Armor Polish;
Nazar;                              ;                                           Wall of Flesh | Megaphone | (@calamity & Soul of Night);
Countercurse Mantra;                ;                                           Tinkerer's Workshop & Nazar & Megaphone;
Ankh Charm;                         ;                                           Tinkerer's Workshop & Reflective Shades & Armor Bracing & Medicated Bandage & Countercurse Mantra & The Plan;
Ankh Shield;                        ;                                           Tinkerer's Workshop & Obsidian Shield & Ankh Charm;
Ankhumulation Complete;             Achievement | Grindy;                       Ankh Shield;
Soul of Night;                      ;                                           Wall of Flesh | (@calamity & (Altar | (@getfixedboi & #Duke Fishron)));
Hallow;                             ;                                           Wall of Flesh;
Pixie Dust;                         ;                                           Hallow | Meteor Staff | Holy Water;
Holy Water;                         ;                                           (Pixie Dust & Hallowed Seeds) | (@calamity & Statis' Blessing);
Unicorn Horn;                       ;                                           Hallow;
Crystal Shard;                      ;                                           Hallow;
Axe of Purity;                      Calamity;                                   Feller of Evergreens & Purification Powder & Pixie Dust & Crystal Shard;
Fabsol's Vodka;                     Calamity;                                   (Pixie Dust & Crystal Shard & Unicorn Horn) | (@getfixedboi & #Empress of Light);
Soul of Light;                      ;                                           Hallow | (@calamity & (#Queen Slime | (@getfixedboi & #Duke Fishron))) | Light Disc | Meteor Staff;
Meteor Staff;                       ;                                           (Hardmode Anvil & Meteorite Bar & Pixie Dust & Soul of Light) | Asteroid Staff;
Blessed Apple;                      ;                                           Hallow;
Rod of Discord;                     ;                                           Hallow;
Gelatin World Tour;                 Achievement | Grindy;                       Dungeon & Wall of Flesh & Hallow & #King Slime;
Soul of Flight;                     ;                                           Wall of Flesh;
<<<<<<< HEAD
Head in the Clouds;                 Achievement;                                @grindy | (Soul of Flight & ((Hardmode Anvil & (Soul of Light | Soul of Night | Pixie Dust | Wall of Flesh | Solar Eclipse | @mech_boss(1) | Plantera | Spectre Bar | #Golem)) | (Shroomite Bar & Autohammer) | #Mourning Wood | #Pumpking)) | Steampunker | (Wall of Flesh & Plantera & Witch Doctor) | (Solar Eclipse & Plantera) | #Everscream | #Old One's Army Tier 3 | #Empress of Light | #Duke Fishron | (Fragment & Luminite Bar & Ancient Manipulator);
=======
Head in the Clouds;                 Achievement;                                @grindy | (Soul of Flight & ((Hardmode Anvil & (Soul of Light | Soul of Night | Pixie Dust | Wall of Flesh | Solar Eclipse | @mech_boss(1) | Plantera | Spectre Bar | #Golem)) | (Shroomite Bar & Autohammer) | #Mourning Wood | #Pumpking)) | Steampunker | (Wall of Flesh & Witch Doctor) | (Solar Eclipse & Plantera) | #Everscream | #Old One's Army Tier 3 | #Empress of Light | #Duke Fishron | (Fragment & Luminite Bar & Ancient Manipulator); // Leaf Wings are Post-Plantera in 1.4.4
>>>>>>> 04e9f5c4
Bunny;                              Npc;                                        Zoologist & Wall of Flesh; // Extremely simplified
Forbidden Fragment;                 ;                                           Sandstorm & Wall of Flesh;
Astral Infection;                   Calamity;                                   Wall of Flesh | Astrum Aureus;
Stardust;                           Calamity;                                   Astral Infection | #Astrum Aureus | #Astrum Deus | Eye of Magnus | Meld Construct;
Lunic Eye;                          Calamity;                                   (Cobalt Bar & Stardust) | Eye of Magnus;
Trapper Bulb;                       Calamity;                                   Wall of Flesh;
Titan Heart;                        Calamity;                                   Astral Infection;
Essence of Sunlight;                Calamity;                                   Wall of Flesh | Golem;
Essence of Eleum;                   Calamity;                                   Wall of Flesh | Cryogen | #Cryogen | (@getfixedboi & Duke Fishron);
Essence of Havoc;                   Calamity;                                   Wall of Flesh | #Calamitas Clone | #Brimstone Elemental | Ruin Medallion;
Dreadnautilus;                      Calamity | Location | Item;                 Wall of Flesh;
Don't Dread on Me;                  Achievement;                                Wall of Flesh;
Hardmode Giant Clam;                Calamity | Location | Item;                 #Giant Clam & Wall of Flesh;
Truffle;                            Npc;                                        Wall of Flesh;
It Can Talk?!;                      Achievement;                                Truffle;
The First Shadowflame;              Calamity | Minions(1);                      Goblin Army | Wall of Flesh;

// Pirate Invasion
Pirate Invasion;                    Location | Item;                            Wall of Flesh;
Pirate;                             Npc;                                        Pirate Invasion;

// Queen Slime
Queen Slime;                        Location | Item;                            Hallow | (@getfixedboi & ((@calamity & #The Slime God) | #Supreme Alchemist, Cirrus));
Sparkle Slime Balloon;              ;                                           #Queen Slime;
Diva Slime;                         Npc;                                        Sparkle Slime Balloon;
The Great Slime Mitosis;            Achievement;                                Nerdy Slime & Cool Slime & Elder Slime & Clumsy Slime & Diva Slime & Surly Slime & Mystic Slime & Squire Slime;

// Aquatic Scourge
<<<<<<< HEAD
Mythril Ore;                        ;                                           (((~@calamity & Altar) | (@calamity & @mech_boss(1))) & @pickaxe(110)) | (Wall of Flesh & (~@calamity | @mech_boss(1))) | Adamantite Ore | Mythril Bar;
Mythril Bar;                        ;                                           Mythril Ore | (Wall of Flesh & (~@calamity | @mech_boss(1))) | (@calamity & Electrician's Glove);
Hardmode Anvil;                     ;                                           Mythril Bar;
Mythril Pickaxe;                    Pickaxe(150);                               Hardmode Anvil & Mythril Bar;
Electrician's Glove;                Calamity;                                   (Hardmode Anvil & Wire & Mythril Bar) | Nanotech;
Adamantite Ore;                     ;                                           (((~@calamity & Altar) | (@calamity & @mech_boss(2))) & @pickaxe(150)) | (Wall of Flesh & (~@calamity | @mech_boss(2))) | (~@calamity & Chlorophyte Ore) | Adamantite Bar | (@calamity & Hallowed Ore);
=======
Mythril Ore;                        ;                                           (((~@calamity & Altar) | (@calamity & @mech_boss(1))) & @pickaxe(110)) | (Wall of Flesh & (~@calamity | @mech_boss(1)));
Mythril Bar;                        ;                                           Mythril Ore | (Wall of Flesh & (~@calamity | @mech_boss(1)));
Hardmode Anvil;                     ;                                           Mythril Bar;
Mythril Pickaxe;                    Pickaxe(150);                               Hardmode Anvil & Mythril Bar;
Adamantite Ore;                     ;                                           (((~@calamity & Altar) | (@calamity & @mech_boss(2))) & @pickaxe(150)) | (Wall of Flesh & (~@calamity | @mech_boss(2)));
>>>>>>> 04e9f5c4
Hardmode Forge;                     ;                                           Hardmode Anvil & Adamantite Ore & Hellforge;
Adamantite Bar;                     ;                                           (Hardmode Forge & Adamantite Ore) | (Wall of Flesh & (~@calamity | @mech_boss(2)));
Adamantite Pickaxe;                 Pickaxe(180);                               Hardmode Anvil & Adamantite Bar;
Forbidden Armor;                    Armor Minions(2);                           Hardmode Anvil & Adamantite Bar & Forbidden Fragment;
Aquatic Scourge;                    Calamity | Location | Item;
Cragmaw Mire;                       Calamity | Location | Item;                 #Acid Rain Tier 2;
Nuclear Fuel Rod;                   Calamity | Minions(1);                      #Cragmaw Mire | Star-Tainted Generator;
Acid Rain Tier 2;                   Calamity | Location | Item;                 Aquatic Scourge | #Acid Rain Tier 3;
Mechanical Eye;                     ;                                           (@calamity | Hardmode Anvil) & Soul of Light;
Mechanical Worm;                    ;                                           (@calamity | Hardmode Anvil) & Soul of Night;
Mechanical Skull;                   ;                                           (@calamity | Hardmode Anvil) & Soul of Night & Soul of Light & Bone;
Ocram's Razor;                      Getfixedboi;                                (@calamity | Hardmode Anvil) & Mechanical Eye & Mechanical Worm & Mechanical Skull;
The Twins;                          Location | Item | Mech Boss;                (~@getfixedboi & Mechanical Eye) | (@getfixedboi & Ocram's Razor);
Brimstone Elemental;                Calamity | Location | Item;                 Soul of Night & Essence of Havoc & Unholy Core;
The Destroyer;                      Location | Item | Mech Boss;                (~@getfixedboi & Mechanical Worm) | (@getfixedboi & Ocram's Razor);
Cryogen;                            Calamity | Location | Item;                 Soul of Night & Soul of Light & Essence of Eleum;
Skeletron Prime;                    Location | Item | Mech Boss;                (~@getfixedboi & Mechanical Skull) | (@getfixedboi & Ocram's Razor);
# mechanical_bosses

// The Twins
Soul of Sight;                      ;                                           #The Twins | Avenger Emblem | (@calamity & (Mechanical Glove | Celestial Emblem));
Steampunker;                        Npc;                                        @mech_boss(1);
Hammush;                            ;                                           Truffle & @mech_boss(1);
Rainbow Rod;                        ;                                           Hardmode Anvil & Crystal Shard & Unicorn Horn & Pixie Dust & Soul of Light & Soul of Sight;
Prismancer;                         Achievement;                                Rainbow Rod;
Long Ranged Sensor Array;           Calamity;                                   Hardmode Anvil & Mysterious Circuitry & Dubious Plating & Mythril Bar & Wire & Decryption Computer & Codebreaker Base;
Hydraulic Volt Crusher;             Calamity;                                   Hardmode Anvil & Mysterious Circuitry & Dubious Plating & Mythril Bar & Soul of Sight;
Life Fruit;                         ;                                           (@mech_boss(1) & Wall of Flesh) | (@calamity & (Living Shard | Wall of Flesh | (@getfixedboi & #Plantera)));
Get a Life;                         Achievement;                                Life Fruit;
Topped Off;                         Achievement;                                Life Fruit;
Old One's Army Tier 2;              Location | Item;                            #Old One's Army Tier 1 & ((Wall of Flesh & @mech_boss(1)) | #Old One's Army Tier 3);

// Brimstone Elemental
Infernal Suevite;                   Calamity;                                   @pickaxe(150) | Brimstone Elemental;
Unholy Core;                        Calamity;                                   (Infernal Suevite & Hellstone) | Brimstone Elemental;
Ruin Medallion;                     Calamity;                                   (Hardmode Anvil & Coin of Deceit & Unholy Core & Essence of Havoc) | Dark Matter Sheath;

// The Destroyer
Soul of Might;                      ;                                           #The Destroyer | Avenger Emblem | Light Disc | (@calamity & (Mechanical Glove | Celestial Emblem));

// Cryogen
Cryonic Ore;                        Calamity;                                   (Cryogen & (@pickaxe(180) | @mech_boss(2))) | Cryonic Bar;
Cryonic Bar;                        Calamity;                                   (Hardmode Forge & Cryonic Ore) | Fleshy Geode | Necromantic Geode | (Cryogen & @mech_boss(2)) | Life Alloy;
Abyssal Warhammer;                  Calamity | Hammer(88);                      Hardmode Anvil & Cryonic Bar;
Shardlight Pickaxe;                 Calamity | Pickaxe(180);                    Hardmode Anvil & Cryonic Bar;
Daedalus Armor;                     Calamity | Armor Minions(2);                Hardmode Anvil & Cryonic Bar & Essence of Eleum;

// Skeletron Prime
Soul of Fright;                     ;                                           #Skeletron Prime | Avenger Emblem | Flamethrower | (@calamity & (Mechanical Glove | Celestial Emblem));
Inferna Cutter;                     Calamity;                                   Hardmode Anvil & Axe of Purity & Soul of Fright & Essence of Havoc;
Flamethrower;                       ;                                           (Hardmode Anvil & Illegal Gun Parts & Soul of Fright) | (@getfixedboi & @calamity & #Skeletron);
Buckets of Bolts;                   Achievement;                                #The Twins & #The Destroyer & #Skeletron Prime;
Mecha Mayhem;                       Achievement;                                #The Twins & #The Destroyer & #Skeletron Prime;
Hallowed Ore;                       Calamity;                                   (@mech_boss(3) & @pickaxe(180)) | Chlorophyte Ore | Hallowed Bar;
Hallowed Bar;                       ;                                           ((#The Twins | #The Destroyer | #Skeletron Prime) & (~@calamity | @mech_boss(3))) | (@calamity & Hardmode Forge & Hallowed Ore) | Light Disc;
Hallowed Armor;                     Armor Minions(3);                           Hardmode Anvil & Hallowed Bar;
Excalibur;                          ;                                           Hardmode Anvil & Hallowed Bar;
Pickaxe Axe;                        Pickaxe(200);                               Hardmode Anvil & Hallowed Bar & Soul of Fright & Soul of Might & Soul of Sight;
Drax Attax;                         Achievement;                                Pickaxe Axe;
True Night's Edge;                  ;                                           Hardmode Anvil & Night's Edge & Soul of Fright & Soul of Might & Soul of Sight;
Avenger Emblem;                     ;                                           (Tinkerer's Workshop & Emblem & Soul of Might & Soul of Sight & Soul of Fright) | (@calamity & (Sand Shark Tooth Necklace | Sigil of Calamitas)) | (~@calamity & (Mechanical Glove | Celestial Emblem));
Mechanical Glove;                   ;                                           (Power Glove & ((~@calamity & Tinkerer's Workshop & Avenger Emblem) | (@calamity & Emblem & Soul of Fright & Soul of Might & Soul of Sight))) | Fire Gauntlet;
Celestial Emblem;                   ;                                           (Celestial Magnet & ((~@calamity & Tinkerer's Workshop & Avenger Emblem) | (@calamity & Emblem & Soul of Fright & Soul of Might & Soul of Sight))) | Sigil of Calamitas;
Light Disc;                         ;                                           (Hallowed Bar & Soul of Light & Soul of Might) | (@getfixedboi & @calamity & #Evil Boss);
Chlorophyte Ore;                    ;                                           (Wall of Flesh & @pickaxe(200)) | (~@calamity & Luminite) | Chlorophyte Bar | (@calamity & Perennial Ore);
Photosynthesis;                     Achievement;                                Chlorophyte Ore;
Chlorophyte Bar;                    ;                                           (Hardmode Forge & Chlorophyte Ore) | Spectre Bar | Shroomite Bar;
True Excalibur;                     ;                                           Hardmode Anvil & Excalibur & Chlorophyte Bar;
Chlorophyte Pickaxe;                Pickaxe(200);                               Hardmode Anvil & Chlorophyte Bar;
Chlorophyte Warhammer;              Hammer(90);                                 Hardmode Anvil & Chlorophyte Bar;

// Calamitas Clone
Calamitas Clone;                    Calamity | Location | Item | Goal;          Hardmode Anvil & Hellstone Bar & Essence of Havoc;
Plantera;                           Location | Item | Goal;                     Wall of Flesh & (@mech_boss(3) | (@calamity & Hardmode Anvil & Trapper Bulb));
# calamitas_clone
# plantera
Ashes of Calamity;                  Calamity;                                   #Calamitas Clone | Sigil of Calamitas;
Depth Cells;                        Calamity;                                   Calamitas Clone | Abyssal Mirror;
Lumenyl;                            Calamity;                                   Calamitas Clone | Abyssal Mirror;
Abyssal Mirror;                     Calamity;                                   (Hardmode Anvil & Mirage Mirror & Ink Bomb & Depth Cells & Lumenyl) | Eclipse Mirror;
Fathom Swarmer Armor;               Calamity | Armor Minions(2);                Hardmode Anvil & Sea Remains & Depth Cells;

// Plantera
The Axe;                            Hammer(100);                                #Plantera;
Seedler;                            ;                                           #Plantera;
Living Shard;                       Calamity;                                   #Plantera;
Tiki Armor;                         Armor Minions(4);                           Witch Doctor & Wall of Flesh & Plantera;
Hercules Beetle;                    ;                                           Witch Doctor & Wall of Flesh & Plantera;
You and What Army?;                 Achievement;                                @minions(8);
Cyborg;                             Npc;                                        Plantera;
To Infinity... and Beyond!;         Achievement;                                Cyborg & Wall of Flesh;
Autohammer;                         ;                                           Truffle & Plantera;
Shroomite Bar;                      ;                                           Autohammer & Chlorophyte Bar;
Shroomite Digging Claw;             Pickaxe(200);                               Hardmode Anvil & Shroomite Bar;
Princess;                           Npc;                                        Guide & Merchant & Nurse & Demolitionist & Dye Trader & Zoologist & Angler & Painter & Stylist & Golfer & Arms Dealer & Dryad & Party Girl & Tavernkeep & Goblin Tinkerer & Witch Doctor & Clothier & Wizard & Truffle & Tax Collector & Pirate & Steampunker & Cyborg;
Real Estate Agent;                  Achievement;                                Princess;
Ectoplasm;                          ;                                           (((Dungeon & Wall of Flesh) | @calamity) & Plantera) | Spectre Bar;
Paladin's Shield;                   ;                                           Dungeon & Wall of Flesh & Plantera;
Core of Sunlight;                   Calamity;                                   (Hardmode Anvil & Essence of Sunlight & Ectoplasm) | Fleshy Geode | Necromantic Geode | Core of Calamity | Statis' Blessing;
Core of Eleum;                      Calamity;                                   (Hardmode Anvil & Essence of Eleum & Ectoplasm) | Fleshy Geode | Necromantic Geode | Core of Calamity;
Core of Havoc;                      Calamity;                                   (Hardmode Anvil & Essence of Havoc & Ectoplasm) | Fleshy Geode | Necromantic Geode | Core of Calamity;
Core of Calamity;                   Calamity;                                   (Hardmode Anvil & Core of Sunlight & Core of Eleum & Core of Havoc & Ashes of Calamity) | Necromantic Geode | Deadshot Brooch;
Deadshot Brooch;                    Calamity;                                   (Hardmode Anvil & Emblem & Core of Calamity) | Elemental Quiver;
Spectre Bar;                        ;                                           Hardmode Forge & Chlorophyte Bar & Ectoplasm;
Spectre Pickaxe;                    Pickaxe(200);                               Hardmode Anvil & Spectre Bar;
Spectre Hamaxe;                     Hammer(90);                                 Hardmode Anvil & Spectre Bar;
Robbing the Grave;                  Achievement;                                Dungeon & Plantera;
Evil Key;                           ;                                           Plantera | (@calamity & #Wall of Flesh);
Frozen Key;                         ;                                           Plantera | (@calamity & #Cryogen);
Jungle Key;                         ;                                           Plantera | (@calamity & #Plantera);
Hallowed Key;                       ;                                           (Plantera & Hallow) | (@calamity & #Queen Slime);
Desert Key;                         ;                                           Plantera | (@calamity & #Great Sand Shark);
Big Booty;                          Achievement;                                Dungeon & Wall of Flesh & Plantera & (Evil Key | Frozen Key | Jungle Key | Hallowed Key | Desert Key);
Rainbow Gun;                        ;                                           Dungeon & Wall of Flesh & Plantera & Hallowed Key;
Rainbows and Unicorns;              Achievement;                                Blessed Apple & Rainbow Gun;
Perennial Ore;                      Calamity;                                   Plantera | Perennial Bar;
Perennial Bar;                      Calamity;                                   (Hardmode Forge & Perennial Ore) | Plantera | Life Alloy;
Beastial Pickaxe;                   Calamity | Pickaxe(200);                    Hardmode Anvil & Perennial Bar;

// Solar Eclipse
Temple Raider;                      Achievement;                                #Plantera;
Lihzahrd Temple;                    ;                                           #Plantera | (Plantera & Actuator) | @pickaxe(210) | (@calamity & Hardmode Anvil & Soul of Light & Soul of Night);
Lihzahrd Furniture;                 ;                                           Lihzahrd Temple;
Solar Eclipse;                      ;                                           Lihzahrd Temple & Wall of Flesh;
Broken Hero Sword;                  ;                                           (Solar Eclipse & Plantera & @mech_boss(3)) | (@calamity & #Calamitas Clone);
Terra Blade;                        ;                                           Hardmode Anvil & True Night's Edge & True Excalibur & Broken Hero Sword & (~@calamity | Living Shard);
Sword of the Hero;                  Achievement;                                Terra Blade;
Kill the Sun;                       Achievement;                                Solar Eclipse;

// Great Sand Shark
Great Sand Shark;                   Calamity | Location | Item;                 Hardmode Anvil & Forbidden Fragment & Core of Sunlight;
Grand Scale;                        Calamity;                                   #Great Sand Shark | Sand Shark Tooth Necklace;
Sand Shark Tooth Necklace;          Calamity;                                   (Tinkerer's Workshop & Shark Tooth Necklace & Avenger Emblem & Grand Scale) | (@getfixedboi & #Desert Scourge);

// Leviathan and Anahita
Leviathan and Anahita;              Calamity | Location | Item;

// Astrum Aureus
Astrum Aureus;                      Calamity | Location | Item;                 Hardmode Anvil & Stardust & Astral Infection;
Starbuster Core;                    Calamity | Minions(1);                      Astrum Aureus & Astral Infection;

// Golem
Golem;                              Location | Item | Goal;                     (Wall of Flesh & Plantera & Lihzahrd Temple) | (@calamity & Hardmode Anvil & Lihzahrd Temple & Essence of Sunlight);
# golem
Picksaw;                            Pickaxe(210);                               #Golem;
Lihzahrd Brick;                     ;                                           @pickaxe(210) | (Lihzahrd Furniture & Golem) | (@calamity & Lihzahrd Temple);
Scoria Ore;                         Calamity;                                   Golem | @pickaxe(210) | Astral Ore | Luminite | Scoria Bar;
Scoria Bar;                         Calamity;                                   (Hardmode Forge & Scoria Ore) | Golem | Life Alloy | Sigil of Calamitas | Fire Gauntlet;
Seismic Hampick;                    Calamity | Pickaxe(210) | Hammer(95);       Hardmode Anvil & Scoria Bar;
Hydrothermic Armor;                 Calamity | Armor Minions(2);                Hardmode Anvil & Scoria Bar & Core of Havoc;
Fire Gauntlet;                      ;                                           (Tinkerer's Workshop & Magma Stone & Mechanical Glove & (~@calamity | Scoria Bar)) | (@calamity & Elemental Gauntlet);
Sigil of Calamitas;                 Calamity;                                   (Hardmode Anvil & Celestial Emblem & Scoria Bar & Ashes of Calamity) | Ethereal Talisman;
Life Alloy;                         Calamity;                                   (Hardmode Anvil & Cryonic Bar & Perennial Bar & Scoria Bar) | Necromantic Geode | Star-Tainted Generator | (@getfixedboi & #Yharon, Dragon of Rebirth);
Advanced Display;                   Calamity;                                   Hardmode Anvil & Mysterious Circuitry & Dubious Plating & Life Alloy & Long Ranged Sensor Array;
Star-Tainted Generator;             Calamity;                                   (Hardmode Anvil & Jelly-Charged Battery & Nuclear Fuel Rod & Starbuster Core & Life Alloy) | Nucleogenesis;
Old One's Army Tier 3;              Location | Item;                            #Old One's Army Tier 1 & Wall of Flesh & Golem;

// Martian Madness
Martian Madness;                    Location | Item;                            Wall of Flesh & Golem;
Influx Waver;                       ;                                           #Martian Madness;

// The Plaguebringer Goliath
Plague Cell Canister;               Calamity;                                   Golem | Alchemical Flask;
Alchemical Flask;                   Calamity;                                   (Hardmode Anvil & Bee Wax & Plague Cell Canister) | (@getfixedboi & #Queen Bee);
The Plaguebringer Goliath;          Calamity | Location | Item;                 Hardmode Anvil & Plague Cell Canister;
Infected Armor Plating;             Calamity;                                   #The Plaguebringer Goliath;
Plaguebringer Armor;                Calamity | Armor Minions(3);                Hardmode Anvil & Bee Armor & Alchemical Flask & Plague Cell Canister & Infected Armor Plating;

// Duke Fishron
Duke Fishron;                       Location | Item;                            (Bug Net & Wall of Flesh) | (@getfixedboi & @calamity & #Astrum Deus);

// Pumpkin Moon
Pumpkin Moon;                       ;                                           Hardmode Anvil & Pumpkin & Ectoplasm & (@calamity | Hallowed Bar);
Spooky Armor;                       Armor Minions(4);                           Pumpkin Moon;
Mourning Wood;                      Location | Item;                            Pumpkin Moon;
Necromantic Scroll;                 Minions(1);                                 #Mourning Wood;
Papyrus Scarab;                     Minions(1);                                 (Tinkerer's Workshop & Hercules Beetle & Necromantic Scroll) | (@calamity & Statis' Blessing);
Statis' Blessing;                   Calamity;                                   (Hardmode Anvil & Papyrus Scarab & Pygmy Necklace & Emblem & Holy Water & Core of Sunlight) | Statis' Curse;
Pumpking;                           Location | Item;                            Pumpkin Moon;
The Horseman's Blade;               ;                                           #Pumpking;
Baleful Harvest;                    Achievement;                                Pumpkin Moon;

// Frost Moon
Frost Moon;                         ;                                           Hardmode Anvil & Ectoplasm & (@calamity | Soul of Fright);
Everscream;                         Location | Item;                            Frost Moon;
Santa-NK1;                          Location | Item;                            Frost Moon;
Ice Queen;                          Location | Item;                            Frost Moon;
Ice Scream;                         Achievement;                                Frost Moon;
Christmas;                          ;                                           Frost Moon;

// Frost Legion
Frost Legion;                       Location | Item;                            (Wall of Flesh & Christmas) | (@calamity & Soul of Light & Soul of Night);
Santa Claus;                        Npc;                                        Frost Legion & Christmas;

// Ravager
Ravager;                            Calamity | Location | Item;                 Hardmode Anvil & Lihzahrd Temple & Lihzahrd Brick;
Fleshy Geode;                       Calamity;                                   #Ravager;

// Empress of Light
Empress of Light;                   Location | Item | Goal;                     (Wall of Flesh & Hallow & (@calamity | Plantera)) | (@getfixedboi & @calamity & #Supreme Alchemist, Cirrus);
# empress_of_light

// Lunatic Cultist
Lunatic Cultist;                    Location | Item | Goal;                     (@calamity | (Dungeon & Golem)) & Wall of Flesh;
Astrum Deus;                        Calamity | Location | Item | Goal;          Titan Heart;
# lunatic_cultist
# astrum_deus
Ancient Manipulator;                ;                                           #Lunatic Cultist;

// Lunar Events
Lunar Events;                       Location | Item;                            #Lunatic Cultist;
Fragment;                           ;                                           #Lunar Events | #Astrum Deus | (Ancient Manipulator & (Nebula Fragment | Stardust Fragment)) | (@calamity & Galactica Singularity);
Nebula Fragment;                    ;                                           Fragment | (@calamity & Eye of Magnus);
Eye of Magnus;                      Calamity;                                   (Ancient Manipulator & Lunic Eye & Nebula Fragment) | (@getfixedboi & #Wall of Flesh);
Stardust Fragment;                  ;                                           Fragment | (@calamity & Statis' Curse);
Statis' Curse;                      Calamity;                                   (Ancient Manipulator & Statis' Blessing & The First Shadowflame & Stardust Fragment) | Nucleogenesis;
Galactica Singularity;              Calamity;                                   (Ancient Manipulator & Fragment) | Elemental Gauntlet | Elemental Quiver | Nucleogenesis | Moonstone Crown | Ethereal Talisman;
Meld Blob;                          Calamity;                                   #Lunar Events | #Astrum Deus | (Astral Infection & Astrum Deus) | Meld Construct;
Meld Construct;                     Calamity;                                   (Ancient Manipulator & Meld Blob & Stardust) | Dark Matter Sheath;
Dark Matter Sheath;                 Calamity;                                   (Ancient Manipulator & Silencing Sheath & Ruin Medallion & Meld Construct) | Eclipse Mirror;

// Astrum Deus
Astral Ore;                         Calamity;                                   (Astral Infection & Astrum Deus) | Astral Bar; // No pick needed; you can fish it
Astral Bar;                         Calamity;                                   (Ancient Manipulator & Stardust & Astral Ore) | (Astral Infection & Astrum Deus);
Astral Hamaxe;                      Calamity | Hammer(100);                     Ancient Manipulator & Astral Bar;
Astral Pickaxe;                     Calamity | Pickaxe(220);                    Ancient Manipulator & Astral Bar;
Astral Armor;                       Calamity | Armor Minions(3);                Ancient Manipulator & Astral Bar & Meteorite Bar;

// Moon Lord
Moon Lord;                          Location | Item | Goal;                     #Lunar Events;
# moon_lord
Slayer of Worlds;                   Achievement;                                #Evil Boss & #The Destroyer & #Duke Fishron & #Eye of Cthulhu & #Golem & #King Slime & #Lunatic Cultist & #Moon Lord & #Plantera & #Queen Bee & #Skeletron & #Skeletron Prime & #The Twins & #Wall of Flesh;
Luminite;                           ;                                           #Moon Lord | (@calamity & (Exodium Cluster | Asteroid Staff)) | Luminite Bar;
Luminite Bar;                       ;                                           (Ancient Manipulator & Luminite) | (@calamity & (Elemental Gauntlet | Elemental Quiver | Nucleogenesis | Moonstone Crown | Ethereal Talisman));
Luminite Hamaxe;                    Hammer(100);                                Ancient Manipulator & Fragment & Luminite Bar;
Luminite Pickaxe;                   Pickaxe(225);                               Ancient Manipulator & Fragment & Luminite Bar;
Genesis Pickaxe;                    Calamity | Pickaxe(225);                    Ancient Manipulator & Meld Construct & Luminite Bar;
Stardust Armor;                     Armor Minions(5);                           Ancient Manipulator & Fragment & Luminite Bar;
Asteroid Staff;                     Calamity;                                   (Ancient Manipulator & Meteor Staff & Luminite Bar) | (@getfixedboi & #Astrum Aureus);
Moonstone Crown;                    Calamity;                                   (Ancient Manipulator & Feather Crown & Luminite Bar & Galactica Singularity) | Nanotech;
Terrarian;                          ;                                           #Moon Lord;
Sick Throw;                         Achievement;                                Terrarian;
Meowmere;                           ;                                           #Moon Lord;
Star Wrath;                         ;                                           #Moon Lord;
Exodium Cluster;                    Calamity;                                   Moon Lord | Uelibloom Ore; // No pick needed; can be fished
Normality Relocator;                Calamity;                                   Ancient Manipulator & Rod of Discord & Exodium Cluster & Fragment;
Unholy Essence;                     Calamity;                                   Moon Lord | #Providence, the Profaned Goddess | (Hallow & Providence, the Profaned Goddess) | (@getfixedboi & Plantera);
Polterplasm;                        Calamity;                                   (Moon Lord & Wall of Flesh) | (Dungeon & (Polterghast | Moon Lord)) | #Polterghast;
Eldritch Soul Artifact;             Calamity;                                   Exodium Cluster & Navyplate & Polterplasm;

// Profaned Guardians
Profaned Guardians;                 Calamity | Location | Item;                 Ancient Manipulator & Unholy Essence & Luminite Bar;

// Dragonfolly
The Dragonfolly;                    Calamity | Location | Item;                 (Ancient Manipulator & Unholy Essence & Luminite Bar) | (@getfixedboi & #Supreme Alchemist, Cirrus);
Effulgent Feather;                  Calamity;                                   Moon Lord | #The Dragonfolly | (@getfixedboi & #Yharon, Dragon of Rebirth);

// Providence, the Profaned Goddess
Providence, the Profaned Goddess;   Calamity | Location | Item | Goal;          #Profaned Guardians | (@getfixedboi & #Supreme Alchemist, Cirrus);
# providence_the_profaned_goddess
Divine Geode;                       Calamity;                                   #Providence, the Profaned Goddess | (@getfixedboi & #Profaned Guardians);
Profaned Soul Artifact;             Calamity | Minions(1);                      Exodium Cluster & Havocplate & Divine Geode;
Rune of Kos;                        Calamity;                                   #Providence, the Profaned Goddess;
Uelibloom Ore;                      Calamity;                                   Providence, the Profaned Goddess | Auric Ore | Uelibloom Bar;
Uelibloom Bar;                      Calamity;                                   (Hardmode Forge & Uelibloom Ore) | Providence, the Profaned Goddess;
Grax;                               Calamity | Hammer(110);                     Ancient Manipulator & Inferna Cutter & Luminite Hamaxe & Uelibloom Bar;
Blossom Pickaxe;                    Calamity | Pickaxe(250);                    Ancient Manipulator & Uelibloom Bar;
Voltage Regulation System;          Calamity;                                   Ancient Manipulator & Mysterious Circuitry & Dubious Plating & Uelibloom Bar & Luminite Bar & Advanced Display;
Tarragon Armor;                     Calamity | Armor Minions(3);                Ancient Manipulator & Uelibloom Bar & Divine Geode;
Necromantic Geode;                  Calamity;                                   #Ravager & Providence, the Profaned Goddess;
Bloodstone;                         Calamity;                                   Providence, the Profaned Goddess;
Bloodstone Core;                    Calamity;                                   Hardmode Forge & Bloodstone & Polterplasm;

// Sentinels of the Devourer
Storm Weaver;                       Calamity | Location | Item;                 Rune of Kos;
Armored Shell;                      Calamity;                                   #Storm Weaver;
Ceaseless Void;                     Calamity | Location | Item;                 Rune of Kos;
Dark Plasma;                        Calamity;                                   #Ceaseless Void;
Signus, Envoy of the Devourer;      Calamity | Location | Item;                 Rune of Kos;
Twisting Nether;                    Calamity;                                   #Signus, Envoy of the Devourer;

// Polterghast
Polterghast;                        Calamity | Location | Item;                 Dungeon & ((Ancient Manipulator & Polterplasm) | Moon Lord);
Ruinous Soul;                       Calamity;                                   #Polterghast;
Bloodflare Armor;                   Calamity | Armor Minions(3);                Ancient Manipulator & Bloodstone Core & Ruinous Soul;
Reaper Tooth;                       Calamity;                                   Polterghast;
Omega Blue Armor;                   Calamity | Armor Minions(2);                Ancient Manipulator & Reaper Tooth & Depth Cells & Ruinous Soul;

// The Old Duke
Mauler;                             Calamity | Location | Item;                 Acid Rain Tier 3;
Nuclear Terror;                     Calamity | Location | Item;                 Acid Rain Tier 3;
Acid Rain Tier 3;                   Calamity;                                   Polterghast;
The Old Duke;                       Calamity | Location | Item;                 Acid Rain Tier 3 | (Bug Net & Moon Lord) | (Amidias & The Old Duke) | (@getfixedboi & #The Destroyer);

// The Devourer of Gods
The Devourer of Gods;               Calamity | Location | Item | Goal;          (Ancient Manipulator & ((Armored Shell & Twisting Nether & Dark Plasma) | (Luminite Bar & Galactica Singularity & Polterplasm))) | (@getfixedboi & #Supreme Alchemist, Cirrus);
# the_devourer_of_gods
Cosmilite Bar;                      Calamity;                                   #The Devourer of Gods;
Cosmic Anvil;                       Calamity;                                   Ancient Manipulator & Hardmode Anvil & Cosmilite Bar & Luminite Bar & Galactica Singularity & Exodium Cluster;
Nightmare Fuel;                     Calamity;                                   (Pumpkin Moon & The Devourer of Gods) | Occult Skull Crown;
Occult Skull Crown;                 Calamity | Getfixedboi;                     @getfixedboi & #Evil Boss; // Revengeance or getfixedboi
Endothermic Energy;                 Calamity;                                   Frost Moon & The Devourer of Gods;
Darksun Fragment;                   Calamity;                                   (Solar Eclipse & The Devourer of Gods) | Eclipse Mirror;
Dark Sun Ring;                      Calamity;                                   Cosmic Anvil & Uelibloom Bar & Darksun Fragment;
Eclipse Mirror;                     Calamity;                                   (Cosmic Anvil & Abyssal Mirror & Dark Matter Sheath & Darksun Fragment) | (@getfixedboi & #Ceaseless Void);
Ascendant Spirit Essence;           Calamity;                                   (Ancient Manipulator & Polterplasm & Nightmare Fuel & Endothermic Energy & Darksun Fragment) | (@getfixedboi & #Providence, the Profaned Goddess) | Elemental Gauntlet | Elemental Quiver | Nucleogenesis | Nanotech | Ethereal Talisman;
Fearmonger Armor;                   Calamity | Armor Minions(2);                Cosmic Anvil & Spooky Armor & Cosmilite Bar & Soul of Fright & Ascendant Spirit Essence;
Silva Armor;                        Calamity | Armor Minions(5);                Cosmic Anvil & Effulgent Feather & Ascendant Spirit Essence;
Elemental Gauntlet;                 Calamity;                                   (Cosmic Anvil & Fire Gauntlet & Luminite Bar & Galactica Singularity & Ascendant Spirit Essence) | (@getfixedboi & #Storm Weaver);
Elemental Quiver;                   Calamity;                                   (Cosmic Anvil & Magic Quiver & Deadshot Brooch & Luminite Bar & Galactica Singularity & Ascendant Spirit Essence) | (@getfixedboi & #Storm Weaver);
Nucleogenesis;                      Calamity;                                   (Cosmic Anvil & Star-Tainted Generator & Statis' Curse & Luminite Bar & Galactica Singularity & Ascendant Spirit Essence) | (@getfixedboi & #Ceaseless Void);
Nanotech;                           Calamity;                                   (Emblem & Raider's Talisman & Moonstone Crown & Electrician's Glove & Luminite Bar & Galactica Singularity & Ascendant Spirit Essence) | (@getfixedboi & #Signus, Envoy of the Devourer);
Ethereal Talisman;                  Calamity;                                   (Cosmic Anvil & Sigil of Calamitas & Mana Flower & Luminite Bar & Galactica Singularity & Ascendant Spirit Essence) | (@getfixedboi & #Signus, Envoy of the Devourer);

// Yharon, Dragon of Rebirth
Yharon, Dragon of Rebirth;          Calamity | Location | Item | Goal;          Ancient Manipulator & Effulgent Feather & Life Alloy;
# yharon_dragon_of_rebirth
Yharon Soul Fragment;               Calamity;                                   #Yharon, Dragon of Rebirth | The Wand | Auric Bar;
The Wand;                           Calamity;                                   (Cosmic Anvil & Wand of Sparking & Yharon Soul Fragment) | (@getfixedboi & #The Devourer of Gods);
Auric Ore;                          Calamity;                                   (Yharon, Dragon of Rebirth & (@pickaxe(250) | Wall of Flesh)) | Auric Bar;
Auric Bar;                          Calamity;                                   (Cosmic Anvil & Auric Ore & Yharon Soul Fragment) | Shadowspec Bar;
Auric Tesla Armor;                  Calamity | Armor Minions(6);                Cosmic Anvil & Silva Armor & Bloodflare Armor & Tarragon Armor & Auric Bar;
Zenith;                             Location | Item(Has Zenith) | Goal;         Hardmode Anvil & Terra Blade & Meowmere & Star Wrath & Influx Waver & The Horseman's Blade & Seedler & Starfury & Bee Keeper & Enchanted Sword & Copper Shortsword & (~@calamity | Auric Bar);
# zenith

// Exo Mechs
Auric Quantum Cooling Cell;         Calamity;                                   Cosmic Anvil & Auric Bar & Mysterious Circuitry & Dubious Plating & Endothermic Energy & Core of Eleum & Voltage Regulation System;
Exo Mechs;                          Calamity | Location | Item | Final Boss;    Codebreaker Base & Decryption Computer & Auric Quantum Cooling Cell;
XB-Infinity Hekate;                 Getfixedboi | Calamity;                     Codebreaker Base & Decryption Computer & Auric Quantum Cooling Cell & Blood Sample;
Supreme Witch, Calamitas;           Calamity | Location | Item | Final Boss;    (Cosmic Anvil & Brimstone Slag & Auric Bar & Core of Calamity & Ashes of Calamity) | (@getfixedboi & #Supreme Alchemist, Cirrus);
Supreme Alchemist, Cirrus;          Getfixedboi | Calamity;                     Cosmic Anvil & Brimstone Slag & Auric Bar & Core of Calamity & Fabsol's Vodka;
THE LORDE;                          Getfixedboi | Calamity;                     Lihzahrd Temple;
# calamity_final_bosses
Exo Prism;                          Calamity;                                   #Exo Mechs | Shadowspec Bar;
Draedon's Forge;                    Calamity;                                   Cosmic Anvil & Hardmode Forge & Tinkerer's Workshop & Ancient Manipulator & Auric Bar & Exo Prism & Ascendant Spirit Essence;

// Supreme Witch, Calamitas
Ashes of Annihilation;              Calamity;                                   #Supreme Witch, Calamitas | (@getfixedboi & #Calamitas Clone) | Shadowspec Bar;
Shadowspec Bar;                     Calamity;                                   Draedon's Forge & Auric Bar & Exo Prism & Ashes of Annihilation;
Crystyl Crusher;                    Calamity | Pickaxe(1000);                   Draedon's Forge & Luminite Pickaxe & Blossom Pickaxe & Shadowspec Bar;
Angelic Alliance;                   Calamity | Minions(2);                      Draedon's Forge & Hallowed Armor & Paladin's Shield & True Excalibur & Cross Necklace & Shadowspec Bar;
Demonshade Armor;                   Calamity | Armor Minions(10);               Draedon's Forge & Shadowspec Bar;

// Primordial Wyrm
Primordial Wyrm;                    Calamity | Location | Item | Goal;          Rod of Discord | Normality Relocator;
# primordial_wyrm

// Boss Rush
Boss Rush;                          Calamity | Location | Item | Goal; // >:D
# boss_rush<|MERGE_RESOLUTION|>--- conflicted
+++ resolved
@@ -314,15 +314,9 @@
 Cross Necklace;                     ;                                           Wall of Flesh;
 Altar;                              ;                                           Wall of Flesh & @hammer(80);
 Begone, Evil!;                      Achievement;                                Altar;
-<<<<<<< HEAD
 Cobalt Ore;                         ;                                           (((~@calamity & Altar) | (@calamity & Wall of Flesh)) & @pickaxe(100)) | Wall of Flesh | Mythril Ore | Cobalt Bar;
 Extra Shiny!;                       Achievement;                                Cobalt Ore | Mythril Ore | Adamantite Ore | Chlorophyte Ore;
 Cobalt Bar;                         ;                                           Cobalt Ore | (@calamity & Lunic Eye) | Wall of Flesh;
-=======
-Cobalt Ore;                         ;                                           (((~@calamity & Altar) | (@calamity & Wall of Flesh)) & @pickaxe(100)) | Wall of Flesh;
-Extra Shiny!;                       Achievement;                                Cobalt Ore | Mythril Ore | Adamantite Ore | Chlorophyte Ore;
-Cobalt Bar;                         ;                                           Cobalt Ore | Wall of Flesh;
->>>>>>> 04e9f5c4
 Cobalt Pickaxe;                     Pickaxe(110);                               Cobalt Bar;
 Blindfold;                          ;                                           @calamity | Wall of Flesh | Pocket Mirror;
 Reflective Shades;                  ;                                           Tinkerer's Workshop & Blindfold & Pocket Mirror;
@@ -347,11 +341,7 @@
 Rod of Discord;                     ;                                           Hallow;
 Gelatin World Tour;                 Achievement | Grindy;                       Dungeon & Wall of Flesh & Hallow & #King Slime;
 Soul of Flight;                     ;                                           Wall of Flesh;
-<<<<<<< HEAD
 Head in the Clouds;                 Achievement;                                @grindy | (Soul of Flight & ((Hardmode Anvil & (Soul of Light | Soul of Night | Pixie Dust | Wall of Flesh | Solar Eclipse | @mech_boss(1) | Plantera | Spectre Bar | #Golem)) | (Shroomite Bar & Autohammer) | #Mourning Wood | #Pumpking)) | Steampunker | (Wall of Flesh & Plantera & Witch Doctor) | (Solar Eclipse & Plantera) | #Everscream | #Old One's Army Tier 3 | #Empress of Light | #Duke Fishron | (Fragment & Luminite Bar & Ancient Manipulator);
-=======
-Head in the Clouds;                 Achievement;                                @grindy | (Soul of Flight & ((Hardmode Anvil & (Soul of Light | Soul of Night | Pixie Dust | Wall of Flesh | Solar Eclipse | @mech_boss(1) | Plantera | Spectre Bar | #Golem)) | (Shroomite Bar & Autohammer) | #Mourning Wood | #Pumpking)) | Steampunker | (Wall of Flesh & Witch Doctor) | (Solar Eclipse & Plantera) | #Everscream | #Old One's Army Tier 3 | #Empress of Light | #Duke Fishron | (Fragment & Luminite Bar & Ancient Manipulator); // Leaf Wings are Post-Plantera in 1.4.4
->>>>>>> 04e9f5c4
 Bunny;                              Npc;                                        Zoologist & Wall of Flesh; // Extremely simplified
 Forbidden Fragment;                 ;                                           Sandstorm & Wall of Flesh;
 Astral Infection;                   Calamity;                                   Wall of Flesh | Astrum Aureus;
@@ -380,21 +370,14 @@
 The Great Slime Mitosis;            Achievement;                                Nerdy Slime & Cool Slime & Elder Slime & Clumsy Slime & Diva Slime & Surly Slime & Mystic Slime & Squire Slime;
 
 // Aquatic Scourge
-<<<<<<< HEAD
 Mythril Ore;                        ;                                           (((~@calamity & Altar) | (@calamity & @mech_boss(1))) & @pickaxe(110)) | (Wall of Flesh & (~@calamity | @mech_boss(1))) | Adamantite Ore | Mythril Bar;
 Mythril Bar;                        ;                                           Mythril Ore | (Wall of Flesh & (~@calamity | @mech_boss(1))) | (@calamity & Electrician's Glove);
 Hardmode Anvil;                     ;                                           Mythril Bar;
 Mythril Pickaxe;                    Pickaxe(150);                               Hardmode Anvil & Mythril Bar;
 Electrician's Glove;                Calamity;                                   (Hardmode Anvil & Wire & Mythril Bar) | Nanotech;
 Adamantite Ore;                     ;                                           (((~@calamity & Altar) | (@calamity & @mech_boss(2))) & @pickaxe(150)) | (Wall of Flesh & (~@calamity | @mech_boss(2))) | (~@calamity & Chlorophyte Ore) | Adamantite Bar | (@calamity & Hallowed Ore);
-=======
-Mythril Ore;                        ;                                           (((~@calamity & Altar) | (@calamity & @mech_boss(1))) & @pickaxe(110)) | (Wall of Flesh & (~@calamity | @mech_boss(1)));
-Mythril Bar;                        ;                                           Mythril Ore | (Wall of Flesh & (~@calamity | @mech_boss(1)));
-Hardmode Anvil;                     ;                                           Mythril Bar;
-Mythril Pickaxe;                    Pickaxe(150);                               Hardmode Anvil & Mythril Bar;
-Adamantite Ore;                     ;                                           (((~@calamity & Altar) | (@calamity & @mech_boss(2))) & @pickaxe(150)) | (Wall of Flesh & (~@calamity | @mech_boss(2)));
->>>>>>> 04e9f5c4
 Hardmode Forge;                     ;                                           Hardmode Anvil & Adamantite Ore & Hellforge;
+Adamantite Bar;                     ;                                           (Hardmode Forge & Adamantite Ore) | (Wall of Flesh & (~@calamity | @mech_boss(2)));
 Adamantite Bar;                     ;                                           (Hardmode Forge & Adamantite Ore) | (Wall of Flesh & (~@calamity | @mech_boss(2)));
 Adamantite Pickaxe;                 Pickaxe(180);                               Hardmode Anvil & Adamantite Bar;
 Forbidden Armor;                    Armor Minions(2);                           Hardmode Anvil & Adamantite Bar & Forbidden Fragment;
