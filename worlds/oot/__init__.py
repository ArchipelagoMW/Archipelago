--- conflicted
+++ resolved
@@ -1393,13 +1393,8 @@
             self.multiworld.worlds[item.player].collect(all_state, item)
         # If free_scarecrow give Scarecrow Song
         if self.free_scarecrow:
-<<<<<<< HEAD
-            all_state.collect(self.create_item("Scarecrow Song"), event=True)
+            all_state.collect(self.create_item("Scarecrow Song"), prevent_sweep=True)
         all_state._oot_stale[self.player] = True
-=======
-            all_state.collect(self.create_item("Scarecrow Song"), prevent_sweep=True)
-        all_state.stale[self.player] = True
->>>>>>> 182f7e24
 
         return all_state
 
