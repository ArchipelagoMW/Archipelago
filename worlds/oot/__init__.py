--- conflicted
+++ resolved
@@ -260,11 +260,7 @@
             if not getattr(self, 'logic_water_central_gs_fw', False):
                 # Farore's Wind skippable if not used for this logic trick in Water Temple
                 self.nonadvancement_items.add('Farores Wind')
-<<<<<<< HEAD
-  
-=======
-
->>>>>>> 7394598a
+
     def load_regions_from_json(self, file_path):
         region_json = read_json(file_path)
 
