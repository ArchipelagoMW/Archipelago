--- conflicted
+++ resolved
@@ -1,278 +1,268 @@
-import json
-import typing
-from websockets import WebSocketServerProtocol
-
-from . import TrackerConsts as Consts
-from .TrackerConsts import EntranceCoord
-from .LADXR.entranceInfo import ENTRANCE_INFO
-
-class Entrance:
-    outdoor_room: int
-    indoor_map: int
-    indoor_address: int
-    name: str
-    other_side_name: str = None
-    changed: bool = False
-    known_to_server: bool = False
-
-    def __init__(self, outdoor: int, indoor: int, name: str, indoor_address: int=None):
-        self.outdoor_room = outdoor
-        self.indoor_map = indoor
-        self.indoor_address = indoor_address
-        self.name = name
-
-    def map(self, other_side: str, known_to_server: bool = False):
-        if other_side != self.other_side_name:
-            self.changed = True
-            self.known_to_server = known_to_server
-        
-        self.other_side_name = other_side
-
-class GpsTracker:
-    room: int = None
-    last_room: int = None
-    last_different_room: int = None
-    room_same_for: int = 0
-    room_changed: bool = False
-    screen_x: int = 0
-    screen_y: int = 0
-    spawn_x: int = 0
-    spawn_y: int = 0
-    indoors: int = None
-    indoors_changed: bool = False
-    spawn_map: int = None
-    spawn_room: int = None
-    spawn_changed: bool = False
-    spawn_same_for: int = 0
-    entrance_mapping: typing.Dict[str, str] = None
-    entrances_by_name: typing.Dict[str, Entrance] = {}
-    needs_found_entrances: bool = False
-    needs_slot_data: bool = True
-<<<<<<< HEAD
-=======
-    is_transitioning: bool = False
->>>>>>> 83c419da
-
-    def __init__(self, gameboy) -> None:
-        self.gameboy = gameboy
-
-        self.gameboy.set_location_range(
-            Consts.link_motion_state,
-            Consts.transition_sequence - Consts.link_motion_state + 1,
-            [Consts.transition_state]
-        )
-
-    async def read_byte(self, b: int):
-        return (await self.gameboy.read_memory_cache([b]))[b]
-
-    def load_slot_data(self, slot_data: typing.Dict[str, typing.Any]):
-        if 'entrance_mapping' not in slot_data:
-            return
-
-        # We need to know how entrances were mapped at generation before we can autotrack them
-        self.entrance_mapping = {}
-
-        # Convert to upstream's newer format
-        for outside, inside in slot_data['entrance_mapping'].items():
-            new_inside = f"{inside}:inside"
-            self.entrance_mapping[outside] = new_inside
-            self.entrance_mapping[new_inside] = outside
-
-        self.entrances_by_name = {} 
-
-        for name, info in ENTRANCE_INFO.items():
-            alternate_address = (
-                Consts.entrance_address_overrides[info.target]
-                if info.target in Consts.entrance_address_overrides
-                else None
-            )
-
-            entrance = Entrance(info.room, info.target, name, alternate_address)
-            self.entrances_by_name[name] = entrance
-
-            inside_entrance = Entrance(info.target, info.room, f"{name}:inside", alternate_address)
-            self.entrances_by_name[f"{name}:inside"] = inside_entrance
-        
-        self.needs_slot_data = False
-        self.needs_found_entrances = True
-
-    async def read_location(self):
-        # We need to wait for screen transitions to finish
-        transition_state = await self.read_byte(Consts.transition_state)
-        transition_target_x = await self.read_byte(Consts.transition_target_x)
-        transition_target_y = await self.read_byte(Consts.transition_target_y)
-        transition_scroll_x = await self.read_byte(Consts.transition_scroll_x)
-        transition_scroll_y = await self.read_byte(Consts.transition_scroll_y)
-        transition_sequence = await self.read_byte(Consts.transition_sequence)
-        motion_state = await self.read_byte(Consts.link_motion_state)
-<<<<<<< HEAD
-        if (transition_state != 0
-            or transition_target_x != transition_scroll_x
-            or transition_target_y != transition_scroll_y
-            or transition_sequence != 0x04):
-=======
-        self.is_transitioning = (transition_state != 0
-            or transition_target_x != transition_scroll_x
-            or transition_target_y != transition_scroll_y
-            or transition_sequence != 0x04)
-        if self.is_transitioning:
->>>>>>> 83c419da
-            return
-
-        indoors = await self.read_byte(Consts.indoor_flag)
-
-        if indoors != self.indoors and self.indoors != None:
-            self.indoors_changed = True
-
-        self.indoors = indoors
-
-        # We use the spawn point to know which entrance was most recently entered
-        spawn_map = await self.read_byte(Consts.spawn_map)
-        map_digit = Consts.map_map[spawn_map] << 8 if self.spawn_map else 0
-        spawn_room = await self.read_byte(Consts.spawn_room) + map_digit
-        spawn_x = await self.read_byte(Consts.spawn_x)
-        spawn_y = await self.read_byte(Consts.spawn_y)
-
-        # The spawn point needs to be settled before we can trust location data
-        if ((spawn_room != self.spawn_room and self.spawn_room != None)
-            or (spawn_map != self.spawn_map and self.spawn_map != None)
-            or (spawn_x != self.spawn_x and self.spawn_x != None)
-            or (spawn_y != self.spawn_y and self.spawn_y != None)):
-            self.spawn_changed = True
-            self.spawn_same_for = 0
-        else:
-            self.spawn_same_for += 1
-
-        self.spawn_map = spawn_map
-        self.spawn_room = spawn_room
-        self.spawn_x = spawn_x
-        self.spawn_y = spawn_y
-
-        # Spawn point is preferred, but doesn't work for the sidescroller entrances
-        # Those can be addressed by keeping track of which room we're in
-        # Also used to validate that we came from the right room for what the spawn point is mapped to
-        map_id = await self.read_byte(Consts.map_id)
-        if map_id not in Consts.map_map:
-            print(f'Unknown map ID {hex(map_id)}')
-            return
-
-        map_digit = Consts.map_map[map_id] << 8 if indoors else 0
-        self.last_room = self.room
-        self.room = await self.read_byte(Consts.room) + map_digit
-
-        # Again, the room needs to settle before we can trust location data
-        if self.last_room != self.room:
-            self.room_same_for = 0
-            self.room_changed = True
-            self.last_different_room = self.last_room
-        else:
-            self.room_same_for += 1
-
-        # Only update Link's location when he's not in the air to avoid weirdness
-        if motion_state in [0, 1]:
-            coords = await self.read_byte(Consts.screen_coord)
-            self.screen_x = coords & 0x0F
-            self.screen_y = (coords & 0xF0) >> 4
-
-    async def read_entrances(self):
-        if not self.last_different_room or not self.entrance_mapping:
-            return
-
-        if self.spawn_changed and self.spawn_same_for > 0 and self.room_same_for > 0:
-            # Use the spawn location, last room, and entrance mapping at generation to map the right entrance
-            # A bit overkill for simple ER, but necessary for upstream's advanced ER
-            spawn_coord = EntranceCoord(None, self.spawn_room, self.spawn_x, self.spawn_y)
-            if str(spawn_coord) in Consts.entrance_lookup:
-                valid_sources = {x.name for x in Consts.entrance_coords if x.room == self.last_different_room}
-                dest_entrance = Consts.entrance_lookup[str(spawn_coord)].name
-                source_entrance = [
-                    x for x in self.entrance_mapping
-                    if self.entrance_mapping[x] == dest_entrance and x in valid_sources
-                ]
-
-                if source_entrance:
-                    self.entrances_by_name[source_entrance[0]].map(dest_entrance)
-
-            self.spawn_changed = False
-        elif self.room_changed and self.room_same_for > 0:
-            # Check for the stupid sidescroller rooms that don't set your spawn point
-            if self.last_different_room in Consts.sidescroller_rooms:
-                source_entrance = Consts.sidescroller_rooms[self.last_different_room]
-                if source_entrance in self.entrance_mapping:
-                    dest_entrance = self.entrance_mapping[source_entrance]
-
-                    expected_room = self.entrances_by_name[dest_entrance].outdoor_room
-                    if dest_entrance.endswith(":indoor"):
-                        expected_room = self.entrances_by_name[dest_entrance].indoor_map
-
-                    if expected_room == self.room:
-                        self.entrances_by_name[source_entrance].map(dest_entrance)
-
-            if self.room in Consts.sidescroller_rooms:
-                valid_sources = {x.name for x in Consts.entrance_coords if x.room == self.last_different_room}
-                dest_entrance = Consts.sidescroller_rooms[self.room]
-                source_entrance = [
-                    x for x in self.entrance_mapping
-                    if self.entrance_mapping[x] == dest_entrance and x in valid_sources
-                ]
-
-                if source_entrance:
-                    self.entrances_by_name[source_entrance[0]].map(dest_entrance)
-
-            self.room_changed = False
-
-    last_location_message = {}
-    async def send_location(self, socket: WebSocketServerProtocol) -> None:
-        if self.room is None or self.room_same_for < 1: 
-            return
-
-        message = {
-            "type":"location",
-            "refresh": True,
-            "room": f'0x{self.room:02X}',
-            "x": self.screen_x,
-            "y": self.screen_y,
-            "drawFine": True,
-        }
-
-        if message != self.last_location_message:
-            self.last_location_message = message
-            await socket.send(json.dumps(message))
-
-    async def send_entrances(self, socket: WebSocketServerProtocol, diff: bool=True) -> typing.Dict[str, str]:
-        if not self.entrance_mapping:
-            return
-
-        new_entrances = [x for x in self.entrances_by_name.values() if x.changed or (not diff and x.other_side_name)]
-
-        if not new_entrances:
-            return
-
-        message = {
-            "type":"entrance",
-            "refresh": True,
-            "diff": True,
-            "entranceMap": {},
-        }
-
-        for entrance in new_entrances:
-            message['entranceMap'][entrance.name] = entrance.other_side_name
-            entrance.changed = False
-
-        await socket.send(json.dumps(message))
-
-        new_to_server = { 
-            entrance.name: entrance.other_side_name 
-            for entrance in new_entrances 
-            if not entrance.known_to_server 
-        } 
- 
-        return new_to_server
-
-    def receive_found_entrances(self, found_entrances: typing.Dict[str, str]):
-        if not found_entrances:
-            return
-
-        for entrance, destination in found_entrances.items():
-            if entrance in self.entrances_by_name:
-                self.entrances_by_name[entrance].map(destination, known_to_server=True)
+import json
+import typing
+from websockets import WebSocketServerProtocol
+
+from . import TrackerConsts as Consts
+from .TrackerConsts import EntranceCoord
+from .LADXR.entranceInfo import ENTRANCE_INFO
+
+class Entrance:
+    outdoor_room: int
+    indoor_map: int
+    indoor_address: int
+    name: str
+    other_side_name: str = None
+    changed: bool = False
+    known_to_server: bool = False
+
+    def __init__(self, outdoor: int, indoor: int, name: str, indoor_address: int=None):
+        self.outdoor_room = outdoor
+        self.indoor_map = indoor
+        self.indoor_address = indoor_address
+        self.name = name
+
+    def map(self, other_side: str, known_to_server: bool = False):
+        if other_side != self.other_side_name:
+            self.changed = True
+            self.known_to_server = known_to_server
+        
+        self.other_side_name = other_side
+
+class GpsTracker:
+    room: int = None
+    last_room: int = None
+    last_different_room: int = None
+    room_same_for: int = 0
+    room_changed: bool = False
+    screen_x: int = 0
+    screen_y: int = 0
+    spawn_x: int = 0
+    spawn_y: int = 0
+    indoors: int = None
+    indoors_changed: bool = False
+    spawn_map: int = None
+    spawn_room: int = None
+    spawn_changed: bool = False
+    spawn_same_for: int = 0
+    entrance_mapping: typing.Dict[str, str] = None
+    entrances_by_name: typing.Dict[str, Entrance] = {}
+    needs_found_entrances: bool = False
+    needs_slot_data: bool = True
+    is_transitioning: bool = False
+
+    def __init__(self, gameboy) -> None:
+        self.gameboy = gameboy
+
+        self.gameboy.set_location_range(
+            Consts.link_motion_state,
+            Consts.transition_sequence - Consts.link_motion_state + 1,
+            [Consts.transition_state]
+        )
+
+    async def read_byte(self, b: int):
+        return (await self.gameboy.read_memory_cache([b]))[b]
+
+    def load_slot_data(self, slot_data: typing.Dict[str, typing.Any]):
+        if 'entrance_mapping' not in slot_data:
+            return
+
+        # We need to know how entrances were mapped at generation before we can autotrack them
+        self.entrance_mapping = {}
+
+        # Convert to upstream's newer format
+        for outside, inside in slot_data['entrance_mapping'].items():
+            new_inside = f"{inside}:inside"
+            self.entrance_mapping[outside] = new_inside
+            self.entrance_mapping[new_inside] = outside
+
+        self.entrances_by_name = {} 
+
+        for name, info in ENTRANCE_INFO.items():
+            alternate_address = (
+                Consts.entrance_address_overrides[info.target]
+                if info.target in Consts.entrance_address_overrides
+                else None
+            )
+
+            entrance = Entrance(info.room, info.target, name, alternate_address)
+            self.entrances_by_name[name] = entrance
+
+            inside_entrance = Entrance(info.target, info.room, f"{name}:inside", alternate_address)
+            self.entrances_by_name[f"{name}:inside"] = inside_entrance
+        
+        self.needs_slot_data = False
+        self.needs_found_entrances = True
+
+    async def read_location(self):
+        # We need to wait for screen transitions to finish
+        transition_state = await self.read_byte(Consts.transition_state)
+        transition_target_x = await self.read_byte(Consts.transition_target_x)
+        transition_target_y = await self.read_byte(Consts.transition_target_y)
+        transition_scroll_x = await self.read_byte(Consts.transition_scroll_x)
+        transition_scroll_y = await self.read_byte(Consts.transition_scroll_y)
+        transition_sequence = await self.read_byte(Consts.transition_sequence)
+        motion_state = await self.read_byte(Consts.link_motion_state)
+        self.is_transitioning = (transition_state != 0
+            or transition_target_x != transition_scroll_x
+            or transition_target_y != transition_scroll_y
+            or transition_sequence != 0x04)
+        if self.is_transitioning:
+            return
+
+        indoors = await self.read_byte(Consts.indoor_flag)
+
+        if indoors != self.indoors and self.indoors != None:
+            self.indoors_changed = True
+
+        self.indoors = indoors
+
+        # We use the spawn point to know which entrance was most recently entered
+        spawn_map = await self.read_byte(Consts.spawn_map)
+        map_digit = Consts.map_map[spawn_map] << 8 if self.spawn_map else 0
+        spawn_room = await self.read_byte(Consts.spawn_room) + map_digit
+        spawn_x = await self.read_byte(Consts.spawn_x)
+        spawn_y = await self.read_byte(Consts.spawn_y)
+
+        # The spawn point needs to be settled before we can trust location data
+        if ((spawn_room != self.spawn_room and self.spawn_room != None)
+            or (spawn_map != self.spawn_map and self.spawn_map != None)
+            or (spawn_x != self.spawn_x and self.spawn_x != None)
+            or (spawn_y != self.spawn_y and self.spawn_y != None)):
+            self.spawn_changed = True
+            self.spawn_same_for = 0
+        else:
+            self.spawn_same_for += 1
+
+        self.spawn_map = spawn_map
+        self.spawn_room = spawn_room
+        self.spawn_x = spawn_x
+        self.spawn_y = spawn_y
+
+        # Spawn point is preferred, but doesn't work for the sidescroller entrances
+        # Those can be addressed by keeping track of which room we're in
+        # Also used to validate that we came from the right room for what the spawn point is mapped to
+        map_id = await self.read_byte(Consts.map_id)
+        if map_id not in Consts.map_map:
+            print(f'Unknown map ID {hex(map_id)}')
+            return
+
+        map_digit = Consts.map_map[map_id] << 8 if indoors else 0
+        self.last_room = self.room
+        self.room = await self.read_byte(Consts.room) + map_digit
+
+        # Again, the room needs to settle before we can trust location data
+        if self.last_room != self.room:
+            self.room_same_for = 0
+            self.room_changed = True
+            self.last_different_room = self.last_room
+        else:
+            self.room_same_for += 1
+
+        # Only update Link's location when he's not in the air to avoid weirdness
+        if motion_state in [0, 1]:
+            coords = await self.read_byte(Consts.screen_coord)
+            self.screen_x = coords & 0x0F
+            self.screen_y = (coords & 0xF0) >> 4
+
+    async def read_entrances(self):
+        if not self.last_different_room or not self.entrance_mapping:
+            return
+
+        if self.spawn_changed and self.spawn_same_for > 0 and self.room_same_for > 0:
+            # Use the spawn location, last room, and entrance mapping at generation to map the right entrance
+            # A bit overkill for simple ER, but necessary for upstream's advanced ER
+            spawn_coord = EntranceCoord(None, self.spawn_room, self.spawn_x, self.spawn_y)
+            if str(spawn_coord) in Consts.entrance_lookup:
+                valid_sources = {x.name for x in Consts.entrance_coords if x.room == self.last_different_room}
+                dest_entrance = Consts.entrance_lookup[str(spawn_coord)].name
+                source_entrance = [
+                    x for x in self.entrance_mapping
+                    if self.entrance_mapping[x] == dest_entrance and x in valid_sources
+                ]
+
+                if source_entrance:
+                    self.entrances_by_name[source_entrance[0]].map(dest_entrance)
+
+            self.spawn_changed = False
+        elif self.room_changed and self.room_same_for > 0:
+            # Check for the stupid sidescroller rooms that don't set your spawn point
+            if self.last_different_room in Consts.sidescroller_rooms:
+                source_entrance = Consts.sidescroller_rooms[self.last_different_room]
+                if source_entrance in self.entrance_mapping:
+                    dest_entrance = self.entrance_mapping[source_entrance]
+
+                    expected_room = self.entrances_by_name[dest_entrance].outdoor_room
+                    if dest_entrance.endswith(":indoor"):
+                        expected_room = self.entrances_by_name[dest_entrance].indoor_map
+
+                    if expected_room == self.room:
+                        self.entrances_by_name[source_entrance].map(dest_entrance)
+
+            if self.room in Consts.sidescroller_rooms:
+                valid_sources = {x.name for x in Consts.entrance_coords if x.room == self.last_different_room}
+                dest_entrance = Consts.sidescroller_rooms[self.room]
+                source_entrance = [
+                    x for x in self.entrance_mapping
+                    if self.entrance_mapping[x] == dest_entrance and x in valid_sources
+                ]
+
+                if source_entrance:
+                    self.entrances_by_name[source_entrance[0]].map(dest_entrance)
+
+            self.room_changed = False
+
+    last_location_message = {}
+    async def send_location(self, socket: WebSocketServerProtocol) -> None:
+        if self.room is None or self.room_same_for < 1: 
+            return
+
+        message = {
+            "type":"location",
+            "refresh": True,
+            "room": f'0x{self.room:02X}',
+            "x": self.screen_x,
+            "y": self.screen_y,
+            "drawFine": True,
+        }
+
+        if message != self.last_location_message:
+            self.last_location_message = message
+            await socket.send(json.dumps(message))
+
+    async def send_entrances(self, socket: WebSocketServerProtocol, diff: bool=True) -> typing.Dict[str, str]:
+        if not self.entrance_mapping:
+            return
+
+        new_entrances = [x for x in self.entrances_by_name.values() if x.changed or (not diff and x.other_side_name)]
+
+        if not new_entrances:
+            return
+
+        message = {
+            "type":"entrance",
+            "refresh": True,
+            "diff": True,
+            "entranceMap": {},
+        }
+
+        for entrance in new_entrances:
+            message['entranceMap'][entrance.name] = entrance.other_side_name
+            entrance.changed = False
+
+        await socket.send(json.dumps(message))
+
+        new_to_server = { 
+            entrance.name: entrance.other_side_name 
+            for entrance in new_entrances 
+            if not entrance.known_to_server 
+        } 
+ 
+        return new_to_server
+
+    def receive_found_entrances(self, found_entrances: typing.Dict[str, str]):
+        if not found_entrances:
+            return
+
+        for entrance, destination in found_entrances.items():
+            if entrance in self.entrances_by_name:
+                self.entrances_by_name[entrance].map(destination, known_to_server=True)