--- conflicted
+++ resolved
@@ -1,528 +1,523 @@
-import binascii
-import dataclasses
-import os
-import typing
-
-import settings
-from BaseClasses import Entrance, Item, ItemClassification, Location, Tutorial
-from Fill import fill_restrictive
-from worlds.AutoWorld import WebWorld, World
-from .Common import *
-from .Items import (DungeonItemData, DungeonItemType, ItemName, LinksAwakeningItem, TradeItemData,
-<<<<<<< HEAD
-                    ladxr_item_to_la_item_name, links_awakening_items, links_awakening_items_by_name)
-=======
-                    ladxr_item_to_la_item_name, links_awakening_items, links_awakening_items_by_name,
-                    links_awakening_item_name_groups)
-from .LADXR import generator
->>>>>>> f4b926eb
-from .LADXR.itempool import ItemPool as LADXRItemPool
-from .LADXR.locations.constants import CHEST_ITEMS
-from .LADXR.locations.instrument import Instrument
-from .LADXR.logic import Logic as LADXRLogic
-from .LADXR.settings import Settings as LADXRSettings
-from .LADXR.worldSetup import WorldSetup as LADXRWorldSetup
-from .Locations import (LinksAwakeningLocation, LinksAwakeningRegion,
-                        create_regions_from_ladxr, get_locations_to_id,
-                        links_awakening_location_name_groups)
-from .Options import DungeonItemShuffle, ShuffleInstruments, LinksAwakeningOptions, ladx_option_groups
-from .Rom import LADXProcedurePatch, write_patch_data
-
-DEVELOPER_MODE = False
-
-
-class LinksAwakeningSettings(settings.Group):
-    class RomFile(settings.UserFilePath):
-        """File name of the Link's Awakening DX rom"""
-        copy_to = "Legend of Zelda, The - Link's Awakening DX (USA, Europe) (SGB Enhanced).gbc"
-        description = "LADX ROM File"
-        md5s = [LADXProcedurePatch.hash]
-
-    class RomStart(str):
-        """
-        Set this to false to never autostart a rom (such as after patching)
-                    true  for operating system default program
-        Alternatively, a path to a program to open the .gbc file with
-        Examples:
-           Retroarch:
-        rom_start: "C:/RetroArch-Win64/retroarch.exe -L sameboy"
-           BizHawk:
-        rom_start: "C:/BizHawk-2.9-win-x64/EmuHawk.exe --lua=data/lua/connector_ladx_bizhawk.lua"
-        """
-
-    class DisplayMsgs(settings.Bool):
-        """Display message inside of Bizhawk"""
-
-    rom_file: RomFile = RomFile(RomFile.copy_to)
-    rom_start: typing.Union[RomStart, bool] = True
-
-class LinksAwakeningWebWorld(WebWorld):
-    tutorials = [Tutorial(
-        "Multiworld Setup Guide",
-        "A guide to setting up Links Awakening DX for MultiWorld.",
-        "English",
-        "setup_en.md",
-        "setup/en",
-        ["zig"]
-    )]
-    theme = "dirt"
-    option_groups = ladx_option_groups
-    options_presets: typing.Dict[str, typing.Dict[str, typing.Any]] = {
-        "Keysanity": {
-            "shuffle_nightmare_keys": "any_world",
-            "shuffle_small_keys": "any_world",
-            "shuffle_maps": "any_world",
-            "shuffle_compasses": "any_world",
-            "shuffle_stone_beaks": "any_world",
-        }
-    }
-
-class LinksAwakeningWorld(World):
-    """
-    After a previous adventure, Link is stranded on Koholint Island, full of mystery and familiar faces.
-    Gather the 8 Instruments of the Sirens to wake the Wind Fish, so that Link can go home!
-    """
-    game = LINKS_AWAKENING  # name of the game/world
-    web = LinksAwakeningWebWorld()
-
-    options_dataclass = LinksAwakeningOptions
-    options: LinksAwakeningOptions
-    settings: typing.ClassVar[LinksAwakeningSettings]
-    topology_present = True  # show path to required location checks in spoiler
-
-    # ID of first item and location, could be hard-coded but code may be easier
-    # to read with this as a propery.
-    base_id = BASE_ID
-    # Instead of dynamic numbering, IDs could be part of data.
-
-    # The following two dicts are required for the generation to know which
-    # items exist. They could be generated from json or something else. They can
-    # include events, but don't have to since events will be placed manually.
-    item_name_to_id = {
-        item.item_name : BASE_ID + item.item_id for item in links_awakening_items
-    }
-
-    item_name_to_data = links_awakening_items_by_name
-
-    location_name_to_id = get_locations_to_id()
-
-    # Items can be grouped using their names to allow easy checking if any item
-    # from that group has been collected. Group names can also be used for !hint
-    item_name_groups = links_awakening_item_name_groups
-
-    location_name_groups = links_awakening_location_name_groups
-
-    prefill_dungeon_items = None
-
-    ladxr_settings: LADXRSettings
-    ladxr_logic: LADXRLogic
-    ladxr_itempool: LADXRItemPool
-
-    multi_key: bytearray
-
-    rupees = {
-        ItemName.RUPEES_20: 20,
-        ItemName.RUPEES_50: 50,
-        ItemName.RUPEES_100: 100,
-        ItemName.RUPEES_200: 200,
-        ItemName.RUPEES_500: 500,
-    }
-
-    def convert_ap_options_to_ladxr_logic(self):
-        self.ladxr_settings = LADXRSettings(dataclasses.asdict(self.options))
-
-        self.ladxr_settings.validate()
-        world_setup = LADXRWorldSetup()
-        world_setup.randomize(self.ladxr_settings, self.random)
-        self.ladxr_logic = LADXRLogic(configuration_options=self.ladxr_settings, world_setup=world_setup)
-        self.ladxr_itempool = LADXRItemPool(self.ladxr_logic, self.ladxr_settings, self.random).toDict()
-
-    def create_regions(self) -> None:
-        # Initialize
-        self.convert_ap_options_to_ladxr_logic()
-        regions = create_regions_from_ladxr(self.player, self.multiworld, self.ladxr_logic)
-        self.multiworld.regions += regions
-
-        # Connect Menu -> Start
-        start = None
-        for region in regions:
-            if region.name == "Start House":
-                start = region
-                break
-
-        assert(start)
-
-        menu_region = LinksAwakeningRegion("Menu", None, "Menu", self.player, self.multiworld)        
-        menu_region.exits = [Entrance(self.player, "Start Game", menu_region)]
-        menu_region.exits[0].connect(start)
-        
-        self.multiworld.regions.append(menu_region)
-
-        # Place RAFT, other access events
-        for region in regions:
-            for loc in region.locations:
-                if loc.address is None:
-                    loc.place_locked_item(self.create_event(loc.ladxr_item.event))
-        
-        # Connect Windfish -> Victory
-        windfish = self.multiworld.get_region("Windfish", self.player)
-        l = Location(self.player, "Windfish", parent=windfish)
-        windfish.locations = [l]
-                
-        l.place_locked_item(self.create_event("An Alarm Clock"))
-        
-        self.multiworld.completion_condition[self.player] = lambda state: state.has("An Alarm Clock", player=self.player)
-
-    def create_item(self, item_name: str):
-        return LinksAwakeningItem(self.item_name_to_data[item_name], self, self.player)
-
-    def create_event(self, event: str):
-        return Item(event, ItemClassification.progression, None, self.player)
-
-    def create_items(self) -> None:
-        exclude = [item.name for item in self.multiworld.precollected_items[self.player]]
-
-        dungeon_item_types = {
-
-        }
-
-        self.prefill_original_dungeon = [ [], [], [], [], [], [], [], [], [] ]
-        self.prefill_own_dungeons = []
-        self.pre_fill_items = []
-        # For any and different world, set item rule instead
-        
-        for dungeon_item_type in ["maps", "compasses", "small_keys", "nightmare_keys", "stone_beaks", "instruments"]:
-            option_name = "shuffle_" + dungeon_item_type
-            option: DungeonItemShuffle = getattr(self.options, option_name)
-
-            dungeon_item_types[option.ladxr_item] = option.value
-
-            # The color dungeon does not contain an instrument
-            num_items = 8 if dungeon_item_type == "instruments" else 9
-
-            if option.value == DungeonItemShuffle.option_own_world:
-                self.options.local_items.value |= {
-                    ladxr_item_to_la_item_name[f"{option.ladxr_item}{i}"] for i in range(1, num_items + 1)
-                }
-            elif option.value == DungeonItemShuffle.option_different_world:
-                self.options.non_local_items.value |= {
-                    ladxr_item_to_la_item_name[f"{option.ladxr_item}{i}"] for i in range(1, num_items + 1)
-                }
-        # option_original_dungeon = 0
-        # option_own_dungeons = 1
-        # option_own_world = 2
-        # option_any_world = 3
-        # option_different_world = 4
-        # option_delete = 5
-
-        for ladx_item_name, count in self.ladxr_itempool.items():
-            # event
-            if ladx_item_name not in ladxr_item_to_la_item_name:
-                continue
-            item_name = ladxr_item_to_la_item_name[ladx_item_name]
-            for _ in range(count):
-                if item_name in exclude:
-                    exclude.remove(item_name)  # this is destructive. create unique list above
-                    self.multiworld.itempool.append(self.create_item("Nothing"))
-                else:
-                    item = self.create_item(item_name)
-
-                    if not self.options.tradequest and isinstance(item.item_data, TradeItemData):
-                        location = self.multiworld.get_location(item.item_data.vanilla_location, self.player)
-                        location.place_locked_item(item)
-                        location.show_in_spoiler = False
-                        continue
-
-                    if isinstance(item.item_data, DungeonItemData):
-                        item_type = item.item_data.ladxr_id[:-1]
-                        shuffle_type = dungeon_item_types[item_type]
-
-                        if item.item_data.dungeon_item_type == DungeonItemType.INSTRUMENT and shuffle_type == ShuffleInstruments.option_vanilla:
-                            # Find instrument, lock
-                            # TODO: we should be able to pinpoint the region we want, save a lookup table please
-                            found = False
-                            for r in self.multiworld.get_regions(self.player):
-                                if r.dungeon_index != item.item_data.dungeon_index:
-                                    continue
-                                for loc in r.locations:
-                                    if not isinstance(loc, LinksAwakeningLocation):
-                                        continue
-                                    if not isinstance(loc.ladxr_item, Instrument):
-                                        continue
-                                    loc.place_locked_item(item)
-                                    found = True
-                                    break
-                                if found:
-                                    break
-                        else:
-                            if shuffle_type == DungeonItemShuffle.option_original_dungeon:
-                                self.prefill_original_dungeon[item.item_data.dungeon_index - 1].append(item)
-                                self.pre_fill_items.append(item)
-                            elif shuffle_type == DungeonItemShuffle.option_own_dungeons:
-                                self.prefill_own_dungeons.append(item)
-                                self.pre_fill_items.append(item)
-                            else:
-                                self.multiworld.itempool.append(item)
-                    else:
-                        self.multiworld.itempool.append(item)
-
-        self.multi_key = self.generate_multi_key()
-
-        # Add special case for trendy shop access
-        trendy_region = self.multiworld.get_region("Trendy Shop", self.player)
-        event_location = Location(self.player, "Can Play Trendy Game", parent=trendy_region)
-        trendy_region.locations.insert(0, event_location)
-        event_location.place_locked_item(self.create_event("Can Play Trendy Game"))
-       
-        self.dungeon_locations_by_dungeon = [[], [], [], [], [], [], [], [], []]     
-        for r in self.multiworld.get_regions(self.player):
-            # Set aside dungeon locations
-            if r.dungeon_index:
-                self.dungeon_locations_by_dungeon[r.dungeon_index - 1] += r.locations
-                for location in r.locations:
-                    # Don't place dungeon items on pit button chest, to reduce chance of the filler blowing up
-                    # TODO: no need for this if small key shuffle
-                    if location.name == "Pit Button Chest (Tail Cave)" or location.item:
-                        self.dungeon_locations_by_dungeon[r.dungeon_index - 1].remove(location)
-                    # Properly fill locations within dungeon
-                    location.dungeon = r.dungeon_index
-
-        # For now, special case first item
-        FORCE_START_ITEM = True
-        if FORCE_START_ITEM:
-            self.force_start_item()
-
-    def force_start_item(self):    
-        start_loc = self.multiworld.get_location("Tarin's Gift (Mabe Village)", self.player)
-        if not start_loc.item:
-            possible_start_items = [index for index, item in enumerate(self.multiworld.itempool)
-                if item.player == self.player 
-                    and item.item_data.ladxr_id in start_loc.ladxr_item.OPTIONS and not item.location]
-            if possible_start_items:
-                index = self.random.choice(possible_start_items)
-                start_item = self.multiworld.itempool.pop(index)
-                start_loc.place_locked_item(start_item)
-
-    def get_pre_fill_items(self):
-        return self.pre_fill_items
-
-    def pre_fill(self) -> None:
-        allowed_locations_by_item = {}
-
-
-        # Set up filter rules
-
-        # The list of items we will pass to fill_restrictive, contains at first the items that go to all dungeons
-        all_dungeon_items_to_fill = list(self.prefill_own_dungeons)
-        # set containing the list of all possible dungeon locations for the player
-        all_dungeon_locs = set()
-        
-        # Do dungeon specific things
-        for dungeon_index in range(0, 9):
-            # set up allow-list for dungeon specific items
-            locs = set(loc for loc in self.dungeon_locations_by_dungeon[dungeon_index] if not loc.item)
-            for item in self.prefill_original_dungeon[dungeon_index]:
-                allowed_locations_by_item[item] = locs
-
-            # put the items for this dungeon in the list to fill
-            all_dungeon_items_to_fill.extend(self.prefill_original_dungeon[dungeon_index])
-
-            # ...and gather the list of all dungeon locations
-            all_dungeon_locs |= locs
-            # ...also set the rules for the dungeon
-            for location in locs:
-                orig_rule = location.item_rule
-                # If an item is about to be placed on a dungeon location, it can go there iff 
-                # 1. it fits the general rules for that location (probably 'return True' for most places)
-                # 2. Either
-                #    2a. it's not a restricted dungeon item
-                #    2b. it's a restricted dungeon item and this location is specified as allowed
-                location.item_rule = lambda item, location=location, orig_rule=orig_rule: \
-                    (item not in allowed_locations_by_item or location in allowed_locations_by_item[item]) and orig_rule(item)
-
-        # Now set up the allow-list for any-dungeon items
-        for item in self.prefill_own_dungeons:
-            # They of course get to go in any spot
-            allowed_locations_by_item[item] = all_dungeon_locs
-
-        # Get the list of locations and shuffle
-        all_dungeon_locs_to_fill = sorted(all_dungeon_locs)
-
-        self.random.shuffle(all_dungeon_locs_to_fill)
-
-        # Get the list of items and sort by priority
-        def priority(item):
-            # 0 - Nightmare dungeon-specific
-            # 1 - Key dungeon-specific
-            # 2 - Other dungeon-specific
-            # 3 - Nightmare any local dungeon
-            # 4 - Key any local dungeon
-            # 5 - Other any local dungeon
-            i = 2
-            if "Nightmare" in item.name:
-                i = 0
-            elif "Key" in item.name:
-                i = 1
-            if allowed_locations_by_item[item] is all_dungeon_locs:
-                i += 3
-            return i
-        all_dungeon_items_to_fill.sort(key=priority)
-
-        # Set up state
-        all_state = self.multiworld.get_all_state(use_cache=False)
-        # Remove dungeon items we are about to put in from the state so that we don't double count
-        for item in all_dungeon_items_to_fill:
-            all_state.remove(item)
-        
-        # Finally, fill!
-        fill_restrictive(self.multiworld, all_state, all_dungeon_locs_to_fill, all_dungeon_items_to_fill, lock=True, single_player_placement=True, allow_partial=False)
-
-    name_cache = {}
-    # Tries to associate an icon from another game with an icon we have
-    def guess_icon_for_other_world(self, other):
-        if not self.name_cache:
-            forbidden = [
-                "TRADING",
-                "ITEM",
-                "BAD",
-                "SINGLE",
-                "UPGRADE",
-                "BLUE",
-                "RED",
-                "NOTHING",
-                "MESSAGE",
-            ]
-            for item in ladxr_item_to_la_item_name.keys():
-                self.name_cache[item] = item
-                splits = item.split("_")
-                self.name_cache["".join(splits)] = item
-                if 'RUPEES' in splits:
-                    self.name_cache["".join(reversed(splits))] = item
-                    
-                for word in item.split("_"):
-                    if word not in forbidden and not word.isnumeric():
-                        self.name_cache[word] = item
-            others = {
-                'KEY': 'KEY',
-                'COMPASS': 'COMPASS',
-                'BIGKEY': 'NIGHTMARE_KEY',
-                'MAP': 'MAP',
-                'FLUTE': 'OCARINA',
-                'SONG': 'OCARINA',
-                'MUSHROOM': 'TOADSTOOL',
-                'GLOVE': 'POWER_BRACELET',
-                'BOOT': 'PEGASUS_BOOTS',
-                'SHOE': 'PEGASUS_BOOTS',
-                'SHOES': 'PEGASUS_BOOTS',
-                'SANCTUARYHEARTCONTAINER': 'HEART_CONTAINER',
-                'BOSSHEARTCONTAINER': 'HEART_CONTAINER',
-                'HEARTCONTAINER': 'HEART_CONTAINER',
-                'ENERGYTANK': 'HEART_CONTAINER',
-                'MISSILE': 'SINGLE_ARROW',
-                'BOMBS': 'BOMB',
-                'BLUEBOOMERANG': 'BOOMERANG',
-                'MAGICMIRROR': 'TRADING_ITEM_MAGNIFYING_GLASS',
-                'MIRROR': 'TRADING_ITEM_MAGNIFYING_GLASS',
-                'MESSAGE': 'TRADING_ITEM_LETTER',
-                # TODO: Also use AP item name
-            }
-            for name in others.values():
-                assert name in self.name_cache, name
-                assert name in CHEST_ITEMS, name
-            self.name_cache.update(others)
-            
-        
-        uppered = other.upper()
-        if "BIG KEY" in uppered:
-            return 'NIGHTMARE_KEY'
-        possibles = other.upper().split(" ")
-        rejoined = "".join(possibles)
-        if rejoined in self.name_cache:
-            return self.name_cache[rejoined]
-        for name in possibles:
-            if name in self.name_cache:
-                return self.name_cache[name]
-        
-        return "TRADING_ITEM_LETTER"
-
-    def generate_output(self, output_directory: str):
-        # copy items back to locations
-        for r in self.multiworld.get_regions(self.player):
-            for loc in r.locations:
-                if isinstance(loc, LinksAwakeningLocation):
-                    assert(loc.item)
-                        
-                    # If we're a links awakening item, just use the item
-                    if isinstance(loc.item, LinksAwakeningItem):
-                        loc.ladxr_item.item = loc.item.item_data.ladxr_id
-
-                    # If the item name contains "sword", use a sword icon, etc
-                    # Otherwise, use a cute letter as the icon
-                    else:
-                        loc.ladxr_item.item = self.guess_icon_for_other_world(loc.item.name)
-                        loc.ladxr_item.custom_item_name = loc.item.name
-
-                    if loc.item:
-                        loc.ladxr_item.item_owner = loc.item.player
-                    else:
-                        loc.ladxr_item.item_owner = self.player
-
-                    # Kind of kludge, make it possible for the location to differentiate between local and remote items
-                    loc.ladxr_item.location_owner = self.player
-
-        
-        patch = LADXProcedurePatch(player=self.player, player_name=self.player_name)
-        write_patch_data(self, patch)
-        out_path = os.path.join(output_directory, f"{self.multiworld.get_out_file_name_base(self.player)}"
-                                                  f"{patch.patch_file_ending}")
-
-        patch.write(out_path)
-
-    def generate_multi_key(self):
-        return bytearray(self.random.getrandbits(8) for _ in range(10)) + self.player.to_bytes(2, 'big')
-
-    def modify_multidata(self, multidata: dict):
-        multidata["connect_names"][binascii.hexlify(self.multi_key).decode()] = multidata["connect_names"][self.player_name]
-
-    def collect(self, state, item: Item) -> bool:
-        change = super().collect(state, item)
-        if change and item.name in self.rupees:
-            state.prog_items[self.player]["RUPEES"] += self.rupees[item.name]
-        return change
-
-    def remove(self, state, item: Item) -> bool:
-        change = super().remove(state, item)
-        if change and item.name in self.rupees:
-            state.prog_items[self.player]["RUPEES"] -= self.rupees[item.name]
-        return change
-
-    def get_filler_item_name(self) -> str:
-        return "Nothing"
-
-    def fill_slot_data(self):
-        slot_data = {}
-
-        if not self.multiworld.is_race:
-            # all of these option are NOT used by the LADX- or Text-Client.
-            # they are used by Magpie tracker (https://github.com/kbranch/Magpie/wiki/Autotracker-API)
-            # for convenient auto-tracking of the generated settings and adjusting the tracker accordingly
-
-            slot_options = ["instrument_count"]
-
-            slot_options_display_name = [
-                "goal", "logic", "tradequest", "rooster",
-                "experimental_dungeon_shuffle", "experimental_entrance_shuffle", "trendy_game", "gfxmod",
-                "shuffle_nightmare_keys", "shuffle_small_keys", "shuffle_maps",
-                "shuffle_compasses", "shuffle_stone_beaks", "shuffle_instruments", "nag_messages"
-            ]
-
-            # use the default behaviour to grab options
-            slot_data = self.options.as_dict(*slot_options)
-
-            # for options which should not get the internal int value but the display name use the extra handling
-            slot_data.update({
-                option: value.current_key
-                for option, value in dataclasses.asdict(self.options).items() if option in slot_options_display_name
-            })
-
-        return slot_data
+import binascii
+import dataclasses
+import os
+import typing
+
+import settings
+from BaseClasses import Entrance, Item, ItemClassification, Location, Tutorial
+from Fill import fill_restrictive
+from worlds.AutoWorld import WebWorld, World
+from .Common import *
+from .Items import (DungeonItemData, DungeonItemType, ItemName, LinksAwakeningItem, TradeItemData,
+                    ladxr_item_to_la_item_name, links_awakening_items, links_awakening_items_by_name,
+                    links_awakening_item_name_groups)
+from .LADXR.itempool import ItemPool as LADXRItemPool
+from .LADXR.locations.constants import CHEST_ITEMS
+from .LADXR.locations.instrument import Instrument
+from .LADXR.logic import Logic as LADXRLogic
+from .LADXR.settings import Settings as LADXRSettings
+from .LADXR.worldSetup import WorldSetup as LADXRWorldSetup
+from .Locations import (LinksAwakeningLocation, LinksAwakeningRegion,
+                        create_regions_from_ladxr, get_locations_to_id,
+                        links_awakening_location_name_groups)
+from .Options import DungeonItemShuffle, ShuffleInstruments, LinksAwakeningOptions, ladx_option_groups
+from .Rom import LADXProcedurePatch, write_patch_data
+
+DEVELOPER_MODE = False
+
+
+class LinksAwakeningSettings(settings.Group):
+    class RomFile(settings.UserFilePath):
+        """File name of the Link's Awakening DX rom"""
+        copy_to = "Legend of Zelda, The - Link's Awakening DX (USA, Europe) (SGB Enhanced).gbc"
+        description = "LADX ROM File"
+        md5s = [LADXProcedurePatch.hash]
+
+    class RomStart(str):
+        """
+        Set this to false to never autostart a rom (such as after patching)
+                    true  for operating system default program
+        Alternatively, a path to a program to open the .gbc file with
+        Examples:
+           Retroarch:
+        rom_start: "C:/RetroArch-Win64/retroarch.exe -L sameboy"
+           BizHawk:
+        rom_start: "C:/BizHawk-2.9-win-x64/EmuHawk.exe --lua=data/lua/connector_ladx_bizhawk.lua"
+        """
+
+    class DisplayMsgs(settings.Bool):
+        """Display message inside of Bizhawk"""
+
+    rom_file: RomFile = RomFile(RomFile.copy_to)
+    rom_start: typing.Union[RomStart, bool] = True
+
+class LinksAwakeningWebWorld(WebWorld):
+    tutorials = [Tutorial(
+        "Multiworld Setup Guide",
+        "A guide to setting up Links Awakening DX for MultiWorld.",
+        "English",
+        "setup_en.md",
+        "setup/en",
+        ["zig"]
+    )]
+    theme = "dirt"
+    option_groups = ladx_option_groups
+    options_presets: typing.Dict[str, typing.Dict[str, typing.Any]] = {
+        "Keysanity": {
+            "shuffle_nightmare_keys": "any_world",
+            "shuffle_small_keys": "any_world",
+            "shuffle_maps": "any_world",
+            "shuffle_compasses": "any_world",
+            "shuffle_stone_beaks": "any_world",
+        }
+    }
+
+class LinksAwakeningWorld(World):
+    """
+    After a previous adventure, Link is stranded on Koholint Island, full of mystery and familiar faces.
+    Gather the 8 Instruments of the Sirens to wake the Wind Fish, so that Link can go home!
+    """
+    game = LINKS_AWAKENING  # name of the game/world
+    web = LinksAwakeningWebWorld()
+
+    options_dataclass = LinksAwakeningOptions
+    options: LinksAwakeningOptions
+    settings: typing.ClassVar[LinksAwakeningSettings]
+    topology_present = True  # show path to required location checks in spoiler
+
+    # ID of first item and location, could be hard-coded but code may be easier
+    # to read with this as a propery.
+    base_id = BASE_ID
+    # Instead of dynamic numbering, IDs could be part of data.
+
+    # The following two dicts are required for the generation to know which
+    # items exist. They could be generated from json or something else. They can
+    # include events, but don't have to since events will be placed manually.
+    item_name_to_id = {
+        item.item_name : BASE_ID + item.item_id for item in links_awakening_items
+    }
+
+    item_name_to_data = links_awakening_items_by_name
+
+    location_name_to_id = get_locations_to_id()
+
+    # Items can be grouped using their names to allow easy checking if any item
+    # from that group has been collected. Group names can also be used for !hint
+    item_name_groups = links_awakening_item_name_groups
+
+    location_name_groups = links_awakening_location_name_groups
+
+    prefill_dungeon_items = None
+
+    ladxr_settings: LADXRSettings
+    ladxr_logic: LADXRLogic
+    ladxr_itempool: LADXRItemPool
+
+    multi_key: bytearray
+
+    rupees = {
+        ItemName.RUPEES_20: 20,
+        ItemName.RUPEES_50: 50,
+        ItemName.RUPEES_100: 100,
+        ItemName.RUPEES_200: 200,
+        ItemName.RUPEES_500: 500,
+    }
+
+    def convert_ap_options_to_ladxr_logic(self):
+        self.ladxr_settings = LADXRSettings(dataclasses.asdict(self.options))
+
+        self.ladxr_settings.validate()
+        world_setup = LADXRWorldSetup()
+        world_setup.randomize(self.ladxr_settings, self.random)
+        self.ladxr_logic = LADXRLogic(configuration_options=self.ladxr_settings, world_setup=world_setup)
+        self.ladxr_itempool = LADXRItemPool(self.ladxr_logic, self.ladxr_settings, self.random).toDict()
+
+    def create_regions(self) -> None:
+        # Initialize
+        self.convert_ap_options_to_ladxr_logic()
+        regions = create_regions_from_ladxr(self.player, self.multiworld, self.ladxr_logic)
+        self.multiworld.regions += regions
+
+        # Connect Menu -> Start
+        start = None
+        for region in regions:
+            if region.name == "Start House":
+                start = region
+                break
+
+        assert(start)
+
+        menu_region = LinksAwakeningRegion("Menu", None, "Menu", self.player, self.multiworld)        
+        menu_region.exits = [Entrance(self.player, "Start Game", menu_region)]
+        menu_region.exits[0].connect(start)
+        
+        self.multiworld.regions.append(menu_region)
+
+        # Place RAFT, other access events
+        for region in regions:
+            for loc in region.locations:
+                if loc.address is None:
+                    loc.place_locked_item(self.create_event(loc.ladxr_item.event))
+        
+        # Connect Windfish -> Victory
+        windfish = self.multiworld.get_region("Windfish", self.player)
+        l = Location(self.player, "Windfish", parent=windfish)
+        windfish.locations = [l]
+                
+        l.place_locked_item(self.create_event("An Alarm Clock"))
+        
+        self.multiworld.completion_condition[self.player] = lambda state: state.has("An Alarm Clock", player=self.player)
+
+    def create_item(self, item_name: str):
+        return LinksAwakeningItem(self.item_name_to_data[item_name], self, self.player)
+
+    def create_event(self, event: str):
+        return Item(event, ItemClassification.progression, None, self.player)
+
+    def create_items(self) -> None:
+        exclude = [item.name for item in self.multiworld.precollected_items[self.player]]
+
+        dungeon_item_types = {
+
+        }
+
+        self.prefill_original_dungeon = [ [], [], [], [], [], [], [], [], [] ]
+        self.prefill_own_dungeons = []
+        self.pre_fill_items = []
+        # For any and different world, set item rule instead
+        
+        for dungeon_item_type in ["maps", "compasses", "small_keys", "nightmare_keys", "stone_beaks", "instruments"]:
+            option_name = "shuffle_" + dungeon_item_type
+            option: DungeonItemShuffle = getattr(self.options, option_name)
+
+            dungeon_item_types[option.ladxr_item] = option.value
+
+            # The color dungeon does not contain an instrument
+            num_items = 8 if dungeon_item_type == "instruments" else 9
+
+            if option.value == DungeonItemShuffle.option_own_world:
+                self.options.local_items.value |= {
+                    ladxr_item_to_la_item_name[f"{option.ladxr_item}{i}"] for i in range(1, num_items + 1)
+                }
+            elif option.value == DungeonItemShuffle.option_different_world:
+                self.options.non_local_items.value |= {
+                    ladxr_item_to_la_item_name[f"{option.ladxr_item}{i}"] for i in range(1, num_items + 1)
+                }
+        # option_original_dungeon = 0
+        # option_own_dungeons = 1
+        # option_own_world = 2
+        # option_any_world = 3
+        # option_different_world = 4
+        # option_delete = 5
+
+        for ladx_item_name, count in self.ladxr_itempool.items():
+            # event
+            if ladx_item_name not in ladxr_item_to_la_item_name:
+                continue
+            item_name = ladxr_item_to_la_item_name[ladx_item_name]
+            for _ in range(count):
+                if item_name in exclude:
+                    exclude.remove(item_name)  # this is destructive. create unique list above
+                    self.multiworld.itempool.append(self.create_item("Nothing"))
+                else:
+                    item = self.create_item(item_name)
+
+                    if not self.options.tradequest and isinstance(item.item_data, TradeItemData):
+                        location = self.multiworld.get_location(item.item_data.vanilla_location, self.player)
+                        location.place_locked_item(item)
+                        location.show_in_spoiler = False
+                        continue
+
+                    if isinstance(item.item_data, DungeonItemData):
+                        item_type = item.item_data.ladxr_id[:-1]
+                        shuffle_type = dungeon_item_types[item_type]
+
+                        if item.item_data.dungeon_item_type == DungeonItemType.INSTRUMENT and shuffle_type == ShuffleInstruments.option_vanilla:
+                            # Find instrument, lock
+                            # TODO: we should be able to pinpoint the region we want, save a lookup table please
+                            found = False
+                            for r in self.multiworld.get_regions(self.player):
+                                if r.dungeon_index != item.item_data.dungeon_index:
+                                    continue
+                                for loc in r.locations:
+                                    if not isinstance(loc, LinksAwakeningLocation):
+                                        continue
+                                    if not isinstance(loc.ladxr_item, Instrument):
+                                        continue
+                                    loc.place_locked_item(item)
+                                    found = True
+                                    break
+                                if found:
+                                    break
+                        else:
+                            if shuffle_type == DungeonItemShuffle.option_original_dungeon:
+                                self.prefill_original_dungeon[item.item_data.dungeon_index - 1].append(item)
+                                self.pre_fill_items.append(item)
+                            elif shuffle_type == DungeonItemShuffle.option_own_dungeons:
+                                self.prefill_own_dungeons.append(item)
+                                self.pre_fill_items.append(item)
+                            else:
+                                self.multiworld.itempool.append(item)
+                    else:
+                        self.multiworld.itempool.append(item)
+
+        self.multi_key = self.generate_multi_key()
+
+        # Add special case for trendy shop access
+        trendy_region = self.multiworld.get_region("Trendy Shop", self.player)
+        event_location = Location(self.player, "Can Play Trendy Game", parent=trendy_region)
+        trendy_region.locations.insert(0, event_location)
+        event_location.place_locked_item(self.create_event("Can Play Trendy Game"))
+       
+        self.dungeon_locations_by_dungeon = [[], [], [], [], [], [], [], [], []]     
+        for r in self.multiworld.get_regions(self.player):
+            # Set aside dungeon locations
+            if r.dungeon_index:
+                self.dungeon_locations_by_dungeon[r.dungeon_index - 1] += r.locations
+                for location in r.locations:
+                    # Don't place dungeon items on pit button chest, to reduce chance of the filler blowing up
+                    # TODO: no need for this if small key shuffle
+                    if location.name == "Pit Button Chest (Tail Cave)" or location.item:
+                        self.dungeon_locations_by_dungeon[r.dungeon_index - 1].remove(location)
+                    # Properly fill locations within dungeon
+                    location.dungeon = r.dungeon_index
+
+        # For now, special case first item
+        FORCE_START_ITEM = True
+        if FORCE_START_ITEM:
+            self.force_start_item()
+
+    def force_start_item(self):    
+        start_loc = self.multiworld.get_location("Tarin's Gift (Mabe Village)", self.player)
+        if not start_loc.item:
+            possible_start_items = [index for index, item in enumerate(self.multiworld.itempool)
+                if item.player == self.player 
+                    and item.item_data.ladxr_id in start_loc.ladxr_item.OPTIONS and not item.location]
+            if possible_start_items:
+                index = self.random.choice(possible_start_items)
+                start_item = self.multiworld.itempool.pop(index)
+                start_loc.place_locked_item(start_item)
+
+    def get_pre_fill_items(self):
+        return self.pre_fill_items
+
+    def pre_fill(self) -> None:
+        allowed_locations_by_item = {}
+
+
+        # Set up filter rules
+
+        # The list of items we will pass to fill_restrictive, contains at first the items that go to all dungeons
+        all_dungeon_items_to_fill = list(self.prefill_own_dungeons)
+        # set containing the list of all possible dungeon locations for the player
+        all_dungeon_locs = set()
+        
+        # Do dungeon specific things
+        for dungeon_index in range(0, 9):
+            # set up allow-list for dungeon specific items
+            locs = set(loc for loc in self.dungeon_locations_by_dungeon[dungeon_index] if not loc.item)
+            for item in self.prefill_original_dungeon[dungeon_index]:
+                allowed_locations_by_item[item] = locs
+
+            # put the items for this dungeon in the list to fill
+            all_dungeon_items_to_fill.extend(self.prefill_original_dungeon[dungeon_index])
+
+            # ...and gather the list of all dungeon locations
+            all_dungeon_locs |= locs
+            # ...also set the rules for the dungeon
+            for location in locs:
+                orig_rule = location.item_rule
+                # If an item is about to be placed on a dungeon location, it can go there iff 
+                # 1. it fits the general rules for that location (probably 'return True' for most places)
+                # 2. Either
+                #    2a. it's not a restricted dungeon item
+                #    2b. it's a restricted dungeon item and this location is specified as allowed
+                location.item_rule = lambda item, location=location, orig_rule=orig_rule: \
+                    (item not in allowed_locations_by_item or location in allowed_locations_by_item[item]) and orig_rule(item)
+
+        # Now set up the allow-list for any-dungeon items
+        for item in self.prefill_own_dungeons:
+            # They of course get to go in any spot
+            allowed_locations_by_item[item] = all_dungeon_locs
+
+        # Get the list of locations and shuffle
+        all_dungeon_locs_to_fill = sorted(all_dungeon_locs)
+
+        self.random.shuffle(all_dungeon_locs_to_fill)
+
+        # Get the list of items and sort by priority
+        def priority(item):
+            # 0 - Nightmare dungeon-specific
+            # 1 - Key dungeon-specific
+            # 2 - Other dungeon-specific
+            # 3 - Nightmare any local dungeon
+            # 4 - Key any local dungeon
+            # 5 - Other any local dungeon
+            i = 2
+            if "Nightmare" in item.name:
+                i = 0
+            elif "Key" in item.name:
+                i = 1
+            if allowed_locations_by_item[item] is all_dungeon_locs:
+                i += 3
+            return i
+        all_dungeon_items_to_fill.sort(key=priority)
+
+        # Set up state
+        all_state = self.multiworld.get_all_state(use_cache=False)
+        # Remove dungeon items we are about to put in from the state so that we don't double count
+        for item in all_dungeon_items_to_fill:
+            all_state.remove(item)
+        
+        # Finally, fill!
+        fill_restrictive(self.multiworld, all_state, all_dungeon_locs_to_fill, all_dungeon_items_to_fill, lock=True, single_player_placement=True, allow_partial=False)
+
+    name_cache = {}
+    # Tries to associate an icon from another game with an icon we have
+    def guess_icon_for_other_world(self, other):
+        if not self.name_cache:
+            forbidden = [
+                "TRADING",
+                "ITEM",
+                "BAD",
+                "SINGLE",
+                "UPGRADE",
+                "BLUE",
+                "RED",
+                "NOTHING",
+                "MESSAGE",
+            ]
+            for item in ladxr_item_to_la_item_name.keys():
+                self.name_cache[item] = item
+                splits = item.split("_")
+                self.name_cache["".join(splits)] = item
+                if 'RUPEES' in splits:
+                    self.name_cache["".join(reversed(splits))] = item
+                    
+                for word in item.split("_"):
+                    if word not in forbidden and not word.isnumeric():
+                        self.name_cache[word] = item
+            others = {
+                'KEY': 'KEY',
+                'COMPASS': 'COMPASS',
+                'BIGKEY': 'NIGHTMARE_KEY',
+                'MAP': 'MAP',
+                'FLUTE': 'OCARINA',
+                'SONG': 'OCARINA',
+                'MUSHROOM': 'TOADSTOOL',
+                'GLOVE': 'POWER_BRACELET',
+                'BOOT': 'PEGASUS_BOOTS',
+                'SHOE': 'PEGASUS_BOOTS',
+                'SHOES': 'PEGASUS_BOOTS',
+                'SANCTUARYHEARTCONTAINER': 'HEART_CONTAINER',
+                'BOSSHEARTCONTAINER': 'HEART_CONTAINER',
+                'HEARTCONTAINER': 'HEART_CONTAINER',
+                'ENERGYTANK': 'HEART_CONTAINER',
+                'MISSILE': 'SINGLE_ARROW',
+                'BOMBS': 'BOMB',
+                'BLUEBOOMERANG': 'BOOMERANG',
+                'MAGICMIRROR': 'TRADING_ITEM_MAGNIFYING_GLASS',
+                'MIRROR': 'TRADING_ITEM_MAGNIFYING_GLASS',
+                'MESSAGE': 'TRADING_ITEM_LETTER',
+                # TODO: Also use AP item name
+            }
+            for name in others.values():
+                assert name in self.name_cache, name
+                assert name in CHEST_ITEMS, name
+            self.name_cache.update(others)
+            
+        
+        uppered = other.upper()
+        if "BIG KEY" in uppered:
+            return 'NIGHTMARE_KEY'
+        possibles = other.upper().split(" ")
+        rejoined = "".join(possibles)
+        if rejoined in self.name_cache:
+            return self.name_cache[rejoined]
+        for name in possibles:
+            if name in self.name_cache:
+                return self.name_cache[name]
+        
+        return "TRADING_ITEM_LETTER"
+
+    def generate_output(self, output_directory: str):
+        # copy items back to locations
+        for r in self.multiworld.get_regions(self.player):
+            for loc in r.locations:
+                if isinstance(loc, LinksAwakeningLocation):
+                    assert(loc.item)
+                        
+                    # If we're a links awakening item, just use the item
+                    if isinstance(loc.item, LinksAwakeningItem):
+                        loc.ladxr_item.item = loc.item.item_data.ladxr_id
+
+                    # If the item name contains "sword", use a sword icon, etc
+                    # Otherwise, use a cute letter as the icon
+                    else:
+                        loc.ladxr_item.item = self.guess_icon_for_other_world(loc.item.name)
+                        loc.ladxr_item.custom_item_name = loc.item.name
+
+                    if loc.item:
+                        loc.ladxr_item.item_owner = loc.item.player
+                    else:
+                        loc.ladxr_item.item_owner = self.player
+
+                    # Kind of kludge, make it possible for the location to differentiate between local and remote items
+                    loc.ladxr_item.location_owner = self.player
+
+        
+        patch = LADXProcedurePatch(player=self.player, player_name=self.player_name)
+        write_patch_data(self, patch)
+        out_path = os.path.join(output_directory, f"{self.multiworld.get_out_file_name_base(self.player)}"
+                                                  f"{patch.patch_file_ending}")
+
+        patch.write(out_path)
+
+    def generate_multi_key(self):
+        return bytearray(self.random.getrandbits(8) for _ in range(10)) + self.player.to_bytes(2, 'big')
+
+    def modify_multidata(self, multidata: dict):
+        multidata["connect_names"][binascii.hexlify(self.multi_key).decode()] = multidata["connect_names"][self.player_name]
+
+    def collect(self, state, item: Item) -> bool:
+        change = super().collect(state, item)
+        if change and item.name in self.rupees:
+            state.prog_items[self.player]["RUPEES"] += self.rupees[item.name]
+        return change
+
+    def remove(self, state, item: Item) -> bool:
+        change = super().remove(state, item)
+        if change and item.name in self.rupees:
+            state.prog_items[self.player]["RUPEES"] -= self.rupees[item.name]
+        return change
+
+    def get_filler_item_name(self) -> str:
+        return "Nothing"
+
+    def fill_slot_data(self):
+        slot_data = {}
+
+        if not self.multiworld.is_race:
+            # all of these option are NOT used by the LADX- or Text-Client.
+            # they are used by Magpie tracker (https://github.com/kbranch/Magpie/wiki/Autotracker-API)
+            # for convenient auto-tracking of the generated settings and adjusting the tracker accordingly
+
+            slot_options = ["instrument_count"]
+
+            slot_options_display_name = [
+                "goal", "logic", "tradequest", "rooster",
+                "experimental_dungeon_shuffle", "experimental_entrance_shuffle", "trendy_game", "gfxmod",
+                "shuffle_nightmare_keys", "shuffle_small_keys", "shuffle_maps",
+                "shuffle_compasses", "shuffle_stone_beaks", "shuffle_instruments", "nag_messages"
+            ]
+
+            # use the default behaviour to grab options
+            slot_data = self.options.as_dict(*slot_options)
+
+            # for options which should not get the internal int value but the display name use the extra handling
+            slot_data.update({
+                option: value.current_key
+                for option, value in dataclasses.asdict(self.options).items() if option in slot_options_display_name
+            })
+
+        return slot_data