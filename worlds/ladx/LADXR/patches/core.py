--- conflicted
+++ resolved
@@ -1,755 +1,752 @@
-from ..assembler import ASM
-from ..entranceInfo import ENTRANCE_INFO
-from ..roomEditor import RoomEditor, Object, ObjectWarp, ObjectHorizontal
-from ..backgroundEditor import BackgroundEditor
-from .. import utils
-
-
-def bugfixWrittingWrongRoomStatus(rom):
-    # The normal rom contains a pretty nasty bug where door closing triggers in D7/D8 can effect doors in
-    # dungeons D1-D6. This fix should prevent this.
-    rom.patch(0x02, 0x1D21, 0x1D3C, ASM("call $5B9F"), fill_nop=True)
-
-def fixEggDeathClearingItems(rom):
-    rom.patch(0x01, 0x1E79, ASM("cp $0A"), ASM("cp $08"))
-
-def fixWrongWarp(rom):
-    rom.patch(0x00, 0x18CE, ASM("cp $04"), ASM("cp $03"))
-    re = RoomEditor(rom, 0x2b)
-    for x in range(10):
-        re.removeObject(x, 7)
-    re.objects.append(ObjectHorizontal(0, 7, 0x2C, 10))
-    while len(re.getWarps()) < 4:
-        re.objects.append(ObjectWarp(1, 3, 0x7a, 80, 124))
-    re.store(rom)
-
-def bugfixBossroomTopPush(rom):
-    rom.patch(0x14, 0x14D9, ASM("""
-        ldh  a, [$99]
-        dec  a
-        ldh  [$99], a
-    """), ASM("""
-        jp   $7F80
-    """), fill_nop=True)
-    rom.patch(0x14, 0x3F80, "00" * 0x80, ASM("""
-        ldh  a, [$99]
-        cp   $50
-        jr   nc, up
-down:
-        inc  a
-        ldh  [$99], a
-        jp   $54DE
-up:
-        dec  a
-        ldh  [$99], a
-        jp   $54DE
-    """), fill_nop=True)
-
-def bugfixPowderBagSprite(rom):
-    rom.patch(0x03, 0x2055, "8E16", "0E1E")
-
-def easyColorDungeonAccess(rom):
-    re = RoomEditor(rom, 0x312)
-    re.entities = [(3, 1, 246), (6, 1, 247)]
-    re.store(rom)
-
-def removeGhost(rom):
-    ## Ghost patch
-    # Do not have the ghost follow you after dungeon 4
-    rom.patch(0x03, 0x1E1B, ASM("LD [$DB79], A"), "", fill_nop=True)
-
-def alwaysAllowSecretBook(rom):
-    rom.patch(0x15, 0x3F23, ASM("ld a, [$DB0E]\ncp $0E"), ASM("xor a\ncp $00"), fill_nop=True)
-    rom.patch(0x15, 0x3F2A, 0x3F30, "", fill_nop=True)
-
-def cleanup(rom):
-    # Remove unused rooms to make some space in the rom
-    re = RoomEditor(rom, 0x2C4)
-    re.objects = []
-    re.entities = []
-    re.store(rom, 0x2C4)
-    re.store(rom, 0x2D4)
-    re.store(rom, 0x277)
-    re.store(rom, 0x278)
-    re.store(rom, 0x279)
-    re.store(rom, 0x1ED)
-    re.store(rom, 0x1FC)  # Beta room
-
-    rom.texts[0x02B] = b'' # unused text
-
-
-def disablePhotoPrint(rom):
-    rom.patch(0x28, 0x07CC, ASM("ldh [$01], a\nldh [$02], a"), "", fill_nop=True) # do not reset the serial link
-    rom.patch(0x28, 0x0483, ASM("ld a, $13"), ASM("jr $EA", 0x4483)) # Do not print on A press, but jump to cancel
-    rom.patch(0x28, 0x0492, ASM("ld hl, $4439"), ASM("ret"), fill_nop=True) # Do not show the print/cancel overlay
-
-def fixMarinFollower(rom):
-    # Allow opening of D0 with marin
-    rom.patch(0x02, 0x3402, ASM("ld a, [$DB73]"), ASM("xor a"), fill_nop=True)
-    # Instead of uselessly checking for sidescroller rooms for follower spawns, check for color dungeon instead
-    rom.patch(0x01, 0x1FCB, 0x1FD3, ASM("cp $FF\nret z"), fill_nop=True)
-    # Do not load marin graphics in color dungeon
-    rom.patch(0x00, 0x2EA6, 0x2EB0, ASM("cp $FF\njp $2ED3"), fill_nop=True)
-    # Fix marin on taltal bridge causing a lockup if you have marin with you
-    # This changes the location where the index to the marin entity is stored from it's normal location
-    # To the memory normal reserved for progress on the egg maze (which is reset to 0 on a warp)
-    rom.patch(0x18, 0x1EF7, ASM("ld [$C50F], a"), ASM("ld [$C5AA], a"))
-    rom.patch(0x18, 0x2126, ASM("ld a, [$C50F]"), ASM("ld a, [$C5AA]"))
-    rom.patch(0x18, 0x2139, ASM("ld a, [$C50F]"), ASM("ld a, [$C5AA]"))
-    rom.patch(0x18, 0x214F, ASM("ld a, [$C50F]"), ASM("ld a, [$C5AA]"))
-    rom.patch(0x18, 0x2166, ASM("ld a, [$C50F]"), ASM("ld a, [$C5AA]"))
-
-def quickswap(rom, button):
-    rom.patch(0x00, 0x1094, ASM("jr c, $49"), ASM("jr nz, $49"))  # prevent agressive key repeat
-    rom.patch(0x00, 0x10BC,  # Patch the open minimap code to swap the your items instead
-        ASM("xor a\nld [$C16B], a\nld [$C16C], a\nld [$DB96], a\nld a, $07\nld [$DB95], a"), ASM("""
-        ld a, [$DB%02X]
-        ld e, a
-        ld a, [$DB%02X]
-        ld [$DB%02X], a
-        ld a, e
-        ld [$DB%02X], a
-        ret
-    """ % (button, button + 2, button, button + 2)))
-
-def injectMainLoop(rom):
-    rom.patch(0x00, 0x0346, ASM("""
-        ldh  a, [$FE]
-        and  a
-        jr   z, $08
-    """), ASM("""
-        ; Call the mainloop handler
-        xor  a
-        rst  8
-    """), fill_nop=True)
-
-def warpHome(rom):
-    # Patch the S&Q menu to allow 3 options
-    rom.patch(0x01, 0x012A, 0x0150, ASM("""
-        ld   hl, $C13F
-        call $6BA8 ; make sound on keypress
-        ldh  a, [$CC] ; load joystick status
-        and  $04      ; if up
-        jr   z, noUp
-        dec  [hl]
-noUp:
-        ldh  a, [$CC] ; load joystick status
-        and  $08      ; if down
-        jr   z, noDown
-        inc  [hl]
-noDown:
-
-        ld   a, [hl]
-        cp   $ff
-        jr   nz, noWrapUp
-        ld   a, $02
-noWrapUp:
-        cp   $03
-        jr   nz, noWrapDown
-        xor  a
-noWrapDown:
-        ld   [hl], a
-        jp   $7E02
-    """), fill_nop=True)
-    rom.patch(0x01, 0x3E02, 0x3E20, ASM("""
-        swap a
-        add  a, $48
-        ld   hl, $C018
-        ldi  [hl], a
-        ld   a, $24
-        ldi  [hl], a
-        ld   a, $BE
-        ldi  [hl], a
-        ld   [hl], $00
-        ret
-    """), fill_nop=True)
-
-    rom.patch(0x01, 0x00B7, ASM("""
-        ld   a, [$C13F]
-        cp   $01
-        jr   z, $3B
-    """), ASM("""
-        ld   a, [$C13F]
-        jp $7E20
-    """), fill_nop=True)
-
-    re = RoomEditor(rom, 0x2a3)
-    warp = re.getWarps()[0]
-
-    type = 0x00
-    map = 0x00
-    room = warp.room
-    x = warp.target_x
-    y = warp.target_y
-
-    one_way = [
-        'd0',
-        'd1',
-        'd3',
-        'd4',
-        'd6',
-        'd8',
-        'animal_cave',
-        'right_fairy',
-        'rooster_grave',
-        'prairie_left_cave2',
-        'prairie_left_fairy',
-        'armos_fairy',
-        'boomerang_cave',
-        'madbatter_taltal',
-        'forest_madbatter',
-    ]
-
-    one_way = {ENTRANCE_INFO[x].room for x in one_way}
-
-    if warp.room in one_way:
-        # we're starting at a one way exit room
-        # warp indoors to avoid soft locks
-        type = 0x01
-        map = 0x10
-        room = 0xa3
-        x = 0x50
-        y = 0x7f
-
-    rom.patch(0x01, 0x3E20, 0x3E6B, ASM("""
-        ; First, handle save & quit
-        cp   $01
-        jp   z, $40F9
-        and  a
-        jp   z, $40BE ; return to normal "return to game" handling
-
-        ld   a, [$C509] ; Check if we have an item in the shop
-        and  a
-        jp   nz, $40BE ; return to normal "return to game" handling
-
-        ld   a, $0B
-        ld   [$DB95], a
-        call $0C7D
-
-        ; Replace warp0 tile data, and put link on that tile.
-        ld   a, $%02x ; Type
-        ld   [$D401], a
-        ld   a, $%02x ; Map
-        ld   [$D402], a
-        ld   a, $%02x ; Room
-        ld   [$D403], a
-        ld   a, $%02x ; X
-        ld   [$D404], a
-        ld   a, $%02x ; Y
-        ld   [$D405], a
-
-        ldh  a, [$98]
-        swap a
-        and  $0F
-        ld   e, a
-        ldh  a, [$99]
-        sub  $08
-        and  $F0
-        or   e
-        ld   [$D416], a
-
-        ld   a, $07
-        ld   [$DB96], a
-        ret
-        jp   $40BE  ; return to normal "return to game" handling
-    """ % (type, map, room, x, y)), fill_nop=True)
-
-   # Patch the RAM clear not to delete our custom dialog when we screen transition
-   # This is kind of horrible as it relies on bank 1 being loaded, lol
-    rom.patch(0x01, 0x042C, "C629", "6B7E")
-    rom.patch(0x01, 0x3E6B, 0x3E7B, ASM("""
-        ld bc, $A0
-        call $29DC
-        ld bc, $1200
-        ld hl, $C100
-        call $29DF
-        ret
-    """), fill_nop=True)
-    # Patch the S&Q screen to have 3 options.
-    be = BackgroundEditor(rom, 0x0D)
-    for n in range(2, 18):
-        be.tiles[0x99C0 + n] = be.tiles[0x9980 + n]
-        be.tiles[0x99A0 + n] = be.tiles[0x9960 + n]
-        be.tiles[0x9980 + n] = be.tiles[0x9940 + n]
-        be.tiles[0x9960 + n] = be.tiles[0x98e0 + n]
-    be.tiles[0x9960 + 10] = 0xCE
-    be.tiles[0x9960 + 11] = 0xCF
-    be.tiles[0x9960 + 12] = 0xC4
-    be.tiles[0x9960 + 13] = 0x7F
-    be.tiles[0x9960 + 14] = 0x7F
-    be.store(rom)
-
-    sprite_data = [
-        0b00000000,
-        0b01000100,
-        0b01000101,
-        0b01000101,
-        0b01111101,
-        0b01000101,
-        0b01000101,
-        0b01000100,
-
-        0b00000000,
-        0b11100100,
-        0b00010110,
-        0b00010101,
-        0b00010100,
-        0b00010100,
-        0b00010100,
-        0b11100100,
-    ]
-    for n in range(32):
-        rom.banks[0x0F][0x08E0 + n] = sprite_data[n // 2]
-
-
-def addFrameCounter(rom, check_count):
-    # Patch marin giving the start the game to jump to a custom handler
-    rom.patch(0x05, 0x1299, ASM("ld a, $01\ncall $2385"), ASM("push hl\nld a, $0D\nrst 8\npop hl"), fill_nop=True)
-
-    # Add code that needs to be called every frame to tick our ingame time counter.
-    rom.patch(0x00, 0x0091, "00" * (0x100 - 0x91), ASM("""
-        ld   a, [$DB95] ;Get the gameplay type
-        dec  a          ; and if it was 1
-        ret  z          ; we are at the credits and the counter should stop.
-
-        ; Check if the timer expired
-        ld   hl, $FF0F
-        bit  2, [hl]
-        ret  z
-        res  2, [hl]
-
-        ; Increase the "subsecond" counter, and continue if it "overflows"
-        call $27D0 ; Enable SRAM
-        ld   hl, $B000
-        ld   a, [hl]
-        inc  a
-        cp   $20
-        ld   [hl], a
-        ret  nz
-        xor  a
-        ldi  [hl], a
-
-        ; Increase the seconds counter/minutes/hours counter
-increaseSecMinHours:
-        ld   a, [hl]
-        inc  a
-        daa
-        ld   [hl], a
-        cp   $60
-        ret  nz
-        xor  a
-        ldi  [hl], a
-        jr   increaseSecMinHours
-    """), fill_nop=True)
-    # Replace a cgb check with the call to our counter code.
-    rom.patch(0x00, 0x0367, ASM("ld a, $0C\ncall $0B0B"), ASM("call $0091\nld a, $2C"))
-
-    # Do not switch to 8x8 sprite mode
-    rom.patch(0x17, 0x2E9E, ASM("res 2, [hl]"), "", fill_nop=True)
-    # We need to completely reorder link sitting on the raft to work with 16x8 sprites.
-    sprites = rom.banks[0x38][0x1600:0x1800]
-    sprites[0x1F0:0x200] = b'\x00' * 16
-    for index, position in enumerate(
-            (0, 0x1F,
-             1, 0x1F, 2, 0x1F,
-             7, 8,
-             3, 9, 4, 10, 5, 11, 6, 12,
-             3, 13, 4, 14, 5, 15, 6, 16,
-             3, 17, 4, 18, 5, 19, 6, 20,
-        )):
-        rom.banks[0x38][0x1600+index*0x10:0x1610+index*0x10] = sprites[position*0x10:0x10+position*0x10]
-    rom.patch(0x27, 0x376E, 0x3776, "00046601", fill_nop=True)
-    rom.patch(0x27, 0x384E, ASM("ld c, $08"), ASM("ld c, $04"))
-    rom.patch(0x27, 0x3776, 0x3826,
-          "FA046002"
-          "0208640402006204"
-          "0A106E030A086C030A006A030AF86803"
-
-          "FA046002"
-          "0208640402006204"
-          "0A1076030A0874030A0072030AF87003"
-
-          "FA046002"
-          "0208640402006204"
-          "0A107E030A087C030A007A030AF87803"
-    , fill_nop=True)
-    rom.patch(0x27, 0x382E, ASM("ld a, $6C"), ASM("ld a, $80")) # OAM start position
-    rom.patch(0x27, 0x384E, ASM("ld c, $08"), ASM("ld c, $04")) # Amount of overlay OAM data
-    rom.patch(0x27, 0x3826, 0x382E, ASM("dw $7776, $7792, $77AE, $7792")) # pointers to animation
-    rom.patch(0x27, 0x3846, ASM("ld c, $2C"), ASM("ld c, $1C")) # Amount of OAM data
-
-    # TODO: fix flying windfish
-    # Upper line of credits roll into "TIME"
-    rom.patch(0x17, 0x069D, 0x0713, ASM("""
-        ld   hl, OAMData
-        ld   de, $C000 ; OAM Buffer
-        ld   bc, $0048
-        call $2914
-        ret
-OAMData:
-        db  $20, $18, $34, $00 ;T
-        db  $20, $20, $20, $00 ;I
-        db  $20, $28, $28, $00 ;M
-        db  $20, $30, $18, $00 ;E
-        
-        db  $20, $70, $16, $00 ;D
-        db  $20, $78, $18, $00 ;E
-        db  $20, $80, $10, $00 ;A
-        db  $20, $88, $34, $00 ;T
-        db  $20, $90, $1E, $00 ;H
-
-        db  $50, $18, $14, $00 ;C
-        db  $50, $20, $1E, $00 ;H
-        db  $50, $28, $18, $00 ;E
-        db  $50, $30, $14, $00 ;C
-        db  $50, $38, $24, $00 ;K
-        db  $50, $40, $32, $00 ;S
-
-        db  $68, $38, $%02x, $00 ;0
-        db  $68, $40, $%02x, $00 ;0
-        db  $68, $48, $%02x, $00 ;0
-        
-    """ % ((((check_count // 100) % 10) * 2) | 0x40, (((check_count // 10) % 10) * 2) | 0x40, ((check_count % 10) * 2) | 0x40), 0x469D), fill_nop=True)
-    # Lower line of credits roll into XX XX XX
-    rom.patch(0x17, 0x0784, 0x082D, ASM("""
-        ld   hl, OAMData
-        ld   de, $C048 ; OAM Buffer
-        ld   bc, $0038
-        call $2914
-
-        call $27D0 ; Enable SRAM
-        ld   hl, $C04A
-        ld   a, [$B003] ; hours
-        call updateOAM
-        ld   a, [$B002] ; minutes
-        call updateOAM
-        ld   a, [$B001] ; seconds
-        call updateOAM
-        
-        ld   a, [$DB58] ; death count high
-        call updateOAM
-        ld   a, [$DB57] ; death count low
-        call updateOAM
-
-        ld   a, [$B011] ; check count high
-        call updateOAM
-        ld   a, [$B010] ; check count low
-        call updateOAM
-        ret
-
-updateOAM:
-        ld   de, $0004
-        ld   b, a
-        swap a
-        and  $0F
-        add  a, a
-        or   $40
-        ld   [hl], a
-        add  hl, de
-
-        ld   a, b
-        and  $0F
-        add  a, a
-        or   $40
-        ld   [hl], a
-        add  hl, de
-        ret
-OAMData:
-        db  $38, $18, $40, $00 ;0 (10 hours)
-        db  $38, $20, $40, $00 ;0 (1 hours)
-        db  $38, $30, $40, $00 ;0 (10 minutes)
-        db  $38, $38, $40, $00 ;0 (1 minutes)
-        db  $38, $48, $40, $00 ;0 (10 seconds)
-        db  $38, $50, $40, $00 ;0 (1 seconds)
-
-        db  $00, $00, $40, $00 ;0 (1000 death)
-        db  $38, $80, $40, $00 ;0 (100 death)
-
-        db  $38, $88, $40, $00 ;0 (10 death)
-        db  $38, $90, $40, $00 ;0 (1 death)
-
-        ; checks
-        db  $00, $00, $40, $00 ;0
-        db  $68, $18, $40, $00 ;0
-        db  $68, $20, $40, $00 ;0
-        db  $68, $28, $40, $00 ;0
-        
-    """, 0x4784), fill_nop=True)
-
-    # Grab the "mostly" complete A-Z font
-    sprites = rom.banks[0x38][0x1100:0x1400]
-    for index, position in enumerate((
-            0x10, 0x20,  # A
-            0x11, 0x21,  # B
-            0x12, 0x12 | 0x100,  # C
-            0x13, 0x23,  # D
-            0x14, 0x24,  # E
-            0x14, 0x25,  # F
-            0x12, 0x22,  # G
-            0x20 | 0x100, 0x26,  # H
-            0x17, 0x17 | 0x100,  # I
-            0x28, 0x28,  # J
-            0x19, 0x29,  # K
-            0x06, 0x07,  # L
-            0x1A, 0x2A,  # M
-            0x1B, 0x2B,  # N
-            0x00, 0x00,  # O?
-            0x00, 0x00,  # P?
-            #0x00, 0x00,  # Q?
-            0x11, 0x18,  # R
-            0x1C, 0x2C,  # S
-            0x1D, 0x2D,  # T
-            0x26, 0x10,  # U
-            0x00, 0x00,  # V?
-            0x1E, 0x2E,  # W
-            #0x00, 0x00,  # X?
-            #0x00, 0x00,  # Y?
-            0x27, 0x27,  # Z
-    )):
-        sprite = sprites[(position&0xFF)*0x10:0x10+(position&0xFF)*0x10]
-        if position & 0x100:
-            for n in range(4):
-                sprite[n * 2], sprite[14 - n * 2] = sprite[14 - n * 2], sprite[n * 2]
-                sprite[n * 2 + 1], sprite[15 - n * 2] = sprite[15 - n * 2], sprite[n * 2 + 1]
-        rom.banks[0x38][0x1100+index*0x10:0x1110+index*0x10] = sprite
-
-
-    # Number graphics change for the end
-    tile_graphics = """
-........ ........ ........ ........ ........ ........ ........ ........ ........ ........
-.111111. ..1111.. .111111. .111111. ..11111. 11111111 .111111. 11111111 .111111. .111111.
-11333311 .11331.. 11333311 11333311 .113331. 13333331 11333311 13333331 11333311 11333311
-13311331 113331.. 13311331 13311331 1133331. 13311111 13311331 11111331 13311331 13311331
-13311331 133331.. 13311331 11111331 1331331. 1331.... 13311331 ...11331 13311331 13311331
-13311331 133331.. 11111331 ....1331 1331331. 1331.... 13311111 ...13311 13311331 13311331
-13311331 111331.. ...13311 .1111331 1331331. 1331111. 1331.... ..11331. 13311331 13311331
-13311331 ..1331.. ..11331. .1333331 13313311 13333311 1331111. ..13311. 11333311 11333331
-13311331 ..1331.. ..13311. .1111331 13333331 13311331 13333311 .11331.. 13311331 .1111331
-13311331 ..1331.. .11331.. ....1331 11113311 11111331 13311331 .13311.. 13311331 ....1331
-13311331 ..1331.. .13311.. ....1331 ...1331. ....1331 13311331 11331... 13311331 ....1331
-13311331 ..1331.. 11331... 11111331 ...1331. 11111331 13311331 13311... 13311331 11111331
-13311331 ..1331.. 13311111 13311331 ...1331. 13311331 13311331 1331.... 13311331 13311331
-11333311 ..1331.. 13333331 11333311 ...1331. 11333311 11333311 1331.... 11333311 11333311
-.111111. ..1111.. 11111111 .111111. ...1111. .111111. .111111. 1111.... .111111. .111111.
-........ ........ ........ ........ ........ ........ ........ ........ ........ ........
-""".strip()
-    for n in range(10):
-        gfx_high = "\n".join([line.split(" ")[n] for line in tile_graphics.split("\n")[:8]])
-        gfx_low = "\n".join([line.split(" ")[n] for line in tile_graphics.split("\n")[8:]])
-        rom.banks[0x38][0x1400+n*0x20:0x1410+n*0x20] = utils.createTileData(gfx_high)
-        rom.banks[0x38][0x1410+n*0x20:0x1420+n*0x20] = utils.createTileData(gfx_low)
-
-<<<<<<< HEAD
-# For the D7 exit, make it so that we can exit it properly in ER
-def fixD7exit(rom):
-    re = RoomEditor(rom, 0x0E)
-    for x in [0, 1, 2, 8, 9]:
-        for y in range(3):
-            re.removeObject(x, y)
-    re.objects.append(Object(5, 2, 0xE1))
-    re.objects.append(Object(5, 3, 0x4A))
-    re.store(rom)
-=======
-def addWarpImprovements(rom, extra_warps):
-    # Patch in a warp icon
-    tile = utils.createTileData( \
-"""11111111
-10000000
-10200320 
-10323200
-10033300
-10023230
-10230020
-10000000""", key="0231")
-    MINIMAP_BASE = 0x3800
-    
-    # This is replacing a junk tile never used on the minimap
-    rom.banks[0x2C][MINIMAP_BASE + len(tile) * 0x65 : MINIMAP_BASE + len(tile) * 0x66] = tile
-    
-    # Allow using ENTITY_WARP for finding which map sections are warps
-    # Interesting - 3CA0 should be free, but something has pushed all the code forward a byte
-    rom.patch(0x02, 0x3CA1, None, ASM("""
-        ld   e, $0F
-        ld   d, $00
-    warp_search_loop:
-        ; Warp search loop
-        ld   hl, $C3A0
-        add  hl, de                     ; $5FE1: $19
-        ld   a, [hl]                    ; $5FE2: $7E
-        cp   $61 ; ENTITY_WARP
-        jr   nz, search_continue        ; if it's not a warp, check the next one
-        ld   hl, $C280
-        add  hl, de
-        ld   a, [hl]
-        and  a
-        jr   z, search_continue         ; if this is despawned, check the next one
-    found:
-        jp   $511B                      ; found
-    search_continue:
-        dec  e
-        ld   a, e
-        cp   $FF
-        jr   nz, warp_search_loop
-    
-    not_found:
-        jp   $512B
-
-    """))
-
-    # Insert redirect to above code
-    rom.patch(0x02, 0x1109, ASM("""
-    ldh a, [$F6]
-    cp 1
-    
-    """), ASM("""
-    jp $7CA1
-    nop
-    """))
-    # Leaves some extra bytes behind, if we need more space in 0x02
-
-    # On warp hole, open map instead
-    rom.patch(0x19, 0x1DB9, None, ASM("""
-        ld a, 7       ; Set GAMEPLAY_MAP
-        ld [$DB95], a
-        ld a, 0       ; reset subtype
-        ld [$DB96], a
-        ld a, 1         ; Set flag for using teleport
-        ld [$FFDD], a
-
-        ret
-    """), fill_nop=True)
-
-    # Patch over some instructions that decided if we are in debug mode holding some 
-    # buttons with instead checking for FFDD (why FFDD? It appears to be never used anywhere, so we repurpose it for "is in teleport mode")
-    rom.banks[0x01][0x17B8] = 0xDD
-    rom.banks[0x01][0x17B9] = 0xFF
-    rom.banks[0x01][0x17FD] = 0xDD
-    rom.banks[0x01][0x17FE] = 0xFF
-
-    # If in warp mode, don't allow manual exit
-    rom.patch(0x01, 0x1800, "20021E60", ASM("jp nz, $5818"), fill_nop=True)
-
-    # Allow warp with just B
-    rom.banks[0x01][0x17C0] = 0x20
-
-    # Allow cursor to move over black squares
-    # This allows warping to undiscovered areas - a fine cheat, but needs a check for wOverworldRoomStatus in the warp code
-    CHEAT_WARP_ANYWHERE = False
-    if CHEAT_WARP_ANYWHERE:
-        rom.patch(0x01, 0x1AE8, None, ASM("jp $5AF5"))
-
-    # This disables the arrows around the selection bubble
-    #rom.patch(0x01, 0x1B6F, None, ASM("ret"), fill_nop=True)
-    
-    # Fix lag when moving the cursor
-    # One option - just disable the delay code
-    #rom.patch(0x01, 0x1A76, 0x1A76+3, ASM("xor a"), fill_nop=True)
-    #rom.banks[0x01][0x1A7C] = 0
-    # Another option - just remove the animation
-    rom.banks[0x01][0x1B20] = 0
-    rom.banks[0x01][0x1B3B] = 0
-
-    # Patch the icon for all teleports
-    all_warps = [0x01, 0x95, 0x2C, 0xEC]
-
-
-    if extra_warps:
-        # mamu
-        all_warps.append(0x45)
-        # Tweak the flute location
-        rom.banks[0x14][0x0E95] += 0x10
-        rom.banks[0x14][0x0EA3] += 0x01
-
-        mamu_pond = RoomEditor(rom, 0x45)
-        # Remove some tall grass so we can add a warp instead
-        mamu_pond.changeObject(1, 6, 0xE8)
-        mamu_pond.moveObject(1, 6, 3, 5)
-        mamu_pond.addEntity(3, 5, 0x61)
-
-        mamu_pond.store(rom)
-
-        # eagle
-        all_warps.append(0x0F)
-        room = RoomEditor(rom, 0x0F)
-        # Move one cliff edge and change it into a pit
-        room.changeObject(7, 6, 0xE8)
-        room.moveObject(7, 6, 6, 4)
-
-        # Add the warp
-        room.addEntity(6, 4, 0x61)
-        # move the two corners
-        room.moveObject(6, 7, 7, 7)
-        room.moveObject(6, 6, 7, 6)
-        for object in room.objects:
-            # Extend the lower wall
-            if ((object.x == 0 and object.y == 7)
-            # Extend the lower floor
-            or (object.x == 0 and object.y == 6)):
-                room.overlay[object.x + object.count + object.y * 10] = object.type_id
-                object.count += 1
-        room.store(rom)
-    
-    for warp in all_warps:
-        # Set icon
-        rom.banks[0x20][0x168B + warp] = 0x55
-        # Set text
-        if not rom.banks[0x01][0x1959 + warp]:
-            rom.banks[0x01][0x1959 + warp] = 0x42
-        # Set palette
-        # rom.banks[0x20][0x178B + 0x95] = 0x1      
-
-    # Setup [?!] icon on map and associated text
-    rom.banks[0x01][0x1909 + 0x42] = 0x2B
-    rom.texts[0x02B] = utils.formatText('Warp')
-
-    # call warp function (why not just jmp?!)
-    rom.patch(0x01, 0x17C3, None, ASM("""
-    call $7E7B
-    ret
-    """))
-    
-    # Build a switch statement by hand
-    warp_jump = "".join(f"cp ${hex(warp)[2:]}\njr z, success\n" for warp in all_warps)
-
-    rom.patch(0x01, 0x3E7B, None, ASM(f"""
-TeleportHandler:
-
-    ld  a, [$DBB4] ; Load the current selected tile
-    ; TODO: check if actually revealed so we can have free movement
-    ; Check cursor against different tiles to see if we are selecting a warp
-    {warp_jump}
-    jr exit
-
-success:
-    ld   a, $0B
-    ld   [$DB95], a ; Gameplay type
-    xor a
-    ld   [$D401], a                  ; wWarp0MapCategory
-    ldh [$DD], a                     ; unset teleport flag(!!!)
-    ld   [$D402], a                  ; wWarp0Map
-    ld   a, [$DBB4]                  ; wDBB4
-    ld   [$D403], a                  ; wWarp0Room
-
-    ld   a, $68
-    ld   [$D404], a                  ; wWarp0DestinationX
-    ldh  [$98], a                    ; LinkPositionY
-    ld  [$D475], a
-    ld   a, $70
-    ld   [$D405], a                  ; wWarp0DestinationY
-    ldh  [$99], a                    ; LinkPositionX
-    ld   a, $66                        
-    ld   [$D416], a                  ; wWarp0PositionTileIndex
-    ld   a, $07
-    ld   [$DB96], a                  ; wGameplaySubtype
-    ldh a, [$A2]
-    ld  [$DBC8], a
-    call $0C83                       ; ApplyMapFadeOutTransition
-    xor  a                                        ; $5DF3: $AF
-    ld   [$C167], a                               ; $5DF4: $EA $67 $C1
-
-exit:
-    ret
-        """))
-
-
->>>>>>> 43041f72
+from ..assembler import ASM
+from ..entranceInfo import ENTRANCE_INFO
+from ..roomEditor import RoomEditor, Object, ObjectWarp, ObjectHorizontal
+from ..backgroundEditor import BackgroundEditor
+from .. import utils
+
+
+def bugfixWrittingWrongRoomStatus(rom):
+    # The normal rom contains a pretty nasty bug where door closing triggers in D7/D8 can effect doors in
+    # dungeons D1-D6. This fix should prevent this.
+    rom.patch(0x02, 0x1D21, 0x1D3C, ASM("call $5B9F"), fill_nop=True)
+
+def fixEggDeathClearingItems(rom):
+    rom.patch(0x01, 0x1E79, ASM("cp $0A"), ASM("cp $08"))
+
+def fixWrongWarp(rom):
+    rom.patch(0x00, 0x18CE, ASM("cp $04"), ASM("cp $03"))
+    re = RoomEditor(rom, 0x2b)
+    for x in range(10):
+        re.removeObject(x, 7)
+    re.objects.append(ObjectHorizontal(0, 7, 0x2C, 10))
+    while len(re.getWarps()) < 4:
+        re.objects.append(ObjectWarp(1, 3, 0x7a, 80, 124))
+    re.store(rom)
+
+def bugfixBossroomTopPush(rom):
+    rom.patch(0x14, 0x14D9, ASM("""
+        ldh  a, [$99]
+        dec  a
+        ldh  [$99], a
+    """), ASM("""
+        jp   $7F80
+    """), fill_nop=True)
+    rom.patch(0x14, 0x3F80, "00" * 0x80, ASM("""
+        ldh  a, [$99]
+        cp   $50
+        jr   nc, up
+down:
+        inc  a
+        ldh  [$99], a
+        jp   $54DE
+up:
+        dec  a
+        ldh  [$99], a
+        jp   $54DE
+    """), fill_nop=True)
+
+def bugfixPowderBagSprite(rom):
+    rom.patch(0x03, 0x2055, "8E16", "0E1E")
+
+def easyColorDungeonAccess(rom):
+    re = RoomEditor(rom, 0x312)
+    re.entities = [(3, 1, 246), (6, 1, 247)]
+    re.store(rom)
+
+def removeGhost(rom):
+    ## Ghost patch
+    # Do not have the ghost follow you after dungeon 4
+    rom.patch(0x03, 0x1E1B, ASM("LD [$DB79], A"), "", fill_nop=True)
+
+def alwaysAllowSecretBook(rom):
+    rom.patch(0x15, 0x3F23, ASM("ld a, [$DB0E]\ncp $0E"), ASM("xor a\ncp $00"), fill_nop=True)
+    rom.patch(0x15, 0x3F2A, 0x3F30, "", fill_nop=True)
+
+def cleanup(rom):
+    # Remove unused rooms to make some space in the rom
+    re = RoomEditor(rom, 0x2C4)
+    re.objects = []
+    re.entities = []
+    re.store(rom, 0x2C4)
+    re.store(rom, 0x2D4)
+    re.store(rom, 0x277)
+    re.store(rom, 0x278)
+    re.store(rom, 0x279)
+    re.store(rom, 0x1ED)
+    re.store(rom, 0x1FC)  # Beta room
+
+    rom.texts[0x02B] = b'' # unused text
+
+
+def disablePhotoPrint(rom):
+    rom.patch(0x28, 0x07CC, ASM("ldh [$01], a\nldh [$02], a"), "", fill_nop=True) # do not reset the serial link
+    rom.patch(0x28, 0x0483, ASM("ld a, $13"), ASM("jr $EA", 0x4483)) # Do not print on A press, but jump to cancel
+    rom.patch(0x28, 0x0492, ASM("ld hl, $4439"), ASM("ret"), fill_nop=True) # Do not show the print/cancel overlay
+
+def fixMarinFollower(rom):
+    # Allow opening of D0 with marin
+    rom.patch(0x02, 0x3402, ASM("ld a, [$DB73]"), ASM("xor a"), fill_nop=True)
+    # Instead of uselessly checking for sidescroller rooms for follower spawns, check for color dungeon instead
+    rom.patch(0x01, 0x1FCB, 0x1FD3, ASM("cp $FF\nret z"), fill_nop=True)
+    # Do not load marin graphics in color dungeon
+    rom.patch(0x00, 0x2EA6, 0x2EB0, ASM("cp $FF\njp $2ED3"), fill_nop=True)
+    # Fix marin on taltal bridge causing a lockup if you have marin with you
+    # This changes the location where the index to the marin entity is stored from it's normal location
+    # To the memory normal reserved for progress on the egg maze (which is reset to 0 on a warp)
+    rom.patch(0x18, 0x1EF7, ASM("ld [$C50F], a"), ASM("ld [$C5AA], a"))
+    rom.patch(0x18, 0x2126, ASM("ld a, [$C50F]"), ASM("ld a, [$C5AA]"))
+    rom.patch(0x18, 0x2139, ASM("ld a, [$C50F]"), ASM("ld a, [$C5AA]"))
+    rom.patch(0x18, 0x214F, ASM("ld a, [$C50F]"), ASM("ld a, [$C5AA]"))
+    rom.patch(0x18, 0x2166, ASM("ld a, [$C50F]"), ASM("ld a, [$C5AA]"))
+
+def quickswap(rom, button):
+    rom.patch(0x00, 0x1094, ASM("jr c, $49"), ASM("jr nz, $49"))  # prevent agressive key repeat
+    rom.patch(0x00, 0x10BC,  # Patch the open minimap code to swap the your items instead
+        ASM("xor a\nld [$C16B], a\nld [$C16C], a\nld [$DB96], a\nld a, $07\nld [$DB95], a"), ASM("""
+        ld a, [$DB%02X]
+        ld e, a
+        ld a, [$DB%02X]
+        ld [$DB%02X], a
+        ld a, e
+        ld [$DB%02X], a
+        ret
+    """ % (button, button + 2, button, button + 2)))
+
+def injectMainLoop(rom):
+    rom.patch(0x00, 0x0346, ASM("""
+        ldh  a, [$FE]
+        and  a
+        jr   z, $08
+    """), ASM("""
+        ; Call the mainloop handler
+        xor  a
+        rst  8
+    """), fill_nop=True)
+
+def warpHome(rom):
+    # Patch the S&Q menu to allow 3 options
+    rom.patch(0x01, 0x012A, 0x0150, ASM("""
+        ld   hl, $C13F
+        call $6BA8 ; make sound on keypress
+        ldh  a, [$CC] ; load joystick status
+        and  $04      ; if up
+        jr   z, noUp
+        dec  [hl]
+noUp:
+        ldh  a, [$CC] ; load joystick status
+        and  $08      ; if down
+        jr   z, noDown
+        inc  [hl]
+noDown:
+
+        ld   a, [hl]
+        cp   $ff
+        jr   nz, noWrapUp
+        ld   a, $02
+noWrapUp:
+        cp   $03
+        jr   nz, noWrapDown
+        xor  a
+noWrapDown:
+        ld   [hl], a
+        jp   $7E02
+    """), fill_nop=True)
+    rom.patch(0x01, 0x3E02, 0x3E20, ASM("""
+        swap a
+        add  a, $48
+        ld   hl, $C018
+        ldi  [hl], a
+        ld   a, $24
+        ldi  [hl], a
+        ld   a, $BE
+        ldi  [hl], a
+        ld   [hl], $00
+        ret
+    """), fill_nop=True)
+
+    rom.patch(0x01, 0x00B7, ASM("""
+        ld   a, [$C13F]
+        cp   $01
+        jr   z, $3B
+    """), ASM("""
+        ld   a, [$C13F]
+        jp $7E20
+    """), fill_nop=True)
+
+    re = RoomEditor(rom, 0x2a3)
+    warp = re.getWarps()[0]
+
+    type = 0x00
+    map = 0x00
+    room = warp.room
+    x = warp.target_x
+    y = warp.target_y
+
+    one_way = [
+        'd0',
+        'd1',
+        'd3',
+        'd4',
+        'd6',
+        'd8',
+        'animal_cave',
+        'right_fairy',
+        'rooster_grave',
+        'prairie_left_cave2',
+        'prairie_left_fairy',
+        'armos_fairy',
+        'boomerang_cave',
+        'madbatter_taltal',
+        'forest_madbatter',
+    ]
+
+    one_way = {ENTRANCE_INFO[x].room for x in one_way}
+
+    if warp.room in one_way:
+        # we're starting at a one way exit room
+        # warp indoors to avoid soft locks
+        type = 0x01
+        map = 0x10
+        room = 0xa3
+        x = 0x50
+        y = 0x7f
+
+    rom.patch(0x01, 0x3E20, 0x3E6B, ASM("""
+        ; First, handle save & quit
+        cp   $01
+        jp   z, $40F9
+        and  a
+        jp   z, $40BE ; return to normal "return to game" handling
+
+        ld   a, [$C509] ; Check if we have an item in the shop
+        and  a
+        jp   nz, $40BE ; return to normal "return to game" handling
+
+        ld   a, $0B
+        ld   [$DB95], a
+        call $0C7D
+
+        ; Replace warp0 tile data, and put link on that tile.
+        ld   a, $%02x ; Type
+        ld   [$D401], a
+        ld   a, $%02x ; Map
+        ld   [$D402], a
+        ld   a, $%02x ; Room
+        ld   [$D403], a
+        ld   a, $%02x ; X
+        ld   [$D404], a
+        ld   a, $%02x ; Y
+        ld   [$D405], a
+
+        ldh  a, [$98]
+        swap a
+        and  $0F
+        ld   e, a
+        ldh  a, [$99]
+        sub  $08
+        and  $F0
+        or   e
+        ld   [$D416], a
+
+        ld   a, $07
+        ld   [$DB96], a
+        ret
+        jp   $40BE  ; return to normal "return to game" handling
+    """ % (type, map, room, x, y)), fill_nop=True)
+
+   # Patch the RAM clear not to delete our custom dialog when we screen transition
+   # This is kind of horrible as it relies on bank 1 being loaded, lol
+    rom.patch(0x01, 0x042C, "C629", "6B7E")
+    rom.patch(0x01, 0x3E6B, 0x3E7B, ASM("""
+        ld bc, $A0
+        call $29DC
+        ld bc, $1200
+        ld hl, $C100
+        call $29DF
+        ret
+    """), fill_nop=True)
+    # Patch the S&Q screen to have 3 options.
+    be = BackgroundEditor(rom, 0x0D)
+    for n in range(2, 18):
+        be.tiles[0x99C0 + n] = be.tiles[0x9980 + n]
+        be.tiles[0x99A0 + n] = be.tiles[0x9960 + n]
+        be.tiles[0x9980 + n] = be.tiles[0x9940 + n]
+        be.tiles[0x9960 + n] = be.tiles[0x98e0 + n]
+    be.tiles[0x9960 + 10] = 0xCE
+    be.tiles[0x9960 + 11] = 0xCF
+    be.tiles[0x9960 + 12] = 0xC4
+    be.tiles[0x9960 + 13] = 0x7F
+    be.tiles[0x9960 + 14] = 0x7F
+    be.store(rom)
+
+    sprite_data = [
+        0b00000000,
+        0b01000100,
+        0b01000101,
+        0b01000101,
+        0b01111101,
+        0b01000101,
+        0b01000101,
+        0b01000100,
+
+        0b00000000,
+        0b11100100,
+        0b00010110,
+        0b00010101,
+        0b00010100,
+        0b00010100,
+        0b00010100,
+        0b11100100,
+    ]
+    for n in range(32):
+        rom.banks[0x0F][0x08E0 + n] = sprite_data[n // 2]
+
+
+def addFrameCounter(rom, check_count):
+    # Patch marin giving the start the game to jump to a custom handler
+    rom.patch(0x05, 0x1299, ASM("ld a, $01\ncall $2385"), ASM("push hl\nld a, $0D\nrst 8\npop hl"), fill_nop=True)
+
+    # Add code that needs to be called every frame to tick our ingame time counter.
+    rom.patch(0x00, 0x0091, "00" * (0x100 - 0x91), ASM("""
+        ld   a, [$DB95] ;Get the gameplay type
+        dec  a          ; and if it was 1
+        ret  z          ; we are at the credits and the counter should stop.
+
+        ; Check if the timer expired
+        ld   hl, $FF0F
+        bit  2, [hl]
+        ret  z
+        res  2, [hl]
+
+        ; Increase the "subsecond" counter, and continue if it "overflows"
+        call $27D0 ; Enable SRAM
+        ld   hl, $B000
+        ld   a, [hl]
+        inc  a
+        cp   $20
+        ld   [hl], a
+        ret  nz
+        xor  a
+        ldi  [hl], a
+
+        ; Increase the seconds counter/minutes/hours counter
+increaseSecMinHours:
+        ld   a, [hl]
+        inc  a
+        daa
+        ld   [hl], a
+        cp   $60
+        ret  nz
+        xor  a
+        ldi  [hl], a
+        jr   increaseSecMinHours
+    """), fill_nop=True)
+    # Replace a cgb check with the call to our counter code.
+    rom.patch(0x00, 0x0367, ASM("ld a, $0C\ncall $0B0B"), ASM("call $0091\nld a, $2C"))
+
+    # Do not switch to 8x8 sprite mode
+    rom.patch(0x17, 0x2E9E, ASM("res 2, [hl]"), "", fill_nop=True)
+    # We need to completely reorder link sitting on the raft to work with 16x8 sprites.
+    sprites = rom.banks[0x38][0x1600:0x1800]
+    sprites[0x1F0:0x200] = b'\x00' * 16
+    for index, position in enumerate(
+            (0, 0x1F,
+             1, 0x1F, 2, 0x1F,
+             7, 8,
+             3, 9, 4, 10, 5, 11, 6, 12,
+             3, 13, 4, 14, 5, 15, 6, 16,
+             3, 17, 4, 18, 5, 19, 6, 20,
+        )):
+        rom.banks[0x38][0x1600+index*0x10:0x1610+index*0x10] = sprites[position*0x10:0x10+position*0x10]
+    rom.patch(0x27, 0x376E, 0x3776, "00046601", fill_nop=True)
+    rom.patch(0x27, 0x384E, ASM("ld c, $08"), ASM("ld c, $04"))
+    rom.patch(0x27, 0x3776, 0x3826,
+          "FA046002"
+          "0208640402006204"
+          "0A106E030A086C030A006A030AF86803"
+
+          "FA046002"
+          "0208640402006204"
+          "0A1076030A0874030A0072030AF87003"
+
+          "FA046002"
+          "0208640402006204"
+          "0A107E030A087C030A007A030AF87803"
+    , fill_nop=True)
+    rom.patch(0x27, 0x382E, ASM("ld a, $6C"), ASM("ld a, $80")) # OAM start position
+    rom.patch(0x27, 0x384E, ASM("ld c, $08"), ASM("ld c, $04")) # Amount of overlay OAM data
+    rom.patch(0x27, 0x3826, 0x382E, ASM("dw $7776, $7792, $77AE, $7792")) # pointers to animation
+    rom.patch(0x27, 0x3846, ASM("ld c, $2C"), ASM("ld c, $1C")) # Amount of OAM data
+
+    # TODO: fix flying windfish
+    # Upper line of credits roll into "TIME"
+    rom.patch(0x17, 0x069D, 0x0713, ASM("""
+        ld   hl, OAMData
+        ld   de, $C000 ; OAM Buffer
+        ld   bc, $0048
+        call $2914
+        ret
+OAMData:
+        db  $20, $18, $34, $00 ;T
+        db  $20, $20, $20, $00 ;I
+        db  $20, $28, $28, $00 ;M
+        db  $20, $30, $18, $00 ;E
+        
+        db  $20, $70, $16, $00 ;D
+        db  $20, $78, $18, $00 ;E
+        db  $20, $80, $10, $00 ;A
+        db  $20, $88, $34, $00 ;T
+        db  $20, $90, $1E, $00 ;H
+
+        db  $50, $18, $14, $00 ;C
+        db  $50, $20, $1E, $00 ;H
+        db  $50, $28, $18, $00 ;E
+        db  $50, $30, $14, $00 ;C
+        db  $50, $38, $24, $00 ;K
+        db  $50, $40, $32, $00 ;S
+
+        db  $68, $38, $%02x, $00 ;0
+        db  $68, $40, $%02x, $00 ;0
+        db  $68, $48, $%02x, $00 ;0
+        
+    """ % ((((check_count // 100) % 10) * 2) | 0x40, (((check_count // 10) % 10) * 2) | 0x40, ((check_count % 10) * 2) | 0x40), 0x469D), fill_nop=True)
+    # Lower line of credits roll into XX XX XX
+    rom.patch(0x17, 0x0784, 0x082D, ASM("""
+        ld   hl, OAMData
+        ld   de, $C048 ; OAM Buffer
+        ld   bc, $0038
+        call $2914
+
+        call $27D0 ; Enable SRAM
+        ld   hl, $C04A
+        ld   a, [$B003] ; hours
+        call updateOAM
+        ld   a, [$B002] ; minutes
+        call updateOAM
+        ld   a, [$B001] ; seconds
+        call updateOAM
+        
+        ld   a, [$DB58] ; death count high
+        call updateOAM
+        ld   a, [$DB57] ; death count low
+        call updateOAM
+
+        ld   a, [$B011] ; check count high
+        call updateOAM
+        ld   a, [$B010] ; check count low
+        call updateOAM
+        ret
+
+updateOAM:
+        ld   de, $0004
+        ld   b, a
+        swap a
+        and  $0F
+        add  a, a
+        or   $40
+        ld   [hl], a
+        add  hl, de
+
+        ld   a, b
+        and  $0F
+        add  a, a
+        or   $40
+        ld   [hl], a
+        add  hl, de
+        ret
+OAMData:
+        db  $38, $18, $40, $00 ;0 (10 hours)
+        db  $38, $20, $40, $00 ;0 (1 hours)
+        db  $38, $30, $40, $00 ;0 (10 minutes)
+        db  $38, $38, $40, $00 ;0 (1 minutes)
+        db  $38, $48, $40, $00 ;0 (10 seconds)
+        db  $38, $50, $40, $00 ;0 (1 seconds)
+
+        db  $00, $00, $40, $00 ;0 (1000 death)
+        db  $38, $80, $40, $00 ;0 (100 death)
+
+        db  $38, $88, $40, $00 ;0 (10 death)
+        db  $38, $90, $40, $00 ;0 (1 death)
+
+        ; checks
+        db  $00, $00, $40, $00 ;0
+        db  $68, $18, $40, $00 ;0
+        db  $68, $20, $40, $00 ;0
+        db  $68, $28, $40, $00 ;0
+        
+    """, 0x4784), fill_nop=True)
+
+    # Grab the "mostly" complete A-Z font
+    sprites = rom.banks[0x38][0x1100:0x1400]
+    for index, position in enumerate((
+            0x10, 0x20,  # A
+            0x11, 0x21,  # B
+            0x12, 0x12 | 0x100,  # C
+            0x13, 0x23,  # D
+            0x14, 0x24,  # E
+            0x14, 0x25,  # F
+            0x12, 0x22,  # G
+            0x20 | 0x100, 0x26,  # H
+            0x17, 0x17 | 0x100,  # I
+            0x28, 0x28,  # J
+            0x19, 0x29,  # K
+            0x06, 0x07,  # L
+            0x1A, 0x2A,  # M
+            0x1B, 0x2B,  # N
+            0x00, 0x00,  # O?
+            0x00, 0x00,  # P?
+            #0x00, 0x00,  # Q?
+            0x11, 0x18,  # R
+            0x1C, 0x2C,  # S
+            0x1D, 0x2D,  # T
+            0x26, 0x10,  # U
+            0x00, 0x00,  # V?
+            0x1E, 0x2E,  # W
+            #0x00, 0x00,  # X?
+            #0x00, 0x00,  # Y?
+            0x27, 0x27,  # Z
+    )):
+        sprite = sprites[(position&0xFF)*0x10:0x10+(position&0xFF)*0x10]
+        if position & 0x100:
+            for n in range(4):
+                sprite[n * 2], sprite[14 - n * 2] = sprite[14 - n * 2], sprite[n * 2]
+                sprite[n * 2 + 1], sprite[15 - n * 2] = sprite[15 - n * 2], sprite[n * 2 + 1]
+        rom.banks[0x38][0x1100+index*0x10:0x1110+index*0x10] = sprite
+
+
+    # Number graphics change for the end
+    tile_graphics = """
+........ ........ ........ ........ ........ ........ ........ ........ ........ ........
+.111111. ..1111.. .111111. .111111. ..11111. 11111111 .111111. 11111111 .111111. .111111.
+11333311 .11331.. 11333311 11333311 .113331. 13333331 11333311 13333331 11333311 11333311
+13311331 113331.. 13311331 13311331 1133331. 13311111 13311331 11111331 13311331 13311331
+13311331 133331.. 13311331 11111331 1331331. 1331.... 13311331 ...11331 13311331 13311331
+13311331 133331.. 11111331 ....1331 1331331. 1331.... 13311111 ...13311 13311331 13311331
+13311331 111331.. ...13311 .1111331 1331331. 1331111. 1331.... ..11331. 13311331 13311331
+13311331 ..1331.. ..11331. .1333331 13313311 13333311 1331111. ..13311. 11333311 11333331
+13311331 ..1331.. ..13311. .1111331 13333331 13311331 13333311 .11331.. 13311331 .1111331
+13311331 ..1331.. .11331.. ....1331 11113311 11111331 13311331 .13311.. 13311331 ....1331
+13311331 ..1331.. .13311.. ....1331 ...1331. ....1331 13311331 11331... 13311331 ....1331
+13311331 ..1331.. 11331... 11111331 ...1331. 11111331 13311331 13311... 13311331 11111331
+13311331 ..1331.. 13311111 13311331 ...1331. 13311331 13311331 1331.... 13311331 13311331
+11333311 ..1331.. 13333331 11333311 ...1331. 11333311 11333311 1331.... 11333311 11333311
+.111111. ..1111.. 11111111 .111111. ...1111. .111111. .111111. 1111.... .111111. .111111.
+........ ........ ........ ........ ........ ........ ........ ........ ........ ........
+""".strip()
+    for n in range(10):
+        gfx_high = "\n".join([line.split(" ")[n] for line in tile_graphics.split("\n")[:8]])
+        gfx_low = "\n".join([line.split(" ")[n] for line in tile_graphics.split("\n")[8:]])
+        rom.banks[0x38][0x1400+n*0x20:0x1410+n*0x20] = utils.createTileData(gfx_high)
+        rom.banks[0x38][0x1410+n*0x20:0x1420+n*0x20] = utils.createTileData(gfx_low)
+
+# For the D7 exit, make it so that we can exit it properly in ER
+def fixD7exit(rom):
+    re = RoomEditor(rom, 0x0E)
+    for x in [0, 1, 2, 8, 9]:
+        for y in range(3):
+            re.removeObject(x, y)
+    re.objects.append(Object(5, 2, 0xE1))
+    re.objects.append(Object(5, 3, 0x4A))
+    re.store(rom)
+
+def addWarpImprovements(rom, extra_warps):
+    # Patch in a warp icon
+    tile = utils.createTileData( \
+"""11111111
+10000000
+10200320 
+10323200
+10033300
+10023230
+10230020
+10000000""", key="0231")
+    MINIMAP_BASE = 0x3800
+    
+    # This is replacing a junk tile never used on the minimap
+    rom.banks[0x2C][MINIMAP_BASE + len(tile) * 0x65 : MINIMAP_BASE + len(tile) * 0x66] = tile
+    
+    # Allow using ENTITY_WARP for finding which map sections are warps
+    # Interesting - 3CA0 should be free, but something has pushed all the code forward a byte
+    rom.patch(0x02, 0x3CA1, None, ASM("""
+        ld   e, $0F
+        ld   d, $00
+    warp_search_loop:
+        ; Warp search loop
+        ld   hl, $C3A0
+        add  hl, de                     ; $5FE1: $19
+        ld   a, [hl]                    ; $5FE2: $7E
+        cp   $61 ; ENTITY_WARP
+        jr   nz, search_continue        ; if it's not a warp, check the next one
+        ld   hl, $C280
+        add  hl, de
+        ld   a, [hl]
+        and  a
+        jr   z, search_continue         ; if this is despawned, check the next one
+    found:
+        jp   $511B                      ; found
+    search_continue:
+        dec  e
+        ld   a, e
+        cp   $FF
+        jr   nz, warp_search_loop
+    
+    not_found:
+        jp   $512B
+
+    """))
+
+    # Insert redirect to above code
+    rom.patch(0x02, 0x1109, ASM("""
+    ldh a, [$F6]
+    cp 1
+    
+    """), ASM("""
+    jp $7CA1
+    nop
+    """))
+    # Leaves some extra bytes behind, if we need more space in 0x02
+
+    # On warp hole, open map instead
+    rom.patch(0x19, 0x1DB9, None, ASM("""
+        ld a, 7       ; Set GAMEPLAY_MAP
+        ld [$DB95], a
+        ld a, 0       ; reset subtype
+        ld [$DB96], a
+        ld a, 1         ; Set flag for using teleport
+        ld [$FFDD], a
+
+        ret
+    """), fill_nop=True)
+
+    # Patch over some instructions that decided if we are in debug mode holding some 
+    # buttons with instead checking for FFDD (why FFDD? It appears to be never used anywhere, so we repurpose it for "is in teleport mode")
+    rom.banks[0x01][0x17B8] = 0xDD
+    rom.banks[0x01][0x17B9] = 0xFF
+    rom.banks[0x01][0x17FD] = 0xDD
+    rom.banks[0x01][0x17FE] = 0xFF
+
+    # If in warp mode, don't allow manual exit
+    rom.patch(0x01, 0x1800, "20021E60", ASM("jp nz, $5818"), fill_nop=True)
+
+    # Allow warp with just B
+    rom.banks[0x01][0x17C0] = 0x20
+
+    # Allow cursor to move over black squares
+    # This allows warping to undiscovered areas - a fine cheat, but needs a check for wOverworldRoomStatus in the warp code
+    CHEAT_WARP_ANYWHERE = False
+    if CHEAT_WARP_ANYWHERE:
+        rom.patch(0x01, 0x1AE8, None, ASM("jp $5AF5"))
+
+    # This disables the arrows around the selection bubble
+    #rom.patch(0x01, 0x1B6F, None, ASM("ret"), fill_nop=True)
+    
+    # Fix lag when moving the cursor
+    # One option - just disable the delay code
+    #rom.patch(0x01, 0x1A76, 0x1A76+3, ASM("xor a"), fill_nop=True)
+    #rom.banks[0x01][0x1A7C] = 0
+    # Another option - just remove the animation
+    rom.banks[0x01][0x1B20] = 0
+    rom.banks[0x01][0x1B3B] = 0
+
+    # Patch the icon for all teleports
+    all_warps = [0x01, 0x95, 0x2C, 0xEC]
+
+
+    if extra_warps:
+        # mamu
+        all_warps.append(0x45)
+        # Tweak the flute location
+        rom.banks[0x14][0x0E95] += 0x10
+        rom.banks[0x14][0x0EA3] += 0x01
+
+        mamu_pond = RoomEditor(rom, 0x45)
+        # Remove some tall grass so we can add a warp instead
+        mamu_pond.changeObject(1, 6, 0xE8)
+        mamu_pond.moveObject(1, 6, 3, 5)
+        mamu_pond.addEntity(3, 5, 0x61)
+
+        mamu_pond.store(rom)
+
+        # eagle
+        all_warps.append(0x0F)
+        room = RoomEditor(rom, 0x0F)
+        # Move one cliff edge and change it into a pit
+        room.changeObject(7, 6, 0xE8)
+        room.moveObject(7, 6, 6, 4)
+
+        # Add the warp
+        room.addEntity(6, 4, 0x61)
+        # move the two corners
+        room.moveObject(6, 7, 7, 7)
+        room.moveObject(6, 6, 7, 6)
+        for object in room.objects:
+            # Extend the lower wall
+            if ((object.x == 0 and object.y == 7)
+            # Extend the lower floor
+            or (object.x == 0 and object.y == 6)):
+                room.overlay[object.x + object.count + object.y * 10] = object.type_id
+                object.count += 1
+        room.store(rom)
+    
+    for warp in all_warps:
+        # Set icon
+        rom.banks[0x20][0x168B + warp] = 0x55
+        # Set text
+        if not rom.banks[0x01][0x1959 + warp]:
+            rom.banks[0x01][0x1959 + warp] = 0x42
+        # Set palette
+        # rom.banks[0x20][0x178B + 0x95] = 0x1      
+
+    # Setup [?!] icon on map and associated text
+    rom.banks[0x01][0x1909 + 0x42] = 0x2B
+    rom.texts[0x02B] = utils.formatText('Warp')
+
+    # call warp function (why not just jmp?!)
+    rom.patch(0x01, 0x17C3, None, ASM("""
+    call $7E7B
+    ret
+    """))
+    
+    # Build a switch statement by hand
+    warp_jump = "".join(f"cp ${hex(warp)[2:]}\njr z, success\n" for warp in all_warps)
+
+    rom.patch(0x01, 0x3E7B, None, ASM(f"""
+TeleportHandler:
+
+    ld  a, [$DBB4] ; Load the current selected tile
+    ; TODO: check if actually revealed so we can have free movement
+    ; Check cursor against different tiles to see if we are selecting a warp
+    {warp_jump}
+    jr exit
+
+success:
+    ld   a, $0B
+    ld   [$DB95], a ; Gameplay type
+    xor a
+    ld   [$D401], a                  ; wWarp0MapCategory
+    ldh [$DD], a                     ; unset teleport flag(!!!)
+    ld   [$D402], a                  ; wWarp0Map
+    ld   a, [$DBB4]                  ; wDBB4
+    ld   [$D403], a                  ; wWarp0Room
+
+    ld   a, $68
+    ld   [$D404], a                  ; wWarp0DestinationX
+    ldh  [$98], a                    ; LinkPositionY
+    ld  [$D475], a
+    ld   a, $70
+    ld   [$D405], a                  ; wWarp0DestinationY
+    ldh  [$99], a                    ; LinkPositionX
+    ld   a, $66                        
+    ld   [$D416], a                  ; wWarp0PositionTileIndex
+    ld   a, $07
+    ld   [$DB96], a                  ; wGameplaySubtype
+    ldh a, [$A2]
+    ld  [$DBC8], a
+    call $0C83                       ; ApplyMapFadeOutTransition
+    xor  a                                        ; $5DF3: $AF
+    ld   [$C167], a                               ; $5DF4: $EA $67 $C1
+
+exit:
+    ret
+        """))
+