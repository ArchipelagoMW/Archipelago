--- conflicted
+++ resolved
@@ -1,680 +1,673 @@
-from dataclasses import dataclass
-
-import os.path
-import typing
-import logging
-<<<<<<< HEAD
-from Options import (Choice, Toggle, DefaultOnToggle, Range, FreeText, PerGameCommonOptions, OptionGroup, Removed,
-                     DeathLink)
-=======
-from Options import Choice, Toggle, DefaultOnToggle, Range, FreeText, PerGameCommonOptions, OptionGroup, Removed, StartInventoryPool
->>>>>>> 5ce71db0
-from collections import defaultdict
-import Utils
-
-DefaultOffToggle = Toggle
-
-logger = logging.getLogger("Link's Awakening Logger")
-
-
-class LADXROption:
-    def to_ladxr_option(self, all_options):
-        if not self.ladxr_name:
-            return None, None
-
-        return (self.ladxr_name, self.name_lookup[self.value].replace("_", ""))
-
-
-class Logic(Choice, LADXROption):
-    """
-    Affects where items are allowed to be placed.
-
-    **Normal:** Playable without using any tricks or glitches. Can require
-    knowledge from a vanilla playthrough, such as how to open Color Dungeon.
-
-    **Hard:** More advanced techniques may be required, but glitches are not.
-    Examples include tricky jumps, killing enemies with only pots.
-
-    **Glitched:** Advanced glitches and techniques may be required, but
-    extremely difficult or tedious tricks are not required. Examples include
-    Bomb Triggers, Super Jumps and Jesus Jumps.
-
-    **Hell:** Obscure knowledge and hard techniques may be required. Examples
-    include featherless jumping with boots and/or hookshot, sequential pit
-    buffers and unclipped superjumps. Things in here can be extremely hard to do
-    or very time consuming.
-    """
-    display_name = "Logic"
-    rich_text_doc = True
-    ladxr_name = "logic"
-    # option_casual = 0
-    option_normal = 1
-    option_hard = 2
-    option_glitched = 3
-    option_hell = 4
-
-    default = option_normal
-
-
-class TradeQuest(DefaultOffToggle, LADXROption):
-    """
-    Trade quest items are randomized. Each NPC takes its normal trade quest
-    item and gives a randomized item in return.
-    """
-    display_name = "Trade Quest"
-    ladxr_name = "tradequest"
-
-
-class TextShuffle(DefaultOffToggle):
-    """
-    Shuffles all text in the game.
-    """
-    display_name = "Text Shuffle"
-
-
-class Rooster(DefaultOnToggle, LADXROption):
-    """
-    Adds the rooster to the item pool. If disabled, the overworld will be
-    modified so that any location requiring the rooster is accessible by other
-    means.
-    """
-    display_name = "Rooster"
-    ladxr_name = "rooster"
-
-
-class EntranceShuffle(Choice, LADXROption):
-    """
-    Randomizes where overworld entrances lead.
-
-    **Simple:** Single-entrance caves/houses that have items are shuffled
-    amongst each other.
-
-    If *Dungeon Shuffle* is enabled, then dungeons will be shuffled with all the
-    non-connector entrances in the pool. Note, some entrances can lead into water, use
-    the warp-to-home from the save&quit menu to escape this.
-    """
-
-    # [Advanced] Simple, but two-way connector caves are shuffled in their own pool as well.
-    # [Expert] Advanced, but caves/houses without items are also shuffled into the Simple entrance pool.
-    # [Insanity] Expert, but the Raft Minigame hut and Mamu's cave are added to the non-connector pool.
-
-    option_none = 0
-    option_simple = 1
-    # option_advanced = 2
-    # option_expert = 3
-    # option_insanity = 4
-    default = option_none
-    display_name = "Entrance Shuffle"
-    ladxr_name = "entranceshuffle"
-    rich_text_doc = True
-
-
-class DungeonShuffle(DefaultOffToggle, LADXROption):
-    """
-    Randomizes dungeon entrances with each other.
-    """
-    display_name = "Dungeon Shuffle"
-    ladxr_name = "dungeonshuffle"
-
-
-class APTitleScreen(DefaultOnToggle):
-    """
-    Enables AP specific title screen and disables the intro cutscene.
-    """
-    display_name = "AP Title Screen"
-
-
-class BossShuffle(Choice):
-    display_name = "Boss Shuffle"
-    none = 0
-    shuffle = 1
-    random = 2
-    default = none
-
-
-class DungeonItemShuffle(Choice):
-    display_name = "Dungeon Item Shuffle"
-    rich_text_doc = True
-    option_original_dungeon = 0
-    option_own_dungeons = 1
-    option_own_world = 2
-    option_any_world = 3
-    option_different_world = 4
-    # option_delete = 5
-    # option_start_with = 6
-    alias_true = 3
-    alias_false = 0
-    ladxr_item: str
-
-
-class ShuffleNightmareKeys(DungeonItemShuffle):
-    """
-    **Original Dungeon:** The item will be within its original dungeon.
-
-    **Own Dungeons:** The item will be within a dungeon in your world.
-
-    **Own World:** The item will be somewhere in your world.
-
-    **Any World:** The item could be anywhere.
-
-    **Different World:** The item will be somewhere in another world.
-    """
-    display_name = "Shuffle Nightmare Keys"
-    ladxr_item = "NIGHTMARE_KEY"
-
-
-class ShuffleSmallKeys(DungeonItemShuffle):
-    """
-    **Original Dungeon:** The item will be within its original dungeon.
-
-    **Own Dungeons:** The item will be within a dungeon in your world.
-
-    **Own World:** The item will be somewhere in your world.
-
-    **Any World:** The item could be anywhere.
-
-    **Different World:** The item will be somewhere in another world.
-    """
-    display_name = "Shuffle Small Keys"
-    ladxr_item = "KEY"
-
-
-class ShuffleMaps(DungeonItemShuffle):
-    """
-    **Original Dungeon:** The item will be within its original dungeon.
-
-    **Own Dungeons:** The item will be within a dungeon in your world.
-
-    **Own World:** The item will be somewhere in your world.
-
-    **Any World:** The item could be anywhere.
-
-    **Different World:** The item will be somewhere in another world.
-    """
-    display_name = "Shuffle Maps"
-    ladxr_item = "MAP"
-
-
-class ShuffleCompasses(DungeonItemShuffle):
-    """
-    **Original Dungeon:** The item will be within its original dungeon.
-
-    **Own Dungeons:** The item will be within a dungeon in your world.
-
-    **Own World:** The item will be somewhere in your world.
-
-    **Any World:** The item could be anywhere.
-
-    **Different World:** The item will be somewhere in another world.
-    """
-    display_name = "Shuffle Compasses"
-    ladxr_item = "COMPASS"
-
-
-class ShuffleStoneBeaks(DungeonItemShuffle):
-    """
-    **Original Dungeon:** The item will be within its original dungeon.
-
-    **Own Dungeons:** The item will be within a dungeon in your world.
-
-    **Own World:** The item will be somewhere in your world.
-
-    **Any World:** The item could be anywhere.
-
-    **Different World:** The item will be somewhere in another world.
-    """
-    display_name = "Shuffle Stone Beaks"
-    ladxr_item = "STONE_BEAK"
-
-
-class ShuffleInstruments(DungeonItemShuffle):
-    """
-    **Original Dungeon:** The item will be within its original dungeon.
-
-    **Own Dungeons:** The item will be within a dungeon in your world.
-
-    **Own World:** The item will be somewhere in your world.
-
-    **Any World:** The item could be anywhere.
-
-    **Different World:** The item will be somewhere in another world.
-
-    **Vanilla:** The item will be in its vanilla location in your world.
-    """
-    display_name = "Shuffle Instruments"
-    ladxr_item = "INSTRUMENT"
-    default = 100
-    option_vanilla = 100
-    alias_false = 100
-
-
-class Goal(Choice, LADXROption):
-    """
-    The Goal of the game.
-
-    **Instruments:** The Wind Fish's Egg will only open if you have the required
-    number of Instruments of the Sirens, and play the Ballad of the Wind Fish.
-
-    **Seashells:** The Egg will open when you bring 20 seashells. The Ballad and
-    Ocarina are not needed.
-
-    **Open:** The Egg will start pre-opened.
-    """
-    display_name = "Goal"
-    rich_text_doc = True
-    ladxr_name = "goal"
-    option_instruments = 1
-    option_seashells = 2
-    option_open = 3
-
-    default = option_instruments
-
-    def to_ladxr_option(self, all_options):
-        if self.value == self.option_instruments:
-            return ("goal", all_options["instrument_count"])
-        else:
-            return LADXROption.to_ladxr_option(self, all_options)
-
-
-class InstrumentCount(Range, LADXROption):
-    """
-    Sets the number of instruments required to open the Egg.
-    """
-    display_name = "Instrument Count"
-    ladxr_name = None
-    range_start = 0
-    range_end = 8
-    default = 8
-
-
-class NagMessages(DefaultOffToggle, LADXROption):
-    """
-    Controls if nag messages are shown when rocks and crystals are touched.
-    Useful for glitches, annoying for everything else.
-    """
-    display_name = "Nag Messages"
-    ladxr_name = "nagmessages"
-
-
-class MusicChangeCondition(Choice):
-    """
-    Controls how the music changes.
-
-    **Sword:** When you pick up a sword, the music changes.
-
-    **Always:** You always have the post-sword music.
-    """
-    display_name = "Music Change Condition"
-    rich_text_doc = True
-    option_sword = 0
-    option_always = 1
-    default = option_always
-
-
-class HardMode(Choice, LADXROption):
-    """
-    **Oracle:** Less iframes and health from drops. Bombs damage yourself. Water
-    damages you without flippers. No pieces of power or acorns.
-
-    **Hero:** Switch version hero mode, double damage, no heart/fairy drops.
-
-    **OHKO:** You die on a single hit, always.
-    """
-    display_name = "Hard Mode"
-    ladxr_name = "hardmode"
-    rich_text_doc = True
-    option_none = 0
-    option_oracle = 1
-    option_hero = 2
-    option_ohko = 3
-    default = option_none
-
-
-class Overworld(Choice, LADXROption):
-    """
-    **Open Mabe:** Replaces rock on the east side of Mabe Village with bushes,
-    allowing access to Ukuku Prairie without Power Bracelet.
-    """
-    display_name = "Overworld"
-    ladxr_name = "overworld"
-    rich_text_doc = True
-    option_normal = 0
-    option_open_mabe = 1
-    default = option_normal
-
-
-class Quickswap(Choice, LADXROption):
-    """
-    Instead of opening the map, the *SELECT* button swaps the top item of your inventory on to your *A* or *B* button.
-    """
-    display_name = "Quickswap"
-    ladxr_name = "quickswap"
-    rich_text_doc = True
-    option_none = 0
-    option_a = 1
-    option_b = 2
-    default = option_none
-
-
-class TextMode(Choice, LADXROption):
-    """
-    **Fast:** Makes text appear twice as fast.
-    """
-    display_name = "Text Mode"
-    ladxr_name = "textmode"
-    rich_text_doc = True
-    option_normal = 0
-    option_fast = 1
-    default = option_fast
-
-
-class LowHpBeep(Choice, LADXROption):
-    """
-    Slows or disables the low health beeping sound.
-    """
-    display_name = "Low HP Beep"
-    ladxr_name = "lowhpbeep"
-    option_default = 0
-    option_slow = 1
-    option_none = 2
-    default = option_default
-
-
-class NoFlash(DefaultOnToggle, LADXROption):
-    """
-    Remove the flashing light effects from Mamu, shopkeeper and MadBatter.
-    Useful for capture cards and people that are sensitive to these things.
-    """
-    display_name = "No Flash"
-    ladxr_name = "noflash"
-
-
-class BootsControls(Choice):
-    """
-    Adds an additional button to activate Pegasus Boots (does nothing if you
-    haven't picked up your boots!)
-
-    **Vanilla:** Nothing changes, you have to equip the boots to use them.
-
-    **Bracelet:** Holding down the button for the bracelet also activates boots
-    (somewhat like Link to the Past).
-
-    **Press A:** Holding down A activates boots.
-
-    **Press B:** Holding down B activates boots.
-    """
-    display_name = "Boots Controls"
-    rich_text_doc = True
-    option_vanilla = 0
-    option_bracelet = 1
-    option_press_a = 2
-    alias_a = 2
-    option_press_b = 3
-    alias_b = 3
-
-
-class LinkPalette(Choice, LADXROption):
-    """
-    Sets Link's palette.
-
-    A-D are color palettes usually used during the damage animation and can
-    change based on where you are.
-    """
-    display_name = "Link's Palette"
-    ladxr_name = "linkspalette"
-    option_normal = -1
-    option_green = 0
-    option_yellow = 1
-    option_red = 2
-    option_blue = 3
-    option_invert_a = 4
-    option_invert_b = 5
-    option_invert_c = 6
-    option_invert_d = 7
-    default = option_normal
-
-    def to_ladxr_option(self, all_options):
-        return self.ladxr_name, str(self.value)
-
-
-class TrendyGame(Choice):
-    """
-    **Easy:** All of the items hold still for you.
-
-    **Normal:** The vanilla behavior.
-
-    **Hard:** The trade item also moves.
-
-    **Harder:** The items move faster.
-
-    **Hardest:** The items move diagonally.
-
-    **Impossible:** The items move impossibly fast, may scroll on and off the
-    screen.
-    """
-    display_name = "Trendy Game"
-    rich_text_doc = True
-    option_easy = 0
-    option_normal = 1
-    option_hard = 2
-    option_harder = 3
-    option_hardest = 4
-    option_impossible = 5
-    default = option_normal
-
-
-class GfxMod(DefaultOffToggle):
-    """
-    If enabled, the patcher will prompt the user for a modification file to change sprites in the game and optionally some text.
-    """
-    display_name = "GFX Modification"
-
-
-class Palette(Choice):
-    """
-    Sets the palette for the game.
-
-    Note: A few places aren't patched, such as the menu and a few color dungeon
-    tiles.
-
-    **Normal:** The vanilla palette.
-
-    **1-Bit:** One bit of color per channel.
-
-    **2-Bit:** Two bits of color per channel.
-
-    **Greyscale:** Shades of grey.
-
-    **Pink:** Aesthetic.
-
-    **Inverted:** Inverted.
-    """
-    display_name = "Palette"
-    rich_text_doc = True
-    option_normal = 0
-    option_1bit = 1
-    option_2bit = 2
-    option_greyscale = 3
-    option_pink = 4
-    option_inverted = 5
-
-
-class Music(Choice, LADXROption):
-    """
-    **Vanilla:** Regular Music
-
-    **Shuffled:** Shuffled Music
-
-    **Off:** No music
-    """
-    display_name = "Music"
-    ladxr_name = "music"
-    rich_text_doc = True
-    option_vanilla = 0
-    option_shuffled = 1
-    option_off = 2
-
-    def to_ladxr_option(self, all_options):
-        s = ""
-        if self.value == self.option_shuffled:
-            s = "random"
-        elif self.value == self.option_off:
-            s = "off"
-        return self.ladxr_name, s
-
-
-class Warps(Choice):
-    """
-    **Improved:** Adds remake style warp screen to the game. Choose your warp
-    destination on the map after jumping in a portal and press *B* to select.
-
-    **Improved Additional:** Improved warps, and adds a warp point at Crazy
-    Tracy's house (the Mambo teleport spot) and Eagle's Tower.
-    """
-    display_name = "Warps"
-    rich_text_doc = True
-    option_vanilla = 0
-    option_improved = 1
-    option_improved_additional = 2
-    default = option_vanilla
-
-
-class InGameHints(DefaultOnToggle):
-    """
-    When enabled, owl statues and library books may indicate the location of
-    your items in the multiworld.
-    """
-    display_name = "In-game Hints"
-
-
-class TarinsGift(Choice):
-    """
-    **Local Progression:** Forces Tarin's gift to be an item that immediately
-    opens up local checks. Has little effect in single player games, and isn't
-    always necessary with randomized entrances.
-
-    **Bush Breaker:** Forces Tarin's gift to be an item that can destroy bushes.
-
-    **Any Item:** Tarin's gift can be any item for any world
-    """
-    display_name = "Tarin's Gift"
-    rich_text_doc = True
-    option_local_progression = 0
-    option_bush_breaker = 1
-    option_any_item = 2
-    default = option_local_progression
-
-
-class StabilizeItemPool(DefaultOffToggle):
-    """
-    By default, some rupees in the item pool are randomly swapped with bombs,
-    arrows, powders, or capacity upgrades. This set of items is also used as
-    filler. This option disables that swapping and makes *Nothing* the filler
-    item.
-    """
-    display_name = "Stabilize Item Pool"
-    rich_text_doc = True
-
-
-class ForeignItemIcons(Choice):
-    """
-    Choose how to display foreign items.
-
-    **Guess By Name:** Foreign items can look like any Link's Awakening item.
-
-    **Indicate Progression:** Foreign items are either a Piece of Power
-    (progression) or Guardian Acorn (non-progression).
-    """
-    display_name = "Foreign Item Icons"
-    rich_text_doc = True
-    option_guess_by_name = 0
-    option_indicate_progression = 1
-    default = option_guess_by_name
-
-
-ladx_option_groups = [
-    OptionGroup("Gameplay Adjustments", [
-        InGameHints,
-        TarinsGift,
-        HardMode,
-        TrendyGame,
-    ]),
-    OptionGroup("World Layout", [
-        Overworld,
-        Warps,
-        DungeonShuffle,
-        EntranceShuffle,
-    ]),
-    OptionGroup("Item Pool", [
-        ShuffleInstruments,
-        ShuffleNightmareKeys,
-        ShuffleSmallKeys,
-        ShuffleMaps,
-        ShuffleCompasses,
-        ShuffleStoneBeaks,
-        TradeQuest,
-        Rooster,
-        StabilizeItemPool,
-    ]),
-    OptionGroup("Quality of Life & Aesthetic", [
-        NagMessages,
-        Quickswap,
-        BootsControls,
-        ForeignItemIcons,
-        GfxMod,
-        LinkPalette,
-        Palette,
-        APTitleScreen,
-        TextShuffle,
-        TextMode,
-        Music,
-        MusicChangeCondition,
-        LowHpBeep,
-        NoFlash,
-    ])
-]
-
-@dataclass
-class LinksAwakeningOptions(PerGameCommonOptions):
-    logic: Logic
-    tradequest: TradeQuest
-    rooster: Rooster
-    experimental_dungeon_shuffle: DungeonShuffle
-    experimental_entrance_shuffle: EntranceShuffle
-    goal: Goal
-    instrument_count: InstrumentCount
-    link_palette: LinkPalette
-    warps: Warps
-    trendy_game: TrendyGame
-    gfxmod: GfxMod
-    palette: Palette
-    text_shuffle: TextShuffle
-    foreign_item_icons: ForeignItemIcons
-    shuffle_nightmare_keys: ShuffleNightmareKeys
-    shuffle_small_keys: ShuffleSmallKeys
-    shuffle_maps: ShuffleMaps
-    shuffle_compasses: ShuffleCompasses
-    shuffle_stone_beaks: ShuffleStoneBeaks
-    music: Music
-    shuffle_instruments: ShuffleInstruments
-    music_change_condition: MusicChangeCondition
-    nag_messages: NagMessages
-    ap_title_screen: APTitleScreen
-    boots_controls: BootsControls
-    quickswap: Quickswap
-    hard_mode: HardMode
-    low_hp_beep: LowHpBeep
-    text_mode: TextMode
-    no_flash: NoFlash
-    in_game_hints: InGameHints
-    tarins_gift: TarinsGift
-    overworld: Overworld
-    stabilize_item_pool: StabilizeItemPool
-<<<<<<< HEAD
-    death_link: DeathLink
-=======
-    start_inventory_from_pool: StartInventoryPool
->>>>>>> 5ce71db0
-
-    warp_improvements: Removed
-    additional_warp_points: Removed
+from dataclasses import dataclass
+
+import os.path
+import typing
+import logging
+from Options import (Choice, Toggle, DefaultOnToggle, Range, FreeText, PerGameCommonOptions, OptionGroup, Removed,
+                     DeathLink, StartInventoryPool)+from collections import defaultdict
+import Utils
+
+DefaultOffToggle = Toggle
+
+logger = logging.getLogger("Link's Awakening Logger")
+
+
+class LADXROption:
+    def to_ladxr_option(self, all_options):
+        if not self.ladxr_name:
+            return None, None
+
+        return (self.ladxr_name, self.name_lookup[self.value].replace("_", ""))
+
+
+class Logic(Choice, LADXROption):
+    """
+    Affects where items are allowed to be placed.
+
+    **Normal:** Playable without using any tricks or glitches. Can require
+    knowledge from a vanilla playthrough, such as how to open Color Dungeon.
+
+    **Hard:** More advanced techniques may be required, but glitches are not.
+    Examples include tricky jumps, killing enemies with only pots.
+
+    **Glitched:** Advanced glitches and techniques may be required, but
+    extremely difficult or tedious tricks are not required. Examples include
+    Bomb Triggers, Super Jumps and Jesus Jumps.
+
+    **Hell:** Obscure knowledge and hard techniques may be required. Examples
+    include featherless jumping with boots and/or hookshot, sequential pit
+    buffers and unclipped superjumps. Things in here can be extremely hard to do
+    or very time consuming.
+    """
+    display_name = "Logic"
+    rich_text_doc = True
+    ladxr_name = "logic"
+    # option_casual = 0
+    option_normal = 1
+    option_hard = 2
+    option_glitched = 3
+    option_hell = 4
+
+    default = option_normal
+
+
+class TradeQuest(DefaultOffToggle, LADXROption):
+    """
+    Trade quest items are randomized. Each NPC takes its normal trade quest
+    item and gives a randomized item in return.
+    """
+    display_name = "Trade Quest"
+    ladxr_name = "tradequest"
+
+
+class TextShuffle(DefaultOffToggle):
+    """
+    Shuffles all text in the game.
+    """
+    display_name = "Text Shuffle"
+
+
+class Rooster(DefaultOnToggle, LADXROption):
+    """
+    Adds the rooster to the item pool. If disabled, the overworld will be
+    modified so that any location requiring the rooster is accessible by other
+    means.
+    """
+    display_name = "Rooster"
+    ladxr_name = "rooster"
+
+
+class EntranceShuffle(Choice, LADXROption):
+    """
+    Randomizes where overworld entrances lead.
+
+    **Simple:** Single-entrance caves/houses that have items are shuffled
+    amongst each other.
+
+    If *Dungeon Shuffle* is enabled, then dungeons will be shuffled with all the
+    non-connector entrances in the pool. Note, some entrances can lead into water, use
+    the warp-to-home from the save&quit menu to escape this.
+    """
+
+    # [Advanced] Simple, but two-way connector caves are shuffled in their own pool as well.
+    # [Expert] Advanced, but caves/houses without items are also shuffled into the Simple entrance pool.
+    # [Insanity] Expert, but the Raft Minigame hut and Mamu's cave are added to the non-connector pool.
+
+    option_none = 0
+    option_simple = 1
+    # option_advanced = 2
+    # option_expert = 3
+    # option_insanity = 4
+    default = option_none
+    display_name = "Entrance Shuffle"
+    ladxr_name = "entranceshuffle"
+    rich_text_doc = True
+
+
+class DungeonShuffle(DefaultOffToggle, LADXROption):
+    """
+    Randomizes dungeon entrances with each other.
+    """
+    display_name = "Dungeon Shuffle"
+    ladxr_name = "dungeonshuffle"
+
+
+class APTitleScreen(DefaultOnToggle):
+    """
+    Enables AP specific title screen and disables the intro cutscene.
+    """
+    display_name = "AP Title Screen"
+
+
+class BossShuffle(Choice):
+    display_name = "Boss Shuffle"
+    none = 0
+    shuffle = 1
+    random = 2
+    default = none
+
+
+class DungeonItemShuffle(Choice):
+    display_name = "Dungeon Item Shuffle"
+    rich_text_doc = True
+    option_original_dungeon = 0
+    option_own_dungeons = 1
+    option_own_world = 2
+    option_any_world = 3
+    option_different_world = 4
+    # option_delete = 5
+    # option_start_with = 6
+    alias_true = 3
+    alias_false = 0
+    ladxr_item: str
+
+
+class ShuffleNightmareKeys(DungeonItemShuffle):
+    """
+    **Original Dungeon:** The item will be within its original dungeon.
+
+    **Own Dungeons:** The item will be within a dungeon in your world.
+
+    **Own World:** The item will be somewhere in your world.
+
+    **Any World:** The item could be anywhere.
+
+    **Different World:** The item will be somewhere in another world.
+    """
+    display_name = "Shuffle Nightmare Keys"
+    ladxr_item = "NIGHTMARE_KEY"
+
+
+class ShuffleSmallKeys(DungeonItemShuffle):
+    """
+    **Original Dungeon:** The item will be within its original dungeon.
+
+    **Own Dungeons:** The item will be within a dungeon in your world.
+
+    **Own World:** The item will be somewhere in your world.
+
+    **Any World:** The item could be anywhere.
+
+    **Different World:** The item will be somewhere in another world.
+    """
+    display_name = "Shuffle Small Keys"
+    ladxr_item = "KEY"
+
+
+class ShuffleMaps(DungeonItemShuffle):
+    """
+    **Original Dungeon:** The item will be within its original dungeon.
+
+    **Own Dungeons:** The item will be within a dungeon in your world.
+
+    **Own World:** The item will be somewhere in your world.
+
+    **Any World:** The item could be anywhere.
+
+    **Different World:** The item will be somewhere in another world.
+    """
+    display_name = "Shuffle Maps"
+    ladxr_item = "MAP"
+
+
+class ShuffleCompasses(DungeonItemShuffle):
+    """
+    **Original Dungeon:** The item will be within its original dungeon.
+
+    **Own Dungeons:** The item will be within a dungeon in your world.
+
+    **Own World:** The item will be somewhere in your world.
+
+    **Any World:** The item could be anywhere.
+
+    **Different World:** The item will be somewhere in another world.
+    """
+    display_name = "Shuffle Compasses"
+    ladxr_item = "COMPASS"
+
+
+class ShuffleStoneBeaks(DungeonItemShuffle):
+    """
+    **Original Dungeon:** The item will be within its original dungeon.
+
+    **Own Dungeons:** The item will be within a dungeon in your world.
+
+    **Own World:** The item will be somewhere in your world.
+
+    **Any World:** The item could be anywhere.
+
+    **Different World:** The item will be somewhere in another world.
+    """
+    display_name = "Shuffle Stone Beaks"
+    ladxr_item = "STONE_BEAK"
+
+
+class ShuffleInstruments(DungeonItemShuffle):
+    """
+    **Original Dungeon:** The item will be within its original dungeon.
+
+    **Own Dungeons:** The item will be within a dungeon in your world.
+
+    **Own World:** The item will be somewhere in your world.
+
+    **Any World:** The item could be anywhere.
+
+    **Different World:** The item will be somewhere in another world.
+
+    **Vanilla:** The item will be in its vanilla location in your world.
+    """
+    display_name = "Shuffle Instruments"
+    ladxr_item = "INSTRUMENT"
+    default = 100
+    option_vanilla = 100
+    alias_false = 100
+
+
+class Goal(Choice, LADXROption):
+    """
+    The Goal of the game.
+
+    **Instruments:** The Wind Fish's Egg will only open if you have the required
+    number of Instruments of the Sirens, and play the Ballad of the Wind Fish.
+
+    **Seashells:** The Egg will open when you bring 20 seashells. The Ballad and
+    Ocarina are not needed.
+
+    **Open:** The Egg will start pre-opened.
+    """
+    display_name = "Goal"
+    rich_text_doc = True
+    ladxr_name = "goal"
+    option_instruments = 1
+    option_seashells = 2
+    option_open = 3
+
+    default = option_instruments
+
+    def to_ladxr_option(self, all_options):
+        if self.value == self.option_instruments:
+            return ("goal", all_options["instrument_count"])
+        else:
+            return LADXROption.to_ladxr_option(self, all_options)
+
+
+class InstrumentCount(Range, LADXROption):
+    """
+    Sets the number of instruments required to open the Egg.
+    """
+    display_name = "Instrument Count"
+    ladxr_name = None
+    range_start = 0
+    range_end = 8
+    default = 8
+
+
+class NagMessages(DefaultOffToggle, LADXROption):
+    """
+    Controls if nag messages are shown when rocks and crystals are touched.
+    Useful for glitches, annoying for everything else.
+    """
+    display_name = "Nag Messages"
+    ladxr_name = "nagmessages"
+
+
+class MusicChangeCondition(Choice):
+    """
+    Controls how the music changes.
+
+    **Sword:** When you pick up a sword, the music changes.
+
+    **Always:** You always have the post-sword music.
+    """
+    display_name = "Music Change Condition"
+    rich_text_doc = True
+    option_sword = 0
+    option_always = 1
+    default = option_always
+
+
+class HardMode(Choice, LADXROption):
+    """
+    **Oracle:** Less iframes and health from drops. Bombs damage yourself. Water
+    damages you without flippers. No pieces of power or acorns.
+
+    **Hero:** Switch version hero mode, double damage, no heart/fairy drops.
+
+    **OHKO:** You die on a single hit, always.
+    """
+    display_name = "Hard Mode"
+    ladxr_name = "hardmode"
+    rich_text_doc = True
+    option_none = 0
+    option_oracle = 1
+    option_hero = 2
+    option_ohko = 3
+    default = option_none
+
+
+class Overworld(Choice, LADXROption):
+    """
+    **Open Mabe:** Replaces rock on the east side of Mabe Village with bushes,
+    allowing access to Ukuku Prairie without Power Bracelet.
+    """
+    display_name = "Overworld"
+    ladxr_name = "overworld"
+    rich_text_doc = True
+    option_normal = 0
+    option_open_mabe = 1
+    default = option_normal
+
+
+class Quickswap(Choice, LADXROption):
+    """
+    Instead of opening the map, the *SELECT* button swaps the top item of your inventory on to your *A* or *B* button.
+    """
+    display_name = "Quickswap"
+    ladxr_name = "quickswap"
+    rich_text_doc = True
+    option_none = 0
+    option_a = 1
+    option_b = 2
+    default = option_none
+
+
+class TextMode(Choice, LADXROption):
+    """
+    **Fast:** Makes text appear twice as fast.
+    """
+    display_name = "Text Mode"
+    ladxr_name = "textmode"
+    rich_text_doc = True
+    option_normal = 0
+    option_fast = 1
+    default = option_fast
+
+
+class LowHpBeep(Choice, LADXROption):
+    """
+    Slows or disables the low health beeping sound.
+    """
+    display_name = "Low HP Beep"
+    ladxr_name = "lowhpbeep"
+    option_default = 0
+    option_slow = 1
+    option_none = 2
+    default = option_default
+
+
+class NoFlash(DefaultOnToggle, LADXROption):
+    """
+    Remove the flashing light effects from Mamu, shopkeeper and MadBatter.
+    Useful for capture cards and people that are sensitive to these things.
+    """
+    display_name = "No Flash"
+    ladxr_name = "noflash"
+
+
+class BootsControls(Choice):
+    """
+    Adds an additional button to activate Pegasus Boots (does nothing if you
+    haven't picked up your boots!)
+
+    **Vanilla:** Nothing changes, you have to equip the boots to use them.
+
+    **Bracelet:** Holding down the button for the bracelet also activates boots
+    (somewhat like Link to the Past).
+
+    **Press A:** Holding down A activates boots.
+
+    **Press B:** Holding down B activates boots.
+    """
+    display_name = "Boots Controls"
+    rich_text_doc = True
+    option_vanilla = 0
+    option_bracelet = 1
+    option_press_a = 2
+    alias_a = 2
+    option_press_b = 3
+    alias_b = 3
+
+
+class LinkPalette(Choice, LADXROption):
+    """
+    Sets Link's palette.
+
+    A-D are color palettes usually used during the damage animation and can
+    change based on where you are.
+    """
+    display_name = "Link's Palette"
+    ladxr_name = "linkspalette"
+    option_normal = -1
+    option_green = 0
+    option_yellow = 1
+    option_red = 2
+    option_blue = 3
+    option_invert_a = 4
+    option_invert_b = 5
+    option_invert_c = 6
+    option_invert_d = 7
+    default = option_normal
+
+    def to_ladxr_option(self, all_options):
+        return self.ladxr_name, str(self.value)
+
+
+class TrendyGame(Choice):
+    """
+    **Easy:** All of the items hold still for you.
+
+    **Normal:** The vanilla behavior.
+
+    **Hard:** The trade item also moves.
+
+    **Harder:** The items move faster.
+
+    **Hardest:** The items move diagonally.
+
+    **Impossible:** The items move impossibly fast, may scroll on and off the
+    screen.
+    """
+    display_name = "Trendy Game"
+    rich_text_doc = True
+    option_easy = 0
+    option_normal = 1
+    option_hard = 2
+    option_harder = 3
+    option_hardest = 4
+    option_impossible = 5
+    default = option_normal
+
+
+class GfxMod(DefaultOffToggle):
+    """
+    If enabled, the patcher will prompt the user for a modification file to change sprites in the game and optionally some text.
+    """
+    display_name = "GFX Modification"
+
+
+class Palette(Choice):
+    """
+    Sets the palette for the game.
+
+    Note: A few places aren't patched, such as the menu and a few color dungeon
+    tiles.
+
+    **Normal:** The vanilla palette.
+
+    **1-Bit:** One bit of color per channel.
+
+    **2-Bit:** Two bits of color per channel.
+
+    **Greyscale:** Shades of grey.
+
+    **Pink:** Aesthetic.
+
+    **Inverted:** Inverted.
+    """
+    display_name = "Palette"
+    rich_text_doc = True
+    option_normal = 0
+    option_1bit = 1
+    option_2bit = 2
+    option_greyscale = 3
+    option_pink = 4
+    option_inverted = 5
+
+
+class Music(Choice, LADXROption):
+    """
+    **Vanilla:** Regular Music
+
+    **Shuffled:** Shuffled Music
+
+    **Off:** No music
+    """
+    display_name = "Music"
+    ladxr_name = "music"
+    rich_text_doc = True
+    option_vanilla = 0
+    option_shuffled = 1
+    option_off = 2
+
+    def to_ladxr_option(self, all_options):
+        s = ""
+        if self.value == self.option_shuffled:
+            s = "random"
+        elif self.value == self.option_off:
+            s = "off"
+        return self.ladxr_name, s
+
+
+class Warps(Choice):
+    """
+    **Improved:** Adds remake style warp screen to the game. Choose your warp
+    destination on the map after jumping in a portal and press *B* to select.
+
+    **Improved Additional:** Improved warps, and adds a warp point at Crazy
+    Tracy's house (the Mambo teleport spot) and Eagle's Tower.
+    """
+    display_name = "Warps"
+    rich_text_doc = True
+    option_vanilla = 0
+    option_improved = 1
+    option_improved_additional = 2
+    default = option_vanilla
+
+
+class InGameHints(DefaultOnToggle):
+    """
+    When enabled, owl statues and library books may indicate the location of
+    your items in the multiworld.
+    """
+    display_name = "In-game Hints"
+
+
+class TarinsGift(Choice):
+    """
+    **Local Progression:** Forces Tarin's gift to be an item that immediately
+    opens up local checks. Has little effect in single player games, and isn't
+    always necessary with randomized entrances.
+
+    **Bush Breaker:** Forces Tarin's gift to be an item that can destroy bushes.
+
+    **Any Item:** Tarin's gift can be any item for any world
+    """
+    display_name = "Tarin's Gift"
+    rich_text_doc = True
+    option_local_progression = 0
+    option_bush_breaker = 1
+    option_any_item = 2
+    default = option_local_progression
+
+
+class StabilizeItemPool(DefaultOffToggle):
+    """
+    By default, some rupees in the item pool are randomly swapped with bombs,
+    arrows, powders, or capacity upgrades. This set of items is also used as
+    filler. This option disables that swapping and makes *Nothing* the filler
+    item.
+    """
+    display_name = "Stabilize Item Pool"
+    rich_text_doc = True
+
+
+class ForeignItemIcons(Choice):
+    """
+    Choose how to display foreign items.
+
+    **Guess By Name:** Foreign items can look like any Link's Awakening item.
+
+    **Indicate Progression:** Foreign items are either a Piece of Power
+    (progression) or Guardian Acorn (non-progression).
+    """
+    display_name = "Foreign Item Icons"
+    rich_text_doc = True
+    option_guess_by_name = 0
+    option_indicate_progression = 1
+    default = option_guess_by_name
+
+
+ladx_option_groups = [
+    OptionGroup("Gameplay Adjustments", [
+        InGameHints,
+        TarinsGift,
+        HardMode,
+        TrendyGame,
+    ]),
+    OptionGroup("World Layout", [
+        Overworld,
+        Warps,
+        DungeonShuffle,
+        EntranceShuffle,
+    ]),
+    OptionGroup("Item Pool", [
+        ShuffleInstruments,
+        ShuffleNightmareKeys,
+        ShuffleSmallKeys,
+        ShuffleMaps,
+        ShuffleCompasses,
+        ShuffleStoneBeaks,
+        TradeQuest,
+        Rooster,
+        StabilizeItemPool,
+    ]),
+    OptionGroup("Quality of Life & Aesthetic", [
+        NagMessages,
+        Quickswap,
+        BootsControls,
+        ForeignItemIcons,
+        GfxMod,
+        LinkPalette,
+        Palette,
+        APTitleScreen,
+        TextShuffle,
+        TextMode,
+        Music,
+        MusicChangeCondition,
+        LowHpBeep,
+        NoFlash,
+    ])
+]
+
+@dataclass
+class LinksAwakeningOptions(PerGameCommonOptions):
+    logic: Logic
+    tradequest: TradeQuest
+    rooster: Rooster
+    experimental_dungeon_shuffle: DungeonShuffle
+    experimental_entrance_shuffle: EntranceShuffle
+    goal: Goal
+    instrument_count: InstrumentCount
+    link_palette: LinkPalette
+    warps: Warps
+    trendy_game: TrendyGame
+    gfxmod: GfxMod
+    palette: Palette
+    text_shuffle: TextShuffle
+    foreign_item_icons: ForeignItemIcons
+    shuffle_nightmare_keys: ShuffleNightmareKeys
+    shuffle_small_keys: ShuffleSmallKeys
+    shuffle_maps: ShuffleMaps
+    shuffle_compasses: ShuffleCompasses
+    shuffle_stone_beaks: ShuffleStoneBeaks
+    music: Music
+    shuffle_instruments: ShuffleInstruments
+    music_change_condition: MusicChangeCondition
+    nag_messages: NagMessages
+    ap_title_screen: APTitleScreen
+    boots_controls: BootsControls
+    quickswap: Quickswap
+    hard_mode: HardMode
+    low_hp_beep: LowHpBeep
+    text_mode: TextMode
+    no_flash: NoFlash
+    in_game_hints: InGameHints
+    tarins_gift: TarinsGift
+    overworld: Overworld
+    stabilize_item_pool: StabilizeItemPool
+    death_link: DeathLink
+    start_inventory_from_pool: StartInventoryPool
+
+    warp_improvements: Removed
+    additional_warp_points: Removed