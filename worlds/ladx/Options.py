import os.path
import typing
import logging
from Options import Choice, Option, Toggle, DefaultOnToggle, Range, FreeText, OptionList
from collections import defaultdict
import Utils

DefaultOffToggle = Toggle

logger = logging.getLogger("Link's Awakening Logger")


class LADXROption:
    def to_ladxr_option(self, all_options):
        if not self.ladxr_name:
            return None, None
        
        return (self.ladxr_name, self.name_lookup[self.value].replace("_", ""))


class Logic(Choice, LADXROption):
    """
    Affects where items are allowed to be placed.
    [Normal] Playable without using any tricks or glitches. Can require knowledge from a vanilla playthrough, such as how to open Color Dungeon.
    [Hard] More advanced techniques may be required, but glitches are not. Examples include tricky jumps, killing enemies with only pots.
    [Glitched] Advanced glitches and techniques may be required, but extremely difficult or tedious tricks are not required. Examples include Bomb Triggers, Super Jumps and Jesus Jumps.
    [Hell] Obscure knowledge and hard techniques may be required. Examples include featherless jumping with boots and/or hookshot, sequential pit buffers and unclipped superjumps. Things in here can be extremely hard to do or very time consuming."""
    display_name = "Logic"
    ladxr_name = "logic"
    # option_casual = 0
    option_normal = 1
    option_hard = 2
    option_glitched = 3
    option_hell = 4
    
    default = option_normal

class TradeQuest(DefaultOffToggle, LADXROption):
    """
    [On] adds the trade items to the pool (the trade locations will always be local items)
    [Off] (default) doesn't add them
    """
    display_name = "Trade Quest"
    ladxr_name = "tradequest"

class Rooster(DefaultOnToggle, LADXROption):
    """
    [On] Adds the rooster to the item pool. 
    [Off] The rooster spot is still a check giving an item. But you will never find the rooster. Any rooster spot is accessible without rooster by other means.
    """
    display_name = "Rooster"
    ladxr_name = "rooster"

class Boomerang(Choice):
    """
    [Normal] requires Magnifying Lens to get the boomerang.
    [Gift] The boomerang salesman will give you a random item, and the boomerang is shuffled.
    """

    normal = 0
    gift = 1
    default = gift

class BossShuffle(Choice):
    none = 0
    shuffle = 1
    random = 2
    default = none

class EntranceShuffle(Choice):
    option_vanilla = 0
    option_simple = 1
    option_mixed = 2
    alias_false = option_vanilla

class StartShufflePool(OptionList):
    """
    Shuffle Start Location

    Decides which entrance pool(s) the start location is allowed to pull from.

<<<<<<< HEAD
    If the chosen entrance isn't shuffled, a swap will be performed instead.

    Connectors aren't allowed for now, due to having to work out which connectors are legal or not.

    Valid options:
        - single
        - dummy
        - trade
        - annoying
        - water        
        - dungeon

    TODO: also allow specifying a specific entrance or list of entrances
    """
    valid_keys = [
        "single",
        "dummy",
        "trade",
        "annoying",
        "water",
        # "connector",
        "dungeon"
    ]
    # option_single = 1
    # option_dummy = 2
    # option_trade = 3
    # option_annoying = 4
    # option_water = 5
    # option_connector = 6
    # option_dungeon = 7

class SingleEntranceShuffle(EntranceShuffle):
    """
    Shuffle Single Entrances (non connectors with checks inside)
    [Vanilla] No changes
    [Simple] The entrances will be shuffled amongst themselves
    [Mixed] The entrances will be shuffled among all other entrances
    """
    entrance_type=["single", "trade"]

class DummyEntranceShuffle(EntranceShuffle):
    """
    Shuffle Dummy Entrances (non connectors with no checks inside)
    [Vanilla] No changes
    [Simple] The entrances will be shuffled amongst themselves
    [Mixed] The entrances will be shuffled among all other entrances
    """
    entrance_type=["dummy"]

class AnnoyingEntranceShuffle(EntranceShuffle):
    """
    Shuffle Annoying Entrances (entrances that will be really annoying if moved - mamu or raft house)
    [Vanilla] No changes
    [Simple] The entrances will be shuffled amongst themselves
    [Mixed] The entrances will be shuffled among all other entrances
    """
    entrance_type=["insanity"]

class WaterEntranceShuffle(EntranceShuffle):
    """
    Shuffle Water Entrances (entrances that drop you into water)
    [Vanilla] No changes
    [Simple] The entrances will be shuffled amongst themselves
    [Mixed] The entrances will be shuffled among all other entrances
    """
    entrance_type=["water"]

class ConnectorEntranceShuffle(EntranceShuffle):
    """
    Shuffle Connector Entrances
    [Vanilla] No changes
    [Simple] The entrances will be shuffled amongst themselves
    [Mixed] The entrances will be shuffled among all other entrances
    """
    entrance_type=["connector"]
=======
    option_none = 0
    option_simple = 1
    #option_advanced = 2
    #option_expert = 3    
    #option_insanity = 4
    default = option_none
    display_name = "Experimental Entrance Shuffle"
    ladxr_name = "entranceshuffle"
>>>>>>> 43041f72

class DungeonEntranceShuffle(EntranceShuffle):
    """
    Shuffle Dungeon Entrances
    [Vanilla] No changes
    [Simple] The entrances will be shuffled amongst themselves
    [Mixed] The entrances will be shuffled among other entrances
    """
<<<<<<< HEAD
    entrance_type=["dungeon"]
=======
    display_name = "Experimental Dungeon Shuffle"
    ladxr_name = "dungeonshuffle"
>>>>>>> 43041f72

class APTitleScreen(DefaultOnToggle):
    """
    Enables AP specific title screen and disables the intro cutscene
    """
<<<<<<< HEAD
=======
    display_name = "AP Title Screen"
>>>>>>> 43041f72

class OwnItemOnTarin(DefaultOnToggle):
    """
    Forces one of your own items to be on Tarin.
    This is to prevent being insta-bk'd at the start of the game.
    This has little effect in single player games, and isn't always neccessary in ER.
    """


class DungeonItemShuffle(Choice):
    option_original_dungeon = 0
    option_own_dungeons = 1
    option_own_world = 2
    option_any_world = 3
    option_different_world = 4
    #option_delete = 5
    #option_start_with = 6
    alias_true = 3
    alias_false = 0

class ShuffleNightmareKeys(DungeonItemShuffle):
    """
    Shuffle Nightmare Keys
    [Original Dungeon] The item will be within its original dungeon
    [Own Dungeons] The item will be within a dungeon in your world
    [Own World] The item will be somewhere in your world
    [Any World] The item could be anywhere
    [Different World] The item will be somewhere in another world
    """
    display_name = "Shuffle Nightmare Keys"
    ladxr_item = "NIGHTMARE_KEY"

class ShuffleSmallKeys(DungeonItemShuffle):
    """
    Shuffle Small Keys
    [Original Dungeon] The item will be within its original dungeon
    [Own Dungeons] The item will be within a dungeon in your world
    [Own World] The item will be somewhere in your world
    [Any World] The item could be anywhere
    [Different World] The item will be somewhere in another world 
    """
    display_name = "Shuffle Small Keys"
    ladxr_item = "KEY"
class ShuffleMaps(DungeonItemShuffle):
    """
    Shuffle Dungeon Maps
    [Original Dungeon] The item will be within its original dungeon
    [Own Dungeons] The item will be within a dungeon in your world
    [Own World] The item will be somewhere in your world
    [Any World] The item could be anywhere
    [Different World] The item will be somewhere in another world
    """
    display_name = "Shuffle Maps"
    ladxr_item = "MAP"

class ShuffleCompasses(DungeonItemShuffle):
    """
    Shuffle Dungeon Compasses
    [Original Dungeon] The item will be within its original dungeon
    [Own Dungeons] The item will be within a dungeon in your world
    [Own World] The item will be somewhere in your world
    [Any World] The item could be anywhere
    [Different World] The item will be somewhere in another world
    """
    display_name = "Shuffle Compasses"
    ladxr_item = "COMPASS"

class ShuffleStoneBeaks(DungeonItemShuffle):
    """
    Shuffle Owl Beaks
    [Original Dungeon] The item will be within its original dungeon
    [Own Dungeons] The item will be within a dungeon in your world
    [Own World] The item will be somewhere in your world
    [Any World] The item could be anywhere
    [Different World] The item will be somewhere in another world
    """
    display_name = "Shuffle Stone Beaks"
    ladxr_item = "STONE_BEAK"

class Goal(Choice, LADXROption):
    """
    The Goal of the game
    [Instruments] The Wind Fish's Egg will only open if you have the required number of Instruments of the Sirens, and play the Ballad of the Wind Fish.
    [Seashells] The Egg will open when you bring 20 seashells. The Ballad and Ocarina are not needed.
    [Open] The Egg will start pre-opened.  
    """
    display_name = "Goal"
    ladxr_name = "goal"
    option_instruments = 1
    option_seashells = 2
    option_open = 3
    
    default = option_instruments

    def to_ladxr_option(self, all_options):
        if self.value == self.option_instruments:
            return ("goal", all_options["instrument_count"])
        else:
            return LADXROption.to_ladxr_option(self, all_options)

class InstrumentCount(Range, LADXROption):
    """
    Sets the number of instruments required to open the Egg
    """
    display_name = "Instrument Count"
    ladxr_name = None
    range_start = 0
    range_end = 8
    default = 8

class NagMessages(DefaultOffToggle, LADXROption):
    """
    Controls if nag messages are shown when rocks and crystals are touched. Useful for glitches, annoying for everyone else.
    """
    display_name = "Nag Messages"
    ladxr_name = "nagmessages"

class MusicChangeCondition(Choice):
    """
    Controls how the music changes.
    [Sword] When you pick up a sword, the music changes
    [Always] You always have the post-sword music
    """
    display_name = "Music Change Condition"
    option_sword = 0
    option_always = 1
    default = option_always
#             Setting('hpmode', 'Gameplay', 'm', 'Health mode', options=[('default', '', 'Normal'), ('inverted', 'i', 'Inverted'), ('1', '1', 'Start with 1 heart'), ('low', 'l', 'Low max')], default='default',
#                 description="""
# [Normal} health works as you would expect.
# [Inverted] you start with 9 heart containers, but killing a boss will take a heartcontainer instead of giving one.
# [Start with 1] normal game, you just start with 1 heart instead of 3.
# [Low max] replace heart containers with heart pieces."""),

#             Setting('hardmode', 'Gameplay', 'X', 'Hard mode', options=[('none', '', 'Disabled'), ('oracle', 'O', 'Oracle'), ('hero', 'H', 'Hero'), ('ohko', '1', 'One hit KO')], default='none',
#                 description="""
# [Oracle] Less iframes and heath from drops. Bombs damage yourself. Water damages you without flippers. No piece of power or acorn.
# [Hero] Switch version hero mode, double damage, no heart/fairy drops.
# [One hit KO] You die on a single hit, always."""),

#             Setting('steal', 'Gameplay', 't', 'Stealing from the shop',
#                 options=[('always', 'a', 'Always'), ('never', 'n', 'Never'), ('default', '', 'Normal')], default='default',
#                 description="""Effects when you can steal from the shop. Stealing is bad and never in logic.
# [Normal] requires the sword before you can steal.
# [Always] you can always steal from the shop
# [Never] you can never steal from the shop."""),
class Bowwow(Choice):
    """Allows BowWow to be taken into any area.  Certain enemies and bosses are given a new weakness to BowWow.
    [Normal] BowWow is in the item pool, but can be logically expected as a damage source.
    [Swordless] The progressive swords are removed from the item pool.
    """
    normal = 0
    swordless = 1
    default = normal

class Overworld(Choice, LADXROption):
    """
    [Dungeon Dive] Create a different overworld where all the dungeons are directly accessible and almost no chests are located in the overworld.
    [Tiny dungeons] All dungeons only consist of a boss fight and a instrument reward. Rest of the dungeon is removed.
    """
    display_name = "Overworld"
    ladxr_name = "overworld"
    option_normal = 0
    option_dungeon_dive = 1
    option_tiny_dungeons = 2
    # option_shuffled = 3
    default = option_normal

#Setting('superweapons', 'Special', 'q', 'Enable super weapons', default=False,
#    description='All items will be more powerful, faster, harder, bigger stronger. You name it.'),
#Setting('quickswap', 'User options', 'Q', 'Quickswap', options=[('none', '', 'Disabled'), ('a', 'a', 'Swap A button'), ('b', 'b', 'Swap B button')], default='none',
#    description='Adds that the select button swaps with either A or B. The item is swapped with the top inventory slot. The map is not available when quickswap is enabled.',
#    aesthetic=True),
#             Setting('textmode', 'User options', 'f', 'Text mode', options=[('fast', '', 'Fast'), ('default', 'd', 'Normal'), ('none', 'n', 'No-text')], default='fast',
#                 description="""[Fast] makes text appear twice as fast.
# [No-Text] removes all text from the game""", aesthetic=True),
#             Setting('lowhpbeep', 'User options', 'p', 'Low HP beeps', options=[('none', 'D', 'Disabled'), ('slow', 'S', 'Slow'), ('default', 'N', 'Normal')], default='slow',
#                 description='Slows or disables the low health beeping sound', aesthetic=True),
#             Setting('noflash', 'User options', 'l', 'Remove flashing lights', default=True,
#                 description='Remove the flashing light effects from Mamu, shopkeeper and MadBatter. Useful for capture cards and people that are sensitive for these things.',
#                 aesthetic=True),
#             Setting('nagmessages', 'User options', 'S', 'Show nag messages', default=False,
#                 description='Enables the nag messages normally shown when touching stones and crystals',
#                 aesthetic=True),
#             Setting('gfxmod', 'User options', 'c', 'Graphics', options=gfx_options, default='',
#                 description='Generally affects at least Link\'s sprite, but can alter any graphics in the game',
#                 aesthetic=True),
#             Setting('linkspalette', 'User options', 'C', "Link's color",
#                 options=[('-1', '-', 'Normal'), ('0', '0', 'Green'), ('1', '1', 'Yellow'), ('2', '2', 'Red'), ('3', '3', 'Blue'),
#                          ('4', '4', '?? A'), ('5', '5', '?? B'), ('6', '6', '?? C'), ('7', '7', '?? D')], default='-1', aesthetic=True,
#                 description="""Allows you to force a certain color on link.
# [Normal] color of link depends on the tunic.
# [Green/Yellow/Red/Blue] forces link into one of these colors.
# [?? A/B/C/D] colors of link are usually inverted and color depends on the area you are in."""),
#             Setting('music', 'User options', 'M', 'Music', options=[('', '', 'Default'), ('random', 'r', 'Random'), ('off', 'o', 'Disable')], default='',
#                 description="""
# [Random] Randomizes overworld and dungeon music'
# [Disable] no music in the whole game""",
#                 aesthetic=True),

class LinkPalette(Choice, LADXROption):
    """
    Sets link's palette
    A-D are color palettes usually used during the damage animation and can change based on where you are.
    """
    display_name = "Link's Palette"
    ladxr_name = "linkspalette"
    option_normal = -1
    option_green = 0
    option_yellow = 1
    option_red = 2
    option_blue = 3
    option_invert_a = 4
    option_invert_b = 5
    option_invert_c = 6
    option_invert_d = 7
    default = option_normal

    def to_ladxr_option(self, all_options):
        return self.ladxr_name, str(self.value)

class TrendyGame(Choice):
    """
    [Easy] All of the items hold still for you
    [Normal] The vanilla behavior
    [Hard] The trade item also moves
    [Harder] The items move faster
    [Hardest] The items move diagonally
    [Impossible] The items move impossibly fast, may scroll on and off the screen
    """
    display_name = "Trendy Game"
    option_easy = 0
    option_normal = 1
    option_hard = 2
    option_harder = 3
    option_hardest = 4
    option_impossible = 5
    default = option_normal

class GfxMod(FreeText, LADXROption):
    """
    Sets the sprite for link, among other things
    The option should be the same name as a with sprite (and optional name) file in data/sprites/ladx
    """
    display_name = "GFX Modification"
    ladxr_name = "gfxmod"
    normal = ''
    default = 'Link'

    __spriteFiles: typing.DefaultDict[str, typing.List[str]] = defaultdict(list)
    __spriteDir: str = None

    extensions = [".bin", ".bdiff", ".png", ".bmp"]
    def __init__(self, value: str):
        super().__init__(value)
        if not GfxMod.__spriteDir:
            GfxMod.__spriteDir = Utils.local_path(os.path.join('data', 'sprites','ladx'))
            for file in os.listdir(GfxMod.__spriteDir):
                name, extension = os.path.splitext(file)
                if extension in self.extensions:
                    GfxMod.__spriteFiles[name].append(file)
                    
    def verify(self, world, player_name: str, plando_options) -> None:
        if self.value == "Link" or self.value in GfxMod.__spriteFiles:
            return
        raise Exception(f"LADX Sprite '{self.value}' not found. Possible sprites are: {['Link'] + list(GfxMod.__spriteFiles.keys())}")
            

    def to_ladxr_option(self, all_options):
        if self.value == -1 or self.value == "Link":
            return None, None

        assert self.value in GfxMod.__spriteFiles

        if len(GfxMod.__spriteFiles[self.value]) > 1:
            logger.warning(f"{self.value} does not uniquely identify a file. Possible matches: {GfxMod.__spriteFiles[self.value]}. Using {GfxMod.__spriteFiles[self.value][0]}")

        return self.ladxr_name, self.__spriteDir + "/" + GfxMod.__spriteFiles[self.value][0]

class Palette(Choice):
    """
    Sets the palette for the game. 
    Note: A few places aren't patched, such as the menu and a few color dungeon tiles.
    [Normal] The vanilla palette
    [1-Bit] One bit of color per channel
    [2-Bit] Two bits of color per channel
    [Greyscale] Shades of grey
    [Pink] Aesthetic
    [Inverted] Inverted
    """
    display_name = "Palette"
    option_normal = 0
    option_1bit = 1
    option_2bit = 2
    option_greyscale = 3
    option_pink = 4
    option_inverted = 5

class WarpImprovements(DefaultOffToggle):
    """
    [On] Adds remake style warp screen to the game. Choose your warp destination on the map after jumping in a portal and press B to select.
    [Off] No change
    """

class AdditionalWarpPoints(DefaultOffToggle):
    """
    [On] (requires warp improvements) Adds a warp point at Crazy Tracy's house (the Mambo teleport spot) and Eagle's Tower
    [Off] No change
    """
     

links_awakening_options: typing.Dict[str, typing.Type[Option]] = {
    'logic': Logic,
    # 'heartpiece': DefaultOnToggle, # description='Includes heart pieces in the item pool'),                
    # 'seashells': DefaultOnToggle, # description='Randomizes the secret sea shells hiding in the ground/trees. (chest are always randomized)'),                
    # 'heartcontainers': DefaultOnToggle, # description='Includes boss heart container drops in the item pool'),                
    # 'instruments': DefaultOffToggle, # description='Instruments are placed on random locations, dungeon goal will just contain a random item.'),                
    'tradequest': TradeQuest, # description='Trade quest items are randomized, each NPC takes its normal trade quest item, but gives a random item'),                
    # 'witch': DefaultOnToggle, # description='Adds both the toadstool and the reward for giving the toadstool to the witch to the item pool'),                
    'rooster': Rooster, # description='Adds the rooster to the item pool. Without this option, the rooster spot is still a check giving an item. But you will never find the rooster. Any rooster spot is accessible without rooster by other means.'),                
    # 'boomerang': Boomerang,
    # 'randomstartlocation': DefaultOffToggle, # 'Randomize where your starting house is located'),
    'start_shuffle': StartShufflePool,
    'single_entrance_shuffle': SingleEntranceShuffle,
    'dummy_entrance_shuffle': DummyEntranceShuffle,
    'annoying_entrance_shuffle': AnnoyingEntranceShuffle,
    'water_entrance_shuffle': WaterEntranceShuffle,
    'connector_entrance_shuffle': ConnectorEntranceShuffle,
    'dungeon_entrance_shuffle': DungeonEntranceShuffle,
    # 'bossshuffle': BossShuffle,
    # 'minibossshuffle': BossShuffle,
    'goal': Goal,
    'instrument_count': InstrumentCount,
    # 'itempool': ItemPool,
    # 'bowwow': Bowwow,
    # 'overworld': Overworld,
    'link_palette': LinkPalette,
    'warp_improvements': WarpImprovements,
    'additional_warp_points': AdditionalWarpPoints,
    'trendy_game': TrendyGame,
    'gfxmod': GfxMod,
    'palette': Palette,
    'shuffle_nightmare_keys': ShuffleNightmareKeys,
    'shuffle_small_keys': ShuffleSmallKeys,
    'shuffle_maps': ShuffleMaps,
    'shuffle_compasses': ShuffleCompasses,
    'shuffle_stone_beaks': ShuffleStoneBeaks,
    'music_change_condition': MusicChangeCondition,
    'nag_messages': NagMessages,
    'ap_title_screen': APTitleScreen,
    'tarin_gifts_your_item': OwnItemOnTarin,
}
<|MERGE_RESOLUTION|>--- conflicted
+++ resolved
@@ -1,542 +1,523 @@
-import os.path
-import typing
-import logging
-from Options import Choice, Option, Toggle, DefaultOnToggle, Range, FreeText, OptionList
-from collections import defaultdict
-import Utils
-
-DefaultOffToggle = Toggle
-
-logger = logging.getLogger("Link's Awakening Logger")
-
-
-class LADXROption:
-    def to_ladxr_option(self, all_options):
-        if not self.ladxr_name:
-            return None, None
-        
-        return (self.ladxr_name, self.name_lookup[self.value].replace("_", ""))
-
-
-class Logic(Choice, LADXROption):
-    """
-    Affects where items are allowed to be placed.
-    [Normal] Playable without using any tricks or glitches. Can require knowledge from a vanilla playthrough, such as how to open Color Dungeon.
-    [Hard] More advanced techniques may be required, but glitches are not. Examples include tricky jumps, killing enemies with only pots.
-    [Glitched] Advanced glitches and techniques may be required, but extremely difficult or tedious tricks are not required. Examples include Bomb Triggers, Super Jumps and Jesus Jumps.
-    [Hell] Obscure knowledge and hard techniques may be required. Examples include featherless jumping with boots and/or hookshot, sequential pit buffers and unclipped superjumps. Things in here can be extremely hard to do or very time consuming."""
-    display_name = "Logic"
-    ladxr_name = "logic"
-    # option_casual = 0
-    option_normal = 1
-    option_hard = 2
-    option_glitched = 3
-    option_hell = 4
-    
-    default = option_normal
-
-class TradeQuest(DefaultOffToggle, LADXROption):
-    """
-    [On] adds the trade items to the pool (the trade locations will always be local items)
-    [Off] (default) doesn't add them
-    """
-    display_name = "Trade Quest"
-    ladxr_name = "tradequest"
-
-class Rooster(DefaultOnToggle, LADXROption):
-    """
-    [On] Adds the rooster to the item pool. 
-    [Off] The rooster spot is still a check giving an item. But you will never find the rooster. Any rooster spot is accessible without rooster by other means.
-    """
-    display_name = "Rooster"
-    ladxr_name = "rooster"
-
-class Boomerang(Choice):
-    """
-    [Normal] requires Magnifying Lens to get the boomerang.
-    [Gift] The boomerang salesman will give you a random item, and the boomerang is shuffled.
-    """
-
-    normal = 0
-    gift = 1
-    default = gift
-
-class BossShuffle(Choice):
-    none = 0
-    shuffle = 1
-    random = 2
-    default = none
-
-class EntranceShuffle(Choice):
-    option_vanilla = 0
-    option_simple = 1
-    option_mixed = 2
-    alias_false = option_vanilla
-
-class StartShufflePool(OptionList):
-    """
-    Shuffle Start Location
-
-    Decides which entrance pool(s) the start location is allowed to pull from.
-
-<<<<<<< HEAD
-    If the chosen entrance isn't shuffled, a swap will be performed instead.
-
-    Connectors aren't allowed for now, due to having to work out which connectors are legal or not.
-
-    Valid options:
-        - single
-        - dummy
-        - trade
-        - annoying
-        - water        
-        - dungeon
-
-    TODO: also allow specifying a specific entrance or list of entrances
-    """
-    valid_keys = [
-        "single",
-        "dummy",
-        "trade",
-        "annoying",
-        "water",
-        # "connector",
-        "dungeon"
-    ]
-    # option_single = 1
-    # option_dummy = 2
-    # option_trade = 3
-    # option_annoying = 4
-    # option_water = 5
-    # option_connector = 6
-    # option_dungeon = 7
-
-class SingleEntranceShuffle(EntranceShuffle):
-    """
-    Shuffle Single Entrances (non connectors with checks inside)
-    [Vanilla] No changes
-    [Simple] The entrances will be shuffled amongst themselves
-    [Mixed] The entrances will be shuffled among all other entrances
-    """
-    entrance_type=["single", "trade"]
-
-class DummyEntranceShuffle(EntranceShuffle):
-    """
-    Shuffle Dummy Entrances (non connectors with no checks inside)
-    [Vanilla] No changes
-    [Simple] The entrances will be shuffled amongst themselves
-    [Mixed] The entrances will be shuffled among all other entrances
-    """
-    entrance_type=["dummy"]
-
-class AnnoyingEntranceShuffle(EntranceShuffle):
-    """
-    Shuffle Annoying Entrances (entrances that will be really annoying if moved - mamu or raft house)
-    [Vanilla] No changes
-    [Simple] The entrances will be shuffled amongst themselves
-    [Mixed] The entrances will be shuffled among all other entrances
-    """
-    entrance_type=["insanity"]
-
-class WaterEntranceShuffle(EntranceShuffle):
-    """
-    Shuffle Water Entrances (entrances that drop you into water)
-    [Vanilla] No changes
-    [Simple] The entrances will be shuffled amongst themselves
-    [Mixed] The entrances will be shuffled among all other entrances
-    """
-    entrance_type=["water"]
-
-class ConnectorEntranceShuffle(EntranceShuffle):
-    """
-    Shuffle Connector Entrances
-    [Vanilla] No changes
-    [Simple] The entrances will be shuffled amongst themselves
-    [Mixed] The entrances will be shuffled among all other entrances
-    """
-    entrance_type=["connector"]
-=======
-    option_none = 0
-    option_simple = 1
-    #option_advanced = 2
-    #option_expert = 3    
-    #option_insanity = 4
-    default = option_none
-    display_name = "Experimental Entrance Shuffle"
-    ladxr_name = "entranceshuffle"
->>>>>>> 43041f72
-
-class DungeonEntranceShuffle(EntranceShuffle):
-    """
-    Shuffle Dungeon Entrances
-    [Vanilla] No changes
-    [Simple] The entrances will be shuffled amongst themselves
-    [Mixed] The entrances will be shuffled among other entrances
-    """
-<<<<<<< HEAD
-    entrance_type=["dungeon"]
-=======
-    display_name = "Experimental Dungeon Shuffle"
-    ladxr_name = "dungeonshuffle"
->>>>>>> 43041f72
-
-class APTitleScreen(DefaultOnToggle):
-    """
-    Enables AP specific title screen and disables the intro cutscene
-    """
-<<<<<<< HEAD
-=======
-    display_name = "AP Title Screen"
->>>>>>> 43041f72
-
-class OwnItemOnTarin(DefaultOnToggle):
-    """
-    Forces one of your own items to be on Tarin.
-    This is to prevent being insta-bk'd at the start of the game.
-    This has little effect in single player games, and isn't always neccessary in ER.
-    """
-
-
-class DungeonItemShuffle(Choice):
-    option_original_dungeon = 0
-    option_own_dungeons = 1
-    option_own_world = 2
-    option_any_world = 3
-    option_different_world = 4
-    #option_delete = 5
-    #option_start_with = 6
-    alias_true = 3
-    alias_false = 0
-
-class ShuffleNightmareKeys(DungeonItemShuffle):
-    """
-    Shuffle Nightmare Keys
-    [Original Dungeon] The item will be within its original dungeon
-    [Own Dungeons] The item will be within a dungeon in your world
-    [Own World] The item will be somewhere in your world
-    [Any World] The item could be anywhere
-    [Different World] The item will be somewhere in another world
-    """
-    display_name = "Shuffle Nightmare Keys"
-    ladxr_item = "NIGHTMARE_KEY"
-
-class ShuffleSmallKeys(DungeonItemShuffle):
-    """
-    Shuffle Small Keys
-    [Original Dungeon] The item will be within its original dungeon
-    [Own Dungeons] The item will be within a dungeon in your world
-    [Own World] The item will be somewhere in your world
-    [Any World] The item could be anywhere
-    [Different World] The item will be somewhere in another world 
-    """
-    display_name = "Shuffle Small Keys"
-    ladxr_item = "KEY"
-class ShuffleMaps(DungeonItemShuffle):
-    """
-    Shuffle Dungeon Maps
-    [Original Dungeon] The item will be within its original dungeon
-    [Own Dungeons] The item will be within a dungeon in your world
-    [Own World] The item will be somewhere in your world
-    [Any World] The item could be anywhere
-    [Different World] The item will be somewhere in another world
-    """
-    display_name = "Shuffle Maps"
-    ladxr_item = "MAP"
-
-class ShuffleCompasses(DungeonItemShuffle):
-    """
-    Shuffle Dungeon Compasses
-    [Original Dungeon] The item will be within its original dungeon
-    [Own Dungeons] The item will be within a dungeon in your world
-    [Own World] The item will be somewhere in your world
-    [Any World] The item could be anywhere
-    [Different World] The item will be somewhere in another world
-    """
-    display_name = "Shuffle Compasses"
-    ladxr_item = "COMPASS"
-
-class ShuffleStoneBeaks(DungeonItemShuffle):
-    """
-    Shuffle Owl Beaks
-    [Original Dungeon] The item will be within its original dungeon
-    [Own Dungeons] The item will be within a dungeon in your world
-    [Own World] The item will be somewhere in your world
-    [Any World] The item could be anywhere
-    [Different World] The item will be somewhere in another world
-    """
-    display_name = "Shuffle Stone Beaks"
-    ladxr_item = "STONE_BEAK"
-
-class Goal(Choice, LADXROption):
-    """
-    The Goal of the game
-    [Instruments] The Wind Fish's Egg will only open if you have the required number of Instruments of the Sirens, and play the Ballad of the Wind Fish.
-    [Seashells] The Egg will open when you bring 20 seashells. The Ballad and Ocarina are not needed.
-    [Open] The Egg will start pre-opened.  
-    """
-    display_name = "Goal"
-    ladxr_name = "goal"
-    option_instruments = 1
-    option_seashells = 2
-    option_open = 3
-    
-    default = option_instruments
-
-    def to_ladxr_option(self, all_options):
-        if self.value == self.option_instruments:
-            return ("goal", all_options["instrument_count"])
-        else:
-            return LADXROption.to_ladxr_option(self, all_options)
-
-class InstrumentCount(Range, LADXROption):
-    """
-    Sets the number of instruments required to open the Egg
-    """
-    display_name = "Instrument Count"
-    ladxr_name = None
-    range_start = 0
-    range_end = 8
-    default = 8
-
-class NagMessages(DefaultOffToggle, LADXROption):
-    """
-    Controls if nag messages are shown when rocks and crystals are touched. Useful for glitches, annoying for everyone else.
-    """
-    display_name = "Nag Messages"
-    ladxr_name = "nagmessages"
-
-class MusicChangeCondition(Choice):
-    """
-    Controls how the music changes.
-    [Sword] When you pick up a sword, the music changes
-    [Always] You always have the post-sword music
-    """
-    display_name = "Music Change Condition"
-    option_sword = 0
-    option_always = 1
-    default = option_always
-#             Setting('hpmode', 'Gameplay', 'm', 'Health mode', options=[('default', '', 'Normal'), ('inverted', 'i', 'Inverted'), ('1', '1', 'Start with 1 heart'), ('low', 'l', 'Low max')], default='default',
-#                 description="""
-# [Normal} health works as you would expect.
-# [Inverted] you start with 9 heart containers, but killing a boss will take a heartcontainer instead of giving one.
-# [Start with 1] normal game, you just start with 1 heart instead of 3.
-# [Low max] replace heart containers with heart pieces."""),
-
-#             Setting('hardmode', 'Gameplay', 'X', 'Hard mode', options=[('none', '', 'Disabled'), ('oracle', 'O', 'Oracle'), ('hero', 'H', 'Hero'), ('ohko', '1', 'One hit KO')], default='none',
-#                 description="""
-# [Oracle] Less iframes and heath from drops. Bombs damage yourself. Water damages you without flippers. No piece of power or acorn.
-# [Hero] Switch version hero mode, double damage, no heart/fairy drops.
-# [One hit KO] You die on a single hit, always."""),
-
-#             Setting('steal', 'Gameplay', 't', 'Stealing from the shop',
-#                 options=[('always', 'a', 'Always'), ('never', 'n', 'Never'), ('default', '', 'Normal')], default='default',
-#                 description="""Effects when you can steal from the shop. Stealing is bad and never in logic.
-# [Normal] requires the sword before you can steal.
-# [Always] you can always steal from the shop
-# [Never] you can never steal from the shop."""),
-class Bowwow(Choice):
-    """Allows BowWow to be taken into any area.  Certain enemies and bosses are given a new weakness to BowWow.
-    [Normal] BowWow is in the item pool, but can be logically expected as a damage source.
-    [Swordless] The progressive swords are removed from the item pool.
-    """
-    normal = 0
-    swordless = 1
-    default = normal
-
-class Overworld(Choice, LADXROption):
-    """
-    [Dungeon Dive] Create a different overworld where all the dungeons are directly accessible and almost no chests are located in the overworld.
-    [Tiny dungeons] All dungeons only consist of a boss fight and a instrument reward. Rest of the dungeon is removed.
-    """
-    display_name = "Overworld"
-    ladxr_name = "overworld"
-    option_normal = 0
-    option_dungeon_dive = 1
-    option_tiny_dungeons = 2
-    # option_shuffled = 3
-    default = option_normal
-
-#Setting('superweapons', 'Special', 'q', 'Enable super weapons', default=False,
-#    description='All items will be more powerful, faster, harder, bigger stronger. You name it.'),
-#Setting('quickswap', 'User options', 'Q', 'Quickswap', options=[('none', '', 'Disabled'), ('a', 'a', 'Swap A button'), ('b', 'b', 'Swap B button')], default='none',
-#    description='Adds that the select button swaps with either A or B. The item is swapped with the top inventory slot. The map is not available when quickswap is enabled.',
-#    aesthetic=True),
-#             Setting('textmode', 'User options', 'f', 'Text mode', options=[('fast', '', 'Fast'), ('default', 'd', 'Normal'), ('none', 'n', 'No-text')], default='fast',
-#                 description="""[Fast] makes text appear twice as fast.
-# [No-Text] removes all text from the game""", aesthetic=True),
-#             Setting('lowhpbeep', 'User options', 'p', 'Low HP beeps', options=[('none', 'D', 'Disabled'), ('slow', 'S', 'Slow'), ('default', 'N', 'Normal')], default='slow',
-#                 description='Slows or disables the low health beeping sound', aesthetic=True),
-#             Setting('noflash', 'User options', 'l', 'Remove flashing lights', default=True,
-#                 description='Remove the flashing light effects from Mamu, shopkeeper and MadBatter. Useful for capture cards and people that are sensitive for these things.',
-#                 aesthetic=True),
-#             Setting('nagmessages', 'User options', 'S', 'Show nag messages', default=False,
-#                 description='Enables the nag messages normally shown when touching stones and crystals',
-#                 aesthetic=True),
-#             Setting('gfxmod', 'User options', 'c', 'Graphics', options=gfx_options, default='',
-#                 description='Generally affects at least Link\'s sprite, but can alter any graphics in the game',
-#                 aesthetic=True),
-#             Setting('linkspalette', 'User options', 'C', "Link's color",
-#                 options=[('-1', '-', 'Normal'), ('0', '0', 'Green'), ('1', '1', 'Yellow'), ('2', '2', 'Red'), ('3', '3', 'Blue'),
-#                          ('4', '4', '?? A'), ('5', '5', '?? B'), ('6', '6', '?? C'), ('7', '7', '?? D')], default='-1', aesthetic=True,
-#                 description="""Allows you to force a certain color on link.
-# [Normal] color of link depends on the tunic.
-# [Green/Yellow/Red/Blue] forces link into one of these colors.
-# [?? A/B/C/D] colors of link are usually inverted and color depends on the area you are in."""),
-#             Setting('music', 'User options', 'M', 'Music', options=[('', '', 'Default'), ('random', 'r', 'Random'), ('off', 'o', 'Disable')], default='',
-#                 description="""
-# [Random] Randomizes overworld and dungeon music'
-# [Disable] no music in the whole game""",
-#                 aesthetic=True),
-
-class LinkPalette(Choice, LADXROption):
-    """
-    Sets link's palette
-    A-D are color palettes usually used during the damage animation and can change based on where you are.
-    """
-    display_name = "Link's Palette"
-    ladxr_name = "linkspalette"
-    option_normal = -1
-    option_green = 0
-    option_yellow = 1
-    option_red = 2
-    option_blue = 3
-    option_invert_a = 4
-    option_invert_b = 5
-    option_invert_c = 6
-    option_invert_d = 7
-    default = option_normal
-
-    def to_ladxr_option(self, all_options):
-        return self.ladxr_name, str(self.value)
-
-class TrendyGame(Choice):
-    """
-    [Easy] All of the items hold still for you
-    [Normal] The vanilla behavior
-    [Hard] The trade item also moves
-    [Harder] The items move faster
-    [Hardest] The items move diagonally
-    [Impossible] The items move impossibly fast, may scroll on and off the screen
-    """
-    display_name = "Trendy Game"
-    option_easy = 0
-    option_normal = 1
-    option_hard = 2
-    option_harder = 3
-    option_hardest = 4
-    option_impossible = 5
-    default = option_normal
-
-class GfxMod(FreeText, LADXROption):
-    """
-    Sets the sprite for link, among other things
-    The option should be the same name as a with sprite (and optional name) file in data/sprites/ladx
-    """
-    display_name = "GFX Modification"
-    ladxr_name = "gfxmod"
-    normal = ''
-    default = 'Link'
-
-    __spriteFiles: typing.DefaultDict[str, typing.List[str]] = defaultdict(list)
-    __spriteDir: str = None
-
-    extensions = [".bin", ".bdiff", ".png", ".bmp"]
-    def __init__(self, value: str):
-        super().__init__(value)
-        if not GfxMod.__spriteDir:
-            GfxMod.__spriteDir = Utils.local_path(os.path.join('data', 'sprites','ladx'))
-            for file in os.listdir(GfxMod.__spriteDir):
-                name, extension = os.path.splitext(file)
-                if extension in self.extensions:
-                    GfxMod.__spriteFiles[name].append(file)
-                    
-    def verify(self, world, player_name: str, plando_options) -> None:
-        if self.value == "Link" or self.value in GfxMod.__spriteFiles:
-            return
-        raise Exception(f"LADX Sprite '{self.value}' not found. Possible sprites are: {['Link'] + list(GfxMod.__spriteFiles.keys())}")
-            
-
-    def to_ladxr_option(self, all_options):
-        if self.value == -1 or self.value == "Link":
-            return None, None
-
-        assert self.value in GfxMod.__spriteFiles
-
-        if len(GfxMod.__spriteFiles[self.value]) > 1:
-            logger.warning(f"{self.value} does not uniquely identify a file. Possible matches: {GfxMod.__spriteFiles[self.value]}. Using {GfxMod.__spriteFiles[self.value][0]}")
-
-        return self.ladxr_name, self.__spriteDir + "/" + GfxMod.__spriteFiles[self.value][0]
-
-class Palette(Choice):
-    """
-    Sets the palette for the game. 
-    Note: A few places aren't patched, such as the menu and a few color dungeon tiles.
-    [Normal] The vanilla palette
-    [1-Bit] One bit of color per channel
-    [2-Bit] Two bits of color per channel
-    [Greyscale] Shades of grey
-    [Pink] Aesthetic
-    [Inverted] Inverted
-    """
-    display_name = "Palette"
-    option_normal = 0
-    option_1bit = 1
-    option_2bit = 2
-    option_greyscale = 3
-    option_pink = 4
-    option_inverted = 5
-
-class WarpImprovements(DefaultOffToggle):
-    """
-    [On] Adds remake style warp screen to the game. Choose your warp destination on the map after jumping in a portal and press B to select.
-    [Off] No change
-    """
-
-class AdditionalWarpPoints(DefaultOffToggle):
-    """
-    [On] (requires warp improvements) Adds a warp point at Crazy Tracy's house (the Mambo teleport spot) and Eagle's Tower
-    [Off] No change
-    """
-     
-
-links_awakening_options: typing.Dict[str, typing.Type[Option]] = {
-    'logic': Logic,
-    # 'heartpiece': DefaultOnToggle, # description='Includes heart pieces in the item pool'),                
-    # 'seashells': DefaultOnToggle, # description='Randomizes the secret sea shells hiding in the ground/trees. (chest are always randomized)'),                
-    # 'heartcontainers': DefaultOnToggle, # description='Includes boss heart container drops in the item pool'),                
-    # 'instruments': DefaultOffToggle, # description='Instruments are placed on random locations, dungeon goal will just contain a random item.'),                
-    'tradequest': TradeQuest, # description='Trade quest items are randomized, each NPC takes its normal trade quest item, but gives a random item'),                
-    # 'witch': DefaultOnToggle, # description='Adds both the toadstool and the reward for giving the toadstool to the witch to the item pool'),                
-    'rooster': Rooster, # description='Adds the rooster to the item pool. Without this option, the rooster spot is still a check giving an item. But you will never find the rooster. Any rooster spot is accessible without rooster by other means.'),                
-    # 'boomerang': Boomerang,
-    # 'randomstartlocation': DefaultOffToggle, # 'Randomize where your starting house is located'),
-    'start_shuffle': StartShufflePool,
-    'single_entrance_shuffle': SingleEntranceShuffle,
-    'dummy_entrance_shuffle': DummyEntranceShuffle,
-    'annoying_entrance_shuffle': AnnoyingEntranceShuffle,
-    'water_entrance_shuffle': WaterEntranceShuffle,
-    'connector_entrance_shuffle': ConnectorEntranceShuffle,
-    'dungeon_entrance_shuffle': DungeonEntranceShuffle,
-    # 'bossshuffle': BossShuffle,
-    # 'minibossshuffle': BossShuffle,
-    'goal': Goal,
-    'instrument_count': InstrumentCount,
-    # 'itempool': ItemPool,
-    # 'bowwow': Bowwow,
-    # 'overworld': Overworld,
-    'link_palette': LinkPalette,
-    'warp_improvements': WarpImprovements,
-    'additional_warp_points': AdditionalWarpPoints,
-    'trendy_game': TrendyGame,
-    'gfxmod': GfxMod,
-    'palette': Palette,
-    'shuffle_nightmare_keys': ShuffleNightmareKeys,
-    'shuffle_small_keys': ShuffleSmallKeys,
-    'shuffle_maps': ShuffleMaps,
-    'shuffle_compasses': ShuffleCompasses,
-    'shuffle_stone_beaks': ShuffleStoneBeaks,
-    'music_change_condition': MusicChangeCondition,
-    'nag_messages': NagMessages,
-    'ap_title_screen': APTitleScreen,
-    'tarin_gifts_your_item': OwnItemOnTarin,
-}
+import os.path
+import typing
+import logging
+from Options import Choice, Option, Toggle, DefaultOnToggle, Range, FreeText, OptionList
+from collections import defaultdict
+import Utils
+
+DefaultOffToggle = Toggle
+
+logger = logging.getLogger("Link's Awakening Logger")
+
+
+class LADXROption:
+    def to_ladxr_option(self, all_options):
+        if not self.ladxr_name:
+            return None, None
+        
+        return (self.ladxr_name, self.name_lookup[self.value].replace("_", ""))
+
+
+class Logic(Choice, LADXROption):
+    """
+    Affects where items are allowed to be placed.
+    [Normal] Playable without using any tricks or glitches. Can require knowledge from a vanilla playthrough, such as how to open Color Dungeon.
+    [Hard] More advanced techniques may be required, but glitches are not. Examples include tricky jumps, killing enemies with only pots.
+    [Glitched] Advanced glitches and techniques may be required, but extremely difficult or tedious tricks are not required. Examples include Bomb Triggers, Super Jumps and Jesus Jumps.
+    [Hell] Obscure knowledge and hard techniques may be required. Examples include featherless jumping with boots and/or hookshot, sequential pit buffers and unclipped superjumps. Things in here can be extremely hard to do or very time consuming."""
+    display_name = "Logic"
+    ladxr_name = "logic"
+    # option_casual = 0
+    option_normal = 1
+    option_hard = 2
+    option_glitched = 3
+    option_hell = 4
+    
+    default = option_normal
+
+class TradeQuest(DefaultOffToggle, LADXROption):
+    """
+    [On] adds the trade items to the pool (the trade locations will always be local items)
+    [Off] (default) doesn't add them
+    """
+    display_name = "Trade Quest"
+    ladxr_name = "tradequest"
+
+class Rooster(DefaultOnToggle, LADXROption):
+    """
+    [On] Adds the rooster to the item pool. 
+    [Off] The rooster spot is still a check giving an item. But you will never find the rooster. Any rooster spot is accessible without rooster by other means.
+    """
+    display_name = "Rooster"
+    ladxr_name = "rooster"
+
+class Boomerang(Choice):
+    """
+    [Normal] requires Magnifying Lens to get the boomerang.
+    [Gift] The boomerang salesman will give you a random item, and the boomerang is shuffled.
+    """
+
+    normal = 0
+    gift = 1
+    default = gift
+
+class BossShuffle(Choice):
+    none = 0
+    shuffle = 1
+    random = 2
+    default = none
+
+class EntranceShuffle(Choice):
+    option_vanilla = 0
+    option_simple = 1
+    option_mixed = 2
+    alias_false = option_vanilla
+
+class StartShufflePool(OptionList):
+    """
+    Shuffle Start Location
+
+    Decides which entrance pool(s) the start location is allowed to pull from.
+
+    If the chosen entrance isn't shuffled, a swap will be performed instead.
+
+    Connectors aren't allowed for now, due to having to work out which connectors are legal or not.
+
+    Valid options:
+        - single
+        - dummy
+        - trade
+        - annoying
+        - water        
+        - dungeon
+
+    TODO: also allow specifying a specific entrance or list of entrances
+    """
+    valid_keys = [
+        "single",
+        "dummy",
+        "trade",
+        "annoying",
+        "water",
+        # "connector",
+        "dungeon"
+    ]
+    # option_single = 1
+    # option_dummy = 2
+    # option_trade = 3
+    # option_annoying = 4
+    # option_water = 5
+    # option_connector = 6
+    # option_dungeon = 7
+
+class SingleEntranceShuffle(EntranceShuffle):
+    """
+    Shuffle Single Entrances (non connectors with checks inside)
+    [Vanilla] No changes
+    [Simple] The entrances will be shuffled amongst themselves
+    [Mixed] The entrances will be shuffled among all other entrances
+    """
+    entrance_type=["single", "trade"]
+
+class DummyEntranceShuffle(EntranceShuffle):
+    """
+    Shuffle Dummy Entrances (non connectors with no checks inside)
+    [Vanilla] No changes
+    [Simple] The entrances will be shuffled amongst themselves
+    [Mixed] The entrances will be shuffled among all other entrances
+    """
+    entrance_type=["dummy"]
+
+class AnnoyingEntranceShuffle(EntranceShuffle):
+    """
+    Shuffle Annoying Entrances (entrances that will be really annoying if moved - mamu or raft house)
+    [Vanilla] No changes
+    [Simple] The entrances will be shuffled amongst themselves
+    [Mixed] The entrances will be shuffled among all other entrances
+    """
+    entrance_type=["insanity"]
+
+class WaterEntranceShuffle(EntranceShuffle):
+    """
+    Shuffle Water Entrances (entrances that drop you into water)
+    [Vanilla] No changes
+    [Simple] The entrances will be shuffled amongst themselves
+    [Mixed] The entrances will be shuffled among all other entrances
+    """
+    entrance_type=["water"]
+
+class ConnectorEntranceShuffle(EntranceShuffle):
+    """
+    Shuffle Connector Entrances
+    [Vanilla] No changes
+    [Simple] The entrances will be shuffled amongst themselves
+    [Mixed] The entrances will be shuffled among all other entrances
+    """
+    entrance_type=["connector"]
+
+class DungeonEntranceShuffle(EntranceShuffle):
+    """
+    Shuffle Dungeon Entrances
+    [Vanilla] No changes
+    [Simple] The entrances will be shuffled amongst themselves
+    [Mixed] The entrances will be shuffled among other entrances
+    """
+    entrance_type=["dungeon"]
+
+class APTitleScreen(DefaultOnToggle):
+    """
+    Enables AP specific title screen and disables the intro cutscene
+    """
+    display_name = "AP Title Screen"
+
+class OwnItemOnTarin(DefaultOnToggle):
+    """
+    Forces one of your own items to be on Tarin.
+    This is to prevent being insta-bk'd at the start of the game.
+    This has little effect in single player games, and isn't always neccessary in ER.
+    """
+
+
+class DungeonItemShuffle(Choice):
+    option_original_dungeon = 0
+    option_own_dungeons = 1
+    option_own_world = 2
+    option_any_world = 3
+    option_different_world = 4
+    #option_delete = 5
+    #option_start_with = 6
+    alias_true = 3
+    alias_false = 0
+
+class ShuffleNightmareKeys(DungeonItemShuffle):
+    """
+    Shuffle Nightmare Keys
+    [Original Dungeon] The item will be within its original dungeon
+    [Own Dungeons] The item will be within a dungeon in your world
+    [Own World] The item will be somewhere in your world
+    [Any World] The item could be anywhere
+    [Different World] The item will be somewhere in another world
+    """
+    display_name = "Shuffle Nightmare Keys"
+    ladxr_item = "NIGHTMARE_KEY"
+
+class ShuffleSmallKeys(DungeonItemShuffle):
+    """
+    Shuffle Small Keys
+    [Original Dungeon] The item will be within its original dungeon
+    [Own Dungeons] The item will be within a dungeon in your world
+    [Own World] The item will be somewhere in your world
+    [Any World] The item could be anywhere
+    [Different World] The item will be somewhere in another world 
+    """
+    display_name = "Shuffle Small Keys"
+    ladxr_item = "KEY"
+class ShuffleMaps(DungeonItemShuffle):
+    """
+    Shuffle Dungeon Maps
+    [Original Dungeon] The item will be within its original dungeon
+    [Own Dungeons] The item will be within a dungeon in your world
+    [Own World] The item will be somewhere in your world
+    [Any World] The item could be anywhere
+    [Different World] The item will be somewhere in another world
+    """
+    display_name = "Shuffle Maps"
+    ladxr_item = "MAP"
+
+class ShuffleCompasses(DungeonItemShuffle):
+    """
+    Shuffle Dungeon Compasses
+    [Original Dungeon] The item will be within its original dungeon
+    [Own Dungeons] The item will be within a dungeon in your world
+    [Own World] The item will be somewhere in your world
+    [Any World] The item could be anywhere
+    [Different World] The item will be somewhere in another world
+    """
+    display_name = "Shuffle Compasses"
+    ladxr_item = "COMPASS"
+
+class ShuffleStoneBeaks(DungeonItemShuffle):
+    """
+    Shuffle Owl Beaks
+    [Original Dungeon] The item will be within its original dungeon
+    [Own Dungeons] The item will be within a dungeon in your world
+    [Own World] The item will be somewhere in your world
+    [Any World] The item could be anywhere
+    [Different World] The item will be somewhere in another world
+    """
+    display_name = "Shuffle Stone Beaks"
+    ladxr_item = "STONE_BEAK"
+
+class Goal(Choice, LADXROption):
+    """
+    The Goal of the game
+    [Instruments] The Wind Fish's Egg will only open if you have the required number of Instruments of the Sirens, and play the Ballad of the Wind Fish.
+    [Seashells] The Egg will open when you bring 20 seashells. The Ballad and Ocarina are not needed.
+    [Open] The Egg will start pre-opened.  
+    """
+    display_name = "Goal"
+    ladxr_name = "goal"
+    option_instruments = 1
+    option_seashells = 2
+    option_open = 3
+    
+    default = option_instruments
+
+    def to_ladxr_option(self, all_options):
+        if self.value == self.option_instruments:
+            return ("goal", all_options["instrument_count"])
+        else:
+            return LADXROption.to_ladxr_option(self, all_options)
+
+class InstrumentCount(Range, LADXROption):
+    """
+    Sets the number of instruments required to open the Egg
+    """
+    display_name = "Instrument Count"
+    ladxr_name = None
+    range_start = 0
+    range_end = 8
+    default = 8
+
+class NagMessages(DefaultOffToggle, LADXROption):
+    """
+    Controls if nag messages are shown when rocks and crystals are touched. Useful for glitches, annoying for everyone else.
+    """
+    display_name = "Nag Messages"
+    ladxr_name = "nagmessages"
+
+class MusicChangeCondition(Choice):
+    """
+    Controls how the music changes.
+    [Sword] When you pick up a sword, the music changes
+    [Always] You always have the post-sword music
+    """
+    display_name = "Music Change Condition"
+    option_sword = 0
+    option_always = 1
+    default = option_always
+#             Setting('hpmode', 'Gameplay', 'm', 'Health mode', options=[('default', '', 'Normal'), ('inverted', 'i', 'Inverted'), ('1', '1', 'Start with 1 heart'), ('low', 'l', 'Low max')], default='default',
+#                 description="""
+# [Normal} health works as you would expect.
+# [Inverted] you start with 9 heart containers, but killing a boss will take a heartcontainer instead of giving one.
+# [Start with 1] normal game, you just start with 1 heart instead of 3.
+# [Low max] replace heart containers with heart pieces."""),
+
+#             Setting('hardmode', 'Gameplay', 'X', 'Hard mode', options=[('none', '', 'Disabled'), ('oracle', 'O', 'Oracle'), ('hero', 'H', 'Hero'), ('ohko', '1', 'One hit KO')], default='none',
+#                 description="""
+# [Oracle] Less iframes and heath from drops. Bombs damage yourself. Water damages you without flippers. No piece of power or acorn.
+# [Hero] Switch version hero mode, double damage, no heart/fairy drops.
+# [One hit KO] You die on a single hit, always."""),
+
+#             Setting('steal', 'Gameplay', 't', 'Stealing from the shop',
+#                 options=[('always', 'a', 'Always'), ('never', 'n', 'Never'), ('default', '', 'Normal')], default='default',
+#                 description="""Effects when you can steal from the shop. Stealing is bad and never in logic.
+# [Normal] requires the sword before you can steal.
+# [Always] you can always steal from the shop
+# [Never] you can never steal from the shop."""),
+class Bowwow(Choice):
+    """Allows BowWow to be taken into any area.  Certain enemies and bosses are given a new weakness to BowWow.
+    [Normal] BowWow is in the item pool, but can be logically expected as a damage source.
+    [Swordless] The progressive swords are removed from the item pool.
+    """
+    normal = 0
+    swordless = 1
+    default = normal
+
+class Overworld(Choice, LADXROption):
+    """
+    [Dungeon Dive] Create a different overworld where all the dungeons are directly accessible and almost no chests are located in the overworld.
+    [Tiny dungeons] All dungeons only consist of a boss fight and a instrument reward. Rest of the dungeon is removed.
+    """
+    display_name = "Overworld"
+    ladxr_name = "overworld"
+    option_normal = 0
+    option_dungeon_dive = 1
+    option_tiny_dungeons = 2
+    # option_shuffled = 3
+    default = option_normal
+
+#Setting('superweapons', 'Special', 'q', 'Enable super weapons', default=False,
+#    description='All items will be more powerful, faster, harder, bigger stronger. You name it.'),
+#Setting('quickswap', 'User options', 'Q', 'Quickswap', options=[('none', '', 'Disabled'), ('a', 'a', 'Swap A button'), ('b', 'b', 'Swap B button')], default='none',
+#    description='Adds that the select button swaps with either A or B. The item is swapped with the top inventory slot. The map is not available when quickswap is enabled.',
+#    aesthetic=True),
+#             Setting('textmode', 'User options', 'f', 'Text mode', options=[('fast', '', 'Fast'), ('default', 'd', 'Normal'), ('none', 'n', 'No-text')], default='fast',
+#                 description="""[Fast] makes text appear twice as fast.
+# [No-Text] removes all text from the game""", aesthetic=True),
+#             Setting('lowhpbeep', 'User options', 'p', 'Low HP beeps', options=[('none', 'D', 'Disabled'), ('slow', 'S', 'Slow'), ('default', 'N', 'Normal')], default='slow',
+#                 description='Slows or disables the low health beeping sound', aesthetic=True),
+#             Setting('noflash', 'User options', 'l', 'Remove flashing lights', default=True,
+#                 description='Remove the flashing light effects from Mamu, shopkeeper and MadBatter. Useful for capture cards and people that are sensitive for these things.',
+#                 aesthetic=True),
+#             Setting('nagmessages', 'User options', 'S', 'Show nag messages', default=False,
+#                 description='Enables the nag messages normally shown when touching stones and crystals',
+#                 aesthetic=True),
+#             Setting('gfxmod', 'User options', 'c', 'Graphics', options=gfx_options, default='',
+#                 description='Generally affects at least Link\'s sprite, but can alter any graphics in the game',
+#                 aesthetic=True),
+#             Setting('linkspalette', 'User options', 'C', "Link's color",
+#                 options=[('-1', '-', 'Normal'), ('0', '0', 'Green'), ('1', '1', 'Yellow'), ('2', '2', 'Red'), ('3', '3', 'Blue'),
+#                          ('4', '4', '?? A'), ('5', '5', '?? B'), ('6', '6', '?? C'), ('7', '7', '?? D')], default='-1', aesthetic=True,
+#                 description="""Allows you to force a certain color on link.
+# [Normal] color of link depends on the tunic.
+# [Green/Yellow/Red/Blue] forces link into one of these colors.
+# [?? A/B/C/D] colors of link are usually inverted and color depends on the area you are in."""),
+#             Setting('music', 'User options', 'M', 'Music', options=[('', '', 'Default'), ('random', 'r', 'Random'), ('off', 'o', 'Disable')], default='',
+#                 description="""
+# [Random] Randomizes overworld and dungeon music'
+# [Disable] no music in the whole game""",
+#                 aesthetic=True),
+
+class LinkPalette(Choice, LADXROption):
+    """
+    Sets link's palette
+    A-D are color palettes usually used during the damage animation and can change based on where you are.
+    """
+    display_name = "Link's Palette"
+    ladxr_name = "linkspalette"
+    option_normal = -1
+    option_green = 0
+    option_yellow = 1
+    option_red = 2
+    option_blue = 3
+    option_invert_a = 4
+    option_invert_b = 5
+    option_invert_c = 6
+    option_invert_d = 7
+    default = option_normal
+
+    def to_ladxr_option(self, all_options):
+        return self.ladxr_name, str(self.value)
+
+class TrendyGame(Choice):
+    """
+    [Easy] All of the items hold still for you
+    [Normal] The vanilla behavior
+    [Hard] The trade item also moves
+    [Harder] The items move faster
+    [Hardest] The items move diagonally
+    [Impossible] The items move impossibly fast, may scroll on and off the screen
+    """
+    display_name = "Trendy Game"
+    option_easy = 0
+    option_normal = 1
+    option_hard = 2
+    option_harder = 3
+    option_hardest = 4
+    option_impossible = 5
+    default = option_normal
+
+class GfxMod(FreeText, LADXROption):
+    """
+    Sets the sprite for link, among other things
+    The option should be the same name as a with sprite (and optional name) file in data/sprites/ladx
+    """
+    display_name = "GFX Modification"
+    ladxr_name = "gfxmod"
+    normal = ''
+    default = 'Link'
+
+    __spriteFiles: typing.DefaultDict[str, typing.List[str]] = defaultdict(list)
+    __spriteDir: str = None
+
+    extensions = [".bin", ".bdiff", ".png", ".bmp"]
+    def __init__(self, value: str):
+        super().__init__(value)
+        if not GfxMod.__spriteDir:
+            GfxMod.__spriteDir = Utils.local_path(os.path.join('data', 'sprites','ladx'))
+            for file in os.listdir(GfxMod.__spriteDir):
+                name, extension = os.path.splitext(file)
+                if extension in self.extensions:
+                    GfxMod.__spriteFiles[name].append(file)
+                    
+    def verify(self, world, player_name: str, plando_options) -> None:
+        if self.value == "Link" or self.value in GfxMod.__spriteFiles:
+            return
+        raise Exception(f"LADX Sprite '{self.value}' not found. Possible sprites are: {['Link'] + list(GfxMod.__spriteFiles.keys())}")
+            
+
+    def to_ladxr_option(self, all_options):
+        if self.value == -1 or self.value == "Link":
+            return None, None
+
+        assert self.value in GfxMod.__spriteFiles
+
+        if len(GfxMod.__spriteFiles[self.value]) > 1:
+            logger.warning(f"{self.value} does not uniquely identify a file. Possible matches: {GfxMod.__spriteFiles[self.value]}. Using {GfxMod.__spriteFiles[self.value][0]}")
+
+        return self.ladxr_name, self.__spriteDir + "/" + GfxMod.__spriteFiles[self.value][0]
+
+class Palette(Choice):
+    """
+    Sets the palette for the game. 
+    Note: A few places aren't patched, such as the menu and a few color dungeon tiles.
+    [Normal] The vanilla palette
+    [1-Bit] One bit of color per channel
+    [2-Bit] Two bits of color per channel
+    [Greyscale] Shades of grey
+    [Pink] Aesthetic
+    [Inverted] Inverted
+    """
+    display_name = "Palette"
+    option_normal = 0
+    option_1bit = 1
+    option_2bit = 2
+    option_greyscale = 3
+    option_pink = 4
+    option_inverted = 5
+
+class WarpImprovements(DefaultOffToggle):
+    """
+    [On] Adds remake style warp screen to the game. Choose your warp destination on the map after jumping in a portal and press B to select.
+    [Off] No change
+    """
+
+class AdditionalWarpPoints(DefaultOffToggle):
+    """
+    [On] (requires warp improvements) Adds a warp point at Crazy Tracy's house (the Mambo teleport spot) and Eagle's Tower
+    [Off] No change
+    """
+     
+
+links_awakening_options: typing.Dict[str, typing.Type[Option]] = {
+    'logic': Logic,
+    # 'heartpiece': DefaultOnToggle, # description='Includes heart pieces in the item pool'),                
+    # 'seashells': DefaultOnToggle, # description='Randomizes the secret sea shells hiding in the ground/trees. (chest are always randomized)'),                
+    # 'heartcontainers': DefaultOnToggle, # description='Includes boss heart container drops in the item pool'),                
+    # 'instruments': DefaultOffToggle, # description='Instruments are placed on random locations, dungeon goal will just contain a random item.'),                
+    'tradequest': TradeQuest, # description='Trade quest items are randomized, each NPC takes its normal trade quest item, but gives a random item'),                
+    # 'witch': DefaultOnToggle, # description='Adds both the toadstool and the reward for giving the toadstool to the witch to the item pool'),                
+    'rooster': Rooster, # description='Adds the rooster to the item pool. Without this option, the rooster spot is still a check giving an item. But you will never find the rooster. Any rooster spot is accessible without rooster by other means.'),                
+    # 'boomerang': Boomerang,
+    # 'randomstartlocation': DefaultOffToggle, # 'Randomize where your starting house is located'),
+    'start_shuffle': StartShufflePool,
+    'single_entrance_shuffle': SingleEntranceShuffle,
+    'dummy_entrance_shuffle': DummyEntranceShuffle,
+    'annoying_entrance_shuffle': AnnoyingEntranceShuffle,
+    'water_entrance_shuffle': WaterEntranceShuffle,
+    'connector_entrance_shuffle': ConnectorEntranceShuffle,
+    'dungeon_entrance_shuffle': DungeonEntranceShuffle,
+    # 'bossshuffle': BossShuffle,
+    # 'minibossshuffle': BossShuffle,
+    'goal': Goal,
+    'instrument_count': InstrumentCount,
+    # 'itempool': ItemPool,
+    # 'bowwow': Bowwow,
+    # 'overworld': Overworld,
+    'link_palette': LinkPalette,
+    'warp_improvements': WarpImprovements,
+    'additional_warp_points': AdditionalWarpPoints,
+    'trendy_game': TrendyGame,
+    'gfxmod': GfxMod,
+    'palette': Palette,
+    'shuffle_nightmare_keys': ShuffleNightmareKeys,
+    'shuffle_small_keys': ShuffleSmallKeys,
+    'shuffle_maps': ShuffleMaps,
+    'shuffle_compasses': ShuffleCompasses,
+    'shuffle_stone_beaks': ShuffleStoneBeaks,
+    'music_change_condition': MusicChangeCondition,
+    'nag_messages': NagMessages,
+    'ap_title_screen': APTitleScreen,
+    'tarin_gifts_your_item': OwnItemOnTarin,
+}