def update_event_info(event_info):
    for x in event_info.info_file_field_entries:
        # Removes events that we don't want to trigger at all in the mansion, such as some E. Gadd calls, warps after
        # boss battles / grabbing boss keys, etc.
        if x["EventNo"] in {15, 11, 42, 80, 96, 16, 70, 69, 35, 85, 73, 47, 29, 54}:
            event_info.info_file_field_entries.remove(x)


def update_character_info(character_info):
    for x in character_info.info_file_field_entries:
        # Removes useless cutscene objects and the vacuum in the Parlor under the closet.
        if x["name"] in {"vhead", "vbody", "dhakase", "demobak1", "dluige01"}:
            character_info.info_file_field_entries.remove(x)


def update_observer_info(observer_info):
    for x in observer_info.info_file_field_entries:
        # Allows the Foyer Toad to spawn by default.
        if x["name"] == "kinopio":
            x["cond_arg0"] = 0
            x["appear_flag"] = 0
            x["cond_type"] = 13

        # Allows the Master Bedroom to be lit after clearing it, even if Neville hasn't been caught, and allows The
        # Twins Room to be lit after clearing it, even if Chauncey hasn't been caught.
        if x["room_no"] in {33}:
            x["appear_flag"] = 0


def update_generator_info(generator_info):
    for x in generator_info.info_file_field_entries:
        # Allows the Ring of Boos on the 3F Balcony to only appear when the Ice Medal has been collected.
        # This prevents being softlocked in Boolossus and having to reset the game without saving.
        if x["name"] == "demotel2":
            x["appear_flag"] = 22


def update_obj_info(obj_info):
    for x in obj_info.info_file_field_entries:
        # Removes the vines on Area doors, as those require the Area Number of the game to be changed
        # to have them disappear.
        if x["name"] in {"eldoor07", "eldoor08", "eldoor09", "eldoor10"}:
            obj_info.info_file_field_entries.remove(x)


def __get_chest_size(key_id):
    match key_id:
        case 3:
            return 2
        case 42:
            return 2
        case 59:
            return 2
        case 72:
            return 2
        case _:
            return 0


def __get_key_name(door_id):
    match door_id:
        case 3:
            return "key02"
        case 42:
            return "key03"
        case 59:
            return "key04"
        case 72:
            return "key05"
        case _:
            return "key01"


def update_item_info_table(item_info_table_entry, output_data):
    for x in item_info_table_entry.info_file_field_entries[:]:
        if x["name"].startswith("key_"):
            item_info_table_entry.info_file_field_entries.remove(x)

    for item_name, item_data in output_data["Locations"].items():
        if item_data["door_id"] != 0:
            item_name = "key_" + str(item_data["door_id"])
            item_info_table_entry.info_file_field_entries.append({
                "name": item_name,
                "character_name": __get_key_name(item_data["door_id"]),
                "open_door_no": item_data["door_id"],
                "hp_amount": 0,
                "is_escape": 0
            })


def __add_appear_item(item_appear_table_entry, item_name):
    new_item = {}
    for itemid in range(20):
        new_item["item" + str(itemid)] = item_name
    item_appear_table_entry.info_file_field_entries.append(new_item)


def update_item_appear_table(item_appear_table_entry, output_data):
    item_appear_table_entry.info_file_field_entries = []

    for item_name, item_data in output_data["Locations"].items():
        if item_data["door_id"] != 0:
            item_name = "key_" + str(item_data["door_id"])
            __add_appear_item(item_appear_table_entry, item_name)

    __add_appear_item(item_appear_table_entry, "nothing")
    __add_appear_item(item_appear_table_entry, "mkinoko")
    __add_appear_item(item_appear_table_entry, "move_sheart")
    __add_appear_item(item_appear_table_entry, "move_lheart")
    __add_appear_item(item_appear_table_entry, "itembomb")

    __add_appear_item(item_appear_table_entry, "elffst")
    __add_appear_item(item_appear_table_entry, "elwfst")
    __add_appear_item(item_appear_table_entry, "elifst")

    __add_appear_item(item_appear_table_entry, "mcap")
    __add_appear_item(item_appear_table_entry, "mletter")
    __add_appear_item(item_appear_table_entry, "mshoes")
    __add_appear_item(item_appear_table_entry, "mglove")
    __add_appear_item(item_appear_table_entry, "mstar")


def update_treasure_table(treasure_table_entry, output_data):
    treasure_table_entry.info_file_field_entries.clear()

    for item_name, item_data in output_data["Locations"].items():
        if item_data["door_id"] == 0:
            item_name = get_item_name(item_data["name"], item_data)
            chest_size = 2
        else:
            item_name = "key_" + str(item_data["door_id"])
            chest_size = __get_chest_size(item_data["door_id"])

        if item_name != "":
            treasure_table_entry.info_file_field_entries.append({
                "other": item_name,
                "room": item_data["room_no"],
                "size": chest_size,
                "coin": 0,
                "bill": 0,
                "gold": 0,
                "spearl": 0,
                "mpearl": 0,
                "lpearl": 0,
                "sapphire": 0,
                "emerald": 0,
                "ruby": 0,
                "diamond": 0,
                "cdiamond": 0,
                "rdiamond": 0,
                "effect": 1 if chest_size == 2 else 0,
                "camera": 1
            })


def get_item_name(item_name, item_data):
    if item_data is not None and item_data["door_id"] != 0:
        return __get_key_name(item_data["door_id"])

    match item_name:
        case "Fire Element Medal":
            return "elffst"
        case "Water Element Medal":
            return "elwfst"
        case "Ice Element Medal":
            return "elifst"

        case "Mario's Hat":
            return "mcap"
        case "Mario's Letter":
            return "mletter"
        case "Mario's Shoe":
            return "mshoes"
        case "Mario's Glove":
            return "mglove"
        case "Mario's Star":
            return "mstar"

        case "Nothing":
            return "nothing"
        case "Poison Mushroom":
            return "mkinoko"
        case "Small Heart":
            return "move_sheart"
        case "Large Heart":
            return "move_lheart"
        case "Bomb":
            return "itembomb"

    return "----"


def update_key_info(key_info_entry, output_data):
    for item_name, item_data in output_data["Locations"].items():
<<<<<<< HEAD
        if not item_data["type"] == "Freestanding":
            continue

        match item_name:
            case "Ghost Foyer Key": #1
                key_info_entry.info_file_field_entries[1]["name"] = get_item_name(item_data["name"], item_data)
                key_info_entry.info_file_field_entries[1]["open_door_no"] = item_data["door_id"]
                key_info_entry.info_file_field_entries[1]["appear_flag"] = 0
                key_info_entry.info_file_field_entries[1]["disappear_flag"] = 0
                key_info_entry.info_file_field_entries[1]["appear_type"] = 4
                key_info_entry.info_file_field_entries[1]["invisible"] = 0
            case "Fortune Teller Candles": #4
                key_info_entry.info_file_field_entries[4]["name"] = get_item_name(item_data["name"], item_data)
                key_info_entry.info_file_field_entries[4]["open_door_no"] = item_data["door_id"]
            case "Wardrobe Shelf Key": #5
                key_info_entry.info_file_field_entries[5]["name"] = get_item_name(item_data["name"], item_data)
                key_info_entry.info_file_field_entries[5]["open_door_no"] = item_data["door_id"]
            case "1F Bathroom Shelf Key": #3
                key_info_entry.info_file_field_entries[3]["name"] = get_item_name(item_data["name"], item_data)
                key_info_entry.info_file_field_entries[3]["open_door_no"] = item_data["door_id"]
            case "The Well Key": #0
                key_info_entry.info_file_field_entries[0]["name"] = get_item_name(item_data["name"], item_data)
                key_info_entry.info_file_field_entries[0]["open_door_no"] = item_data["door_id"]
=======
        if item_name == "Ghost Foyer Key":
            for x in key_info_entry.info_file_field_entries[:]:
                x["name"] = get_item_name(item_data["name"], item_data)
                x["open_door_no"] = item_data["door_id"]
                x["appear_flag"] = 0
                x["disappear_flag"] = 0
                x["appear_type"] = 4
                x["invisible"] = 0
                break
        for x in key_info_entry.info_file_field_entries[:]:
            if item_data["type"] == "Freestanding":
                x["name"] = get_item_name(item_data["name"], item_data)
                x["open_door_no"] = item_data["door_id"]
                break
>>>>>>> 9d74a2a0


def update_furniture_info(furniture_info_entry, item_appear_table_entry, output_data):
    for item_name, item_data in output_data["Locations"].items():
        if not item_data["type"] == "Furniture":
            continue

        for y in item_appear_table_entry.info_file_field_entries:
            if y["item0"] == "key_" + str(item_data["door_id"]):
                furniture_info_entry.info_file_field_entries[item_data["loc_enum"]]["item_table"] = (
                    item_appear_table_entry.info_file_field_entries.index(y))
                break
            elif y["item0"] == get_item_name(item_data["name"], None):
                furniture_info_entry.info_file_field_entries[item_data["loc_enum"]]["item_table"] = (
                    item_appear_table_entry.info_file_field_entries.index(y))
                break<|MERGE_RESOLUTION|>--- conflicted
+++ resolved
@@ -5,13 +5,11 @@
         if x["EventNo"] in {15, 11, 42, 80, 96, 16, 70, 69, 35, 85, 73, 47, 29, 54}:
             event_info.info_file_field_entries.remove(x)
 
-
 def update_character_info(character_info):
     for x in character_info.info_file_field_entries:
         # Removes useless cutscene objects and the vacuum in the Parlor under the closet.
         if x["name"] in {"vhead", "vbody", "dhakase", "demobak1", "dluige01"}:
             character_info.info_file_field_entries.remove(x)
-
 
 def update_observer_info(observer_info):
     for x in observer_info.info_file_field_entries:
@@ -26,7 +24,6 @@
         if x["room_no"] in {33}:
             x["appear_flag"] = 0
 
-
 def update_generator_info(generator_info):
     for x in generator_info.info_file_field_entries:
         # Allows the Ring of Boos on the 3F Balcony to only appear when the Ice Medal has been collected.
@@ -34,7 +31,6 @@
         if x["name"] == "demotel2":
             x["appear_flag"] = 22
 
-
 def update_obj_info(obj_info):
     for x in obj_info.info_file_field_entries:
         # Removes the vines on Area doors, as those require the Area Number of the game to be changed
@@ -42,7 +38,6 @@
         if x["name"] in {"eldoor07", "eldoor08", "eldoor09", "eldoor10"}:
             obj_info.info_file_field_entries.remove(x)
 
-
 def __get_chest_size(key_id):
     match key_id:
         case 3:
@@ -55,7 +50,6 @@
             return 2
         case _:
             return 0
-
 
 def __get_key_name(door_id):
     match door_id:
@@ -70,7 +64,6 @@
         case _:
             return "key01"
 
-
 def update_item_info_table(item_info_table_entry, output_data):
     for x in item_info_table_entry.info_file_field_entries[:]:
         if x["name"].startswith("key_"):
@@ -87,14 +80,12 @@
                 "is_escape": 0
             })
 
-
 def __add_appear_item(item_appear_table_entry, item_name):
     new_item = {}
     for itemid in range(20):
         new_item["item" + str(itemid)] = item_name
     item_appear_table_entry.info_file_field_entries.append(new_item)
 
-
 def update_item_appear_table(item_appear_table_entry, output_data):
     item_appear_table_entry.info_file_field_entries = []
 
@@ -118,7 +109,6 @@
     __add_appear_item(item_appear_table_entry, "mshoes")
     __add_appear_item(item_appear_table_entry, "mglove")
     __add_appear_item(item_appear_table_entry, "mstar")
-
 
 def update_treasure_table(treasure_table_entry, output_data):
     treasure_table_entry.info_file_field_entries.clear()
@@ -152,7 +142,6 @@
                 "camera": 1
             })
 
-
 def get_item_name(item_name, item_data):
     if item_data is not None and item_data["door_id"] != 0:
         return __get_key_name(item_data["door_id"])
@@ -189,10 +178,8 @@
 
     return "----"
 
-
 def update_key_info(key_info_entry, output_data):
     for item_name, item_data in output_data["Locations"].items():
-<<<<<<< HEAD
         if not item_data["type"] == "Freestanding":
             continue
 
@@ -216,23 +203,6 @@
             case "The Well Key": #0
                 key_info_entry.info_file_field_entries[0]["name"] = get_item_name(item_data["name"], item_data)
                 key_info_entry.info_file_field_entries[0]["open_door_no"] = item_data["door_id"]
-=======
-        if item_name == "Ghost Foyer Key":
-            for x in key_info_entry.info_file_field_entries[:]:
-                x["name"] = get_item_name(item_data["name"], item_data)
-                x["open_door_no"] = item_data["door_id"]
-                x["appear_flag"] = 0
-                x["disappear_flag"] = 0
-                x["appear_type"] = 4
-                x["invisible"] = 0
-                break
-        for x in key_info_entry.info_file_field_entries[:]:
-            if item_data["type"] == "Freestanding":
-                x["name"] = get_item_name(item_data["name"], item_data)
-                x["open_door_no"] = item_data["door_id"]
-                break
->>>>>>> 9d74a2a0
-
 
 def update_furniture_info(furniture_info_entry, item_appear_table_entry, output_data):
     for item_name, item_data in output_data["Locations"].items():
