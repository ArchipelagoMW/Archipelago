--- conflicted
+++ resolved
@@ -744,19 +744,11 @@
             if not hint.local and data not in concerns[hint.finding_player]:
                 concerns[hint.finding_player].append(data)
 
-<<<<<<< HEAD
             # For !hint use cases, only hints that were not already found at the time of creation should be remembered
             # For "scouting" use cases (LocationScouts with only_new), all hints should be remembered
             if not hint.found or only_new:
                 # since hints are bidirectional, finding player and receiving player,
                 # we can check once if hint already exists
-
-=======
-            # only remember hints that were not already found at the time of creation
-            if not hint.found:
-                # since hints are bidirectional, finding player and receiving player,
-                # we can check once if hint already exists
->>>>>>> bedf746f
                 if hint not in self.hints[team, hint.finding_player]:
                     self.hints[team, hint.finding_player].add(hint)
                     new_hint_events.add(hint.finding_player)
