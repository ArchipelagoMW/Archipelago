from __future__ import annotations

import argparse
import asyncio
import functools
import logging
import zlib
import collections
import typing
import inspect
import weakref
import datetime
import threading
import random
import pickle
import itertools
import time
import operator

import ModuleUpdate

ModuleUpdate.update()

import websockets
import colorama
try:
    # ponyorm is a requirement for webhost, not default server, so may not be importable
    from pony.orm.dbapiprovider import OperationalError
except ImportError:
    OperationalError = ConnectionError

import NetUtils
from worlds.AutoWorld import AutoWorldRegister

proxy_worlds = {name: world(None, 0) for name, world in AutoWorldRegister.world_types.items()}
from worlds import network_data_package, lookup_any_item_id_to_name, lookup_any_location_id_to_name
import Utils
from Utils import get_item_name_from_id, get_location_name_from_id, \
    version_tuple, restricted_loads, Version
from NetUtils import Endpoint, ClientStatus, NetworkItem, decode, encode, NetworkPlayer, Permission, NetworkSlot, \
    SlotType

min_client_version = Version(0, 1, 6)
colorama.init()

# functions callable on storable data on the server by clients
modify_functions = {
    "add": operator.add,  # add together two objects, using python's "+" operator (works on strings and lists as append)
    "mul": operator.mul,
    "mod": operator.mod,
    "max": max,
    "min": min,
    "replace": lambda old, new: new,
    "default": lambda old, new: old,
    "pow": operator.pow,
    # bitwise:
    "xor": operator.xor,
    "or": operator.or_,
    "and": operator.and_,
    "left_shift": operator.lshift,
    "right_shift": operator.rshift,
}


class Client(Endpoint):
    version = Version(0, 0, 0)
    tags: typing.List[str] = []
    remote_items: bool
    remote_start_inventory: bool
    no_items: bool
    no_locations: bool

    def __init__(self, socket: websockets.WebSocketServerProtocol, ctx: Context):
        super().__init__(socket)
        self.auth = False
        self.team = None
        self.slot = None
        self.send_index = 0
        self.tags = []
        self.messageprocessor = client_message_processor(ctx, self)
        self.ctx = weakref.ref(ctx)

    @property
    def items_handling(self):
        if self.no_items:
            return 0
        return 1 + (self.remote_items << 1) + (self.remote_start_inventory << 2)

    @items_handling.setter
    def items_handling(self, value: int):
        if not (value & 0b001) and (value & 0b110):
            raise ValueError("Invalid flag combination")
        self.no_items = not (value & 0b001)
        self.remote_items = bool(value & 0b010)
        self.remote_start_inventory = bool(value & 0b100)

    @property
    def name(self) -> str:
        ctx = self.ctx()
        if ctx:
            return ctx.player_names[self.team, self.slot]
        return "Deallocated"


team_slot = typing.Tuple[int, int]


class Context:
    dumper = staticmethod(encode)
    loader = staticmethod(decode)

    simple_options = {"hint_cost": int,
                      "location_check_points": int,
                      "server_password": str,
                      "password": str,
                      "forfeit_mode": str,
                      "remaining_mode": str,
                      "collect_mode": str,
                      "item_cheat": bool,
                      "compatibility": int}
    # team -> slot id -> list of clients authenticated to slot.
    clients: typing.Dict[int, typing.Dict[int, typing.List[Client]]]
    locations: typing.Dict[int, typing.Dict[int, typing.Tuple[int, int, int]]]
    groups: typing.Dict[int, typing.Set[int]]
    save_version = 2
    stored_data: typing.Dict[str, object]
    stored_data_notification_clients: typing.Dict[str, typing.Set[Client]]

    def __init__(self, host: str, port: int, server_password: str, password: str, location_check_points: int,
                 hint_cost: int, item_cheat: bool, forfeit_mode: str = "disabled", collect_mode="disabled",
                 remaining_mode: str = "disabled", auto_shutdown: typing.SupportsFloat = 0, compatibility: int = 2,
                 log_network: bool = False):
        super(Context, self).__init__()
        self.slot_info: typing.Dict[int, NetworkSlot] = {}
        self.log_network = log_network
        self.endpoints = []
        self.clients = {}
        self.compatibility: int = compatibility
        self.shutdown_task = None
        self.data_filename = None
        self.save_filename = None
        self.saving = False
        self.player_names: typing.Dict[team_slot, str] = {}
        self.player_name_lookup: typing.Dict[str, team_slot] = {}
        self.connect_names = {}  # names of slots clients can connect to
        self.allow_forfeits = {}
        self.remote_items = set()
        self.remote_start_inventory = set()
        #                          player          location_id     item_id  target_player_id
        self.locations = {}
        self.host = host
        self.port = port
        self.server_password = server_password
        self.password = password
        self.server = None
        self.countdown_timer = 0
        self.received_items = {}
        self.start_inventory = {}
        self.name_aliases: typing.Dict[team_slot, str] = {}
        self.location_checks = collections.defaultdict(set)
        self.hint_cost = hint_cost
        self.location_check_points = location_check_points
        self.hints_used = collections.defaultdict(int)
        self.hints: typing.Dict[team_slot, typing.Set[NetUtils.Hint]] = collections.defaultdict(set)
        self.forfeit_mode: str = forfeit_mode
        self.remaining_mode: str = remaining_mode
        self.collect_mode: str = collect_mode
        self.item_cheat = item_cheat
        self.exit_event = asyncio.Event()
        self.client_activity_timers: typing.Dict[
            team_slot, datetime.datetime] = {}  # datetime of last new item check
        self.client_connection_timers: typing.Dict[
            team_slot, datetime.datetime] = {}  # datetime of last connection
        self.client_game_state: typing.Dict[team_slot, int] = collections.defaultdict(int)
        self.er_hint_data: typing.Dict[int, typing.Dict[int, str]] = {}
        self.auto_shutdown = auto_shutdown
        self.commandprocessor = ServerCommandProcessor(self)
        self.embedded_blacklist = {"host", "port"}
        self.client_ids: typing.Dict[typing.Tuple[int, int], datetime.datetime] = {}
        self.auto_save_interval = 60  # in seconds
        self.auto_saver_thread = None
        self.save_dirty = False
        self.tags = ['AP']
        self.games: typing.Dict[int, str] = {}
        self.minimum_client_versions: typing.Dict[int, Utils.Version] = {}
        self.seed_name = ""
        self.groups = {}
        self.group_collected: typing.Dict[int, typing.Set[int]] = {}
        self.random = random.Random()
        self.stored_data = {}
        self.stored_data_notification_clients = collections.defaultdict(weakref.WeakSet)

    # General networking

    async def send_msgs(self, endpoint: Endpoint, msgs: typing.Iterable[dict]) -> bool:
        if not endpoint.socket or not endpoint.socket.open:
            return False
        msg = self.dumper(msgs)
        try:
            await endpoint.socket.send(msg)
        except websockets.ConnectionClosed:
            logging.exception(f"Exception during send_msgs, could not send {msg}")
            await self.disconnect(endpoint)
        else:
            if self.log_network:
                logging.info(f"Outgoing message: {msg}")
            return True

    async def send_encoded_msgs(self, endpoint: Endpoint, msg: str) -> bool:
        if not endpoint.socket or not endpoint.socket.open:
            return False
        try:
            await endpoint.socket.send(msg)
        except websockets.ConnectionClosed:
            logging.exception("Exception during send_encoded_msgs")
            await self.disconnect(endpoint)
        else:
            if self.log_network:
                logging.info(f"Outgoing message: {msg}")
            return True

    async def broadcast_send_encoded_msgs(self, endpoints: typing.Iterable[Endpoint], msg: str) -> bool:
        sockets = []
        for endpoint in endpoints:
            if endpoint.socket and endpoint.socket.open:
                sockets.append(endpoint.socket)
        try:
            websockets.broadcast(sockets, msg)
        except RuntimeError:
            logging.exception("Exception during broadcast_send_encoded_msgs")
        else:
            if self.log_network:
                logging.info(f"Outgoing broadcast: {msg}")
            return True

    def broadcast_all(self, msgs: typing.List[dict]):
        msgs = self.dumper(msgs)
        endpoints = (endpoint for endpoint in self.endpoints if endpoint.auth)
        asyncio.create_task(self.broadcast_send_encoded_msgs(endpoints, msgs))

    def broadcast_team(self, team: int, msgs: typing.List[dict]):
        msgs = self.dumper(msgs)
        endpoints = (endpoint for endpoint in itertools.chain.from_iterable(self.clients[team].values()))
        asyncio.create_task(self.broadcast_send_encoded_msgs(endpoints, msgs))

    def broadcast(self, endpoints: typing.Iterable[Client], msgs: typing.List[dict]):
        msgs = self.dumper(msgs)
        asyncio.create_task(self.broadcast_send_encoded_msgs(endpoints, msgs))

    async def disconnect(self, endpoint: Client):
        if endpoint in self.endpoints:
            self.endpoints.remove(endpoint)
        if endpoint.slot and endpoint in self.clients[endpoint.team][endpoint.slot]:
            self.clients[endpoint.team][endpoint.slot].remove(endpoint)
        await on_client_disconnected(self, endpoint)

    # text

    def notify_all(self, text):
        logging.info("Notice (all): %s" % text)
        self.broadcast_all([{"cmd": "Print", "text": text}])

    def notify_client(self, client: Client, text: str):
        if not client.auth:
            return
        logging.info("Notice (Player %s in team %d): %s" % (client.name, client.team + 1, text))
        asyncio.create_task(self.send_msgs(client, [{"cmd": "Print", "text": text}]))

    def notify_client_multiple(self, client: Client, texts: typing.List[str]):
        if not client.auth:
            return
        asyncio.create_task(self.send_msgs(client, [{"cmd": "Print", "text": text} for text in texts]))

    # loading

    def load(self, multidatapath: str, use_embedded_server_options: bool = False):
        if multidatapath.lower().endswith(".zip"):
            import zipfile
            with zipfile.ZipFile(multidatapath) as zf:
                for file in zf.namelist():
                    if file.endswith(".archipelago"):
                        data = zf.read(file)
                        break
                else:
                    raise Exception("No .archipelago found in archive.")
        else:
            with open(multidatapath, 'rb') as f:
                data = f.read()

        self._load(self.decompress(data), use_embedded_server_options)
        self.data_filename = multidatapath

    @staticmethod
    def decompress(data: bytes) -> dict:
        format_version = data[0]
        if format_version > 3:
            raise Utils.VersionException("Incompatible multidata.")
        return restricted_loads(zlib.decompress(data[1:]))

    def _load(self, decoded_obj: dict, use_embedded_server_options: bool):

        mdata_ver = decoded_obj["minimum_versions"]["server"]
        if mdata_ver > Utils.version_tuple:
            raise RuntimeError(f"Supplied Multidata (.archipelago) requires a server of at least version {mdata_ver},"
                               f"however this server is of version {Utils.version_tuple}")
        clients_ver = decoded_obj["minimum_versions"].get("clients", {})
        self.minimum_client_versions = {}
        for player, version in clients_ver.items():
            self.minimum_client_versions[player] = max(Utils.Version(*version), min_client_version)

        self.clients = {}
        for team, names in enumerate(decoded_obj['names']):
            self.clients[team] = {}
            for player, name in enumerate(names, 1):
                self.clients[team][player] = []
                self.player_names[team, player] = name
                self.player_name_lookup[name] = team, player
        self.seed_name = decoded_obj["seed_name"]
        self.random.seed(self.seed_name)
        self.connect_names = decoded_obj['connect_names']
        self.remote_items = decoded_obj['remote_items']
        self.remote_start_inventory = decoded_obj.get('remote_start_inventory', decoded_obj['remote_items'])
        self.locations = decoded_obj['locations']
        self.slot_data = decoded_obj['slot_data']
        self.er_hint_data = {int(player): {int(address): name for address, name in loc_data.items()}
                             for player, loc_data in decoded_obj["er_hint_data"].items()}

        # load start inventory:
        for slot, item_codes in decoded_obj["precollected_items"].items():
            self.start_inventory[slot] = [NetworkItem(item_code, -2, 0) for item_code in item_codes]

        for team in range(len(decoded_obj['names'])):
            for slot, hints in decoded_obj["precollected_hints"].items():
                self.hints[team, slot].update(hints)
        if "slot_info" in decoded_obj:
            self.slot_info = decoded_obj["slot_info"]
            self.games = {slot: slot_info.game for slot, slot_info in self.slot_info.items()}
            self.groups = {slot: slot_info.group_members for slot, slot_info in self.slot_info.items()
                           if slot_info.type == SlotType.group}
        else:
            self.games = decoded_obj["games"]
            self.groups = {}
            self.slot_info = {
                slot: NetworkSlot(
                    self.player_names[0, slot],
                    self.games[slot],
                    SlotType(int(bool(locations))))
                for slot, locations in self.locations.items()
            }
            # locations may need converting
            for slot, locations in self.locations.items():
                for location, item_data in locations.items():
                    if len(item_data) < 3:
                        locations[location] = (*item_data, 0)
        # declare slots that aren't players as done
        for slot, slot_info in self.slot_info.items():
            if slot_info.type.always_goal:
                for team in self.clients:
                    self.client_game_state[team, slot] = ClientStatus.CLIENT_GOAL

        if use_embedded_server_options:
            server_options = decoded_obj.get("server_options", {})
            self._set_options(server_options)

    # saving

    def save(self, now=False) -> bool:
        if self.saving:
            if now:
                self.save_dirty = False
                return self._save()

            self.save_dirty = True
            return True

        return False

    def _save(self, exit_save: bool = False) -> bool:
        try:
            encoded_save = pickle.dumps(self.get_save())
            with open(self.save_filename, "wb") as f:
                f.write(zlib.compress(encoded_save))
        except Exception as e:
            logging.exception(e)
            return False
        else:
            return True

    def init_save(self, enabled: bool = True):
        self.saving = enabled
        if self.saving:
            if not self.save_filename:
                import os
                name, ext = os.path.splitext(self.data_filename)
                self.save_filename = name + '.apsave' if ext.lower() in ('.archipelago', '.zip') \
                    else self.data_filename + '_' + 'apsave'
            try:
                with open(self.save_filename, 'rb') as f:
                    save_data = restricted_loads(zlib.decompress(f.read()))
                    self.set_save(save_data)
            except FileNotFoundError:
                logging.error('No save data found, starting a new game')
            except Exception as e:
                logging.exception(e)
            self._start_async_saving()

    def _start_async_saving(self):
        if not self.auto_saver_thread:
            def save_regularly():
                import time
                while not self.exit_event.is_set():
                    try:
                        time.sleep(self.auto_save_interval)
                        if self.save_dirty:
                            logging.debug("Saving via thread.")
                            self._save()
                    except OperationalError as e:
                        logging.exception(e)
                        logging.info(f"Saving failed. Retry in {self.auto_save_interval} seconds.")
                    else:
                        self.save_dirty = False
            self.auto_saver_thread = threading.Thread(target=save_regularly, daemon=True)
            self.auto_saver_thread.start()

            import atexit
            atexit.register(self._save, True)  # make sure we save on exit too

    def get_save(self) -> dict:
        self.recheck_hints()
        d = {
            "version": self.save_version,
            "connect_names": self.connect_names,
            "received_items": self.received_items,
            "hints_used": dict(self.hints_used),
            "hints": dict(self.hints),
            "location_checks": dict(self.location_checks),
            "name_aliases": self.name_aliases,
            "client_game_state": dict(self.client_game_state),
            "client_activity_timers": tuple(
                (key, value.timestamp()) for key, value in self.client_activity_timers.items()),
            "client_connection_timers": tuple(
                (key, value.timestamp()) for key, value in self.client_connection_timers.items()),
            "random_state": self.random.getstate(),
            "group_collected": dict(self.group_collected),
            "stored_data": self.stored_data,
            "game_options": {"hint_cost": self.hint_cost, "location_check_points": self.location_check_points,
                             "server_password": self.server_password, "password": self.password, "forfeit_mode":
                             self.forfeit_mode, "remaining_mode": self.remaining_mode, "collect_mode":
                             self.collect_mode, "item_cheat": self.item_cheat, "compatibility": self.compatibility}

        }

        return d

    def set_save(self, savedata: dict):
        if self.connect_names != savedata["connect_names"]:
            raise Exception("This savegame does not appear to match the loaded multiworld.")
        if savedata["version"] > self.save_version:
            raise Exception("This savegame is newer than the server.")
        self.received_items = savedata["received_items"]
        self.hints_used.update(savedata["hints_used"])
        self.hints.update(savedata["hints"])

        self.name_aliases.update(savedata["name_aliases"])
        self.client_game_state.update(savedata["client_game_state"])
        self.client_connection_timers.update(
            {tuple(key): datetime.datetime.fromtimestamp(value, datetime.timezone.utc) for key, value
             in savedata["client_connection_timers"]})
        self.client_activity_timers.update(
            {tuple(key): datetime.datetime.fromtimestamp(value, datetime.timezone.utc) for key, value
             in savedata["client_activity_timers"]})
        self.location_checks.update(savedata["location_checks"])
        self.random.setstate(savedata["random_state"])

        if "game_options" in savedata:
            self.hint_cost = savedata["game_options"]["hint_cost"]
            self.location_check_points = savedata["game_options"]["location_check_points"]
            self.server_password = savedata["game_options"]["server_password"]
            self.password = savedata["game_options"]["password"]
            self.forfeit_mode = savedata["game_options"]["forfeit_mode"]
            self.remaining_mode = savedata["game_options"]["remaining_mode"]
            self.collect_mode = savedata["game_options"]["collect_mode"]
            self.item_cheat = savedata["game_options"]["item_cheat"]
            self.compatibility = savedata["game_options"]["compatibility"]

        if "group_collected" in savedata:
            self.group_collected = savedata["group_collected"]

        if "stored_data" in savedata:
            self.stored_data = savedata["stored_data"]
        # count items and slots from lists for item_handling = remote
        logging.info(
            f'Loaded save file with {sum([len(v) for k, v in self.received_items.items() if k[2]])} received items '
            f'for {sum(k[2] for k in self.received_items)} players')

    # rest

    def get_hint_cost(self, slot):
        if self.hint_cost:
            return max(0, int(self.hint_cost * 0.01 * len(self.locations[slot])))
        return 0

    def recheck_hints(self):
        for team, slot in self.hints:
            self.hints[team, slot] = {
                hint.re_check(self, team) for hint in
                self.hints[team, slot]
            }

    def get_players_package(self):
        return [NetworkPlayer(t, p, self.get_aliased_name(t, p), n) for (t, p), n in self.player_names.items()]

    def slot_set(self, slot) -> typing.Set[int]:
        """Returns the slot IDs that concern that slot,
        as in expands groups out and returns back the input for solo."""
        return self.groups.get(slot, {slot})

    def _set_options(self, server_options: dict):
        for key, value in server_options.items():
            data_type = self.simple_options.get(key, None)
            if data_type is not None:
                if value not in {False, True, None}:  # some can be boolean OR text, such as password
                    try:
                        value = data_type(value)
                    except Exception as e:
                        try:
                            raise Exception(f"Could not set server option {key}, skipping.") from e
                        except Exception as e:
                            logging.exception(e)
                logging.debug(f"Setting server option {key} to {value} from supplied multidata")
                setattr(self, key, value)
            elif key == "disable_item_cheat":
                self.item_cheat = not bool(value)
            else:
                logging.debug(f"Unrecognized server option {key}")

    def get_aliased_name(self, team: int, slot: int):
        if (team, slot) in self.name_aliases:
            return f"{self.name_aliases[team, slot]} ({self.player_names[team, slot]})"
        else:
            return self.player_names[team, slot]

    def on_goal_achieved(self, client: Client):
        finished_msg = f'{self.get_aliased_name(client.team, client.slot)} (Team #{client.team + 1})' \
                       f' has completed their goal.'
        self.notify_all(finished_msg)
        if "auto" in self.forfeit_mode:
            forfeit_player(self, client.team, client.slot)
        elif proxy_worlds[self.games[client.slot]].forced_auto_forfeit:
            forfeit_player(self, client.team, client.slot)
        if "auto" in self.collect_mode:
            collect_player(self, client.team, client.slot)


<<<<<<< HEAD
def notify_hints(ctx: Context, team: int, hints: typing.List[NetUtils.Hint]):
    """Send and remember hints"""
    if not hints:
        return

    concerns = collections.defaultdict(list)
    for hint in sorted(hints, key=operator.attrgetter('found'), reverse=True):
        data = (hint, hint.as_network_message())
        if hint.receiving_player in ctx.groups:
            for player in ctx.groups[hint.receiving_player]:
                concerns[player].append(data)
        else:
            concerns[hint.receiving_player].append(data)
        if not hint.local and data not in concerns[hint.finding_player]:
            concerns[hint.finding_player].append(data)
        # remember hints in all cases
        if not hint.found:
            ctx.hints[team, hint.finding_player].add(hint)
            if hint.receiving_player in ctx.groups:
                for player in ctx.groups[hint.receiving_player]:
                    ctx.hints[team, player].add(hint)
            else:
                ctx.hints[team, hint.receiving_player].add(hint)
    # for text in (format_hint(ctx, team, hint) for hint in hints):
    #     logging.info("Notice (Team #%d): %s" % (team + 1, text))
        logging.info("Notice (Team #%d): %s" % (team + 1, format_hint(ctx, team, hint)))

    for slot, hint_data in concerns.items():
        clients = ctx.clients[team].get(slot)
        if not clients:
            continue

        client_hints = [datum[1] for datum in sorted(hint_data, key=lambda x: x[0].finding_player == slot)]
        for client in clients:
            asyncio.create_task(ctx.send_msgs(client, client_hints))
=======
def notify_hints(ctx: Context, team: int, hints: typing.List[NetUtils.Hint], only_new: bool = False):
    """Send and remember hints."""
    if only_new:
        hints = [hint for hint in hints if hint not in ctx.hints[team, hint.finding_player]]
    if hints:
        concerns = collections.defaultdict(list)
        for hint in hints:
            net_msg = hint.as_network_message()
            for player in ctx.slot_set(hint.receiving_player):
                concerns[player].append(net_msg)

            if not hint.local and net_msg not in concerns[hint.finding_player]:
                concerns[hint.finding_player].append(net_msg)
            # remember hints in all cases
            if not hint.found:
                # since hints are bidirectional, finding player and receiving player,
                # we can check once if hint already exists
                if hint not in ctx.hints[team, hint.finding_player]:
                    ctx.hints[team, hint.finding_player].add(hint)
                    for player in ctx.slot_set(hint.receiving_player):
                        ctx.hints[team, player].add(hint)

        for text in (format_hint(ctx, team, hint) for hint in hints):
            logging.info("Notice (Team #%d): %s" % (team + 1, text))

        for slot, clients in ctx.clients[team].items():
            client_hints = concerns[slot]
            if client_hints:
                for client in clients:
                    asyncio.create_task(ctx.send_msgs(client, client_hints))
>>>>>>> 50c75e96


def update_aliases(ctx: Context, team: int):
    cmd = ctx.dumper([{"cmd": "RoomUpdate",
                       "players": ctx.get_players_package()}])

    for clients in ctx.clients[team].values():
        for client in clients:
            asyncio.create_task(ctx.send_encoded_msgs(client, cmd))


async def server(websocket, path: str = "/", ctx: Context = None):
    client = Client(websocket, ctx)
    ctx.endpoints.append(client)

    try:
        if ctx.log_network:
            logging.info("Incoming connection")
        await on_client_connected(ctx, client)
        if ctx.log_network:
            logging.info("Sent Room Info")
        async for data in websocket:
            if ctx.log_network:
                logging.info(f"Incoming message: {data}")
            for msg in decode(data):
                await process_client_cmd(ctx, client, msg)
    except Exception as e:
        if not isinstance(e, websockets.WebSocketException):
            logging.exception(e)
    finally:
        if ctx.log_network:
            logging.info("Disconnected")
        await ctx.disconnect(client)


async def on_client_connected(ctx: Context, client: Client):
    players = []
    for team, clients in ctx.clients.items():
        for slot, connected_clients in clients.items():
            if connected_clients:
                name = ctx.player_names[team, slot]
                players.append(
                    NetworkPlayer(team, slot,
                                  ctx.name_aliases.get((team, slot), name), name)
                )
    await ctx.send_msgs(client, [{
        'cmd': 'RoomInfo',
        'password': bool(ctx.password),
        # TODO remove around 0.4
        'players': players,
        # TODO convert to list of games present in 0.4
        'games': [ctx.games[x] for x in range(1, len(ctx.games) + 1)],
        # tags are for additional features in the communication.
        # Name them by feature or fork, as you feel is appropriate.
        'tags': ctx.tags,
        'version': Utils.version_tuple,
        'permissions': get_permissions(ctx),
        'hint_cost': ctx.hint_cost,
        'location_check_points': ctx.location_check_points,
        'datapackage_version': network_data_package["version"],
        'datapackage_versions': {game: game_data["version"] for game, game_data
                                 in network_data_package["games"].items()},
        'seed_name': ctx.seed_name,
        'time': time.time(),
    }])


def get_permissions(ctx) -> typing.Dict[str, Permission]:
    return {
        "forfeit": Permission.from_text(ctx.forfeit_mode),
        "remaining": Permission.from_text(ctx.remaining_mode),
        "collect": Permission.from_text(ctx.collect_mode)
    }


async def on_client_disconnected(ctx: Context, client: Client):
    if client.auth:
        await on_client_left(ctx, client)


async def on_client_joined(ctx: Context, client: Client):
    update_client_status(ctx, client, ClientStatus.CLIENT_CONNECTED)
    version_str = '.'.join(str(x) for x in client.version)
    verb = "tracking" if "Tracker" in client.tags else "playing"
    ctx.notify_all(
        f"{ctx.get_aliased_name(client.team, client.slot)} (Team #{client.team + 1}) "
        f"{verb} {ctx.games[client.slot]} has joined. "
        f"Client({version_str}), {client.tags}).")
    ctx.notify_client(client, "Now that you are connected, "
                              "you can use !help to list commands to run via the server. "
                              "If your client supports it, "
                              "you may have additional local commands you can list with /help.")
    ctx.client_connection_timers[client.team, client.slot] = datetime.datetime.now(datetime.timezone.utc)


async def on_client_left(ctx: Context, client: Client):
    update_client_status(ctx, client, ClientStatus.CLIENT_UNKNOWN)
    ctx.notify_all(
        "%s (Team #%d) has left the game" % (ctx.get_aliased_name(client.team, client.slot), client.team + 1))
    ctx.client_connection_timers[client.team, client.slot] = datetime.datetime.now(datetime.timezone.utc)


async def countdown(ctx: Context, timer):
    ctx.notify_all(f'[Server]: Starting countdown of {timer}s')
    if ctx.countdown_timer:
        ctx.countdown_timer = timer  # timer is already running, set it to a different time
    else:
        ctx.countdown_timer = timer
        while ctx.countdown_timer > 0:
            ctx.notify_all(f'[Server]: {ctx.countdown_timer}')
            ctx.countdown_timer -= 1
            await asyncio.sleep(1)
        ctx.notify_all(f'[Server]: GO')
        ctx.countdown_timer = 0


def get_players_string(ctx: Context):
    auth_clients = {(c.team, c.slot) for c in ctx.endpoints if c.auth}

    player_names = sorted(ctx.player_names.keys())
    current_team = -1
    text = ''
    total = 0
    for team, slot in player_names:
        if ctx.slot_info[slot].type == SlotType.player:
            total += 1
            player_name = ctx.player_names[team, slot]
            if team != current_team:
                text += f':: Team #{team + 1}: '
                current_team = team
            if (team, slot) in auth_clients:
                text += f'{player_name} '
            else:
                text += f'({player_name}) '
    return f'{len(auth_clients)} players of {total} connected ' + text[:-1]


def get_status_string(ctx: Context, team: int):
    text = "Player Status on your team:"
    for slot in ctx.locations:
        connected = len(ctx.clients[team][slot])
        death_link = len([client for client in ctx.clients[team][slot] if "DeathLink" in client.tags])
        completion_text = f"({len(ctx.location_checks[team, slot])}/{len(ctx.locations[slot])})"
        death_text = f" {death_link} of which are death link" if connected else ""
        goal_text = " and has finished." if ctx.client_game_state[team, slot] == ClientStatus.CLIENT_GOAL else "."
        text += f"\n{ctx.get_aliased_name(team, slot)} has {connected} connection{'' if connected == 1 else 's'}" \
                f"{death_text}{goal_text} {completion_text}"
    return text


def get_received_items(ctx: Context, team: int, player: int, remote_items: bool) -> typing.List[NetworkItem]:
    return ctx.received_items.setdefault((team, player, remote_items), [])


def get_start_inventory(ctx: Context, player: int, remote_start_inventory: bool) -> typing.List[NetworkItem]:
    return ctx.start_inventory.setdefault(player, []) if remote_start_inventory else []


def send_new_items(ctx: Context):
    for team, clients in ctx.clients.items():
        for slot, clients in clients.items():
            for client in clients:
                if client.no_items:
                    continue
                start_inventory = get_start_inventory(ctx, slot, client.remote_start_inventory)
                items = get_received_items(ctx, team, slot, client.remote_items)
                if len(start_inventory) + len(items) > client.send_index:
                    first_new_item = max(0, client.send_index - len(start_inventory))
                    asyncio.create_task(ctx.send_msgs(client, [{
                        "cmd": "ReceivedItems",
                        "index": client.send_index,
                        "items": start_inventory[client.send_index:] + items[first_new_item:]}]))
                    client.send_index = len(start_inventory) + len(items)


def update_checked_locations(ctx: Context, team: int, slot: int):
    ctx.broadcast(ctx.clients[team][slot],
                  [{"cmd": "RoomUpdate", "checked_locations": get_checked_checks(ctx, team, slot)}])


def forfeit_player(ctx: Context, team: int, slot: int):
    """register any locations that are in the multidata"""
    all_locations = set(ctx.locations[slot])
    ctx.notify_all("%s (Team #%d) has forfeited" % (ctx.player_names[(team, slot)], team + 1))
    register_location_checks(ctx, team, slot, all_locations)
    update_checked_locations(ctx, team, slot)


def collect_player(ctx: Context, team: int, slot: int, is_group: bool = False):
    """register any locations that are in the multidata, pointing towards this player"""
    all_locations = collections.defaultdict(set)
    for source_slot, location_data in ctx.locations.items():
        for location_id, values in location_data.items():
            if values[1] == slot:
                all_locations[source_slot].add(location_id)

    ctx.notify_all("%s (Team #%d) has collected" % (ctx.player_names[(team, slot)], team + 1))
    for source_player, location_ids in all_locations.items():
        register_location_checks(ctx, team, source_player, location_ids, count_activity=False)
        update_checked_locations(ctx, team, source_player)

    if not is_group:
        for group, group_players in ctx.groups.items():
            if slot in group_players:
                group_collected_players = ctx.group_collected.setdefault(group, set())
                group_collected_players.add(slot)
                if set(group_players) == group_collected_players:
                    collect_player(ctx, team, group, True)


def get_remaining(ctx: Context, team: int, slot: int) -> typing.List[int]:
    items = []
    for location_id in ctx.locations[slot]:
        if location_id not in ctx.location_checks[team, slot]:
            items.append(ctx.locations[slot][location_id][0])  # item ID
    return sorted(items)


def send_items_to(ctx: Context, team: int, target_slot: int, *items: NetworkItem):
    for target in ctx.slot_set(target_slot):
        for item in items:
            if item.player != target_slot:
                get_received_items(ctx, team, target, False).append(item)
            get_received_items(ctx, team, target, True).append(item)


def register_location_checks(ctx: Context, team: int, slot: int, locations: typing.Iterable[int],
                             count_activity: bool = True):
    new_locations = set(locations) - ctx.location_checks[team, slot]
    new_locations.intersection_update(ctx.locations[slot])  # ignore location IDs unknown to this multidata
    if new_locations:
        if count_activity:
            ctx.client_activity_timers[team, slot] = datetime.datetime.now(datetime.timezone.utc)
        for location in new_locations:
            item_id, target_player, flags = ctx.locations[slot][location]
            new_item = NetworkItem(item_id, location, slot, flags)
            send_items_to(ctx, team, target_player, new_item)

            logging.info('(Team #%d) %s sent %s to %s (%s)' % (
                team + 1, ctx.player_names[(team, slot)], get_item_name_from_id(item_id),
                ctx.player_names[(team, target_player)], get_location_name_from_id(location)))
            info_text = json_format_send_event(new_item, target_player)
            ctx.broadcast_team(team, [info_text])

        ctx.location_checks[team, slot] |= new_locations
        send_new_items(ctx)
        ctx.broadcast(ctx.clients[team][slot], [{
            "cmd": "RoomUpdate",
            "hint_points": get_slot_points(ctx, team, slot),
            "checked_locations": new_locations,  # send back new checks only
        }])

        ctx.save()


def collect_hints(ctx: Context, team: int, slot: int, item: str) -> typing.List[NetUtils.Hint]:
    hints = []
    slots: typing.Set[int] = {slot}
    for group_id, group in ctx.groups.items():
        if slot in group:
            slots.add(group_id)
    seeked_item_id = proxy_worlds[ctx.games[slot]].item_name_to_id[item]
    for finding_player, check_data in ctx.locations.items():
        for location_id, (item_id, receiving_player, item_flags) in check_data.items():
            if receiving_player in slots and item_id == seeked_item_id:
                found = location_id in ctx.location_checks[team, finding_player]
                entrance = ctx.er_hint_data.get(finding_player, {}).get(location_id, "")
                hints.append(NetUtils.Hint(receiving_player, finding_player, location_id, item_id, found, entrance,
                                           item_flags))

    return hints


def collect_hint_location_name(ctx: Context, team: int, slot: int, location: str) -> typing.List[NetUtils.Hint]:
    seeked_location: int = proxy_worlds[ctx.games[slot]].location_name_to_id[location]
    return collect_hint_location_id(ctx, team, slot, seeked_location)


def collect_hint_location_id(ctx: Context, team: int, slot: int, seeked_location: int) -> typing.List[NetUtils.Hint]:
    result = ctx.locations[slot].get(seeked_location, (None, None, None))
    if any(result):
        item_id, receiving_player, item_flags = result

        found = seeked_location in ctx.location_checks[team, slot]
        entrance = ctx.er_hint_data.get(slot, {}).get(seeked_location, "")
        return [NetUtils.Hint(receiving_player, slot, seeked_location, item_id, found, entrance, item_flags)]
    return []


def format_hint(ctx: Context, team: int, hint: NetUtils.Hint) -> str:
    text = f"[Hint]: {ctx.player_names[team, hint.receiving_player]}'s " \
           f"{lookup_any_item_id_to_name[hint.item]} is " \
           f"at {get_location_name_from_id(hint.location)} " \
           f"in {ctx.player_names[team, hint.finding_player]}'s World"

    if hint.entrance:
        text += f" at {hint.entrance}"
    return text + (". (found)" if hint.found else ".")


def json_format_send_event(net_item: NetworkItem, receiving_player: int):
    parts = []
    NetUtils.add_json_text(parts, net_item.player, type=NetUtils.JSONTypes.player_id)
    if net_item.player == receiving_player:
        NetUtils.add_json_text(parts, " found their ")
        NetUtils.add_json_item(parts, net_item.item, net_item.player, net_item.flags)
    else:
        NetUtils.add_json_text(parts, " sent ")
        NetUtils.add_json_item(parts, net_item.item, receiving_player, net_item.flags)
        NetUtils.add_json_text(parts, " to ")
        NetUtils.add_json_text(parts, receiving_player, type=NetUtils.JSONTypes.player_id)

    NetUtils.add_json_text(parts, " (")
    NetUtils.add_json_location(parts, net_item.location, net_item.player)
    NetUtils.add_json_text(parts, ")")

    return {"cmd": "PrintJSON", "data": parts, "type": "ItemSend",
            "receiving": receiving_player,
            "item": net_item}


def get_intended_text(input_text: str, possible_answers) -> typing.Tuple[str, bool, str]:
    picks = Utils.get_fuzzy_results(input_text, possible_answers, limit=2)
    if len(picks) > 1:
        dif = picks[0][1] - picks[1][1]
        if picks[0][1] == 100:
            return picks[0][0], True, "Perfect Match"
        elif picks[0][1] < 75:
            return picks[0][0], False, f"Didn't find something that closely matches, " \
                                       f"did you mean {picks[0][0]}? ({picks[0][1]}% sure)"
        elif dif > 5:
            return picks[0][0], True, "Close Match"
        else:
            return picks[0][0], False, f"Too many close matches, did you mean {picks[0][0]}? ({picks[0][1]}% sure)"
    else:
        if picks[0][1] > 90:
            return picks[0][0], True, "Only Option Match"
        else:
            return picks[0][0], False, f"Did you mean {picks[0][0]}? ({picks[0][1]}% sure)"


class CommandMeta(type):
    def __new__(cls, name, bases, attrs):
        commands = attrs["commands"] = {}
        for base in bases:
            commands.update(base.commands)
        commands.update({command_name[5:]: method for command_name, method in attrs.items() if
                         command_name.startswith("_cmd_")})
        return super(CommandMeta, cls).__new__(cls, name, bases, attrs)


def mark_raw(function):
    function.raw_text = True
    return function


class CommandProcessor(metaclass=CommandMeta):
    commands: typing.Dict[str, typing.Callable]
    client = None
    marker = "/"

    def output(self, text: str):
        print(text)

    def __call__(self, raw: str) -> typing.Optional[bool]:
        if not raw:
            return
        try:
            command = raw.split()
            basecommand = command[0]
            if basecommand[0] == self.marker:
                method = self.commands.get(basecommand[1:].lower(), None)
                if not method:
                    self._error_unknown_command(basecommand[1:])
                else:
                    if getattr(method, "raw_text", False):  # method is requesting unprocessed text data
                        arg = raw.split(maxsplit=1)
                        if len(arg) > 1:
                            return method(self, arg[1])  # argument text was found, so pass it along
                        else:
                            return method(self)  # argument may be optional, try running without args
                    else:
                        return method(self, *command[1:])  # pass each word as argument
            else:
                self.default(raw)
        except Exception as e:
            self._error_parsing_command(e)

    def get_help_text(self) -> str:
        s = ""
        for command, method in self.commands.items():
            spec = inspect.signature(method).parameters
            argtext = ""
            for argname, parameter in spec.items():
                if argname == "self":
                    continue

                if isinstance(parameter.default, str):
                    if not parameter.default:
                        argname = f"[{argname}]"
                    else:
                        argname += "=" + parameter.default
                argtext += argname
                argtext += " "
            s += f"{self.marker}{command} {argtext}\n    {method.__doc__}\n"
        return s

    def _cmd_help(self):
        """Returns the help listing"""
        self.output(self.get_help_text())

    def _cmd_license(self):
        """Returns the licensing information"""
        license = getattr(CommandProcessor, "license", None)
        if not license:
            with open(Utils.local_path("LICENSE")) as f:
                CommandProcessor.license = f.read()
        self.output(CommandProcessor.license)

    def default(self, raw: str):
        self.output("Echo: " + raw)

    def _error_unknown_command(self, raw: str):
        self.output(f"Could not find command {raw}. Known commands: {', '.join(self.commands)}")

    def _error_parsing_command(self, exception: Exception):
        import traceback
        self.output(traceback.format_exc())


class CommonCommandProcessor(CommandProcessor):
    ctx: Context

    def _cmd_countdown(self, seconds: str = "10") -> bool:
        """Start a countdown in seconds"""
        try:
            timer = int(seconds, 10)
        except ValueError:
            timer = 10
        asyncio.create_task(countdown(self.ctx, timer))
        return True

    def _cmd_options(self):
        """List all current options. Warning: lists password."""
        self.output("Current options:")
        for option in self.ctx.simple_options:
            if option == "server_password" and self.marker == "!":  # Do not display the server password to the client.
                self.output(f"Option server_password is set to {('*' * random.randint(4, 16))}")
            else:
                self.output(f"Option {option} is set to {getattr(self.ctx, option)}")


class ClientMessageProcessor(CommonCommandProcessor):
    marker = "!"

    def __init__(self, ctx: Context, client: Client):
        self.ctx = ctx
        self.client = client

    def __call__(self, raw: str) -> typing.Optional[bool]:
        if not raw.startswith("!admin"):
            self.ctx.notify_all(self.ctx.get_aliased_name(self.client.team, self.client.slot) + ': ' + raw)
        return super(ClientMessageProcessor, self).__call__(raw)

    def output(self, text):
        self.ctx.notify_client(self.client, text)

    def default(self, raw: str):
        pass  # default is client sending just text

    def is_authenticated(self):
        return self.ctx.commandprocessor.client == self.client

    @mark_raw
    def _cmd_admin(self, command: str = ""):
        """Allow remote administration of the multiworld server
        Usage: "!admin login <password>" in order to log in to the remote interface.
        Once logged in, you can then use "!admin <command>" to issue commands.
        If you need further help once logged in.  use "!admin /help" """

        output = f"!admin {command}"
        if output.lower().startswith(
                "!admin login"):  # disallow others from seeing the supplied password, whether or not it is correct.
            output = f"!admin login {('*' * random.randint(4, 16))}"
        elif output.lower().startswith(
                "!admin /option server_password"):  # disallow others from knowing what the new remote administration password is.
            output = f"!admin /option server_password {('*' * random.randint(4, 16))}"
        self.ctx.notify_all(self.ctx.get_aliased_name(self.client.team,
                                                      self.client.slot) + ': ' + output)  # Otherwise notify the others what is happening.

        if not self.ctx.server_password:
            self.output("Sorry, Remote administration is disabled")
            return False

        if not command:
            if self.is_authenticated():
                self.output(
                    "Usage: !admin [Server command].\nUse !admin /help for help.\nUse !admin logout to log out of the current session.")
            else:
                self.output("Usage: !admin login [password]")
            return True

        if command.startswith("login "):
            if command == f"login {self.ctx.server_password}":
                self.output("Login successful. You can now issue server side commands.")
                self.ctx.commandprocessor.client = self.client
                return True
            else:
                self.output("Password incorrect.")
                return False

        if not self.is_authenticated():
            self.output("You must first login using !admin login [password]")
            return False

        if command == "logout":
            self.output("Logout successful. You can no longer issue server side commands.")
            self.ctx.commandprocessor.client = None
            return True

        return self.ctx.commandprocessor(command)

    def _cmd_players(self) -> bool:
        """Get information about connected and missing players"""
        if len(self.ctx.player_names) < 10:
            self.ctx.notify_all(get_players_string(self.ctx))
        else:
            self.output(get_players_string(self.ctx))
        return True

    def _cmd_status(self) -> bool:
        """Get status information about your team."""
        self.output(get_status_string(self.ctx, self.client.team))
        return True

    def _cmd_forfeit(self) -> bool:
        """Surrender and send your remaining items out to their recipients"""
        if self.ctx.allow_forfeits.get((self.client.team, self.client.slot), False):
            forfeit_player(self.ctx, self.client.team, self.client.slot)
            return True
        if "enabled" in self.ctx.forfeit_mode:
            forfeit_player(self.ctx, self.client.team, self.client.slot)
            return True
        elif "disabled" in self.ctx.forfeit_mode:
            self.output(
                "Sorry, client forfeiting has been disabled on this server. You can ask the server admin for a /forfeit")
            return False
        else:  # is auto or goal
            if self.ctx.client_game_state[self.client.team, self.client.slot] == ClientStatus.CLIENT_GOAL:
                forfeit_player(self.ctx, self.client.team, self.client.slot)
                return True
            else:
                self.output(
                    "Sorry, client forfeiting requires you to have beaten the game on this server."
                    " You can ask the server admin for a /forfeit")
                return False

    def _cmd_collect(self) -> bool:
        """Send your remaining items to yourself"""
        if "enabled" in self.ctx.collect_mode:
            collect_player(self.ctx, self.client.team, self.client.slot)
            return True
        elif "disabled" in self.ctx.collect_mode:
            self.output(
                "Sorry, client collecting has been disabled on this server. You can ask the server admin for a /collect")
            return False
        else:  # is auto or goal
            if self.ctx.client_game_state[self.client.team, self.client.slot] == ClientStatus.CLIENT_GOAL:
                collect_player(self.ctx, self.client.team, self.client.slot)
                return True
            else:
                self.output(
                    "Sorry, client collecting requires you to have beaten the game on this server."
                    " You can ask the server admin for a /collect")
                return False

    def _cmd_remaining(self) -> bool:
        """List remaining items in your game, but not their location or recipient"""
        if self.ctx.remaining_mode == "enabled":
            remaining_item_ids = get_remaining(self.ctx, self.client.team, self.client.slot)
            if remaining_item_ids:
                self.output("Remaining items: " + ", ".join(lookup_any_item_id_to_name.get(item_id, "unknown item")
                                                            for item_id in remaining_item_ids))
            else:
                self.output("No remaining items found.")
            return True
        elif self.ctx.remaining_mode == "disabled":
            self.output(
                "Sorry, !remaining has been disabled on this server.")
            return False
        else:  # is goal
            if self.ctx.client_game_state[self.client.team, self.client.slot] == ClientStatus.CLIENT_GOAL:
                remaining_item_ids = get_remaining(self.ctx, self.client.team, self.client.slot)
                if remaining_item_ids:
                    self.output("Remaining items: " + ", ".join(lookup_any_item_id_to_name.get(item_id, "unknown item")
                                                                for item_id in remaining_item_ids))
                else:
                    self.output("No remaining items found.")
                return True
            else:
                self.output(
                    "Sorry, !remaining requires you to have beaten the game on this server")
                return False

    def _cmd_missing(self) -> bool:
        """List all missing location checks from the server's perspective"""

        locations = get_missing_checks(self.ctx, self.client.team, self.client.slot)

        if locations:
            texts = [f'Missing: {get_location_name_from_id(location)}' for location in locations]
            texts.append(f"Found {len(locations)} missing location checks")
            self.ctx.notify_client_multiple(self.client, texts)
        else:
            self.output("No missing location checks found.")
        return True

    def _cmd_checked(self) -> bool:
        """List all done location checks from the server's perspective"""

        locations = get_checked_checks(self.ctx, self.client.team, self.client.slot)

        if locations:
            texts = [f'Checked: {get_location_name_from_id(location)}' for location in locations]
            texts.append(f"Found {len(locations)} done location checks")
            self.ctx.notify_client_multiple(self.client, texts)
        else:
            self.output("No done location checks found.")
        return True

    @mark_raw
    def _cmd_alias(self, alias_name: str = ""):
        """Set your alias to the passed name."""
        if alias_name:
            alias_name = alias_name[:16].strip()
            self.ctx.name_aliases[self.client.team, self.client.slot] = alias_name
            self.output(f"Hello, {alias_name}")
            update_aliases(self.ctx, self.client.team)
            self.ctx.save()
            return True
        elif (self.client.team, self.client.slot) in self.ctx.name_aliases:
            del (self.ctx.name_aliases[self.client.team, self.client.slot])
            self.output("Removed Alias")
            update_aliases(self.ctx, self.client.team)
            self.ctx.save()
            return True
        return False

    @mark_raw
    def _cmd_getitem(self, item_name: str) -> bool:
        """Cheat in an item, if it is enabled on this server"""
        if self.ctx.item_cheat:
            world = proxy_worlds[self.ctx.games[self.client.slot]]
            item_name, usable, response = get_intended_text(item_name,
                                                            world.item_names)
            if usable:
                new_item = NetworkItem(world.create_item(item_name).code, -1, self.client.slot)
                get_received_items(self.ctx, self.client.team, self.client.slot, False).append(new_item)
                get_received_items(self.ctx, self.client.team, self.client.slot, True).append(new_item)
                self.ctx.notify_all(
                    'Cheat console: sending "' + item_name + '" to ' + self.ctx.get_aliased_name(self.client.team,
                                                                                                 self.client.slot))
                send_new_items(self.ctx)
                return True
            else:
                self.output(response)
                return False
        else:
            self.output("Cheating is disabled.")
            return False

    def get_hints(self, input_text: str, for_location: bool = False) -> bool:
        points_available = get_client_points(self.ctx, self.client)
        if not input_text:
            hints = {hint.re_check(self.ctx, self.client.team) for hint in
                     self.ctx.hints[self.client.team, self.client.slot]}
            self.ctx.hints[self.client.team, self.client.slot] = hints
            notify_hints(self.ctx, self.client.team, list(hints))
            self.output(f"A hint costs {self.ctx.get_hint_cost(self.client.slot)} points. "
                        f"You have {points_available} points.")
            return True
        else:
            world = proxy_worlds[self.ctx.games[self.client.slot]]
            names = world.location_names if for_location else world.all_item_and_group_names
            hint_name, usable, response = get_intended_text(input_text,
                                                            names)
            if usable:
                if hint_name in world.hint_blacklist:
                    self.output(f"Sorry, \"{hint_name}\" is marked as non-hintable.")
                    hints = []
                elif not for_location and hint_name in world.item_name_groups:  # item group name
                    hints = []
                    for item in world.item_name_groups[hint_name]:
                        if item in world.item_name_to_id:  # ensure item has an ID
                            hints.extend(collect_hints(self.ctx, self.client.team, self.client.slot, item))
                elif not for_location and hint_name in world.item_names:  # item name
                    hints = collect_hints(self.ctx, self.client.team, self.client.slot, hint_name)
                else:  # location name
                    hints = collect_hint_location_name(self.ctx, self.client.team, self.client.slot, hint_name)
                cost = self.ctx.get_hint_cost(self.client.slot)
                if hints:
                    new_hints = set(hints) - self.ctx.hints[self.client.team, self.client.slot]
                    old_hints = set(hints) - new_hints
                    if old_hints:
                        notify_hints(self.ctx, self.client.team, list(old_hints))
                        if not new_hints:
                            self.output("Hint was previously used, no points deducted.")
                    if new_hints:
                        found_hints = [hint for hint in new_hints if hint.found]
                        not_found_hints = [hint for hint in new_hints if not hint.found]

                        if not not_found_hints:  # everything's been found, no need to pay
                            can_pay = 1000
                        elif cost:
                            can_pay = int((points_available // cost) > 0)  # limit to 1 new hint per call
                        else:
                            can_pay = 1000

                        self.ctx.random.shuffle(not_found_hints)

                        hints = found_hints
                        while can_pay > 0:
                            if not not_found_hints:
                                break
                            hint = not_found_hints.pop()
                            hints.append(hint)
                            can_pay -= 1
                            self.ctx.hints_used[self.client.team, self.client.slot] += 1
                            points_available = get_client_points(self.ctx, self.client)

                        if not_found_hints:
                            if hints and cost and int((points_available // cost) == 0):
                                self.output(
                                    f"There may be more hintables, however, you cannot afford to pay for any more. "
                                    f" You have {points_available} and need at least "
                                    f"{self.ctx.get_hint_cost(self.client.slot)}.")
                            elif hints:
                                self.output(
                                    "There may be more hintables, you can rerun the command to find more.")
                            else:
                                self.output(f"You can't afford the hint. "
                                            f"You have {points_available} points and need at least "
                                            f"{self.ctx.get_hint_cost(self.client.slot)}.")
                        notify_hints(self.ctx, self.client.team, hints)
                        self.ctx.save()
                        return True

                else:
                    self.output("Nothing found. Item/Location may not exist.")
                    return False
            else:
                self.output(response)
                return False

    @mark_raw
    def _cmd_hint(self, item: str = "") -> bool:
        """Use !hint {item_name},
        for example !hint Lamp to get a spoiler peek for that item.
        If hint costs are on, this will only give you one new result,
        you can rerun the command to get more in that case."""
        return self.get_hints(item)

    @mark_raw
    def _cmd_hint_location(self, location: str = "") -> bool:
        """Use !hint_location {location_name},
        for example !hint_location atomic-bomb to get a spoiler peek for that location."""
        return self.get_hints(location, True)


def get_checked_checks(ctx: Context, team: int, slot: int) -> typing.List[int]:
    return [location_id for
            location_id in ctx.locations[slot] if
            location_id in ctx.location_checks[team, slot]]


def get_missing_checks(ctx: Context, team: int, slot: int) -> typing.List[int]:
    return [location_id for
            location_id in ctx.locations[slot] if
            location_id not in ctx.location_checks[team, slot]]


def get_client_points(ctx: Context, client: Client) -> int:
    return (ctx.location_check_points * len(ctx.location_checks[client.team, client.slot]) -
            ctx.get_hint_cost(client.slot) * ctx.hints_used[client.team, client.slot])


def get_slot_points(ctx: Context, team: int, slot: int) -> int:
    return (ctx.location_check_points * len(ctx.location_checks[team, slot]) -
            ctx.get_hint_cost(slot) * ctx.hints_used[team, slot])


async def process_client_cmd(ctx: Context, client: Client, args: dict):
    try:
        cmd: str = args["cmd"]
    except:
        logging.exception(f"Could not get command from {args}")
        await ctx.send_msgs(client, [{'cmd': 'InvalidPacket', "type": "cmd", "original_cmd": None,
                                      "text": f"Could not get command from {args} at `cmd`"}])
        raise

    if type(cmd) is not str:
        await ctx.send_msgs(client, [{'cmd': 'InvalidPacket', "type": "cmd", "original_cmd": None,
                                      "text": f"Command should be str, got {type(cmd)}"}])
        return

    if cmd == 'Connect':
        if not args or 'password' not in args or type(args['password']) not in [str, type(None)] or \
                'game' not in args:
            await ctx.send_msgs(client, [{'cmd': 'InvalidPacket', "type": "arguments", 'text': 'Connect',
                                          "original_cmd": cmd}])
            return

        errors = set()
        if ctx.password and args['password'] != ctx.password:
            errors.add('InvalidPassword')

        if args['name'] not in ctx.connect_names:
            errors.add('InvalidSlot')
        else:
            team, slot = ctx.connect_names[args['name']]
            game = ctx.games[slot]
            ignore_game = "IgnoreGame" in args["tags"] or (  # IgnoreGame is deprecated. TODO: remove after 0.3.3?
                          ("TextOnly" in args["tags"] or "Tracker" in args["tags"]) and not args.get("game"))
            if not ignore_game and args['game'] != game:
                errors.add('InvalidGame')
            minver = min_client_version if ignore_game else ctx.minimum_client_versions[slot]
            if minver > args['version']:
                errors.add('IncompatibleVersion')
            if args.get('items_handling', None) is None:
                # fall back to load from multidata
                client.no_items = False
                client.remote_items = slot in ctx.remote_items
                client.remote_start_inventory = slot in ctx.remote_start_inventory
                await ctx.send_msgs(client, [{
                    "cmd": "Print", "text":
                        "Warning: Client is not sending items_handling flags, "
                        "which will not be supported in the future."}])
            else:
                try:
                    client.items_handling = args['items_handling']
                except (ValueError, TypeError):
                    errors.add('InvalidItemsHandling')

        # only exact version match allowed
        if ctx.compatibility == 0 and args['version'] != version_tuple:
            errors.add('IncompatibleVersion')
        if errors:
            logging.info(f"A client connection was refused due to: {errors}, the sent connect information was {args}.")
            await ctx.send_msgs(client, [{"cmd": "ConnectionRefused", "errors": list(errors)}])
        else:
            team, slot = ctx.connect_names[args['name']]
            if client.auth and client.team is not None and client.slot in ctx.clients[client.team]:
                ctx.clients[team][slot].remove(client)  # re-auth, remove old entry
                if client.team != team or client.slot != slot:
                    client.auth = False  # swapping Team/Slot
            client.team = team
            client.slot = slot

            ctx.client_ids[client.team, client.slot] = args["uuid"]
            ctx.clients[team][slot].append(client)
            client.version = args['version']
            client.tags = args['tags']
            client.no_locations = 'TextOnly' in client.tags or 'Tracker' in client.tags
            reply = [{
                "cmd": "Connected",
                "team": client.team, "slot": client.slot,
                "players": ctx.get_players_package(),
                "missing_locations": get_missing_checks(ctx, team, slot),
                "checked_locations": get_checked_checks(ctx, team, slot),
                "slot_data": ctx.slot_data[client.slot],
                "slot_info": ctx.slot_info
            }]
            start_inventory = get_start_inventory(ctx, slot, client.remote_start_inventory)
            items = get_received_items(ctx, client.team, client.slot, client.remote_items)
            if (start_inventory or items) and not client.no_items:
                reply.append({"cmd": 'ReceivedItems', "index": 0, "items": start_inventory + items})
                client.send_index = len(start_inventory) + len(items)
            if not client.auth:  # if this was a Re-Connect, don't print to console
                client.auth = True
                await on_client_joined(ctx, client)

            await ctx.send_msgs(client, reply)

    elif cmd == "GetDataPackage":
        exclusions = args.get("exclusions", [])
        if "games" in args:
            games = {name: game_data for name, game_data in network_data_package["games"].items()
                     if name in set(args.get("games", []))}
            await ctx.send_msgs(client, [{"cmd": "DataPackage",
                                          "data": {"games": games}}])
        # TODO: remove exclusions behaviour around 0.5.0
        elif exclusions:
            exclusions = set(exclusions)
            games = {name: game_data for name, game_data in network_data_package["games"].items()
                     if name not in exclusions}
            package = network_data_package.copy()
            package["games"] = games
            await ctx.send_msgs(client, [{"cmd": "DataPackage",
                                          "data": package}])

        else:
            await ctx.send_msgs(client, [{"cmd": "DataPackage",
                                          "data": network_data_package}])

    elif client.auth:
        if cmd == "ConnectUpdate":
            if not args:
                await ctx.send_msgs(client, [{'cmd': 'InvalidPacket', "type": "arguments", 'text': cmd,
                                              "original_cmd": cmd}])
                return

            if args.get('items_handling', None) is not None and client.items_handling != args['items_handling']:
                try:
                    client.items_handling = args['items_handling']
                    start_inventory = get_start_inventory(ctx, client.slot, client.remote_start_inventory)
                    items = get_received_items(ctx, client.team, client.slot, client.remote_items)
                    if (items or start_inventory) and not client.no_items:
                        client.send_index = len(start_inventory) + len(items)
                        await ctx.send_msgs(client, [{"cmd": "ReceivedItems", "index": 0,
                                                      "items": start_inventory + items}])
                    else:
                        client.send_index = 0
                except (ValueError, TypeError) as err:
                    await ctx.send_msgs(client, [{'cmd': 'InvalidPacket', 'type': 'arguments',
                                                  'text': f'Invalid items_handling: {err}',
                                                  'original_cmd': cmd}])
                    return

            if "tags" in args:
                old_tags = client.tags
                client.tags = args["tags"]
                if set(old_tags) != set(client.tags):
                    client.no_locations = 'TextOnly' in client.tags or 'Tracker' in client.tags
                    ctx.notify_all(
                        f"{ctx.get_aliased_name(client.team, client.slot)} (Team #{client.team + 1}) has changed tags "
                        f"from {old_tags} to {client.tags}.")

        elif cmd == 'Sync':
            start_inventory = get_start_inventory(ctx, client.slot, client.remote_start_inventory)
            items = get_received_items(ctx, client.team, client.slot, client.remote_items)
            if (start_inventory or items) and not client.no_items:
                client.send_index = len(start_inventory) + len(items)
                await ctx.send_msgs(client, [{"cmd": "ReceivedItems", "index": 0,
                                              "items": start_inventory + items}])

        elif cmd == 'LocationChecks':
            if client.no_locations:
                await ctx.send_msgs(client, [{'cmd': 'InvalidPacket', "type": "cmd",
                                              "text": "Trackers can't register new Location Checks",
                                              "original_cmd": cmd}])
            else:
                register_location_checks(ctx, client.team, client.slot, args["locations"])

        elif cmd == 'LocationScouts':
            locs = []
            create_as_hint: int = int(args.get("create_as_hint", 0))
            hints = []
            for location in args["locations"]:
                if type(location) is not int or location not in lookup_any_location_id_to_name:
                    await ctx.send_msgs(client,
                                        [{'cmd': 'InvalidPacket', "type": "arguments", "text": 'LocationScouts',
                                          "original_cmd": cmd}])
                    return

                target_item, target_player, flags = ctx.locations[client.slot][location]
                if create_as_hint:
                    hints.extend(collect_hint_location_id(ctx, client.team, client.slot, location))
                locs.append(NetworkItem(target_item, location, target_player, flags))
            notify_hints(ctx, client.team, hints, only_new=create_as_hint == 2)
            await ctx.send_msgs(client, [{'cmd': 'LocationInfo', 'locations': locs}])

        elif cmd == 'StatusUpdate':
            update_client_status(ctx, client, args["status"])

        elif cmd == 'Say':
            if "text" not in args or type(args["text"]) is not str or not args["text"].isprintable():
                await ctx.send_msgs(client, [{'cmd': 'InvalidPacket', "type": "arguments", "text": 'Say',
                                              "original_cmd": cmd}])
                return

            client.messageprocessor(args["text"])

        elif cmd == "Bounce":
            games = set(args.get("games", []))
            tags = set(args.get("tags", []))
            slots = set(args.get("slots", []))
            args["cmd"] = "Bounced"
            msg = ctx.dumper([args])

            for bounceclient in ctx.endpoints:
                if client.team == bounceclient.team and (ctx.games[bounceclient.slot] in games or
                                                         set(bounceclient.tags) & tags or
                                                         bounceclient.slot in slots):
                    await ctx.send_encoded_msgs(bounceclient, msg)

        elif cmd == "Get":
            if "keys" not in args or type(args["keys"]) != list:
                await ctx.send_msgs(client, [{'cmd': 'InvalidPacket', "type": "arguments",
                                              "text": 'Retrieve', "original_cmd": cmd}])
                return
            args["cmd"] = "Retrieved"
            keys = args["keys"]
            args["keys"] = {key: ctx.stored_data.get(key, None) for key in keys}
            await ctx.send_msgs(client, [args])

        elif cmd == "Set":
            if "key" not in args or \
                    "operations" not in args or not type(args["operations"]) == list:
                await ctx.send_msgs(client, [{'cmd': 'InvalidPacket', "type": "arguments",
                                              "text": 'Set', "original_cmd": cmd}])
                return
            args["cmd"] = "SetReply"
            value = ctx.stored_data.get(args["key"], args.get("default", 0))
            args["original_value"] = value
            for operation in args["operations"]:
                func = modify_functions[operation["operation"]]
                value = func(value, operation["value"])
            ctx.stored_data[args["key"]] = args["value"] = value
            targets = set(ctx.stored_data_notification_clients[args["key"]])
            if args.get("want_reply", True):
                targets.add(client)
            if targets:
                ctx.broadcast(targets, [args])

        elif cmd == "SetNotify":
            if "keys" not in args or type(args["keys"]) != list:
                await ctx.send_msgs(client, [{'cmd': 'InvalidPacket', "type": "arguments",
                                              "text": 'SetNotify', "original_cmd": cmd}])
                return
            for key in args["keys"]:
                ctx.stored_data_notification_clients[key].add(client)


def update_client_status(ctx: Context, client: Client, new_status: ClientStatus):
    current = ctx.client_game_state[client.team, client.slot]
    if current != ClientStatus.CLIENT_GOAL:  # can't undo goal completion
        if new_status == ClientStatus.CLIENT_GOAL:
            ctx.on_goal_achieved(client)

        ctx.client_game_state[client.team, client.slot] = new_status


class ServerCommandProcessor(CommonCommandProcessor):
    def __init__(self, ctx: Context):
        self.ctx = ctx
        super(ServerCommandProcessor, self).__init__()

    def output(self, text: str):
        if self.client:
            self.ctx.notify_client(self.client, text)
        super(ServerCommandProcessor, self).output(text)

    def default(self, raw: str):
        self.ctx.notify_all('[Server]: ' + raw)

    def _cmd_save(self) -> bool:
        """Save current state to multidata"""
        if self.ctx.saving:
            self.ctx.save(True)
            self.output("Game saved")
            return True
        else:
            self.output("Saving is disabled.")
            return False

    def _cmd_players(self) -> bool:
        """Get information about connected players"""
        self.output(get_players_string(self.ctx))
        return True

    def _cmd_exit(self) -> bool:
        """Shutdown the server"""
        asyncio.create_task(self.ctx.server.ws_server._close())
        if self.ctx.shutdown_task:
            self.ctx.shutdown_task.cancel()
        self.ctx.exit_event.set()
        return True

    @mark_raw
    def _cmd_alias(self, player_name_then_alias_name):
        """Set a player's alias, by listing their base name and then their intended alias."""
        player_name, alias_name = player_name_then_alias_name.split(" ", 1)
        player_name, usable, response = get_intended_text(player_name, self.ctx.player_names.values())
        if usable:
            for (team, slot), name in self.ctx.player_names.items():
                if name == player_name:
                    if alias_name:
                        alias_name = alias_name.strip()[:15]
                        self.ctx.name_aliases[team, slot] = alias_name
                        self.output(f"Named {player_name} as {alias_name}")
                        update_aliases(self.ctx, team)
                        self.ctx.save()
                        return True
                    else:
                        del (self.ctx.name_aliases[team, slot])
                        self.output(f"Removed Alias for {player_name}")
                        update_aliases(self.ctx, team)
                        self.ctx.save()
                        return True
        else:
            self.output(response)
            return False

    @mark_raw
    def _cmd_collect(self, player_name: str) -> bool:
        """Send out the remaining items to player."""
        seeked_player = player_name.lower()
        for (team, slot), name in self.ctx.player_names.items():
            if name.lower() == seeked_player:
                collect_player(self.ctx, team, slot)
                return True

        self.output(f"Could not find player {player_name} to collect")
        return False

    @mark_raw
    def _cmd_forfeit(self, player_name: str) -> bool:
        """Send out the remaining items from a player to their intended recipients"""
        seeked_player = player_name.lower()
        for (team, slot), name in self.ctx.player_names.items():
            if name.lower() == seeked_player:
                forfeit_player(self.ctx, team, slot)
                return True

        self.output(f"Could not find player {player_name} to forfeit")
        return False

    @mark_raw
    def _cmd_allow_forfeit(self, player_name: str) -> bool:
        """Allow the specified player to use the !forfeit command"""
        seeked_player = player_name.lower()
        for (team, slot), name in self.ctx.player_names.items():
            if name.lower() == seeked_player:
                self.ctx.allow_forfeits[(team, slot)] = True
                self.output(f"Player {player_name} is now allowed to use the !forfeit command at any time.")
                return True

        self.output(f"Could not find player {player_name} to allow the !forfeit command for.")
        return False

    @mark_raw
    def _cmd_forbid_forfeit(self, player_name: str) -> bool:
        """"Disallow the specified player from using the !forfeit command"""
        seeked_player = player_name.lower()
        for (team, slot), name in self.ctx.player_names.items():
            if name.lower() == seeked_player:
                self.ctx.allow_forfeits[(team, slot)] = False
                self.output(
                    f"Player {player_name} has to follow the server restrictions on use of the !forfeit command.")
                return True

        self.output(f"Could not find player {player_name} to forbid the !forfeit command for.")
        return False

    def _cmd_send_multiple(self, amount: typing.Union[int, str], player_name: str, *item_name: str) -> bool:
        """Sends multiples of an item to the specified player"""
        seeked_player, usable, response = get_intended_text(player_name, self.ctx.player_names.values())
        if usable:
            team, slot = self.ctx.player_name_lookup[seeked_player]
            item = " ".join(item_name)
            world = proxy_worlds[self.ctx.games[slot]]
            item, usable, response = get_intended_text(item, world.item_names)
            if usable:
                amount: int = int(amount)
                new_items = [NetworkItem(world.item_name_to_id[item], -1, 0) for i in range(int(amount))]
                send_items_to(self.ctx, team, slot, *new_items)

                send_new_items(self.ctx)
                self.ctx.notify_all(
                    'Cheat console: sending ' + ('' if amount == 1 else f'{amount} of ') +
                    f'"{item}" to {self.ctx.get_aliased_name(team, slot)}')
                return True
            else:
                self.output(response)
                return False
        else:
            self.output(response)
            return False

    def _cmd_send(self, player_name: str, *item_name: str) -> bool:
        """Sends an item to the specified player"""
        return self._cmd_send_multiple(1, player_name, *item_name)

    def _cmd_hint(self, player_name: str, *item: str) -> bool:
        """Send out a hint for a player's item to their team"""
        seeked_player, usable, response = get_intended_text(player_name, self.ctx.player_names.values())
        if usable:
            team, slot = self.ctx.player_name_lookup[seeked_player]
            item = " ".join(item)
            world = proxy_worlds[self.ctx.games[slot]]
            item, usable, response = get_intended_text(item, world.all_item_and_group_names)
            if usable:
                if item in world.item_name_groups:
                    hints = []
                    for item in world.item_name_groups[item]:
                        if item in world.item_name_to_id:  # ensure item has an ID
                            hints.extend(collect_hints(self.ctx, team, slot, item))
                else:  # item name
                    hints = collect_hints(self.ctx, team, slot, item)

                if hints:
                    notify_hints(self.ctx, team, hints)

                else:
                    self.output("No hints found.")
                return True
            else:
                self.output(response)
                return False

        else:
            self.output(response)
            return False

    def _cmd_hint_location(self, player_name: str, *location: str) -> bool:
        """Send out a hint for a player's location to their team"""
        seeked_player, usable, response = get_intended_text(player_name, self.ctx.player_names.values())
        if usable:
            team, slot = self.ctx.player_name_lookup[seeked_player]
            item = " ".join(location)
            world = proxy_worlds[self.ctx.games[slot]]
            item, usable, response = get_intended_text(item, world.location_names)
            if usable:
                hints = collect_hint_location_name(self.ctx, team, slot, item)
                if hints:
                    notify_hints(self.ctx, team, hints)
                else:
                    self.output("No hints found.")
                return True
            else:
                self.output(response)
                return False

        else:
            self.output(response)
            return False

    def _cmd_option(self, option_name: str, option: str):
        """Set options for the server."""

        attrtype = self.ctx.simple_options.get(option_name, None)
        if attrtype:
            if attrtype == bool:
                def attrtype(input_text: str):
                    return input_text.lower() not in {"off", "0", "false", "none", "null", "no"}
            elif attrtype == str and option_name.endswith("password"):
                def attrtype(input_text: str):
                    if input_text.lower() in {"null", "none", '""', "''"}:
                        return None
                    return input_text
            setattr(self.ctx, option_name, attrtype(option))
            self.output(f"Set option {option_name} to {getattr(self.ctx, option_name)}")
            if option_name in {"forfeit_mode", "remaining_mode", "collect_mode"}:
                self.ctx.broadcast_all([{"cmd": "RoomUpdate", 'permissions': get_permissions(self.ctx)}])
            elif option_name in {"hint_cost", "location_check_points"}:
                self.ctx.broadcast_all([{"cmd": "RoomUpdate", option_name: getattr(self.ctx, option_name)}])
            return True
        else:
            known = (f"{option}:{otype}" for option, otype in self.ctx.simple_options.items())
            self.output(f"Unrecognized Option {option_name}, known: "
                        f"{', '.join(known)}")
            return False


async def console(ctx: Context):
    import sys
    queue = asyncio.Queue()
    Utils.stream_input(sys.stdin, queue)
    while not ctx.exit_event.is_set():
        try:
            # I don't get why this while loop is needed. Works fine without it on clients,
            # but the queue.get() for server never fulfills if the queue is empty when entering the await.
            while queue.qsize() == 0:
                await asyncio.sleep(0.05)
            input_text = await queue.get()
            queue.task_done()
            ctx.commandprocessor(input_text)
        except:
            import traceback
            traceback.print_exc()


def parse_args() -> argparse.Namespace:
    parser = argparse.ArgumentParser()
    defaults = Utils.get_options()["server_options"]
    parser.add_argument('multidata', nargs="?", default=defaults["multidata"])
    parser.add_argument('--host', default=defaults["host"])
    parser.add_argument('--port', default=defaults["port"], type=int)
    parser.add_argument('--server_password', default=defaults["server_password"])
    parser.add_argument('--password', default=defaults["password"])
    parser.add_argument('--savefile', default=defaults["savefile"])
    parser.add_argument('--disable_save', default=defaults["disable_save"], action='store_true')
    parser.add_argument('--loglevel', default=defaults["loglevel"],
                        choices=['debug', 'info', 'warning', 'error', 'critical'])
    parser.add_argument('--location_check_points', default=defaults["location_check_points"], type=int)
    parser.add_argument('--hint_cost', default=defaults["hint_cost"], type=int)
    parser.add_argument('--disable_item_cheat', default=defaults["disable_item_cheat"], action='store_true')
    parser.add_argument('--forfeit_mode', default=defaults["forfeit_mode"], nargs='?',
                        choices=['auto', 'enabled', 'disabled', "goal", "auto-enabled"], help='''\
                             Select !forfeit Accessibility. (default: %(default)s)
                             auto:     Automatic "forfeit" on goal completion
                             enabled:  !forfeit is always available
                             disabled: !forfeit is never available
                             goal:     !forfeit can be used after goal completion
                             auto-enabled: !forfeit is available and automatically triggered on goal completion
                             ''')
    parser.add_argument('--collect_mode', default=defaults["collect_mode"], nargs='?',
                        choices=['auto', 'enabled', 'disabled', "goal", "auto-enabled"], help='''\
                             Select !collect Accessibility. (default: %(default)s)
                             auto:     Automatic "collect" on goal completion
                             enabled:  !collect is always available
                             disabled: !collect is never available
                             goal:     !collect can be used after goal completion
                             auto-enabled: !collect is available and automatically triggered on goal completion
                             ''')
    parser.add_argument('--remaining_mode', default=defaults["remaining_mode"], nargs='?',
                        choices=['enabled', 'disabled', "goal"], help='''\
                             Select !remaining Accessibility. (default: %(default)s)
                             enabled:  !remaining is always available
                             disabled: !remaining is never available
                             goal:     !remaining can be used after goal completion
                             ''')
    parser.add_argument('--auto_shutdown', default=defaults["auto_shutdown"], type=int,
                        help="automatically shut down the server after this many minutes without new location checks. "
                             "0 to keep running. Not yet implemented.")
    parser.add_argument('--use_embedded_options', action="store_true",
                        help='retrieve forfeit, remaining and hint options from the multidata file,'
                             ' instead of host.yaml')
    parser.add_argument('--compatibility', default=defaults["compatibility"], type=int,
                        help="""
    #2 -> recommended for casual/cooperative play, attempt to be compatible with everything across all versions
    #1 -> recommended for friendly racing, tries to block third party clients
    #0 -> recommended for tournaments to force a level playing field, only allow an exact version match
    """)
    parser.add_argument('--log_network', default=defaults["log_network"], action="store_true")
    args = parser.parse_args()
    return args


async def auto_shutdown(ctx, to_cancel=None):
    await asyncio.sleep(ctx.auto_shutdown)
    while not ctx.exit_event.is_set():
        if not ctx.client_activity_timers.values():
            asyncio.create_task(ctx.server.ws_server._close())
            ctx.exit_event.set()
            if to_cancel:
                for task in to_cancel:
                    task.cancel()
            logging.info("Shutting down due to inactivity.")
        else:
            newest_activity = max(ctx.client_activity_timers.values())
            delta = datetime.datetime.now(datetime.timezone.utc) - newest_activity
            seconds = ctx.auto_shutdown - delta.total_seconds()
            if seconds < 0:
                asyncio.create_task(ctx.server.ws_server._close())
                ctx.exit_event.set()
                if to_cancel:
                    for task in to_cancel:
                        task.cancel()
                logging.info("Shutting down due to inactivity.")
            else:
                await asyncio.sleep(seconds)


async def main(args: argparse.Namespace):
    Utils.init_logging("Server", loglevel=args.loglevel.lower())

    ctx = Context(args.host, args.port, args.server_password, args.password, args.location_check_points,
                  args.hint_cost, not args.disable_item_cheat, args.forfeit_mode, args.collect_mode,
                  args.remaining_mode,
                  args.auto_shutdown, args.compatibility, args.log_network)
    data_filename = args.multidata

    try:
        if not data_filename:
            filetypes = (("Multiworld data", (".archipelago", ".zip")),)
            data_filename = Utils.open_filename("Select multiworld data", filetypes)

        ctx.load(data_filename, args.use_embedded_options)

    except Exception as e:
        logging.exception('Failed to read multiworld data (%s)' % e)
        raise

    ctx.init_save(not args.disable_save)

    ctx.server = websockets.serve(functools.partial(server, ctx=ctx), host=ctx.host, port=ctx.port, ping_timeout=None,
                                  ping_interval=None)
    ip = args.host if args.host else Utils.get_public_ipv4()
    logging.info('Hosting game at %s:%d (%s)' % (ip, ctx.port,
                                                 'No password' if not ctx.password else 'Password: %s' % ctx.password))

    await ctx.server
    console_task = asyncio.create_task(console(ctx))
    if ctx.auto_shutdown:
        ctx.shutdown_task = asyncio.create_task(auto_shutdown(ctx, [console_task]))
    await ctx.exit_event.wait()
    console_task.cancel()
    if ctx.shutdown_task:
        await ctx.shutdown_task


client_message_processor = ClientMessageProcessor

if __name__ == '__main__':
    try:
        asyncio.run(main(parse_args()))
    except asyncio.exceptions.CancelledError:
        pass<|MERGE_RESOLUTION|>--- conflicted
+++ resolved
@@ -552,74 +552,37 @@
             collect_player(self, client.team, client.slot)
 
 
-<<<<<<< HEAD
-def notify_hints(ctx: Context, team: int, hints: typing.List[NetUtils.Hint]):
-    """Send and remember hints"""
+def notify_hints(ctx: Context, team: int, hints: typing.List[NetUtils.Hint], only_new: bool = False):
+    """Send and remember hints."""
+    if only_new:
+        hints = [hint for hint in hints if hint not in ctx.hints[team, hint.finding_player]]
     if not hints:
         return
-
     concerns = collections.defaultdict(list)
     for hint in sorted(hints, key=operator.attrgetter('found'), reverse=True):
         data = (hint, hint.as_network_message())
-        if hint.receiving_player in ctx.groups:
-            for player in ctx.groups[hint.receiving_player]:
-                concerns[player].append(data)
-        else:
-            concerns[hint.receiving_player].append(data)
+        for player in ctx.slot_set(hint.receiving_player):
+            concerns[player].append(data)
         if not hint.local and data not in concerns[hint.finding_player]:
             concerns[hint.finding_player].append(data)
         # remember hints in all cases
         if not hint.found:
-            ctx.hints[team, hint.finding_player].add(hint)
-            if hint.receiving_player in ctx.groups:
-                for player in ctx.groups[hint.receiving_player]:
+            # since hints are bidirectional, finding player and receiving player,
+            # we can check once if hint already exists
+            if hint not in ctx.hints[team, hint.finding_player]:
+                ctx.hints[team, hint.finding_player].add(hint)
+                for player in ctx.slot_set(hint.receiving_player):
                     ctx.hints[team, player].add(hint)
-            else:
-                ctx.hints[team, hint.receiving_player].add(hint)
-    # for text in (format_hint(ctx, team, hint) for hint in hints):
-    #     logging.info("Notice (Team #%d): %s" % (team + 1, text))
+
         logging.info("Notice (Team #%d): %s" % (team + 1, format_hint(ctx, team, hint)))
 
     for slot, hint_data in concerns.items():
         clients = ctx.clients[team].get(slot)
         if not clients:
             continue
-
         client_hints = [datum[1] for datum in sorted(hint_data, key=lambda x: x[0].finding_player == slot)]
         for client in clients:
             asyncio.create_task(ctx.send_msgs(client, client_hints))
-=======
-def notify_hints(ctx: Context, team: int, hints: typing.List[NetUtils.Hint], only_new: bool = False):
-    """Send and remember hints."""
-    if only_new:
-        hints = [hint for hint in hints if hint not in ctx.hints[team, hint.finding_player]]
-    if hints:
-        concerns = collections.defaultdict(list)
-        for hint in hints:
-            net_msg = hint.as_network_message()
-            for player in ctx.slot_set(hint.receiving_player):
-                concerns[player].append(net_msg)
-
-            if not hint.local and net_msg not in concerns[hint.finding_player]:
-                concerns[hint.finding_player].append(net_msg)
-            # remember hints in all cases
-            if not hint.found:
-                # since hints are bidirectional, finding player and receiving player,
-                # we can check once if hint already exists
-                if hint not in ctx.hints[team, hint.finding_player]:
-                    ctx.hints[team, hint.finding_player].add(hint)
-                    for player in ctx.slot_set(hint.receiving_player):
-                        ctx.hints[team, player].add(hint)
-
-        for text in (format_hint(ctx, team, hint) for hint in hints):
-            logging.info("Notice (Team #%d): %s" % (team + 1, text))
-
-        for slot, clients in ctx.clients[team].items():
-            client_hints = concerns[slot]
-            if client_hints:
-                for client in clients:
-                    asyncio.create_task(ctx.send_msgs(client, client_hints))
->>>>>>> 50c75e96
 
 
 def update_aliases(ctx: Context, team: int):
