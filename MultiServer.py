--- conflicted
+++ resolved
@@ -1188,18 +1188,10 @@
             output = f"!admin login {('*' * random.randint(4, 16))}"
         elif output.lower().startswith(
                 # disallow others from knowing what the new remote administration password is.
-<<<<<<< HEAD
                 "!admin /option admin_password"):
             output = f"!admin /option admin_password {('*' * random.randint(4, 16))}"
-        # Otherwise notify the others what is happening.
-        self.ctx.broadcast_text_all(
-            self.ctx.get_aliased_name(self.client.team, self.client.slot) + ': ' + output)
-=======
-                "!admin /option server_password"):
-            output = f"!admin /option server_password {('*' * random.randint(4, 16))}"
         self.ctx.broadcast_text_all(self.ctx.get_aliased_name(self.client.team, self.client.slot) + ': ' + output,
                                     {"type": "Chat", "team": self.client.team, "slot": self.client.slot, "message": output})
->>>>>>> cc61f16e
 
         if not self.ctx.admin_password:
             self.output("Sorry, Remote administration is disabled")
