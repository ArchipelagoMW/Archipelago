from __future__ import annotations

import argparse
import asyncio
import copy
import functools
import logging
import zlib
import collections
import typing
import inspect
import weakref
import datetime
import threading
import random
import pickle
import itertools
import time
import operator
import hashlib

import ModuleUpdate

ModuleUpdate.update()

if typing.TYPE_CHECKING:
    import ssl

import websockets
import colorama
try:
    # ponyorm is a requirement for webhost, not default server, so may not be importable
    from pony.orm.dbapiprovider import OperationalError
except ImportError:
    OperationalError = ConnectionError

import NetUtils
import Utils
from Utils import version_tuple, restricted_loads, Version, async_start
from NetUtils import Endpoint, ClientStatus, NetworkItem, decode, encode, NetworkPlayer, Permission, NetworkSlot, \
    SlotType

min_client_version = Version(0, 1, 6)
colorama.init()


def remove_from_list(container, value):
    try:
        container.remove(value)
    except ValueError:
        pass
    return container


def pop_from_container(container, value):
    try:
        container.pop(value)
    except ValueError:
        pass
    return container


def update_dict(dictionary, entries):
    dictionary.update(entries)
    return dictionary


# functions callable on storable data on the server by clients
modify_functions = {
    "add": operator.add,  # add together two objects, using python's "+" operator (works on strings and lists as append)
    "mul": operator.mul,
    "mod": operator.mod,
    "max": max,
    "min": min,
    "replace": lambda old, new: new,
    "default": lambda old, new: old,
    "pow": operator.pow,
    # bitwise:
    "xor": operator.xor,
    "or": operator.or_,
    "and": operator.and_,
    "left_shift": operator.lshift,
    "right_shift": operator.rshift,
    # lists/dicts
    "remove": remove_from_list,
    "pop": pop_from_container,
    "update": update_dict,
}


def get_saving_second(seed_name: str, interval: int = 60) -> int:
    # save at expected times so other systems using savegame can expect it
    # represents the target second of the auto_save_interval at which to save
    return int(hashlib.sha256(seed_name.encode()).hexdigest(), 16) % interval


class Client(Endpoint):
    version = Version(0, 0, 0)
    tags: typing.List[str] = []
    remote_items: bool
    remote_start_inventory: bool
    no_items: bool
    no_locations: bool

    def __init__(self, socket: websockets.WebSocketServerProtocol, ctx: Context):
        super().__init__(socket)
        self.auth = False
        self.team = None
        self.slot = None
        self.send_index = 0
        self.tags = []
        self.messageprocessor = client_message_processor(ctx, self)
        self.ctx = weakref.ref(ctx)

    @property
    def items_handling(self):
        if self.no_items:
            return 0
        return 1 + (self.remote_items << 1) + (self.remote_start_inventory << 2)

    @items_handling.setter
    def items_handling(self, value: int):
        if not (value & 0b001) and (value & 0b110):
            raise ValueError("Invalid flag combination")
        self.no_items = not (value & 0b001)
        self.remote_items = bool(value & 0b010)
        self.remote_start_inventory = bool(value & 0b100)

    @property
    def name(self) -> str:
        ctx = self.ctx()
        if ctx:
            return ctx.player_names[self.team, self.slot]
        return "Deallocated"


team_slot = typing.Tuple[int, int]


class Context:
    dumper = staticmethod(encode)
    loader = staticmethod(decode)

    simple_options = {"hint_cost": int,
                      "location_check_points": int,
                      "server_password": str,
                      "password": str,
                      "release_mode": str,
                      "remaining_mode": str,
                      "collect_mode": str,
                      "item_cheat": bool,
                      "compatibility": int}
    # team -> slot id -> list of clients authenticated to slot.
    clients: typing.Dict[int, typing.Dict[int, typing.List[Client]]]
    locations: typing.Dict[int, typing.Dict[int, typing.Tuple[int, int, int]]]
    groups: typing.Dict[int, typing.Set[int]]
    save_version = 2
    stored_data: typing.Dict[str, object]
    read_data: typing.Dict[str, object]
    stored_data_notification_clients: typing.Dict[str, typing.Set[Client]]
    slot_info: typing.Dict[int, NetworkSlot]

    item_names: typing.Dict[int, str] = Utils.KeyedDefaultDict(lambda code: f'Unknown item (ID:{code})')
    item_name_groups: typing.Dict[str, typing.Dict[str, typing.Set[str]]]
    location_names: typing.Dict[int, str] = Utils.KeyedDefaultDict(lambda code: f'Unknown location (ID:{code})')
    all_item_and_group_names: typing.Dict[str, typing.Set[str]]
    non_hintable_names: typing.Dict[str, typing.Set[str]]

    def __init__(self, host: str, port: int, server_password: str, password: str, location_check_points: int,
                 hint_cost: int, item_cheat: bool, release_mode: str = "disabled", collect_mode="disabled",
                 remaining_mode: str = "disabled", auto_shutdown: typing.SupportsFloat = 0, compatibility: int = 2,
                 log_network: bool = False):
        super(Context, self).__init__()
        self.slot_info = {}
        self.log_network = log_network
        self.endpoints = []
        self.clients = {}
        self.compatibility: int = compatibility
        self.shutdown_task = None
        self.data_filename = None
        self.save_filename = None
        self.saving = False
        self.player_names: typing.Dict[team_slot, str] = {}
        self.player_name_lookup: typing.Dict[str, team_slot] = {}
        self.connect_names = {}  # names of slots clients can connect to
        self.allow_releases = {}
        #                          player          location_id     item_id  target_player_id
        self.locations = {}
        self.host = host
        self.port = port
        self.server_password = server_password
        self.password = password
        self.server = None
        self.countdown_timer = 0
        self.received_items = {}
        self.start_inventory = {}
        self.name_aliases: typing.Dict[team_slot, str] = {}
        self.location_checks = collections.defaultdict(set)
        self.hint_cost = hint_cost
        self.location_check_points = location_check_points
        self.hints_used = collections.defaultdict(int)
        self.hints: typing.Dict[team_slot, typing.Set[NetUtils.Hint]] = collections.defaultdict(set)
        self.release_mode: str = release_mode
        self.remaining_mode: str = remaining_mode
        self.collect_mode: str = collect_mode
        self.item_cheat = item_cheat
        self.exit_event = asyncio.Event()
        self.client_activity_timers: typing.Dict[
            team_slot, datetime.datetime] = {}  # datetime of last new item check
        self.client_connection_timers: typing.Dict[
            team_slot, datetime.datetime] = {}  # datetime of last connection
        self.client_game_state: typing.Dict[team_slot, int] = collections.defaultdict(int)
        self.er_hint_data: typing.Dict[int, typing.Dict[int, str]] = {}
        self.auto_shutdown = auto_shutdown
        self.commandprocessor = ServerCommandProcessor(self)
        self.embedded_blacklist = {"host", "port"}
        self.client_ids: typing.Dict[typing.Tuple[int, int], datetime.datetime] = {}
        self.auto_save_interval = 60  # in seconds
        self.auto_saver_thread = None
        self.save_dirty = False
        self.tags = ['AP']
        self.games: typing.Dict[int, str] = {}
        self.minimum_client_versions: typing.Dict[int, Utils.Version] = {}
        self.seed_name = ""
        self.groups = {}
        self.group_collected: typing.Dict[int, typing.Set[int]] = {}
        self.random = random.Random()
        self.stored_data = {}
        self.stored_data_notification_clients = collections.defaultdict(weakref.WeakSet)
        self.read_data = {}

        # init empty to satisfy linter, I suppose
        self.gamespackage = {}
        self.item_name_groups = {}
        self.all_item_and_group_names = {}
        self.non_hintable_names = collections.defaultdict(frozenset)

        self._load_game_data()

    # Datapackage retrieval
    def _load_game_data(self):
        import worlds
        self.gamespackage = worlds.network_data_package["games"]

        self.item_name_groups = {world_name: world.item_name_groups for world_name, world in
                                 worlds.AutoWorldRegister.world_types.items()}
        for world_name, world in worlds.AutoWorldRegister.world_types.items():
            self.non_hintable_names[world_name] = world.hint_blacklist

    def _init_game_data(self):
        for game_name, game_package in self.gamespackage.items():
            for item_name, item_id in game_package["item_name_to_id"].items():
                self.item_names[item_id] = item_name
            for location_name, location_id in game_package["location_name_to_id"].items():
                self.location_names[location_id] = location_name
            self.all_item_and_group_names[game_name] = \
                set(game_package["item_name_to_id"]) | set(self.item_name_groups[game_name])

    def item_names_for_game(self, game: str) -> typing.Optional[typing.Dict[str, int]]:
        return self.gamespackage[game]["item_name_to_id"] if game in self.gamespackage else None

    def location_names_for_game(self, game: str) -> typing.Optional[typing.Dict[str, int]]:
        return self.gamespackage[game]["location_name_to_id"] if game in self.gamespackage else None

    # General networking
    async def send_msgs(self, endpoint: Endpoint, msgs: typing.Iterable[dict]) -> bool:
        if not endpoint.socket or not endpoint.socket.open:
            return False
        msg = self.dumper(msgs)
        try:
            await endpoint.socket.send(msg)
        except websockets.ConnectionClosed:
            logging.exception(f"Exception during send_msgs, could not send {msg}")
            await self.disconnect(endpoint)
        else:
            if self.log_network:
                logging.info(f"Outgoing message: {msg}")
            return True

    async def send_encoded_msgs(self, endpoint: Endpoint, msg: str) -> bool:
        if not endpoint.socket or not endpoint.socket.open:
            return False
        try:
            await endpoint.socket.send(msg)
        except websockets.ConnectionClosed:
            logging.exception("Exception during send_encoded_msgs")
            await self.disconnect(endpoint)
        else:
            if self.log_network:
                logging.info(f"Outgoing message: {msg}")
            return True

    async def broadcast_send_encoded_msgs(self, endpoints: typing.Iterable[Endpoint], msg: str) -> bool:
        sockets = []
        for endpoint in endpoints:
            if endpoint.socket and endpoint.socket.open:
                sockets.append(endpoint.socket)
        try:
            websockets.broadcast(sockets, msg)
        except RuntimeError:
            logging.exception("Exception during broadcast_send_encoded_msgs")
        else:
            if self.log_network:
                logging.info(f"Outgoing broadcast: {msg}")
            return True

    def broadcast_all(self, msgs: typing.List[dict]):
        msgs = self.dumper(msgs)
        endpoints = (endpoint for endpoint in self.endpoints if endpoint.auth)
        async_start(self.broadcast_send_encoded_msgs(endpoints, msgs))

    def broadcast_text_all(self, text: str, additional_arguments: dict = {}):
        logging.info("Notice (all): %s" % text)
        self.broadcast_all([{**{"cmd": "PrintJSON", "data": [{ "text": text }]}, **additional_arguments}])

    def broadcast_team(self, team: int, msgs: typing.List[dict]):
        msgs = self.dumper(msgs)
        endpoints = (endpoint for endpoint in itertools.chain.from_iterable(self.clients[team].values()))
        async_start(self.broadcast_send_encoded_msgs(endpoints, msgs))

    def broadcast(self, endpoints: typing.Iterable[Client], msgs: typing.List[dict]):
        msgs = self.dumper(msgs)
        async_start(self.broadcast_send_encoded_msgs(endpoints, msgs))

    async def disconnect(self, endpoint: Client):
        if endpoint in self.endpoints:
            self.endpoints.remove(endpoint)
        if endpoint.slot and endpoint in self.clients[endpoint.team][endpoint.slot]:
            self.clients[endpoint.team][endpoint.slot].remove(endpoint)
        await on_client_disconnected(self, endpoint)

    def notify_client(self, client: Client, text: str, additional_arguments: dict = {}):
        if not client.auth:
            return
        logging.info("Notice (Player %s in team %d): %s" % (client.name, client.team + 1, text))
        async_start(self.send_msgs(client, [{"cmd": "PrintJSON", "data": [{ "text": text }], **additional_arguments}]))

    def notify_client_multiple(self, client: Client, texts: typing.List[str], additional_arguments: dict = {}):
        if not client.auth:
            return
        async_start(self.send_msgs(client,
                                   [{"cmd": "PrintJSON", "data": [{ "text": text }], **additional_arguments}
                                    for text in texts]))

    # loading

    def load(self, multidatapath: str, use_embedded_server_options: bool = False):
        if multidatapath.lower().endswith(".zip"):
            import zipfile
            with zipfile.ZipFile(multidatapath) as zf:
                for file in zf.namelist():
                    if file.endswith(".archipelago"):
                        data = zf.read(file)
                        break
                else:
                    raise Exception("No .archipelago found in archive.")
        else:
            with open(multidatapath, 'rb') as f:
                data = f.read()

        self._load(self.decompress(data), use_embedded_server_options)
        self.data_filename = multidatapath

    @staticmethod
    def decompress(data: bytes) -> dict:
        format_version = data[0]
        if format_version > 3:
            raise Utils.VersionException("Incompatible multidata.")
        return restricted_loads(zlib.decompress(data[1:]))

    def _load(self, decoded_obj: dict, use_embedded_server_options: bool):
        self.read_data = {}
        mdata_ver = decoded_obj["minimum_versions"]["server"]
        if mdata_ver > Utils.version_tuple:
            raise RuntimeError(f"Supplied Multidata (.archipelago) requires a server of at least version {mdata_ver},"
                               f"however this server is of version {Utils.version_tuple}")
        clients_ver = decoded_obj["minimum_versions"].get("clients", {})
        self.minimum_client_versions = {}
        for player, version in clients_ver.items():
            self.minimum_client_versions[player] = max(Utils.Version(*version), min_client_version)

        self.slot_info = decoded_obj["slot_info"]
        self.games = {slot: slot_info.game for slot, slot_info in self.slot_info.items()}
        self.groups = {slot: slot_info.group_members for slot, slot_info in self.slot_info.items()
                       if slot_info.type == SlotType.group}

        self.clients = {0: {}}
        slot_info: NetworkSlot
        slot_id: int

        team_0 = self.clients[0]
        for slot_id, slot_info in self.slot_info.items():
            team_0[slot_id] = []
            self.player_names[0, slot_id] = slot_info.name
            self.player_name_lookup[slot_info.name] = 0, slot_id
            self.read_data[f"hints_{0}_{slot_id}"] = lambda local_team=0, local_player=slot_id: \
                list(self.get_rechecked_hints(local_team, local_player))

        self.seed_name = decoded_obj["seed_name"]
        self.random.seed(self.seed_name)
        self.connect_names = decoded_obj['connect_names']
        self.locations = decoded_obj['locations']
        self.slot_data = decoded_obj['slot_data']
        for slot, data in self.slot_data.items():
            self.read_data[f"slot_data_{slot}"] = lambda data=data: data
        self.er_hint_data = {int(player): {int(address): name for address, name in loc_data.items()}
                             for player, loc_data in decoded_obj["er_hint_data"].items()}

        # load start inventory:
        for slot, item_codes in decoded_obj["precollected_items"].items():
            self.start_inventory[slot] = [NetworkItem(item_code, -2, 0) for item_code in item_codes]

        for slot, hints in decoded_obj["precollected_hints"].items():
            self.hints[0, slot].update(hints)

        # declare slots that aren't players as done
        for slot, slot_info in self.slot_info.items():
            if slot_info.type.always_goal:
                for team in self.clients:
                    self.client_game_state[team, slot] = ClientStatus.CLIENT_GOAL

        if use_embedded_server_options:
            server_options = decoded_obj.get("server_options", {})
            self._set_options(server_options)

        # custom datapackage
        for game_name, data in decoded_obj.get("datapackage", {}).items():
            logging.info(f"Loading custom datapackage for game {game_name}")
            self.gamespackage[game_name] = data
            self.item_name_groups[game_name] = data["item_name_groups"]
            del data["item_name_groups"]  # remove from datapackage, but keep in self.item_name_groups
        self._init_game_data()
        for game_name, data in self.item_name_groups.items():
            self.read_data[f"item_name_groups_{game_name}"] = lambda lgame=game_name: self.item_name_groups[lgame]

    # saving

    def save(self, now=False) -> bool:
        if self.saving:
            if now:
                self.save_dirty = False
                return self._save()

            self.save_dirty = True
            return True

        return False

    def _save(self, exit_save: bool = False) -> bool:
        try:
            encoded_save = pickle.dumps(self.get_save())
            with open(self.save_filename, "wb") as f:
                f.write(zlib.compress(encoded_save))
        except Exception as e:
            logging.exception(e)
            return False
        else:
            return True

    def init_save(self, enabled: bool = True):
        self.saving = enabled
        if self.saving:
            if not self.save_filename:
                import os
                name, ext = os.path.splitext(self.data_filename)
                self.save_filename = name + '.apsave' if ext.lower() in ('.archipelago', '.zip') \
                    else self.data_filename + '_' + 'apsave'
            try:
                with open(self.save_filename, 'rb') as f:
                    save_data = restricted_loads(zlib.decompress(f.read()))
                    self.set_save(save_data)
            except FileNotFoundError:
                logging.error('No save data found, starting a new game')
            except Exception as e:
                logging.exception(e)
            self._start_async_saving()

    def _start_async_saving(self):
        if not self.auto_saver_thread:
            def save_regularly():
                # time.time() is platform dependent, so using the expensive datetime method instead
                def get_datetime_second():
                    now = datetime.datetime.now()
                    return now.second + now.microsecond * 0.000001

                second = get_saving_second(self.seed_name, self.auto_save_interval)
                while not self.exit_event.is_set():
                    try:
                        next_wakeup = (second - get_datetime_second()) % self.auto_save_interval
                        time.sleep(max(1.0, next_wakeup))
                        if self.save_dirty:
                            logging.debug("Saving via thread.")
                            self._save()
                    except OperationalError as e:
                        logging.exception(e)
                        logging.info(f"Saving failed. Retry in {self.auto_save_interval} seconds.")
                    else:
                        self.save_dirty = False
            self.auto_saver_thread = threading.Thread(target=save_regularly, daemon=True)
            self.auto_saver_thread.start()

            import atexit
            atexit.register(self._save, True)  # make sure we save on exit too

    def get_save(self) -> dict:
        self.recheck_hints()
        d = {
            "version": self.save_version,
            "connect_names": self.connect_names,
            "received_items": self.received_items,
            "hints_used": dict(self.hints_used),
            "hints": dict(self.hints),
            "location_checks": dict(self.location_checks),
            "name_aliases": self.name_aliases,
            "client_game_state": dict(self.client_game_state),
            "client_activity_timers": tuple(
                (key, value.timestamp()) for key, value in self.client_activity_timers.items()),
            "client_connection_timers": tuple(
                (key, value.timestamp()) for key, value in self.client_connection_timers.items()),
            "random_state": self.random.getstate(),
            "group_collected": dict(self.group_collected),
            "stored_data": self.stored_data,
            "game_options": {"hint_cost": self.hint_cost, "location_check_points": self.location_check_points,
                             "server_password": self.server_password, "password": self.password,
                             "forfeit_mode": self.release_mode, "release_mode": self.release_mode,  # TODO remove forfeit_mode around 0.4
                             "remaining_mode": self.remaining_mode, "collect_mode": self.collect_mode,
                             "item_cheat": self.item_cheat, "compatibility": self.compatibility}

        }

        return d

    def set_save(self, savedata: dict):
        if self.connect_names != savedata["connect_names"]:
            raise Exception("This savegame does not appear to match the loaded multiworld.")
        if savedata["version"] > self.save_version:
            raise Exception("This savegame is newer than the server.")
        self.received_items = savedata["received_items"]
        self.hints_used.update(savedata["hints_used"])
        self.hints.update(savedata["hints"])

        self.name_aliases.update(savedata["name_aliases"])
        self.client_game_state.update(savedata["client_game_state"])
        self.client_connection_timers.update(
            {tuple(key): datetime.datetime.fromtimestamp(value, datetime.timezone.utc) for key, value
             in savedata["client_connection_timers"]})
        self.client_activity_timers.update(
            {tuple(key): datetime.datetime.fromtimestamp(value, datetime.timezone.utc) for key, value
             in savedata["client_activity_timers"]})
        self.location_checks.update(savedata["location_checks"])
        self.random.setstate(savedata["random_state"])

        if "game_options" in savedata:
            self.hint_cost = savedata["game_options"]["hint_cost"]
            self.location_check_points = savedata["game_options"]["location_check_points"]
            self.server_password = savedata["game_options"]["server_password"]
            self.password = savedata["game_options"]["password"]
            self.release_mode = savedata["game_options"].get("release_mode", savedata["game_options"].get("forfeit_mode", "goal"))
            self.remaining_mode = savedata["game_options"]["remaining_mode"]
            self.collect_mode = savedata["game_options"]["collect_mode"]
            self.item_cheat = savedata["game_options"]["item_cheat"]
            self.compatibility = savedata["game_options"]["compatibility"]

        if "group_collected" in savedata:
            self.group_collected = savedata["group_collected"]

        if "stored_data" in savedata:
            self.stored_data = savedata["stored_data"]
        # count items and slots from lists for items_handling = remote
        logging.info(
            f'Loaded save file with {sum([len(v) for k, v in self.received_items.items() if k[2]])} received items '
            f'for {sum(k[2] for k in self.received_items)} players')

    # rest

    def get_hint_cost(self, slot):
        if self.hint_cost:
            return max(0, int(self.hint_cost * 0.01 * len(self.locations[slot])))
        return 0

    def recheck_hints(self, team: typing.Optional[int] = None, slot: typing.Optional[int] = None):
        for hint_team, hint_slot in self.hints:
            if (team is None or team == hint_team) and (slot is None or slot == hint_slot):
                self.hints[hint_team, hint_slot] = {
                    hint.re_check(self, hint_team) for hint in
                    self.hints[hint_team, hint_slot]
                }

    def get_rechecked_hints(self, team: int, slot: int):
        self.recheck_hints(team, slot)
        return self.hints[team, slot]

    def get_players_package(self):
        return [NetworkPlayer(t, p, self.get_aliased_name(t, p), n) for (t, p), n in self.player_names.items()]

    def slot_set(self, slot) -> typing.Set[int]:
        """Returns the slot IDs that concern that slot,
        as in expands groups out and returns back the input for solo."""
        return self.groups.get(slot, {slot})

    def _set_options(self, server_options: dict):
        for key, value in server_options.items():
            if key == "forfeit_mode":
                key = "release_mode"
            data_type = self.simple_options.get(key, None)
            if data_type is not None:
                if value not in {False, True, None}:  # some can be boolean OR text, such as password
                    try:
                        value = data_type(value)
                    except Exception as e:
                        try:
                            raise Exception(f"Could not set server option {key}, skipping.") from e
                        except Exception as e:
                            logging.exception(e)
                logging.debug(f"Setting server option {key} to {value} from supplied multidata")
                setattr(self, key, value)
            elif key == "disable_item_cheat":
                self.item_cheat = not bool(value)
            else:
                logging.debug(f"Unrecognized server option {key}")

    def get_aliased_name(self, team: int, slot: int):
        if (team, slot) in self.name_aliases:
            return f"{self.name_aliases[team, slot]} ({self.player_names[team, slot]})"
        else:
            return self.player_names[team, slot]

    def notify_hints(self, team: int, hints: typing.List[NetUtils.Hint], only_new: bool = False):
        """Send and remember hints."""
        if only_new:
            hints = [hint for hint in hints if hint not in self.hints[team, hint.finding_player]]
        if not hints:
            return
        new_hint_events: typing.Set[int] = set()
        concerns = collections.defaultdict(list)
        for hint in sorted(hints, key=operator.attrgetter('found'), reverse=True):
            data = (hint, hint.as_network_message())
            for player in self.slot_set(hint.receiving_player):
                concerns[player].append(data)
            if not hint.local and data not in concerns[hint.finding_player]:
                concerns[hint.finding_player].append(data)
            # remember hints in all cases
            if not hint.found:
                # since hints are bidirectional, finding player and receiving player,
                # we can check once if hint already exists
                if hint not in self.hints[team, hint.finding_player]:
                    self.hints[team, hint.finding_player].add(hint)
                    new_hint_events.add(hint.finding_player)
                    for player in self.slot_set(hint.receiving_player):
                        self.hints[team, player].add(hint)
                        new_hint_events.add(player)

            logging.info("Notice (Team #%d): %s" % (team + 1, format_hint(self, team, hint)))
        for slot in new_hint_events:
            self.on_new_hint(team, slot)
        for slot, hint_data in concerns.items():
            clients = self.clients[team].get(slot)
            if not clients:
                continue
            client_hints = [datum[1] for datum in sorted(hint_data, key=lambda x: x[0].finding_player == slot)]
            for client in clients:
                async_start(self.send_msgs(client, client_hints))

    # "events"

    def on_goal_achieved(self, client: Client):
        finished_msg = f'{self.get_aliased_name(client.team, client.slot)} (Team #{client.team + 1})' \
                       f' has completed their goal.'
        self.broadcast_text_all(finished_msg, {"type": "Goal", "team": client.team, "slot": client.slot})
        if "auto" in self.collect_mode:
            collect_player(self, client.team, client.slot)
        if "auto" in self.release_mode:
            release_player(self, client.team, client.slot)
        self.save()  # save goal completion flag

    def on_new_hint(self, team: int, slot: int):
        key: str = f"_read_hints_{team}_{slot}"
        targets: typing.Set[Client] = set(self.stored_data_notification_clients[key])
        if targets:
            self.broadcast(targets, [{"cmd": "SetReply", "key": key, "value": self.hints[team, slot]}])


def update_aliases(ctx: Context, team: int):
    cmd = ctx.dumper([{"cmd": "RoomUpdate",
                       "players": ctx.get_players_package()}])

    for clients in ctx.clients[team].values():
        for client in clients:
            async_start(ctx.send_encoded_msgs(client, cmd))


async def server(websocket, path: str = "/", ctx: Context = None):
    client = Client(websocket, ctx)
    ctx.endpoints.append(client)

    try:
        if ctx.log_network:
            logging.info("Incoming connection")
        await on_client_connected(ctx, client)
        if ctx.log_network:
            logging.info("Sent Room Info")
        async for data in websocket:
            if ctx.log_network:
                logging.info(f"Incoming message: {data}")
            for msg in decode(data):
                await process_client_cmd(ctx, client, msg)
    except Exception as e:
        if not isinstance(e, websockets.WebSocketException):
            logging.exception(e)
    finally:
        if ctx.log_network:
            logging.info("Disconnected")
        await ctx.disconnect(client)


async def on_client_connected(ctx: Context, client: Client):
    players = []
    for team, clients in ctx.clients.items():
        for slot, connected_clients in clients.items():
            if connected_clients:
                name = ctx.player_names[team, slot]
                players.append(
                    NetworkPlayer(team, slot,
                                  ctx.name_aliases.get((team, slot), name), name)
                )
    await ctx.send_msgs(client, [{
        'cmd': 'RoomInfo',
        'password': bool(ctx.password),
        'games': {ctx.games[x] for x in range(1, len(ctx.games) + 1)},
        # tags are for additional features in the communication.
        # Name them by feature or fork, as you feel is appropriate.
        'tags': ctx.tags,
        'version': Utils.version_tuple,
        'permissions': get_permissions(ctx),
        'hint_cost': ctx.hint_cost,
        'location_check_points': ctx.location_check_points,
        'datapackage_versions': {game: game_data["version"] for game, game_data
                                 in ctx.gamespackage.items()},
        'seed_name': ctx.seed_name,
        'time': time.time(),
    }])


def get_permissions(ctx) -> typing.Dict[str, Permission]:
    return {
        "forfeit": Permission.from_text(ctx.release_mode),  # TODO remove around 0.4
        "release": Permission.from_text(ctx.release_mode),
        "remaining": Permission.from_text(ctx.remaining_mode),
        "collect": Permission.from_text(ctx.collect_mode)
    }


async def on_client_disconnected(ctx: Context, client: Client):
    if client.auth:
        await on_client_left(ctx, client)


async def on_client_joined(ctx: Context, client: Client):
    if ctx.client_game_state[client.team, client.slot] == ClientStatus.CLIENT_UNKNOWN:
        update_client_status(ctx, client, ClientStatus.CLIENT_CONNECTED)
    version_str = '.'.join(str(x) for x in client.version)
    verb = "tracking" if "Tracker" in client.tags else "playing"
    ctx.broadcast_text_all(
        f"{ctx.get_aliased_name(client.team, client.slot)} (Team #{client.team + 1}) "
        f"{verb} {ctx.games[client.slot]} has joined. "
        f"Client({version_str}), {client.tags}).",
        {"type": "Join", "team": client.team, "slot": client.slot, "tags": client.tags})
    ctx.notify_client(client, "Now that you are connected, "
                              "you can use !help to list commands to run via the server. "
                              "If your client supports it, "
                              "you may have additional local commands you can list with /help.",
                      {"type": "Tutorial"})
    ctx.client_connection_timers[client.team, client.slot] = datetime.datetime.now(datetime.timezone.utc)


async def on_client_left(ctx: Context, client: Client):
    if len(ctx.clients[client.team][client.slot]) < 1:
        update_client_status(ctx, client, ClientStatus.CLIENT_UNKNOWN)
        ctx.client_connection_timers[client.team, client.slot] = datetime.datetime.now(datetime.timezone.utc)
    ctx.broadcast_text_all(
<<<<<<< HEAD
        f"{ctx.get_aliased_name(client.team, client.slot)} (Team {client.team + 1}) has left the game")
=======
        "%s (Team #%d) has left the game" % (ctx.get_aliased_name(client.team, client.slot), client.team + 1),
        {"type": "Part", "team": client.team, "slot": client.slot})
    ctx.client_connection_timers[client.team, client.slot] = datetime.datetime.now(datetime.timezone.utc)
>>>>>>> 0cf82066


async def countdown(ctx: Context, timer: int):
    ctx.broadcast_text_all(f"[Server]: Starting countdown of {timer}s", {"type": "Countdown", "countdown": timer})
    if ctx.countdown_timer:
        ctx.countdown_timer = timer  # timer is already running, set it to a different time
    else:
        ctx.countdown_timer = timer
        while ctx.countdown_timer > 0:
            ctx.broadcast_text_all(f"[Server]: {ctx.countdown_timer}",
                {"type": "Countdown", "countdown": ctx.countdown_timer})
            ctx.countdown_timer -= 1
            await asyncio.sleep(1)
        ctx.broadcast_text_all(f"[Server]: GO", {"type": "Countdown", "countdown": 0})
        ctx.countdown_timer = 0


def get_players_string(ctx: Context):
    auth_clients = {(c.team, c.slot) for c in ctx.endpoints if c.auth}

    player_names = sorted(ctx.player_names.keys())
    current_team = -1
    text = ''
    total = 0
    for team, slot in player_names:
        if ctx.slot_info[slot].type == SlotType.player:
            total += 1
            player_name = ctx.player_names[team, slot]
            if team != current_team:
                text += f':: Team #{team + 1}: '
                current_team = team
            if (team, slot) in auth_clients:
                text += f'{player_name} '
            else:
                text += f'({player_name}) '
    return f'{len(auth_clients)} players of {total} connected ' + text[:-1]


def get_status_string(ctx: Context, team: int, tag: str):
    text = f"Player Status on team {team}:"
    for slot in ctx.locations:
        connected = len(ctx.clients[team][slot])
        tagged = len([client for client in ctx.clients[team][slot] if tag in client.tags])
        completion_text = f"({len(ctx.location_checks[team, slot])}/{len(ctx.locations[slot])})"
        tag_text = f" {tagged} of which are tagged {tag}" if connected and tag else ""
        goal_text = " and has finished." if ctx.client_game_state[team, slot] == ClientStatus.CLIENT_GOAL else "."
        text += f"\n{ctx.get_aliased_name(team, slot)} has {connected} connection{'' if connected == 1 else 's'}" \
                f"{tag_text}{goal_text} {completion_text}"
    return text


def get_received_items(ctx: Context, team: int, player: int, remote_items: bool) -> typing.List[NetworkItem]:
    return ctx.received_items.setdefault((team, player, remote_items), [])


def get_start_inventory(ctx: Context, player: int, remote_start_inventory: bool) -> typing.List[NetworkItem]:
    return ctx.start_inventory.setdefault(player, []) if remote_start_inventory else []


def send_new_items(ctx: Context):
    for team, clients in ctx.clients.items():
        for slot, clients in clients.items():
            for client in clients:
                if client.no_items:
                    continue
                start_inventory = get_start_inventory(ctx, slot, client.remote_start_inventory)
                items = get_received_items(ctx, team, slot, client.remote_items)
                if len(start_inventory) + len(items) > client.send_index:
                    first_new_item = max(0, client.send_index - len(start_inventory))
                    async_start(ctx.send_msgs(client, [{
                        "cmd": "ReceivedItems",
                        "index": client.send_index,
                        "items": start_inventory[client.send_index:] + items[first_new_item:]}]))
                    client.send_index = len(start_inventory) + len(items)


def update_checked_locations(ctx: Context, team: int, slot: int):
    ctx.broadcast(ctx.clients[team][slot],
                  [{"cmd": "RoomUpdate", "checked_locations": get_checked_checks(ctx, team, slot)}])


def release_player(ctx: Context, team: int, slot: int):
    """register any locations that are in the multidata"""
    all_locations = set(ctx.locations[slot])
<<<<<<< HEAD
    ctx.broadcast_text_all(
        "%s (Team #%d) has released all remaining items from their world." %
        (ctx.player_names[(team, slot)], team + 1))
=======
    ctx.broadcast_text_all("%s (Team #%d) has released all remaining items from their world."
                           % (ctx.player_names[(team, slot)], team + 1),
                           {"type": "Release", "team": team, "slot": slot})
>>>>>>> 0cf82066
    register_location_checks(ctx, team, slot, all_locations)
    update_checked_locations(ctx, team, slot)


def collect_player(ctx: Context, team: int, slot: int, is_group: bool = False):
    """register any locations that are in the multidata, pointing towards this player"""
    all_locations = collections.defaultdict(set)
    for source_slot, location_data in ctx.locations.items():
        for location_id, values in location_data.items():
            if values[1] == slot:
                all_locations[source_slot].add(location_id)

    ctx.broadcast_text_all("%s (Team #%d) has collected their items from other worlds."
                           % (ctx.player_names[(team, slot)], team + 1),
                           {"type": "Collect", "team": team, "slot": slot})
    for source_player, location_ids in all_locations.items():
        register_location_checks(ctx, team, source_player, location_ids, count_activity=False)
        update_checked_locations(ctx, team, source_player)

    if not is_group:
        for group, group_players in ctx.groups.items():
            if slot in group_players:
                group_collected_players = ctx.group_collected.setdefault(group, set())
                group_collected_players.add(slot)
                if set(group_players) == group_collected_players:
                    collect_player(ctx, team, group, True)


def get_remaining(ctx: Context, team: int, slot: int) -> typing.List[int]:
    items = []
    for location_id in ctx.locations[slot]:
        if location_id not in ctx.location_checks[team, slot]:
            items.append(ctx.locations[slot][location_id][0])  # item ID
    return sorted(items)


def send_items_to(ctx: Context, team: int, target_slot: int, *items: NetworkItem):
    for target in ctx.slot_set(target_slot):
        for item in items:
            if item.player != target_slot:
                get_received_items(ctx, team, target, False).append(item)
            get_received_items(ctx, team, target, True).append(item)


def register_location_checks(ctx: Context, team: int, slot: int, locations: typing.Iterable[int],
                             count_activity: bool = True):
    new_locations = set(locations) - ctx.location_checks[team, slot]
    new_locations.intersection_update(ctx.locations[slot])  # ignore location IDs unknown to this multidata
    if new_locations:
        if count_activity:
            ctx.client_activity_timers[team, slot] = datetime.datetime.now(datetime.timezone.utc)
        for location in new_locations:
            item_id, target_player, flags = ctx.locations[slot][location]
            new_item = NetworkItem(item_id, location, slot, flags)
            send_items_to(ctx, team, target_player, new_item)

            logging.info('(Team #%d) %s sent %s to %s (%s)' % (
                team + 1, ctx.player_names[(team, slot)], ctx.item_names[item_id],
                ctx.player_names[(team, target_player)], ctx.location_names[location]))
            info_text = json_format_send_event(new_item, target_player)
            ctx.broadcast_team(team, [info_text])

        ctx.location_checks[team, slot] |= new_locations
        send_new_items(ctx)
        ctx.broadcast(ctx.clients[team][slot], [{
            "cmd": "RoomUpdate",
            "hint_points": get_slot_points(ctx, team, slot),
            "checked_locations": new_locations,  # send back new checks only
        }])

        ctx.save()


def collect_hints(ctx: Context, team: int, slot: int, item: typing.Union[int, str]) -> typing.List[NetUtils.Hint]:
    hints = []
    slots: typing.Set[int] = {slot}
    for group_id, group in ctx.groups.items():
        if slot in group:
            slots.add(group_id)

    seeked_item_id = item if isinstance(item, int) else ctx.item_names_for_game(ctx.games[slot])[item]
    for finding_player, check_data in ctx.locations.items():
        for location_id, (item_id, receiving_player, item_flags) in check_data.items():
            if receiving_player in slots and item_id == seeked_item_id:
                found = location_id in ctx.location_checks[team, finding_player]
                entrance = ctx.er_hint_data.get(finding_player, {}).get(location_id, "")
                hints.append(NetUtils.Hint(receiving_player, finding_player, location_id, item_id, found, entrance,
                                           item_flags))

    return hints


def collect_hint_location_name(ctx: Context, team: int, slot: int, location: str) -> typing.List[NetUtils.Hint]:
    seeked_location: int = ctx.location_names_for_game(ctx.games[slot])[location]
    return collect_hint_location_id(ctx, team, slot, seeked_location)


def collect_hint_location_id(ctx: Context, team: int, slot: int, seeked_location: int) -> typing.List[NetUtils.Hint]:
    result = ctx.locations[slot].get(seeked_location, (None, None, None))
    if any(result):
        item_id, receiving_player, item_flags = result

        found = seeked_location in ctx.location_checks[team, slot]
        entrance = ctx.er_hint_data.get(slot, {}).get(seeked_location, "")
        return [NetUtils.Hint(receiving_player, slot, seeked_location, item_id, found, entrance, item_flags)]
    return []


def format_hint(ctx: Context, team: int, hint: NetUtils.Hint) -> str:
    text = f"[Hint]: {ctx.player_names[team, hint.receiving_player]}'s " \
           f"{ctx.item_names[hint.item]} is " \
           f"at {ctx.location_names[hint.location]} " \
           f"in {ctx.player_names[team, hint.finding_player]}'s World"

    if hint.entrance:
        text += f" at {hint.entrance}"
    return text + (". (found)" if hint.found else ".")


def json_format_send_event(net_item: NetworkItem, receiving_player: int):
    parts = []
    NetUtils.add_json_text(parts, net_item.player, type=NetUtils.JSONTypes.player_id)
    if net_item.player == receiving_player:
        NetUtils.add_json_text(parts, " found their ")
        NetUtils.add_json_item(parts, net_item.item, net_item.player, net_item.flags)
    else:
        NetUtils.add_json_text(parts, " sent ")
        NetUtils.add_json_item(parts, net_item.item, receiving_player, net_item.flags)
        NetUtils.add_json_text(parts, " to ")
        NetUtils.add_json_text(parts, receiving_player, type=NetUtils.JSONTypes.player_id)

    NetUtils.add_json_text(parts, " (")
    NetUtils.add_json_location(parts, net_item.location, net_item.player)
    NetUtils.add_json_text(parts, ")")

    return {"cmd": "PrintJSON", "data": parts, "type": "ItemSend",
            "receiving": receiving_player,
            "item": net_item}


def get_intended_text(input_text: str, possible_answers) -> typing.Tuple[str, bool, str]:
    picks = Utils.get_fuzzy_results(input_text, possible_answers, limit=2)
    if len(picks) > 1:
        dif = picks[0][1] - picks[1][1]
        if picks[0][1] == 100:
            return picks[0][0], True, "Perfect Match"
        elif picks[0][1] < 75:
            return picks[0][0], False, f"Didn't find something that closely matches, " \
                                       f"did you mean {picks[0][0]}? ({picks[0][1]}% sure)"
        elif dif > 5:
            return picks[0][0], True, "Close Match"
        else:
            return picks[0][0], False, f"Too many close matches, did you mean {picks[0][0]}? ({picks[0][1]}% sure)"
    else:
        if picks[0][1] > 90:
            return picks[0][0], True, "Only Option Match"
        else:
            return picks[0][0], False, f"Did you mean {picks[0][0]}? ({picks[0][1]}% sure)"


class CommandMeta(type):
    def __new__(cls, name, bases, attrs):
        commands = attrs["commands"] = {}
        for base in bases:
            commands.update(base.commands)
        commands.update({command_name[5:]: method for command_name, method in attrs.items() if
                         command_name.startswith("_cmd_")})
        return super(CommandMeta, cls).__new__(cls, name, bases, attrs)


_Return = typing.TypeVar("_Return")
# TODO: when python 3.10 is lowest supported, typing.ParamSpec


def mark_raw(function: typing.Callable[[typing.Any], _Return]) -> typing.Callable[[typing.Any], _Return]:
    function.raw_text = True
    return function


class CommandProcessor(metaclass=CommandMeta):
    commands: typing.Dict[str, typing.Callable]
    client = None
    marker = "/"

    def output(self, text: str):
        print(text)

    def __call__(self, raw: str) -> typing.Optional[bool]:
        if not raw:
            return
        try:
            command = raw.split()
            basecommand = command[0]
            if basecommand[0] == self.marker:
                method = self.commands.get(basecommand[1:].lower(), None)
                if not method:
                    self._error_unknown_command(basecommand[1:])
                else:
                    if getattr(method, "raw_text", False):  # method is requesting unprocessed text data
                        arg = raw.split(maxsplit=1)
                        if len(arg) > 1:
                            return method(self, arg[1])  # argument text was found, so pass it along
                        else:
                            return method(self)  # argument may be optional, try running without args
                    else:
                        return method(self, *command[1:])  # pass each word as argument
            else:
                self.default(raw)
        except Exception as e:
            self._error_parsing_command(e)

    def get_help_text(self) -> str:
        s = ""
        for command, method in self.commands.items():
            spec = inspect.signature(method).parameters
            argtext = ""
            for argname, parameter in spec.items():
                if argname == "self":
                    continue

                if isinstance(parameter.default, str):
                    if not parameter.default:
                        argname = f"[{argname}]"
                    else:
                        argname += "=" + parameter.default
                argtext += argname
                argtext += " "
            s += f"{self.marker}{command} {argtext}\n    {method.__doc__}\n"
        return s

    def _cmd_help(self):
        """Returns the help listing"""
        self.output(self.get_help_text())

    def _cmd_license(self):
        """Returns the licensing information"""
        license = getattr(CommandProcessor, "license", None)
        if not license:
            with open(Utils.local_path("LICENSE")) as f:
                CommandProcessor.license = f.read()
        self.output(CommandProcessor.license)

    def default(self, raw: str):
        self.output("Echo: " + raw)

    def _error_unknown_command(self, raw: str):
        self.output(f"Could not find command {raw}. Known commands: {', '.join(self.commands)}")

    def _error_parsing_command(self, exception: Exception):
        import traceback
        self.output(traceback.format_exc())


class CommonCommandProcessor(CommandProcessor):
    ctx: Context

    def _cmd_countdown(self, seconds: str = "10") -> bool:
        """Start a countdown in seconds"""
        try:
            timer = int(seconds, 10)
        except ValueError:
            timer = 10
        async_start(countdown(self.ctx, timer))
        return True

    def _cmd_options(self):
        """List all current options. Warning: lists password."""
        self.output("Current options:")
        for option in self.ctx.simple_options:
            if option == "server_password" and self.marker == "!":  # Do not display the server password to the client.
                self.output(f"Option server_password is set to {('*' * random.randint(4, 16))}")
            else:
                self.output(f"Option {option} is set to {getattr(self.ctx, option)}")


class ClientMessageProcessor(CommonCommandProcessor):
    marker = "!"

    def __init__(self, ctx: Context, client: Client):
        self.ctx = ctx
        self.client = client

    def __call__(self, raw: str) -> typing.Optional[bool]:
        if not raw.startswith("!admin"):
            self.ctx.broadcast_text_all(self.ctx.get_aliased_name(self.client.team, self.client.slot) + ': ' + raw,
                                        {"type": "Chat", "team": self.client.team, "slot": self.client.slot, "message": raw})
        return super(ClientMessageProcessor, self).__call__(raw)

    def output(self, text: str):
        self.ctx.notify_client(self.client, text, {"type": "CommandResult"})

    def output_multiple(self, texts: typing.List[str]):
        self.ctx.notify_client_multiple(self.client, texts, {"type": "CommandResult"})

    def default(self, raw: str):
        pass  # default is client sending just text

    def is_authenticated(self):
        return self.ctx.commandprocessor.client == self.client

    @mark_raw
    def _cmd_admin(self, command: str = ""):
        """Allow remote administration of the multiworld server
        Usage: "!admin login <password>" in order to log in to the remote interface.
        Once logged in, you can then use "!admin <command>" to issue commands.
        If you need further help once logged in.  use "!admin /help" """

        output = f"!admin {command}"
        if output.lower().startswith(
                "!admin login"):  # disallow others from seeing the supplied password, whether it is correct.
            output = f"!admin login {('*' * random.randint(4, 16))}"
        elif output.lower().startswith(
                # disallow others from knowing what the new remote administration password is.
                "!admin /option server_password"):
            output = f"!admin /option server_password {('*' * random.randint(4, 16))}"
        self.ctx.broadcast_text_all(self.ctx.get_aliased_name(self.client.team, self.client.slot) + ': ' + output,
                                    {"type": "Chat", "team": self.client.team, "slot": self.client.slot, "message": output})

        if not self.ctx.server_password:
            self.output("Sorry, Remote administration is disabled")
            return False

        if not command:
            if self.is_authenticated():
                self.output("Usage: !admin [Server command].\nUse !admin /help for help.\n"
                            "Use !admin logout to log out of the current session.")
            else:
                self.output("Usage: !admin login [password]")
            return True

        if command.startswith("login "):
            if command == f"login {self.ctx.server_password}":
                self.output("Login successful. You can now issue server side commands.")
                self.ctx.commandprocessor.client = self.client
                return True
            else:
                self.output("Password incorrect.")
                return False

        if not self.is_authenticated():
            self.output("You must first login using !admin login [password]")
            return False

        if command == "logout":
            self.output("Logout successful. You can no longer issue server side commands.")
            self.ctx.commandprocessor.client = None
            return True

        return self.ctx.commandprocessor(command)

    def _cmd_players(self) -> bool:
        """Get information about connected and missing players."""
        if len(self.ctx.player_names) < 10:
            self.ctx.broadcast_text_all(get_players_string(self.ctx), {"type": "CommandResult"})
        else:
            self.output(get_players_string(self.ctx))
        return True

    def _cmd_status(self, tag:str="") -> bool:
        """Get status information about your team.
        Optionally mention a Tag name and get information on who has that Tag.
        For example: DeathLink or EnergyLink."""
        self.output(get_status_string(self.ctx, self.client.team, tag))
        return True

    def _cmd_release(self) -> bool:
        """Sends remaining items in your world to their recipients."""
        if self.ctx.allow_releases.get((self.client.team, self.client.slot), False):
            release_player(self.ctx, self.client.team, self.client.slot)
            return True
        if "enabled" in self.ctx.release_mode:
            release_player(self.ctx, self.client.team, self.client.slot)
            return True
        elif "disabled" in self.ctx.release_mode:
            self.output("Sorry, client item releasing has been disabled on this server. "
                        "You can ask the server admin for a /release")
            return False
        else:  # is auto or goal
            if self.ctx.client_game_state[self.client.team, self.client.slot] == ClientStatus.CLIENT_GOAL:
                release_player(self.ctx, self.client.team, self.client.slot)
                return True
            else:
                self.output(
                    "Sorry, client item releasing requires you to have beaten the game on this server."
                    " You can ask the server admin for a /release")
                return False

    def _cmd_collect(self) -> bool:
        """Send your remaining items to yourself"""
        if "enabled" in self.ctx.collect_mode:
            collect_player(self.ctx, self.client.team, self.client.slot)
            return True
        elif "disabled" in self.ctx.collect_mode:
            self.output(
                "Sorry, client collecting has been disabled on this server. You can ask the server admin for a /collect")
            return False
        else:  # is auto or goal
            if self.ctx.client_game_state[self.client.team, self.client.slot] == ClientStatus.CLIENT_GOAL:
                collect_player(self.ctx, self.client.team, self.client.slot)
                return True
            else:
                self.output(
                    "Sorry, client collecting requires you to have beaten the game on this server."
                    " You can ask the server admin for a /collect")
                return False

    def _cmd_remaining(self) -> bool:
        """List remaining items in your game, but not their location or recipient"""
        if self.ctx.remaining_mode == "enabled":
            remaining_item_ids = get_remaining(self.ctx, self.client.team, self.client.slot)
            if remaining_item_ids:
                self.output("Remaining items: " + ", ".join(self.ctx.item_names[item_id]
                                                            for item_id in remaining_item_ids))
            else:
                self.output("No remaining items found.")
            return True
        elif self.ctx.remaining_mode == "disabled":
            self.output(
                "Sorry, !remaining has been disabled on this server.")
            return False
        else:  # is goal
            if self.ctx.client_game_state[self.client.team, self.client.slot] == ClientStatus.CLIENT_GOAL:
                remaining_item_ids = get_remaining(self.ctx, self.client.team, self.client.slot)
                if remaining_item_ids:
                    self.output("Remaining items: " + ", ".join(self.ctx.item_names[item_id]
                                                                for item_id in remaining_item_ids))
                else:
                    self.output("No remaining items found.")
                return True
            else:
                self.output(
                    "Sorry, !remaining requires you to have beaten the game on this server")
                return False

    def _cmd_missing(self) -> bool:
        """List all missing location checks from the server's perspective"""

        locations = get_missing_checks(self.ctx, self.client.team, self.client.slot)

        if locations:
            texts = [f'Missing: {self.ctx.location_names[location]}' for location in locations]
            texts.append(f"Found {len(locations)} missing location checks")
            self.output_multiple(texts)
        else:
            self.output("No missing location checks found.")
        return True

    def _cmd_checked(self) -> bool:
        """List all done location checks from the server's perspective"""

        locations = get_checked_checks(self.ctx, self.client.team, self.client.slot)

        if locations:
            texts = [f'Checked: {self.ctx.location_names[location]}' for location in locations]
            texts.append(f"Found {len(locations)} done location checks")
            self.output_multiple(texts)
        else:
            self.output("No done location checks found.")
        return True

    @mark_raw
    def _cmd_alias(self, alias_name: str = ""):
        """Set your alias to the passed name."""
        if alias_name:
            alias_name = alias_name[:16].strip()
            self.ctx.name_aliases[self.client.team, self.client.slot] = alias_name
            self.output(f"Hello, {alias_name}")
            update_aliases(self.ctx, self.client.team)
            self.ctx.save()
            return True
        elif (self.client.team, self.client.slot) in self.ctx.name_aliases:
            del (self.ctx.name_aliases[self.client.team, self.client.slot])
            self.output("Removed Alias")
            update_aliases(self.ctx, self.client.team)
            self.ctx.save()
            return True
        return False

    @mark_raw
    def _cmd_getitem(self, item_name: str) -> bool:
        """Cheat in an item, if it is enabled on this server"""
        if self.ctx.item_cheat:
            names = self.ctx.item_names_for_game(self.ctx.games[self.client.slot])
            item_name, usable, response = get_intended_text(
                item_name,
                names
            )
            if usable:
                new_item = NetworkItem(names[item_name], -1, self.client.slot)
                get_received_items(self.ctx, self.client.team, self.client.slot, False).append(new_item)
                get_received_items(self.ctx, self.client.team, self.client.slot, True).append(new_item)
                self.ctx.broadcast_text_all(
                    'Cheat console: sending "' + item_name + '" to ' + self.ctx.get_aliased_name(self.client.team,
                                                                                                 self.client.slot),
                    {"type": "ItemCheat", "team": self.client.team, "receiving": self.client.slot, "item": new_item})
                send_new_items(self.ctx)
                return True
            else:
                self.output(response)
                return False
        else:
            self.output("Cheating is disabled.")
            return False

    def get_hints(self, input_text: str, for_location: bool = False) -> bool:
        points_available = get_client_points(self.ctx, self.client)
        cost = self.ctx.get_hint_cost(self.client.slot)

        if not input_text:
            hints = {hint.re_check(self.ctx, self.client.team) for hint in
                     self.ctx.hints[self.client.team, self.client.slot]}
            self.ctx.hints[self.client.team, self.client.slot] = hints
            self.ctx.notify_hints(self.client.team, list(hints))
            self.output(f"A hint costs {self.ctx.get_hint_cost(self.client.slot)} points. "
                        f"You have {points_available} points.")
            return True

        elif input_text.isnumeric():
            game = self.ctx.games[self.client.slot]
            hint_id = int(input_text)
            hint_name = self.ctx.item_names[hint_id] \
                if not for_location and hint_id in self.ctx.item_names \
                else self.ctx.location_names[hint_id] \
                if for_location and hint_id in self.ctx.location_names \
                else None
            if hint_name in self.ctx.non_hintable_names[game]:
                self.output(f"Sorry, \"{hint_name}\" is marked as non-hintable.")
                hints = []
            elif not for_location:
                hints = collect_hints(self.ctx, self.client.team, self.client.slot, hint_id)
            else:
                hints = collect_hint_location_id(self.ctx, self.client.team, self.client.slot, hint_id)

        else:
            game = self.ctx.games[self.client.slot]
            if game not in self.ctx.all_item_and_group_names:
                self.output("Can't look up item/location for unknown game. Hint for ID instead.")
                return False
            names = self.ctx.location_names_for_game(game) \
                if for_location else \
                self.ctx.all_item_and_group_names[game]
            hint_name, usable, response = get_intended_text(input_text, names)

            if usable:
                if hint_name in self.ctx.non_hintable_names[game]:
                    self.output(f"Sorry, \"{hint_name}\" is marked as non-hintable.")
                    hints = []
                elif not for_location and hint_name in self.ctx.item_name_groups[game]:  # item group name
                    hints = []
                    for item_name in self.ctx.item_name_groups[game][hint_name]:
                        if item_name in self.ctx.item_names_for_game(game):  # ensure item has an ID
                            hints.extend(collect_hints(self.ctx, self.client.team, self.client.slot, item_name))
                elif not for_location and hint_name in self.ctx.item_names_for_game(game):  # item name
                    hints = collect_hints(self.ctx, self.client.team, self.client.slot, hint_name)
                else:  # location name
                    hints = collect_hint_location_name(self.ctx, self.client.team, self.client.slot, hint_name)

            else:
                self.output(response)
                return False

        if hints:
            new_hints = set(hints) - self.ctx.hints[self.client.team, self.client.slot]
            old_hints = set(hints) - new_hints
            if old_hints:
                self.ctx.notify_hints(self.client.team, list(old_hints))
                if not new_hints:
                    self.output("Hint was previously used, no points deducted.")
            if new_hints:
                found_hints = [hint for hint in new_hints if hint.found]
                not_found_hints = [hint for hint in new_hints if not hint.found]

                if not not_found_hints:  # everything's been found, no need to pay
                    can_pay = 1000
                elif cost:
                    can_pay = int((points_available // cost) > 0)  # limit to 1 new hint per call
                else:
                    can_pay = 1000

                self.ctx.random.shuffle(not_found_hints)
                # By popular vote, make hints prefer non-local placements
                not_found_hints.sort(key=lambda hint: int(hint.receiving_player != hint.finding_player))

                hints = found_hints
                while can_pay > 0:
                    if not not_found_hints:
                        break
                    hint = not_found_hints.pop()
                    hints.append(hint)
                    can_pay -= 1
                    self.ctx.hints_used[self.client.team, self.client.slot] += 1
                    points_available = get_client_points(self.ctx, self.client)

                if not_found_hints:
                    if hints and cost and int((points_available // cost) == 0):
                        self.output(
                            f"There may be more hintables, however, you cannot afford to pay for any more. "
                            f" You have {points_available} and need at least "
                            f"{self.ctx.get_hint_cost(self.client.slot)}.")
                    elif hints:
                        self.output(
                            "There may be more hintables, you can rerun the command to find more.")
                    else:
                        self.output(f"You can't afford the hint. "
                                    f"You have {points_available} points and need at least "
                                    f"{self.ctx.get_hint_cost(self.client.slot)}.")
                self.ctx.notify_hints(self.client.team, hints)
                self.ctx.save()
                return True

        else:
            if points_available >= cost:
                if for_location:
                    self.output(f"Nothing found for recognized location name \"{hint_name}\". "
                                f"Location appears to not exist in this multiworld.")
                else:
                    self.output(f"Nothing found for recognized item name \"{hint_name}\". "
                                f"Item appears to not exist in this multiworld.")
            else:
                self.output(f"You can't afford the hint. "
                            f"You have {points_available} points and need at least "
                            f"{self.ctx.get_hint_cost(self.client.slot)}.")
            return False

    @mark_raw
    def _cmd_hint(self, item_name: str = "") -> bool:
        """Use !hint {item_name},
        for example !hint Lamp to get a spoiler peek for that item.
        If hint costs are on, this will only give you one new result,
        you can rerun the command to get more in that case."""
        return self.get_hints(item_name)

    @mark_raw
    def _cmd_hint_location(self, location: str = "") -> bool:
        """Use !hint_location {location_name},
        for example !hint_location atomic-bomb to get a spoiler peek for that location."""
        return self.get_hints(location, True)


def get_checked_checks(ctx: Context, team: int, slot: int) -> typing.List[int]:
    return [location_id for
            location_id in ctx.locations[slot] if
            location_id in ctx.location_checks[team, slot]]


def get_missing_checks(ctx: Context, team: int, slot: int) -> typing.List[int]:
    return [location_id for
            location_id in ctx.locations[slot] if
            location_id not in ctx.location_checks[team, slot]]


def get_client_points(ctx: Context, client: Client) -> int:
    return (ctx.location_check_points * len(ctx.location_checks[client.team, client.slot]) -
            ctx.get_hint_cost(client.slot) * ctx.hints_used[client.team, client.slot])


def get_slot_points(ctx: Context, team: int, slot: int) -> int:
    return (ctx.location_check_points * len(ctx.location_checks[team, slot]) -
            ctx.get_hint_cost(slot) * ctx.hints_used[team, slot])


async def process_client_cmd(ctx: Context, client: Client, args: dict):
    try:
        cmd: str = args["cmd"]
    except:
        logging.exception(f"Could not get command from {args}")
        await ctx.send_msgs(client, [{'cmd': 'InvalidPacket', "type": "cmd", "original_cmd": None,
                                      "text": f"Could not get command from {args} at `cmd`"}])
        raise

    if type(cmd) is not str:
        await ctx.send_msgs(client, [{'cmd': 'InvalidPacket', "type": "cmd", "original_cmd": None,
                                      "text": f"Command should be str, got {type(cmd)}"}])
        return

    if cmd == 'Connect':
        if not args or 'password' not in args or type(args['password']) not in [str, type(None)] or \
                'game' not in args:
            await ctx.send_msgs(client, [{'cmd': 'InvalidPacket', "type": "arguments", 'text': 'Connect',
                                          "original_cmd": cmd}])
            return

        errors = set()
        if ctx.password and args['password'] != ctx.password:
            errors.add('InvalidPassword')

        if args['name'] not in ctx.connect_names:
            errors.add('InvalidSlot')
        else:
            team, slot = ctx.connect_names[args['name']]
            game = ctx.games[slot]
            ignore_game = ("TextOnly" in args["tags"] or "Tracker" in args["tags"]) and not args.get("game")
            if not ignore_game and args['game'] != game:
                errors.add('InvalidGame')
            minver = min_client_version if ignore_game else ctx.minimum_client_versions[slot]
            if minver > args['version']:
                errors.add('IncompatibleVersion')
            try:
                client.items_handling = args['items_handling']
            except (ValueError, TypeError):
                errors.add('InvalidItemsHandling')

        # only exact version match allowed
        if ctx.compatibility == 0 and args['version'] != version_tuple:
            errors.add('IncompatibleVersion')
        if errors:
            logging.info(f"A client connection was refused due to: {errors}, the sent connect information was {args}.")
            await ctx.send_msgs(client, [{"cmd": "ConnectionRefused", "errors": list(errors)}])
        else:
            team, slot = ctx.connect_names[args['name']]
            if client.auth and client.team is not None and client.slot in ctx.clients[client.team]:
                ctx.clients[team][slot].remove(client)  # re-auth, remove old entry
                if client.team != team or client.slot != slot:
                    client.auth = False  # swapping Team/Slot
            client.team = team
            client.slot = slot

            ctx.client_ids[client.team, client.slot] = args["uuid"]
            ctx.clients[team][slot].append(client)
            client.version = args['version']
            client.tags = args['tags']
            client.no_locations = 'TextOnly' in client.tags or 'Tracker' in client.tags
            connected_packet = {
                "cmd": "Connected",
                "team": client.team, "slot": client.slot,
                "players": ctx.get_players_package(),
                "missing_locations": get_missing_checks(ctx, team, slot),
                "checked_locations": get_checked_checks(ctx, team, slot),
                "slot_info": ctx.slot_info
            }
            reply = [connected_packet]
            start_inventory = get_start_inventory(ctx, slot, client.remote_start_inventory)
            items = get_received_items(ctx, client.team, client.slot, client.remote_items)
            if (start_inventory or items) and not client.no_items:
                reply.append({"cmd": 'ReceivedItems', "index": 0, "items": start_inventory + items})
                client.send_index = len(start_inventory) + len(items)
            if not client.auth:  # if this was a Re-Connect, don't print to console
                client.auth = True
                await on_client_joined(ctx, client)
            if args.get("slot_data", True):
                connected_packet["slot_data"] = ctx.slot_data[client.slot]
            await ctx.send_msgs(client, reply)

    elif cmd == "GetDataPackage":
        exclusions = args.get("exclusions", [])
        if "games" in args:
            games = {name: game_data for name, game_data in ctx.gamespackage.items()
                     if name in set(args.get("games", []))}
            await ctx.send_msgs(client, [{"cmd": "DataPackage",
                                          "data": {"games": games}}])
        # TODO: remove exclusions behaviour around 0.5.0
        elif exclusions:
            exclusions = set(exclusions)
            games = {name: game_data for name, game_data in ctx.gamespackage.items()
                     if name not in exclusions}

            package = {"games": games}
            await ctx.send_msgs(client, [{"cmd": "DataPackage",
                                          "data": package}])

        else:
            await ctx.send_msgs(client, [{"cmd": "DataPackage",
                                          "data": {"games": ctx.gamespackage}}])

    elif client.auth:
        if cmd == "ConnectUpdate":
            if not args:
                await ctx.send_msgs(client, [{'cmd': 'InvalidPacket', "type": "arguments", 'text': cmd,
                                              "original_cmd": cmd}])
                return

            if args.get('items_handling', None) is not None and client.items_handling != args['items_handling']:
                try:
                    client.items_handling = args['items_handling']
                    start_inventory = get_start_inventory(ctx, client.slot, client.remote_start_inventory)
                    items = get_received_items(ctx, client.team, client.slot, client.remote_items)
                    if (items or start_inventory) and not client.no_items:
                        client.send_index = len(start_inventory) + len(items)
                        await ctx.send_msgs(client, [{"cmd": "ReceivedItems", "index": 0,
                                                      "items": start_inventory + items}])
                    else:
                        client.send_index = 0
                except (ValueError, TypeError) as err:
                    await ctx.send_msgs(client, [{'cmd': 'InvalidPacket', 'type': 'arguments',
                                                  'text': f'Invalid items_handling: {err}',
                                                  'original_cmd': cmd}])
                    return

            if "tags" in args:
                old_tags = client.tags
                client.tags = args["tags"]
                if set(old_tags) != set(client.tags):
                    client.no_locations = 'TextOnly' in client.tags or 'Tracker' in client.tags
                    ctx.broadcast_text_all(
                        f"{ctx.get_aliased_name(client.team, client.slot)} (Team #{client.team + 1}) has changed tags "
                        f"from {old_tags} to {client.tags}.",
                        {"type": "TagsChanged", "team": client.team, "slot": client.slot, "tags": client.tags})

        elif cmd == 'Sync':
            start_inventory = get_start_inventory(ctx, client.slot, client.remote_start_inventory)
            items = get_received_items(ctx, client.team, client.slot, client.remote_items)
            if (start_inventory or items) and not client.no_items:
                client.send_index = len(start_inventory) + len(items)
                await ctx.send_msgs(client, [{"cmd": "ReceivedItems", "index": 0,
                                              "items": start_inventory + items}])

        elif cmd == 'LocationChecks':
            if client.no_locations:
                await ctx.send_msgs(client, [{'cmd': 'InvalidPacket', "type": "cmd",
                                              "text": "Trackers can't register new Location Checks",
                                              "original_cmd": cmd}])
            else:
                register_location_checks(ctx, client.team, client.slot, args["locations"])

        elif cmd == 'LocationScouts':
            locs = []
            create_as_hint: int = int(args.get("create_as_hint", 0))
            hints = []
            for location in args["locations"]:
                if type(location) is not int:
                    await ctx.send_msgs(client,
                                        [{'cmd': 'InvalidPacket', "type": "arguments", "text": 'LocationScouts',
                                          "original_cmd": cmd}])
                    return

                target_item, target_player, flags = ctx.locations[client.slot][location]
                if create_as_hint:
                    hints.extend(collect_hint_location_id(ctx, client.team, client.slot, location))
                locs.append(NetworkItem(target_item, location, target_player, flags))
            ctx.notify_hints(client.team, hints, only_new=create_as_hint == 2)
            await ctx.send_msgs(client, [{'cmd': 'LocationInfo', 'locations': locs}])

        elif cmd == 'StatusUpdate':
            update_client_status(ctx, client, args["status"])

        elif cmd == 'Say':
            if "text" not in args or type(args["text"]) is not str or not args["text"].isprintable():
                await ctx.send_msgs(client, [{'cmd': 'InvalidPacket', "type": "arguments", "text": 'Say',
                                              "original_cmd": cmd}])
                return

            client.messageprocessor(args["text"])

        elif cmd == "Bounce":
            games = set(args.get("games", []))
            tags = set(args.get("tags", []))
            slots = set(args.get("slots", []))
            args["cmd"] = "Bounced"
            msg = ctx.dumper([args])

            for bounceclient in ctx.endpoints:
                if client.team == bounceclient.team and (ctx.games[bounceclient.slot] in games or
                                                         set(bounceclient.tags) & tags or
                                                         bounceclient.slot in slots):
                    await ctx.send_encoded_msgs(bounceclient, msg)

        elif cmd == "Get":
            if "keys" not in args or type(args["keys"]) != list:
                await ctx.send_msgs(client, [{'cmd': 'InvalidPacket', "type": "arguments",
                                              "text": 'Retrieve', "original_cmd": cmd}])
                return
            args["cmd"] = "Retrieved"
            keys = args["keys"]
            args["keys"] = {
                key: ctx.read_data.get(key[6:], lambda: None)() if key.startswith("_read_") else
                     ctx.stored_data.get(key, None)
                for key in keys
            }
            await ctx.send_msgs(client, [args])

        elif cmd == "Set":
            if "key" not in args or args["key"].startswith("_read_") or \
                    "operations" not in args or not type(args["operations"]) == list:
                await ctx.send_msgs(client, [{'cmd': 'InvalidPacket', "type": "arguments",
                                              "text": 'Set', "original_cmd": cmd}])
                return
            args["cmd"] = "SetReply"
            value = ctx.stored_data.get(args["key"], args.get("default", 0))
            args["original_value"] = copy.copy(value)
            for operation in args["operations"]:
                func = modify_functions[operation["operation"]]
                value = func(value, operation["value"])
            ctx.stored_data[args["key"]] = args["value"] = value
            targets = set(ctx.stored_data_notification_clients[args["key"]])
            if args.get("want_reply", True):
                targets.add(client)
            if targets:
                ctx.broadcast(targets, [args])

        elif cmd == "SetNotify":
            if "keys" not in args or type(args["keys"]) != list:
                await ctx.send_msgs(client, [{'cmd': 'InvalidPacket', "type": "arguments",
                                              "text": 'SetNotify', "original_cmd": cmd}])
                return
            for key in args["keys"]:
                ctx.stored_data_notification_clients[key].add(client)


def update_client_status(ctx: Context, client: Client, new_status: ClientStatus):
    current = ctx.client_game_state[client.team, client.slot]
    if current != ClientStatus.CLIENT_GOAL:  # can't undo goal completion
        if new_status == ClientStatus.CLIENT_GOAL:
            ctx.on_goal_achieved(client)

        ctx.client_game_state[client.team, client.slot] = new_status


class ServerCommandProcessor(CommonCommandProcessor):
    def __init__(self, ctx: Context):
        self.ctx = ctx
        super(ServerCommandProcessor, self).__init__()

    def output(self, text: str):
        if self.client:
            self.ctx.notify_client(self.client, text, {"type": "AdminCommandResult"})
        super(ServerCommandProcessor, self).output(text)

    def default(self, raw: str):
        self.ctx.broadcast_text_all('[Server]: ' + raw, {"type": "ServerChat", "message": raw})

    def _cmd_save(self) -> bool:
        """Save current state to multidata"""
        if self.ctx.saving:
            self.ctx.save(True)
            self.output("Game saved")
            return True
        else:
            self.output("Saving is disabled.")
            return False

    def _cmd_players(self) -> bool:
        """Get information about connected players"""
        self.output(get_players_string(self.ctx))
        return True

    def _cmd_status(self, tag: str = "") -> bool:
        """Get status information about teams.
        Optionally mention a Tag name and get information on who has that Tag.
        For example: DeathLink or EnergyLink."""
        for team in self.ctx.clients:
            self.output(get_status_string(self.ctx, team, tag))
        return True

    def _cmd_exit(self) -> bool:
        """Shutdown the server"""
        async_start(self.ctx.server.ws_server._close())
        if self.ctx.shutdown_task:
            self.ctx.shutdown_task.cancel()
        self.ctx.exit_event.set()
        return True

    @mark_raw
    def _cmd_alias(self, player_name_then_alias_name):
        """Set a player's alias, by listing their base name and then their intended alias."""
        player_name, alias_name = player_name_then_alias_name.split(" ", 1)
        player_name, usable, response = get_intended_text(player_name, self.ctx.player_names.values())
        if usable:
            for (team, slot), name in self.ctx.player_names.items():
                if name == player_name:
                    if alias_name:
                        alias_name = alias_name.strip()[:15]
                        self.ctx.name_aliases[team, slot] = alias_name
                        self.output(f"Named {player_name} as {alias_name}")
                        update_aliases(self.ctx, team)
                        self.ctx.save()
                        return True
                    else:
                        del (self.ctx.name_aliases[team, slot])
                        self.output(f"Removed Alias for {player_name}")
                        update_aliases(self.ctx, team)
                        self.ctx.save()
                        return True
        else:
            self.output(response)
            return False

    def resolve_player(self, input_name: str) -> typing.Optional[typing.Tuple[int, int, str]]:
        """ returns (team, slot, player name) """
        # TODO: clean up once we disallow multidata < 0.3.6, which has CI unique names
        # first match case
        for (team, slot), name in self.ctx.player_names.items():
            if name == input_name:
                return team, slot, name

        # if no case-sensitive match, then match without case only if there's only 1 match
        input_lower = input_name.lower()
        match: typing.Optional[typing.Tuple[int, int, str]] = None
        for (team, slot), name in self.ctx.player_names.items():
            lowered = name.lower()
            if lowered == input_lower:
                if match:
                    return None  # ambiguous input_name
                match = (team, slot, name)
        return match

    @mark_raw
    def _cmd_collect(self, player_name: str) -> bool:
        """Send out the remaining items to player."""
        player = self.resolve_player(player_name)
        if player:
            team, slot, _ = player
            collect_player(self.ctx, team, slot)
            return True

        self.output(f"Could not find player {player_name} to collect")
        return False

    @mark_raw
    def _cmd_release(self, player_name: str) -> bool:
        """Send out the remaining items from a player to their intended recipients."""
        player = self.resolve_player(player_name)
        if player:
            team, slot, _ = player
            release_player(self.ctx, team, slot)
            return True

        self.output(f"Could not find player {player_name} to release")
        return False

    @mark_raw
    def _cmd_allow_release(self, player_name: str) -> bool:
        """Allow the specified player to use the !release command."""
        player = self.resolve_player(player_name)
        if player:
            team, slot, name = player
            self.ctx.allow_releases[(team, slot)] = True
            self.output(f"Player {name} is now allowed to use the !release command at any time.")
            return True

        self.output(f"Could not find player {player_name} to allow the !release command for.")
        return False

    @mark_raw
    def _cmd_forbid_release(self, player_name: str) -> bool:
        """"Disallow the specified player from using the !release command."""
        player = self.resolve_player(player_name)
        if player:
            team, slot, name = player
            self.ctx.allow_releases[(team, slot)] = False
            self.output(f"Player {name} has to follow the server restrictions on use of the !release command.")
            return True

        self.output(f"Could not find player {player_name} to forbid the !release command for.")
        return False

    def _cmd_send_multiple(self, amount: typing.Union[int, str], player_name: str, *item_name: str) -> bool:
        """Sends multiples of an item to the specified player"""
        seeked_player, usable, response = get_intended_text(player_name, self.ctx.player_names.values())
        if usable:
            team, slot = self.ctx.player_name_lookup[seeked_player]
            item_name = " ".join(item_name)
            names = self.ctx.item_names_for_game(self.ctx.games[slot])
            item_name, usable, response = get_intended_text(item_name, names)
            if usable:
                amount: int = int(amount)
                new_items = [NetworkItem(names[item_name], -1, 0) for _ in range(int(amount))]
                send_items_to(self.ctx, team, slot, *new_items)

                send_new_items(self.ctx)
                self.ctx.broadcast_text_all(
                    'Cheat console: sending ' + ('' if amount == 1 else f'{amount} of ') +
                    f'"{item_name}" to {self.ctx.get_aliased_name(team, slot)}')
                return True
            else:
                self.output(response)
                return False
        else:
            self.output(response)
            return False

    def _cmd_send(self, player_name: str, *item_name: str) -> bool:
        """Sends an item to the specified player"""
        return self._cmd_send_multiple(1, player_name, *item_name)

    def _cmd_send_location(self, player_name: str, *location_name: str) -> bool:
        """Send out item from a player's location as though they checked it"""
        seeked_player, usable, response = get_intended_text(player_name, self.ctx.player_names.values())
        if usable:
            team, slot = self.ctx.player_name_lookup[seeked_player]
            game = self.ctx.games[slot]
            full_name = " ".join(location_name)

            if full_name.isnumeric():
                location, usable, response = int(full_name), True, None
            elif self.ctx.location_names_for_game(game) is not None:
                location, usable, response = get_intended_text(full_name, self.ctx.location_names_for_game(game))
            else:
                self.output("Can't look up location for unknown game. Send by ID instead.")
                return False

            if usable:
                if isinstance(location, int):
                    register_location_checks(self.ctx, team, slot, [location])
                else:
                    seeked_location: int = self.ctx.location_names_for_game(self.ctx.games[slot])[location]
                    register_location_checks(self.ctx, team, slot, [seeked_location])
                return True
            else:
                self.output(response)
                return False

        else:
            self.output(response)
            return False

    def _cmd_hint(self, player_name: str, *item_name: str) -> bool:
        """Send out a hint for a player's item to their team"""
        seeked_player, usable, response = get_intended_text(player_name, self.ctx.player_names.values())
        if usable:
            team, slot = self.ctx.player_name_lookup[seeked_player]
            game = self.ctx.games[slot]
            full_name = " ".join(item_name)

            if full_name.isnumeric():
                item, usable, response = int(full_name), True, None
            elif game in self.ctx.all_item_and_group_names:
                item, usable, response = get_intended_text(full_name, self.ctx.all_item_and_group_names[game])
            else:
                self.output("Can't look up item for unknown game. Hint for ID instead.")
                return False

            if usable:
                if game in self.ctx.item_name_groups and item in self.ctx.item_name_groups[game]:
                    hints = []
                    for item_name_from_group in self.ctx.item_name_groups[game][item]:
                        if item_name_from_group in self.ctx.item_names_for_game(game):  # ensure item has an ID
                            hints.extend(collect_hints(self.ctx, team, slot, item_name_from_group))
                else:  # item name or id
                    hints = collect_hints(self.ctx, team, slot, item)

                if hints:
                    self.ctx.notify_hints(team, hints)

                else:
                    self.output("No hints found.")
                return True
            else:
                self.output(response)
                return False

        else:
            self.output(response)
            return False

    def _cmd_hint_location(self, player_name: str, *location_name: str) -> bool:
        """Send out a hint for a player's location to their team"""
        seeked_player, usable, response = get_intended_text(player_name, self.ctx.player_names.values())
        if usable:
            team, slot = self.ctx.player_name_lookup[seeked_player]
            game = self.ctx.games[slot]
            full_name = " ".join(location_name)

            if full_name.isnumeric():
                location, usable, response = int(full_name), True, None
            elif self.ctx.location_names_for_game(game) is not None:
                location, usable, response = get_intended_text(full_name, self.ctx.location_names_for_game(game))
            else:
                self.output("Can't look up location for unknown game. Hint for ID instead.")
                return False

            if usable:
                if isinstance(location, int):
                    hints = collect_hint_location_id(self.ctx, team, slot, location)
                else:
                    hints = collect_hint_location_name(self.ctx, team, slot, location)
                if hints:
                    self.ctx.notify_hints(team, hints)
                else:
                    self.output("No hints found.")
                return True
            else:
                self.output(response)
                return False

        else:
            self.output(response)
            return False

    def _cmd_option(self, option_name: str, option: str):
        """Set options for the server."""

        attrtype = self.ctx.simple_options.get(option_name, None)
        if attrtype:
            if attrtype == bool:
                def attrtype(input_text: str):
                    return input_text.lower() not in {"off", "0", "false", "none", "null", "no"}
            elif attrtype == str and option_name.endswith("password"):
                def attrtype(input_text: str):
                    if input_text.lower() in {"null", "none", '""', "''"}:
                        return None
                    return input_text
            setattr(self.ctx, option_name, attrtype(option))
            self.output(f"Set option {option_name} to {getattr(self.ctx, option_name)}")
            if option_name in {"release_mode", "remaining_mode", "collect_mode"}:
                self.ctx.broadcast_all([{"cmd": "RoomUpdate", 'permissions': get_permissions(self.ctx)}])
            elif option_name in {"hint_cost", "location_check_points"}:
                self.ctx.broadcast_all([{"cmd": "RoomUpdate", option_name: getattr(self.ctx, option_name)}])
            return True
        else:
            known = (f"{option}:{otype}" for option, otype in self.ctx.simple_options.items())
            self.output(f"Unrecognized Option {option_name}, known: "
                        f"{', '.join(known)}")
            return False


async def console(ctx: Context):
    import sys
    queue = asyncio.Queue()
    Utils.stream_input(sys.stdin, queue)
    while not ctx.exit_event.is_set():
        try:
            # I don't get why this while loop is needed. Works fine without it on clients,
            # but the queue.get() for server never fulfills if the queue is empty when entering the await.
            while queue.qsize() == 0:
                await asyncio.sleep(0.05)
            input_text = await queue.get()
            queue.task_done()
            ctx.commandprocessor(input_text)
        except:
            import traceback
            traceback.print_exc()


def parse_args() -> argparse.Namespace:
    parser = argparse.ArgumentParser()
    defaults = Utils.get_options()["server_options"]
    parser.add_argument('multidata', nargs="?", default=defaults["multidata"])
    parser.add_argument('--host', default=defaults["host"])
    parser.add_argument('--port', default=defaults["port"], type=int)
    parser.add_argument('--server_password', default=defaults["server_password"])
    parser.add_argument('--password', default=defaults["password"])
    parser.add_argument('--savefile', default=defaults["savefile"])
    parser.add_argument('--disable_save', default=defaults["disable_save"], action='store_true')
    parser.add_argument('--cert', help="Path to a SSL Certificate for encryption.")
    parser.add_argument('--cert_key', help="Path to SSL Certificate Key file")
    parser.add_argument('--loglevel', default=defaults["loglevel"],
                        choices=['debug', 'info', 'warning', 'error', 'critical'])
    parser.add_argument('--location_check_points', default=defaults["location_check_points"], type=int)
    parser.add_argument('--hint_cost', default=defaults["hint_cost"], type=int)
    parser.add_argument('--disable_item_cheat', default=defaults["disable_item_cheat"], action='store_true')
    parser.add_argument('--release_mode', default=defaults["release_mode"], nargs='?',
                        choices=['auto', 'enabled', 'disabled', "goal", "auto-enabled"], help='''\
                             Select !release Accessibility. (default: %(default)s)
                             auto:     Automatic "release" on goal completion
                             enabled:  !release is always available
                             disabled: !release is never available
                             goal:     !release can be used after goal completion
                             auto-enabled: !release is available and automatically triggered on goal completion
                             ''')
    parser.add_argument('--collect_mode', default=defaults["collect_mode"], nargs='?',
                        choices=['auto', 'enabled', 'disabled', "goal", "auto-enabled"], help='''\
                             Select !collect Accessibility. (default: %(default)s)
                             auto:     Automatic "collect" on goal completion
                             enabled:  !collect is always available
                             disabled: !collect is never available
                             goal:     !collect can be used after goal completion
                             auto-enabled: !collect is available and automatically triggered on goal completion
                             ''')
    parser.add_argument('--remaining_mode', default=defaults["remaining_mode"], nargs='?',
                        choices=['enabled', 'disabled', "goal"], help='''\
                             Select !remaining Accessibility. (default: %(default)s)
                             enabled:  !remaining is always available
                             disabled: !remaining is never available
                             goal:     !remaining can be used after goal completion
                             ''')
    parser.add_argument('--auto_shutdown', default=defaults["auto_shutdown"], type=int,
                        help="automatically shut down the server after this many minutes without new location checks. "
                             "0 to keep running. Not yet implemented.")
    parser.add_argument('--use_embedded_options', action="store_true",
                        help='retrieve release, remaining and hint options from the multidata file,'
                             ' instead of host.yaml')
    parser.add_argument('--compatibility', default=defaults["compatibility"], type=int,
                        help="""
    #2 -> recommended for casual/cooperative play, attempt to be compatible with everything across all versions
    #1 -> recommended for friendly racing, tries to block third party clients
    #0 -> recommended for tournaments to force a level playing field, only allow an exact version match
    """)
    parser.add_argument('--log_network', default=defaults["log_network"], action="store_true")
    args = parser.parse_args()
    return args


async def auto_shutdown(ctx, to_cancel=None):
    await asyncio.sleep(ctx.auto_shutdown)
    while not ctx.exit_event.is_set():
        if not ctx.client_activity_timers.values():
            async_start(ctx.server.ws_server._close())
            ctx.exit_event.set()
            if to_cancel:
                for task in to_cancel:
                    task.cancel()
            logging.info("Shutting down due to inactivity.")
        else:
            newest_activity = max(ctx.client_activity_timers.values())
            delta = datetime.datetime.now(datetime.timezone.utc) - newest_activity
            seconds = ctx.auto_shutdown - delta.total_seconds()
            if seconds < 0:
                async_start(ctx.server.ws_server._close())
                ctx.exit_event.set()
                if to_cancel:
                    for task in to_cancel:
                        task.cancel()
                logging.info("Shutting down due to inactivity.")
            else:
                await asyncio.sleep(seconds)


def load_server_cert(path: str, cert_key: typing.Optional[str]) -> "ssl.SSLContext":
    import ssl
    ssl_context = ssl.SSLContext(ssl.PROTOCOL_TLS_SERVER)
    ssl_context.load_default_certs()
    ssl_context.load_cert_chain(path, cert_key if cert_key else path)
    return ssl_context


async def main(args: argparse.Namespace):
    Utils.init_logging("Server", loglevel=args.loglevel.lower())

    ctx = Context(args.host, args.port, args.server_password, args.password, args.location_check_points,
                  args.hint_cost, not args.disable_item_cheat, args.release_mode, args.collect_mode,
                  args.remaining_mode,
                  args.auto_shutdown, args.compatibility, args.log_network)
    data_filename = args.multidata

    if not data_filename:
        try:
            filetypes = (("Multiworld data", (".archipelago", ".zip")),)
            data_filename = Utils.open_filename("Select multiworld data", filetypes)

        except Exception as e:
            if isinstance(e, ImportError) or (e.__class__.__name__ == "TclError" and "no display" in str(e)):
                if not isinstance(e, ImportError):
                    logging.error(f"Failed to load tkinter ({e})")
                logging.info("Pass a multidata filename on command line to run headless.")
                exit(1)
            raise

        if not data_filename:
            logging.info("No file selected. Exiting.")
            exit(1)

    try:
        ctx.load(data_filename, args.use_embedded_options)

    except Exception as e:
        logging.exception(f"Failed to read multiworld data ({e})")
        raise

    ctx.init_save(not args.disable_save)

    ssl_context = load_server_cert(args.cert, args.cert_key) if args.cert else None

    ctx.server = websockets.serve(functools.partial(server, ctx=ctx), host=ctx.host, port=ctx.port, ping_timeout=None,
                                  ping_interval=None, ssl=ssl_context)
    ip = args.host if args.host else Utils.get_public_ipv4()
    logging.info('Hosting game at %s:%d (%s)' % (ip, ctx.port,
                                                 'No password' if not ctx.password else 'Password: %s' % ctx.password))

    await ctx.server
    console_task = asyncio.create_task(console(ctx))
    if ctx.auto_shutdown:
        ctx.shutdown_task = asyncio.create_task(auto_shutdown(ctx, [console_task]))
    await ctx.exit_event.wait()
    console_task.cancel()
    if ctx.shutdown_task:
        await ctx.shutdown_task


client_message_processor = ClientMessageProcessor

if __name__ == '__main__':
    try:
        asyncio.run(main(parse_args()))
    except asyncio.exceptions.CancelledError:
        pass<|MERGE_RESOLUTION|>--- conflicted
+++ resolved
@@ -778,13 +778,8 @@
         update_client_status(ctx, client, ClientStatus.CLIENT_UNKNOWN)
         ctx.client_connection_timers[client.team, client.slot] = datetime.datetime.now(datetime.timezone.utc)
     ctx.broadcast_text_all(
-<<<<<<< HEAD
-        f"{ctx.get_aliased_name(client.team, client.slot)} (Team {client.team + 1}) has left the game")
-=======
         "%s (Team #%d) has left the game" % (ctx.get_aliased_name(client.team, client.slot), client.team + 1),
         {"type": "Part", "team": client.team, "slot": client.slot})
-    ctx.client_connection_timers[client.team, client.slot] = datetime.datetime.now(datetime.timezone.utc)
->>>>>>> 0cf82066
 
 
 async def countdown(ctx: Context, timer: int):
@@ -869,15 +864,9 @@
 def release_player(ctx: Context, team: int, slot: int):
     """register any locations that are in the multidata"""
     all_locations = set(ctx.locations[slot])
-<<<<<<< HEAD
-    ctx.broadcast_text_all(
-        "%s (Team #%d) has released all remaining items from their world." %
-        (ctx.player_names[(team, slot)], team + 1))
-=======
     ctx.broadcast_text_all("%s (Team #%d) has released all remaining items from their world."
                            % (ctx.player_names[(team, slot)], team + 1),
                            {"type": "Release", "team": team, "slot": slot})
->>>>>>> 0cf82066
     register_location_checks(ctx, team, slot, all_locations)
     update_checked_locations(ctx, team, slot)
 
