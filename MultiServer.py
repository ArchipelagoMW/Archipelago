--- conflicted
+++ resolved
@@ -175,12 +175,10 @@
     all_item_and_group_names: typing.Dict[str, typing.Set[str]]
     all_location_and_group_names: typing.Dict[str, typing.Set[str]]
     non_hintable_names: typing.Dict[str, typing.Set[str]]
-<<<<<<< HEAD
     spheres: typing.List[typing.Dict[int, typing.Set[int]]]
     """ each sphere is { player: { location_id, ... } } """
-=======
     logger: logging.Logger
->>>>>>> df877a92
+
 
     def __init__(self, host: str, port: int, server_password: str, password: str, location_check_points: int,
                  hint_cost: int, item_cheat: bool, release_mode: str = "disabled", collect_mode="disabled",
