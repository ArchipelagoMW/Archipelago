--- conflicted
+++ resolved
@@ -33,13 +33,9 @@
 import Utils
 from Utils import get_item_name_from_id, get_location_name_from_id, \
     version_tuple, restricted_loads, Version
-<<<<<<< HEAD
-from NetUtils import Endpoint, ClientStatus, NetworkItem, decode, encode, NetworkPlayer, Permission
-=======
 from NetUtils import Endpoint, ClientStatus, NetworkItem, decode, encode, NetworkPlayer, Permission, NetworkSlot, \
     SlotType
 
->>>>>>> dc4b064c
 colorama.init()
 
 
