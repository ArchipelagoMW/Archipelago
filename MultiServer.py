--- conflicted
+++ resolved
@@ -1931,7 +1931,11 @@
                                     [{'cmd': 'InvalidPacket', "type": "arguments",
                                       "text": 'UpdateHint: Invalid Status', "original_cmd": cmd}])
                 return
-<<<<<<< HEAD
+            if status == HintStatus.HINT_FOUND:
+                await ctx.send_msgs(client,
+                                    [{'cmd': 'InvalidPacket', "type": "arguments",
+                                      "text": 'UpdateHint: Cannot manually update status to "HINT_FOUND"', "original_cmd": cmd}])
+                return
 
             if hint is None:
                 if not create_if_not_exists:
@@ -1988,13 +1992,6 @@
                                       "original_cmd": cmd}])
                 return
             new_hint = hint
-=======
-            if status == HintStatus.HINT_FOUND:
-                await ctx.send_msgs(client,
-                                    [{'cmd': 'InvalidPacket', "type": "arguments",
-                                      "text": 'UpdateHint: Cannot manually update status to "HINT_FOUND"', "original_cmd": cmd}])
-                return
->>>>>>> f26cda07
             new_hint = new_hint.re_prioritize(ctx, status)
             if hint == new_hint:
                 return
