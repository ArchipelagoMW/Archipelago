from __future__ import annotations

import argparse
import asyncio
import collections
import copy
import datetime
import functools
import hashlib
import inspect
import itertools
import logging
import math
import operator
import pickle
import random
import threading
import time
import typing
import weakref
import zlib
from DataStorage import DataStorage, InvalidArgumentsException

import ModuleUpdate

ModuleUpdate.update()

if typing.TYPE_CHECKING:
    import ssl

import websockets
import colorama
try:
    # ponyorm is a requirement for webhost, not default server, so may not be importable
    from pony.orm.dbapiprovider import OperationalError
except ImportError:
    OperationalError = ConnectionError

import NetUtils
import Utils
from Utils import version_tuple, restricted_loads, Version, async_start
from NetUtils import Endpoint, ClientStatus, NetworkItem, decode, encode, NetworkPlayer, Permission, NetworkSlot, \
    SlotType, LocationStore

min_client_version = Version(0, 1, 6)
colorama.init()


<<<<<<< HEAD
=======
def remove_from_list(container, value):
    try:
        container.remove(value)
    except ValueError:
        pass
    return container


def pop_from_container(container, value):
    try:
        container.pop(value)
    except ValueError:
        pass
    return container


def update_dict(dictionary, entries):
    dictionary.update(entries)
    return dictionary


# functions callable on storable data on the server by clients
modify_functions = {
    # generic:
    "replace": lambda old, new: new,
    "default": lambda old, new: old,
    # numeric:
    "add": operator.add,  # add together two objects, using python's "+" operator (works on strings and lists as append)
    "mul": operator.mul,
    "pow": operator.pow,
    "mod": operator.mod,
    "floor": lambda value, _: math.floor(value),
    "ceil": lambda value, _: math.ceil(value),
    "max": max,
    "min": min,
    # bitwise:
    "xor": operator.xor,
    "or": operator.or_,
    "and": operator.and_,
    "left_shift": operator.lshift,
    "right_shift": operator.rshift,
    # lists/dicts:
    "remove": remove_from_list,
    "pop": pop_from_container,
    "update": update_dict,
}


>>>>>>> e8ceb122
def get_saving_second(seed_name: str, interval: int = 60) -> int:
    # save at expected times so other systems using savegame can expect it
    # represents the target second of the auto_save_interval at which to save
    return int(hashlib.sha256(seed_name.encode()).hexdigest(), 16) % interval


class Client(Endpoint):
    version = Version(0, 0, 0)
    tags: typing.List[str] = []
    remote_items: bool
    remote_start_inventory: bool
    no_items: bool
    no_locations: bool

    def __init__(self, socket: websockets.WebSocketServerProtocol, ctx: Context):
        super().__init__(socket)
        self.auth = False
        self.team = None
        self.slot = None
        self.send_index = 0
        self.tags = []
        self.messageprocessor = client_message_processor(ctx, self)
        self.ctx = weakref.ref(ctx)

    @property
    def items_handling(self):
        if self.no_items:
            return 0
        return 1 + (self.remote_items << 1) + (self.remote_start_inventory << 2)

    @items_handling.setter
    def items_handling(self, value: int):
        if not (value & 0b001) and (value & 0b110):
            raise ValueError("Invalid flag combination")
        self.no_items = not (value & 0b001)
        self.remote_items = bool(value & 0b010)
        self.remote_start_inventory = bool(value & 0b100)

    @property
    def name(self) -> str:
        ctx = self.ctx()
        if ctx:
            return ctx.player_names[self.team, self.slot]
        return "Deallocated"


team_slot = typing.Tuple[int, int]


class Context:
    dumper = staticmethod(encode)
    loader = staticmethod(decode)

    simple_options = {"hint_cost": int,
                      "location_check_points": int,
                      "server_password": str,
                      "password": str,
                      "release_mode": str,
                      "remaining_mode": str,
                      "collect_mode": str,
                      "item_cheat": bool,
                      "compatibility": int}
    # team -> slot id -> list of clients authenticated to slot.
    clients: typing.Dict[int, typing.Dict[int, typing.List[Client]]]
    locations: LocationStore  # typing.Dict[int, typing.Dict[int, typing.Tuple[int, int, int]]]
    location_checks: typing.Dict[typing.Tuple[int, int], typing.Set[int]]
    hints_used: typing.Dict[typing.Tuple[int, int], int]
    groups: typing.Dict[int, typing.Set[int]]
    save_version = 2
    stored_data: typing.Dict[str, object]
    read_data: typing.Dict[str, object]
    stored_data_notification_clients: typing.Dict[str, typing.Set[Client]]
    data_storage: DataStorage
    slot_info: typing.Dict[int, NetworkSlot]
    generator_version = Version(0, 0, 0)
    checksums: typing.Dict[str, str]
    item_names: typing.Dict[int, str] = Utils.KeyedDefaultDict(lambda code: f'Unknown item (ID:{code})')
    item_name_groups: typing.Dict[str, typing.Dict[str, typing.Set[str]]]
    location_names: typing.Dict[int, str] = Utils.KeyedDefaultDict(lambda code: f'Unknown location (ID:{code})')
    location_name_groups: typing.Dict[str, typing.Dict[str, typing.Set[str]]]
    all_item_and_group_names: typing.Dict[str, typing.Set[str]]
    all_location_and_group_names: typing.Dict[str, typing.Set[str]]
    non_hintable_names: typing.Dict[str, typing.Set[str]]

    def __init__(self, host: str, port: int, server_password: str, password: str, location_check_points: int,
                 hint_cost: int, item_cheat: bool, release_mode: str = "disabled", collect_mode="disabled",
                 remaining_mode: str = "disabled", auto_shutdown: typing.SupportsFloat = 0, compatibility: int = 2,
                 log_network: bool = False):
        super(Context, self).__init__()
        self.slot_info = {}
        self.log_network = log_network
        self.endpoints = []
        self.clients = {}
        self.compatibility: int = compatibility
        self.shutdown_task = None
        self.data_filename = None
        self.save_filename = None
        self.saving = False
        self.player_names: typing.Dict[team_slot, str] = {}
        self.player_name_lookup: typing.Dict[str, team_slot] = {}
        self.connect_names = {}  # names of slots clients can connect to
        self.allow_releases = {}
        self.host = host
        self.port = port
        self.server_password = server_password
        self.password = password
        self.server = None
        self.countdown_timer = 0
        self.received_items = {}
        self.start_inventory = {}
        self.name_aliases: typing.Dict[team_slot, str] = {}
        self.location_checks = collections.defaultdict(set)
        self.hint_cost = hint_cost
        self.location_check_points = location_check_points
        self.hints_used = collections.defaultdict(int)
        self.hints: typing.Dict[team_slot, typing.Set[NetUtils.Hint]] = collections.defaultdict(set)
        self.release_mode: str = release_mode
        self.remaining_mode: str = remaining_mode
        self.collect_mode: str = collect_mode
        self.item_cheat = item_cheat
        self.exit_event = asyncio.Event()
        self.client_activity_timers: typing.Dict[
            team_slot, datetime.datetime] = {}  # datetime of last new item check
        self.client_connection_timers: typing.Dict[
            team_slot, datetime.datetime] = {}  # datetime of last connection
        self.client_game_state: typing.Dict[team_slot, int] = collections.defaultdict(int)
        self.er_hint_data: typing.Dict[int, typing.Dict[int, str]] = {}
        self.auto_shutdown = auto_shutdown
        self.commandprocessor = ServerCommandProcessor(self)
        self.embedded_blacklist = {"host", "port"}
        self.client_ids: typing.Dict[typing.Tuple[int, int], datetime.datetime] = {}
        self.auto_save_interval = 60  # in seconds
        self.auto_saver_thread = None
        self.save_dirty = False
        self.tags = ['AP']
        self.games: typing.Dict[int, str] = {}
        self.minimum_client_versions: typing.Dict[int, Version] = {}
        self.seed_name = ""
        self.groups = {}
        self.group_collected: typing.Dict[int, typing.Set[int]] = {}
        self.random = random.Random()
        self.stored_data = {}
        self.stored_data_notification_clients = collections.defaultdict(weakref.WeakSet)
        self.read_data = {}
        self.data_storage = DataStorage(self.stored_data)

        # init empty to satisfy linter, I suppose
        self.gamespackage = {}
        self.checksums = {}
        self.item_name_groups = {}
        self.location_name_groups = {}
        self.all_item_and_group_names = {}
        self.all_location_and_group_names = {}
        self.non_hintable_names = collections.defaultdict(frozenset)

        self._load_game_data()

    # Data package retrieval
    def _load_game_data(self):
        import worlds
        self.gamespackage = worlds.network_data_package["games"]

        self.item_name_groups = {world_name: world.item_name_groups for world_name, world in
                                 worlds.AutoWorldRegister.world_types.items()}
        self.location_name_groups = {world_name: world.location_name_groups for world_name, world in
                                     worlds.AutoWorldRegister.world_types.items()}
        for world_name, world in worlds.AutoWorldRegister.world_types.items():
            self.non_hintable_names[world_name] = world.hint_blacklist

    def _init_game_data(self):
        for game_name, game_package in self.gamespackage.items():
            if "checksum" in game_package:
                self.checksums[game_name] = game_package["checksum"]
            for item_name, item_id in game_package["item_name_to_id"].items():
                self.item_names[item_id] = item_name
            for location_name, location_id in game_package["location_name_to_id"].items():
                self.location_names[location_id] = location_name
            self.all_item_and_group_names[game_name] = \
                set(game_package["item_name_to_id"]) | set(self.item_name_groups[game_name])
            self.all_location_and_group_names[game_name] = \
                set(game_package["location_name_to_id"]) | set(self.location_name_groups.get(game_name, []))

    def item_names_for_game(self, game: str) -> typing.Optional[typing.Dict[str, int]]:
        return self.gamespackage[game]["item_name_to_id"] if game in self.gamespackage else None

    def location_names_for_game(self, game: str) -> typing.Optional[typing.Dict[str, int]]:
        return self.gamespackage[game]["location_name_to_id"] if game in self.gamespackage else None

    # General networking
    async def send_msgs(self, endpoint: Endpoint, msgs: typing.Iterable[dict]) -> bool:
        if not endpoint.socket or not endpoint.socket.open:
            return False
        msg = self.dumper(msgs)
        try:
            await endpoint.socket.send(msg)
        except websockets.ConnectionClosed:
            logging.exception(f"Exception during send_msgs, could not send {msg}")
            await self.disconnect(endpoint)
            return False
        else:
            if self.log_network:
                logging.info(f"Outgoing message: {msg}")
            return True

    async def send_encoded_msgs(self, endpoint: Endpoint, msg: str) -> bool:
        if not endpoint.socket or not endpoint.socket.open:
            return False
        try:
            await endpoint.socket.send(msg)
        except websockets.ConnectionClosed:
            logging.exception("Exception during send_encoded_msgs")
            await self.disconnect(endpoint)
            return False
        else:
            if self.log_network:
                logging.info(f"Outgoing message: {msg}")
            return True

    async def broadcast_send_encoded_msgs(self, endpoints: typing.Iterable[Endpoint], msg: str) -> bool:
        sockets = []
        for endpoint in endpoints:
            if endpoint.socket and endpoint.socket.open:
                sockets.append(endpoint.socket)
        try:
            websockets.broadcast(sockets, msg)
        except RuntimeError:
            logging.exception("Exception during broadcast_send_encoded_msgs")
            return False
        else:
            if self.log_network:
                logging.info(f"Outgoing broadcast: {msg}")
            return True

    def broadcast_all(self, msgs: typing.List[dict]):
        msgs = self.dumper(msgs)
        endpoints = (endpoint for endpoint in self.endpoints if endpoint.auth)
        async_start(self.broadcast_send_encoded_msgs(endpoints, msgs))

    def broadcast_text_all(self, text: str, additional_arguments: dict = {}):
        logging.info("Notice (all): %s" % text)
        self.broadcast_all([{**{"cmd": "PrintJSON", "data": [{ "text": text }]}, **additional_arguments}])

    def broadcast_team(self, team: int, msgs: typing.List[dict]):
        msgs = self.dumper(msgs)
        endpoints = (endpoint for endpoint in itertools.chain.from_iterable(self.clients[team].values()))
        async_start(self.broadcast_send_encoded_msgs(endpoints, msgs))

    def broadcast(self, endpoints: typing.Iterable[Client], msgs: typing.List[dict]):
        msgs = self.dumper(msgs)
        async_start(self.broadcast_send_encoded_msgs(endpoints, msgs))

    async def disconnect(self, endpoint: Client):
        if endpoint in self.endpoints:
            self.endpoints.remove(endpoint)
        if endpoint.slot and endpoint in self.clients[endpoint.team][endpoint.slot]:
            self.clients[endpoint.team][endpoint.slot].remove(endpoint)
        await on_client_disconnected(self, endpoint)

    def notify_client(self, client: Client, text: str, additional_arguments: dict = {}):
        if not client.auth:
            return
        logging.info("Notice (Player %s in team %d): %s" % (client.name, client.team + 1, text))
        async_start(self.send_msgs(client, [{"cmd": "PrintJSON", "data": [{ "text": text }], **additional_arguments}]))

    def notify_client_multiple(self, client: Client, texts: typing.List[str], additional_arguments: dict = {}):
        if not client.auth:
            return
        async_start(self.send_msgs(client,
                                   [{"cmd": "PrintJSON", "data": [{ "text": text }], **additional_arguments}
                                    for text in texts]))

    # loading
    def load(self, multidatapath: str, use_embedded_server_options: bool = False):
        if multidatapath.lower().endswith(".zip"):
            import zipfile
            with zipfile.ZipFile(multidatapath) as zf:
                for file in zf.namelist():
                    if file.endswith(".archipelago"):
                        data = zf.read(file)
                        break
                else:
                    raise Exception("No .archipelago found in archive.")
        else:
            with open(multidatapath, 'rb') as f:
                data = f.read()

        self._load(self.decompress(data), {}, use_embedded_server_options)
        self.data_filename = multidatapath

    @staticmethod
    def decompress(data: bytes) -> dict:
        format_version = data[0]
        if format_version > 3:
            raise Utils.VersionException("Incompatible multidata.")
        return restricted_loads(zlib.decompress(data[1:]))

    def _load(self, decoded_obj: dict, game_data_packages: typing.Dict[str, typing.Any],
              use_embedded_server_options: bool):

        self.read_data = {}
        mdata_ver = decoded_obj["minimum_versions"]["server"]
        if mdata_ver > version_tuple:
            raise RuntimeError(f"Supplied Multidata (.archipelago) requires a server of at least version {mdata_ver},"
                               f"however this server is of version {version_tuple}")
        self.generator_version = Version(*decoded_obj["version"])
        clients_ver = decoded_obj["minimum_versions"].get("clients", {})
        self.minimum_client_versions = {}
        for player, version in clients_ver.items():
            self.minimum_client_versions[player] = max(Version(*version), min_client_version)

        self.slot_info = decoded_obj["slot_info"]
        self.games = {slot: slot_info.game for slot, slot_info in self.slot_info.items()}
        self.groups = {slot: slot_info.group_members for slot, slot_info in self.slot_info.items()
                       if slot_info.type == SlotType.group}

        self.clients = {0: {}}
        slot_info: NetworkSlot
        slot_id: int

        team_0 = self.clients[0]
        for slot_id, slot_info in self.slot_info.items():
            team_0[slot_id] = []
            self.player_names[0, slot_id] = slot_info.name
            self.player_name_lookup[slot_info.name] = 0, slot_id
            self.read_data[f"hints_{0}_{slot_id}"] = lambda local_team=0, local_player=slot_id: \
                list(self.get_rechecked_hints(local_team, local_player))
            self.read_data[f"client_status_{0}_{slot_id}"] = lambda local_team=0, local_player=slot_id: \
                self.client_game_state[local_team, local_player]

        self.seed_name = decoded_obj["seed_name"]
        self.random.seed(self.seed_name)
        self.connect_names = decoded_obj['connect_names']
        self.locations = LocationStore(decoded_obj.pop("locations"))  # pre-emptively free memory
        self.slot_data = decoded_obj['slot_data']
        for slot, data in self.slot_data.items():
            self.read_data[f"slot_data_{slot}"] = lambda data=data: data
        self.er_hint_data = {int(player): {int(address): name for address, name in loc_data.items()}
                             for player, loc_data in decoded_obj["er_hint_data"].items()}

        # load start inventory:
        for slot, item_codes in decoded_obj["precollected_items"].items():
            self.start_inventory[slot] = [NetworkItem(item_code, -2, 0) for item_code in item_codes]

        for slot, hints in decoded_obj["precollected_hints"].items():
            self.hints[0, slot].update(hints)

        # declare slots that aren't players as done
        for slot, slot_info in self.slot_info.items():
            if slot_info.type.always_goal:
                for team in self.clients:
                    self.client_game_state[team, slot] = ClientStatus.CLIENT_GOAL

        if use_embedded_server_options:
            server_options = decoded_obj.get("server_options", {})
            self._set_options(server_options)

        # embedded data package
        for game_name, data in decoded_obj.get("datapackage", {}).items():
            if game_name in game_data_packages:
                data = game_data_packages[game_name]
            logging.info(f"Loading embedded data package for game {game_name}")
            self.gamespackage[game_name] = data
            self.item_name_groups[game_name] = data["item_name_groups"]
            if "location_name_groups" in data:
                self.location_name_groups[game_name] = data["location_name_groups"]
                del data["location_name_groups"]
            del data["item_name_groups"]  # remove from data package, but keep in self.item_name_groups
        self._init_game_data()
        for game_name, data in self.item_name_groups.items():
            self.read_data[f"item_name_groups_{game_name}"] = lambda lgame=game_name: self.item_name_groups[lgame]
        for game_name, data in self.location_name_groups.items():
            self.read_data[f"location_name_groups_{game_name}"] = lambda lgame=game_name: self.location_name_groups[lgame]

    # saving

    def save(self, now=False) -> bool:
        if self.saving:
            if now:
                self.save_dirty = False
                return self._save()

            self.save_dirty = True
            return True

        return False

    def _save(self, exit_save: bool = False) -> bool:
        try:
            encoded_save = pickle.dumps(self.get_save())
            with open(self.save_filename, "wb") as f:
                f.write(zlib.compress(encoded_save))
        except Exception as e:
            logging.exception(e)
            return False
        else:
            return True

    def init_save(self, enabled: bool = True):
        self.saving = enabled
        if self.saving:
            if not self.save_filename:
                import os
                name, ext = os.path.splitext(self.data_filename)
                self.save_filename = name + '.apsave' if ext.lower() in ('.archipelago', '.zip') \
                    else self.data_filename + '_' + 'apsave'
            try:
                with open(self.save_filename, 'rb') as f:
                    save_data = restricted_loads(zlib.decompress(f.read()))
                    self.set_save(save_data)
            except FileNotFoundError:
                logging.error('No save data found, starting a new game')
            except Exception as e:
                logging.exception(e)
            self._start_async_saving()

    def _start_async_saving(self):
        if not self.auto_saver_thread:
            def save_regularly():
                # time.time() is platform dependent, so using the expensive datetime method instead
                def get_datetime_second():
                    now = datetime.datetime.now()
                    return now.second + now.microsecond * 0.000001

                second = get_saving_second(self.seed_name, self.auto_save_interval)
                while not self.exit_event.is_set():
                    try:
                        next_wakeup = (second - get_datetime_second()) % self.auto_save_interval
                        time.sleep(max(1.0, next_wakeup))
                        if self.save_dirty:
                            logging.debug("Saving via thread.")
                            self._save()
                    except OperationalError as e:
                        logging.exception(e)
                        logging.info(f"Saving failed. Retry in {self.auto_save_interval} seconds.")
                    else:
                        self.save_dirty = False
            self.auto_saver_thread = threading.Thread(target=save_regularly, daemon=True)
            self.auto_saver_thread.start()

            import atexit
            atexit.register(self._save, True)  # make sure we save on exit too

    def get_save(self) -> dict:
        self.recheck_hints()
        d = {
            "version": self.save_version,
            "connect_names": self.connect_names,
            "received_items": self.received_items,
            "hints_used": dict(self.hints_used),
            "hints": dict(self.hints),
            "location_checks": dict(self.location_checks),
            "name_aliases": self.name_aliases,
            "client_game_state": dict(self.client_game_state),
            "client_activity_timers": tuple(
                (key, value.timestamp()) for key, value in self.client_activity_timers.items()),
            "client_connection_timers": tuple(
                (key, value.timestamp()) for key, value in self.client_connection_timers.items()),
            "random_state": self.random.getstate(),
            "group_collected": dict(self.group_collected),
            "stored_data": self.stored_data,
            "game_options": {"hint_cost": self.hint_cost, "location_check_points": self.location_check_points,
                             "server_password": self.server_password, "password": self.password,
                             "release_mode": self.release_mode,
                             "remaining_mode": self.remaining_mode, "collect_mode": self.collect_mode,
                             "item_cheat": self.item_cheat, "compatibility": self.compatibility}

        }

        return d

    def set_save(self, savedata: dict):
        if self.connect_names != savedata["connect_names"]:
            raise Exception("This savegame does not appear to match the loaded multiworld.")
        if savedata["version"] > self.save_version:
            raise Exception("This savegame is newer than the server.")
        self.received_items = savedata["received_items"]
        self.hints_used.update(savedata["hints_used"])
        self.hints.update(savedata["hints"])

        self.name_aliases.update(savedata["name_aliases"])
        self.client_game_state.update(savedata["client_game_state"])
        self.client_connection_timers.update(
            {tuple(key): datetime.datetime.fromtimestamp(value, datetime.timezone.utc) for key, value
             in savedata["client_connection_timers"]})
        self.client_activity_timers.update(
            {tuple(key): datetime.datetime.fromtimestamp(value, datetime.timezone.utc) for key, value
             in savedata["client_activity_timers"]})
        self.location_checks.update(savedata["location_checks"])
        self.random.setstate(savedata["random_state"])

        if "game_options" in savedata:
            self.hint_cost = savedata["game_options"]["hint_cost"]
            self.location_check_points = savedata["game_options"]["location_check_points"]
            self.server_password = savedata["game_options"]["server_password"]
            self.password = savedata["game_options"]["password"]
            self.release_mode = savedata["game_options"].get("release_mode", savedata["game_options"].get("forfeit_mode", "goal"))
            self.remaining_mode = savedata["game_options"]["remaining_mode"]
            self.collect_mode = savedata["game_options"]["collect_mode"]
            self.item_cheat = savedata["game_options"]["item_cheat"]
            self.compatibility = savedata["game_options"]["compatibility"]

        if "group_collected" in savedata:
            self.group_collected = savedata["group_collected"]

        if "stored_data" in savedata:
            self.stored_data = savedata["stored_data"]
            self.data_storage = DataStorage(self.stored_data)
        # count items and slots from lists for items_handling = remote
        logging.info(
            f'Loaded save file with {sum([len(v) for k, v in self.received_items.items() if k[2]])} received items '
            f'for {sum(k[2] for k in self.received_items)} players')

    # rest

    def get_hint_cost(self, slot):
        if self.hint_cost:
            return max(1, int(self.hint_cost * 0.01 * len(self.locations[slot])))
        return 0

    def recheck_hints(self, team: typing.Optional[int] = None, slot: typing.Optional[int] = None):
        for hint_team, hint_slot in self.hints:
            if (team is None or team == hint_team) and (slot is None or slot == hint_slot):
                self.hints[hint_team, hint_slot] = {
                    hint.re_check(self, hint_team) for hint in
                    self.hints[hint_team, hint_slot]
                }

    def get_rechecked_hints(self, team: int, slot: int):
        self.recheck_hints(team, slot)
        return self.hints[team, slot]

    def get_players_package(self):
        return [NetworkPlayer(t, p, self.get_aliased_name(t, p), n) for (t, p), n in self.player_names.items()]

    def slot_set(self, slot) -> typing.Set[int]:
        """Returns the slot IDs that concern that slot,
        as in expands groups out and returns back the input for solo."""
        return self.groups.get(slot, {slot})

    def _set_options(self, server_options: dict):
        for key, value in server_options.items():
            if key == "forfeit_mode":
                key = "release_mode"
            data_type = self.simple_options.get(key, None)
            if data_type is not None:
                if value not in {False, True, None}:  # some can be boolean OR text, such as password
                    try:
                        value = data_type(value)
                    except Exception as e:
                        try:
                            raise Exception(f"Could not set server option {key}, skipping.") from e
                        except Exception as e:
                            logging.exception(e)
                logging.debug(f"Setting server option {key} to {value} from supplied multidata")
                setattr(self, key, value)
            elif key == "disable_item_cheat":
                self.item_cheat = not bool(value)
            else:
                logging.debug(f"Unrecognized server option {key}")

    def get_aliased_name(self, team: int, slot: int):
        if (team, slot) in self.name_aliases:
            return f"{self.name_aliases[team, slot]} ({self.player_names[team, slot]})"
        else:
            return self.player_names[team, slot]

    def notify_hints(self, team: int, hints: typing.List[NetUtils.Hint], only_new: bool = False):
        """Send and remember hints."""
        if only_new:
            hints = [hint for hint in hints if hint not in self.hints[team, hint.finding_player]]
        if not hints:
            return
        new_hint_events: typing.Set[int] = set()
        concerns = collections.defaultdict(list)
        for hint in sorted(hints, key=operator.attrgetter('found'), reverse=True):
            data = (hint, hint.as_network_message())
            for player in self.slot_set(hint.receiving_player):
                concerns[player].append(data)
            if not hint.local and data not in concerns[hint.finding_player]:
                concerns[hint.finding_player].append(data)
            # remember hints in all cases
            if not hint.found:
                # since hints are bidirectional, finding player and receiving player,
                # we can check once if hint already exists
                if hint not in self.hints[team, hint.finding_player]:
                    self.hints[team, hint.finding_player].add(hint)
                    new_hint_events.add(hint.finding_player)
                    for player in self.slot_set(hint.receiving_player):
                        self.hints[team, player].add(hint)
                        new_hint_events.add(player)

            logging.info("Notice (Team #%d): %s" % (team + 1, format_hint(self, team, hint)))
        for slot in new_hint_events:
            self.on_new_hint(team, slot)
        for slot, hint_data in concerns.items():
            clients = self.clients[team].get(slot)
            if not clients:
                continue
            client_hints = [datum[1] for datum in sorted(hint_data, key=lambda x: x[0].finding_player == slot)]
            for client in clients:
                async_start(self.send_msgs(client, client_hints))

    # "events"

    def on_goal_achieved(self, client: Client):
        finished_msg = f'{self.get_aliased_name(client.team, client.slot)} (Team #{client.team + 1})' \
                       f' has completed their goal.'
        self.broadcast_text_all(finished_msg, {"type": "Goal", "team": client.team, "slot": client.slot})
        if "auto" in self.collect_mode:
            collect_player(self, client.team, client.slot)
        if "auto" in self.release_mode:
            release_player(self, client.team, client.slot)
        self.save()  # save goal completion flag

    def on_new_hint(self, team: int, slot: int):
        key: str = f"_read_hints_{team}_{slot}"
        targets: typing.Set[Client] = set(self.stored_data_notification_clients[key])
        if targets:
            self.broadcast(targets, [{"cmd": "SetReply", "key": key, "value": self.hints[team, slot]}])
        self.broadcast(self.clients[team][slot], [{
            "cmd": "RoomUpdate",
            "hint_points": get_slot_points(self, team, slot)
        }])

    def on_client_status_change(self, team: int, slot: int):
        key: str = f"_read_client_status_{team}_{slot}"
        targets: typing.Set[Client] = set(self.stored_data_notification_clients[key])
        if targets:
            self.broadcast(targets, [{"cmd": "SetReply", "key": key, "value": self.client_game_state[team, slot]}])


def update_aliases(ctx: Context, team: int):
    cmd = ctx.dumper([{"cmd": "RoomUpdate",
                       "players": ctx.get_players_package()}])

    for clients in ctx.clients[team].values():
        for client in clients:
            async_start(ctx.send_encoded_msgs(client, cmd))


async def server(websocket, path: str = "/", ctx: Context = None):
    client = Client(websocket, ctx)
    ctx.endpoints.append(client)

    try:
        if ctx.log_network:
            logging.info("Incoming connection")
        await on_client_connected(ctx, client)
        if ctx.log_network:
            logging.info("Sent Room Info")
        async for data in websocket:
            if ctx.log_network:
                logging.info(f"Incoming message: {data}")
            for msg in decode(data):
                await process_client_cmd(ctx, client, msg)
    except Exception as e:
        if not isinstance(e, websockets.WebSocketException):
            logging.exception(e)
    finally:
        if ctx.log_network:
            logging.info("Disconnected")
        await ctx.disconnect(client)


async def on_client_connected(ctx: Context, client: Client):
    players = []
    for team, clients in ctx.clients.items():
        for slot, connected_clients in clients.items():
            if connected_clients:
                name = ctx.player_names[team, slot]
                players.append(
                    NetworkPlayer(team, slot,
                                  ctx.name_aliases.get((team, slot), name), name)
                )
    games = {ctx.games[x] for x in range(1, len(ctx.games) + 1)}
    games.add("Archipelago")
    await ctx.send_msgs(client, [{
        'cmd': 'RoomInfo',
        'password': bool(ctx.password),
        'games': games,
        # tags are for additional features in the communication.
        # Name them by feature or fork, as you feel is appropriate.
        'tags': ctx.tags,
        'version': version_tuple,
        'generator_version': ctx.generator_version,
        'permissions': get_permissions(ctx),
        'hint_cost': ctx.hint_cost,
        'location_check_points': ctx.location_check_points,
        'datapackage_versions': {game: game_data["version"] for game, game_data
                                 in ctx.gamespackage.items() if game in games},
        'datapackage_checksums': {game: game_data["checksum"] for game, game_data
                                  in ctx.gamespackage.items() if game in games and "checksum" in game_data},
        'seed_name': ctx.seed_name,
        'time': time.time(),
    }])


def get_permissions(ctx) -> typing.Dict[str, Permission]:
    return {
        "release": Permission.from_text(ctx.release_mode),
        "remaining": Permission.from_text(ctx.remaining_mode),
        "collect": Permission.from_text(ctx.collect_mode)
    }


async def on_client_disconnected(ctx: Context, client: Client):
    if client.auth:
        await on_client_left(ctx, client)


async def on_client_joined(ctx: Context, client: Client):
    if ctx.client_game_state[client.team, client.slot] == ClientStatus.CLIENT_UNKNOWN:
        update_client_status(ctx, client, ClientStatus.CLIENT_CONNECTED)
    version_str = '.'.join(str(x) for x in client.version)
    verb = "tracking" if "Tracker" in client.tags else "playing"
    ctx.broadcast_text_all(
        f"{ctx.get_aliased_name(client.team, client.slot)} (Team #{client.team + 1}) "
        f"{verb} {ctx.games[client.slot]} has joined. "
        f"Client({version_str}), {client.tags}.",
        {"type": "Join", "team": client.team, "slot": client.slot, "tags": client.tags})
    ctx.notify_client(client, "Now that you are connected, "
                              "you can use !help to list commands to run via the server. "
                              "If your client supports it, "
                              "you may have additional local commands you can list with /help.",
                      {"type": "Tutorial"})
    ctx.client_connection_timers[client.team, client.slot] = datetime.datetime.now(datetime.timezone.utc)


async def on_client_left(ctx: Context, client: Client):
    if len(ctx.clients[client.team][client.slot]) < 1:
        update_client_status(ctx, client, ClientStatus.CLIENT_UNKNOWN)
        ctx.client_connection_timers[client.team, client.slot] = datetime.datetime.now(datetime.timezone.utc)
    ctx.broadcast_text_all(
        "%s (Team #%d) has left the game" % (ctx.get_aliased_name(client.team, client.slot), client.team + 1),
        {"type": "Part", "team": client.team, "slot": client.slot})


async def countdown(ctx: Context, timer: int):
    ctx.broadcast_text_all(f"[Server]: Starting countdown of {timer}s", {"type": "Countdown", "countdown": timer})
    if ctx.countdown_timer:
        ctx.countdown_timer = timer  # timer is already running, set it to a different time
    else:
        ctx.countdown_timer = timer
        while ctx.countdown_timer > 0:
            ctx.broadcast_text_all(f"[Server]: {ctx.countdown_timer}",
                {"type": "Countdown", "countdown": ctx.countdown_timer})
            ctx.countdown_timer -= 1
            await asyncio.sleep(1)
        ctx.broadcast_text_all(f"[Server]: GO", {"type": "Countdown", "countdown": 0})
        ctx.countdown_timer = 0


def get_players_string(ctx: Context):
    auth_clients = {(c.team, c.slot) for c in ctx.endpoints if c.auth}

    player_names = sorted(ctx.player_names.keys())
    current_team = -1
    text = ''
    total = 0
    for team, slot in player_names:
        if ctx.slot_info[slot].type == SlotType.player:
            total += 1
            player_name = ctx.player_names[team, slot]
            if team != current_team:
                text += f':: Team #{team + 1}: '
                current_team = team
            if (team, slot) in auth_clients:
                text += f'{player_name} '
            else:
                text += f'({player_name}) '
    return f'{len(auth_clients)} players of {total} connected ' + text[:-1]


def get_status_string(ctx: Context, team: int, tag: str):
    text = f"Player Status on team {team}:"
    for slot in ctx.locations:
        connected = len(ctx.clients[team][slot])
        tagged = len([client for client in ctx.clients[team][slot] if tag in client.tags])
        completion_text = f"({len(ctx.location_checks[team, slot])}/{len(ctx.locations[slot])})"
        tag_text = f" {tagged} of which are tagged {tag}" if connected and tag else ""
        goal_text = " and has finished." if ctx.client_game_state[team, slot] == ClientStatus.CLIENT_GOAL else "."
        text += f"\n{ctx.get_aliased_name(team, slot)} has {connected} connection{'' if connected == 1 else 's'}" \
                f"{tag_text}{goal_text} {completion_text}"
    return text


def get_received_items(ctx: Context, team: int, player: int, remote_items: bool) -> typing.List[NetworkItem]:
    return ctx.received_items.setdefault((team, player, remote_items), [])


def get_start_inventory(ctx: Context, player: int, remote_start_inventory: bool) -> typing.List[NetworkItem]:
    return ctx.start_inventory.setdefault(player, []) if remote_start_inventory else []


def send_new_items(ctx: Context):
    for team, clients in ctx.clients.items():
        for slot, clients in clients.items():
            for client in clients:
                if client.no_items:
                    continue
                start_inventory = get_start_inventory(ctx, slot, client.remote_start_inventory)
                items = get_received_items(ctx, team, slot, client.remote_items)
                if len(start_inventory) + len(items) > client.send_index:
                    first_new_item = max(0, client.send_index - len(start_inventory))
                    async_start(ctx.send_msgs(client, [{
                        "cmd": "ReceivedItems",
                        "index": client.send_index,
                        "items": start_inventory[client.send_index:] + items[first_new_item:]}]))
                    client.send_index = len(start_inventory) + len(items)


def update_checked_locations(ctx: Context, team: int, slot: int):
    ctx.broadcast(ctx.clients[team][slot],
                  [{"cmd": "RoomUpdate", "checked_locations": get_checked_checks(ctx, team, slot)}])


def release_player(ctx: Context, team: int, slot: int):
    """register any locations that are in the multidata"""
    all_locations = set(ctx.locations[slot])
    ctx.broadcast_text_all("%s (Team #%d) has released all remaining items from their world."
                           % (ctx.player_names[(team, slot)], team + 1),
                           {"type": "Release", "team": team, "slot": slot})
    register_location_checks(ctx, team, slot, all_locations)
    update_checked_locations(ctx, team, slot)


def collect_player(ctx: Context, team: int, slot: int, is_group: bool = False):
    """register any locations that are in the multidata, pointing towards this player"""
    all_locations = ctx.locations.get_for_player(slot)

    ctx.broadcast_text_all("%s (Team #%d) has collected their items from other worlds."
                           % (ctx.player_names[(team, slot)], team + 1),
                           {"type": "Collect", "team": team, "slot": slot})
    for source_player, location_ids in all_locations.items():
        register_location_checks(ctx, team, source_player, location_ids, count_activity=False)
        update_checked_locations(ctx, team, source_player)

    if not is_group:
        for group, group_players in ctx.groups.items():
            if slot in group_players:
                group_collected_players = ctx.group_collected.setdefault(group, set())
                group_collected_players.add(slot)
                if set(group_players) == group_collected_players:
                    collect_player(ctx, team, group, True)


def get_remaining(ctx: Context, team: int, slot: int) -> typing.List[int]:
    return ctx.locations.get_remaining(ctx.location_checks, team, slot)


def send_items_to(ctx: Context, team: int, target_slot: int, *items: NetworkItem):
    for target in ctx.slot_set(target_slot):
        for item in items:
            if item.player != target_slot:
                get_received_items(ctx, team, target, False).append(item)
            get_received_items(ctx, team, target, True).append(item)


def register_location_checks(ctx: Context, team: int, slot: int, locations: typing.Iterable[int],
                             count_activity: bool = True):
    new_locations = set(locations) - ctx.location_checks[team, slot]
    new_locations.intersection_update(ctx.locations[slot])  # ignore location IDs unknown to this multidata
    if new_locations:
        if count_activity:
            ctx.client_activity_timers[team, slot] = datetime.datetime.now(datetime.timezone.utc)
        for location in new_locations:
            item_id, target_player, flags = ctx.locations[slot][location]
            new_item = NetworkItem(item_id, location, slot, flags)
            send_items_to(ctx, team, target_player, new_item)

            logging.info('(Team #%d) %s sent %s to %s (%s)' % (
                team + 1, ctx.player_names[(team, slot)], ctx.item_names[item_id],
                ctx.player_names[(team, target_player)], ctx.location_names[location]))
            info_text = json_format_send_event(new_item, target_player)
            ctx.broadcast_team(team, [info_text])

        ctx.location_checks[team, slot] |= new_locations
        send_new_items(ctx)
        ctx.broadcast(ctx.clients[team][slot], [{
            "cmd": "RoomUpdate",
            "hint_points": get_slot_points(ctx, team, slot),
            "checked_locations": new_locations,  # send back new checks only
        }])

        ctx.save()


def collect_hints(ctx: Context, team: int, slot: int, item: typing.Union[int, str]) -> typing.List[NetUtils.Hint]:
    hints = []
    slots: typing.Set[int] = {slot}
    for group_id, group in ctx.groups.items():
        if slot in group:
            slots.add(group_id)

    seeked_item_id = item if isinstance(item, int) else ctx.item_names_for_game(ctx.games[slot])[item]
    for finding_player, location_id, item_id, receiving_player, item_flags \
            in ctx.locations.find_item(slots, seeked_item_id):
        found = location_id in ctx.location_checks[team, finding_player]
        entrance = ctx.er_hint_data.get(finding_player, {}).get(location_id, "")
        hints.append(NetUtils.Hint(receiving_player, finding_player, location_id, item_id, found, entrance,
                                   item_flags))

    return hints


def collect_hint_location_name(ctx: Context, team: int, slot: int, location: str) -> typing.List[NetUtils.Hint]:
    seeked_location: int = ctx.location_names_for_game(ctx.games[slot])[location]
    return collect_hint_location_id(ctx, team, slot, seeked_location)


def collect_hint_location_id(ctx: Context, team: int, slot: int, seeked_location: int) -> typing.List[NetUtils.Hint]:
    result = ctx.locations[slot].get(seeked_location, (None, None, None))
    if any(result):
        item_id, receiving_player, item_flags = result

        found = seeked_location in ctx.location_checks[team, slot]
        entrance = ctx.er_hint_data.get(slot, {}).get(seeked_location, "")
        return [NetUtils.Hint(receiving_player, slot, seeked_location, item_id, found, entrance, item_flags)]
    return []


def format_hint(ctx: Context, team: int, hint: NetUtils.Hint) -> str:
    text = f"[Hint]: {ctx.player_names[team, hint.receiving_player]}'s " \
           f"{ctx.item_names[hint.item]} is " \
           f"at {ctx.location_names[hint.location]} " \
           f"in {ctx.player_names[team, hint.finding_player]}'s World"

    if hint.entrance:
        text += f" at {hint.entrance}"
    return text + (". (found)" if hint.found else ".")


def json_format_send_event(net_item: NetworkItem, receiving_player: int):
    parts = []
    NetUtils.add_json_text(parts, net_item.player, type=NetUtils.JSONTypes.player_id)
    if net_item.player == receiving_player:
        NetUtils.add_json_text(parts, " found their ")
        NetUtils.add_json_item(parts, net_item.item, net_item.player, net_item.flags)
    else:
        NetUtils.add_json_text(parts, " sent ")
        NetUtils.add_json_item(parts, net_item.item, receiving_player, net_item.flags)
        NetUtils.add_json_text(parts, " to ")
        NetUtils.add_json_text(parts, receiving_player, type=NetUtils.JSONTypes.player_id)

    NetUtils.add_json_text(parts, " (")
    NetUtils.add_json_location(parts, net_item.location, net_item.player)
    NetUtils.add_json_text(parts, ")")

    return {"cmd": "PrintJSON", "data": parts, "type": "ItemSend",
            "receiving": receiving_player,
            "item": net_item}


def get_intended_text(input_text: str, possible_answers) -> typing.Tuple[str, bool, str]:
    picks = Utils.get_fuzzy_results(input_text, possible_answers, limit=2)
    if len(picks) > 1:
        dif = picks[0][1] - picks[1][1]
        if picks[0][1] == 100:
            return picks[0][0], True, "Perfect Match"
        elif picks[0][1] < 75:
            return picks[0][0], False, f"Didn't find something that closely matches, " \
                                       f"did you mean {picks[0][0]}? ({picks[0][1]}% sure)"
        elif dif > 5:
            return picks[0][0], True, "Close Match"
        else:
            return picks[0][0], False, f"Too many close matches, did you mean {picks[0][0]}? ({picks[0][1]}% sure)"
    else:
        if picks[0][1] > 90:
            return picks[0][0], True, "Only Option Match"
        else:
            return picks[0][0], False, f"Did you mean {picks[0][0]}? ({picks[0][1]}% sure)"


class CommandMeta(type):
    def __new__(cls, name, bases, attrs):
        commands = attrs["commands"] = {}
        for base in bases:
            commands.update(base.commands)
        commands.update({command_name[5:]: method for command_name, method in attrs.items() if
                         command_name.startswith("_cmd_")})
        return super(CommandMeta, cls).__new__(cls, name, bases, attrs)


_Return = typing.TypeVar("_Return")
# TODO: when python 3.10 is lowest supported, typing.ParamSpec


def mark_raw(function: typing.Callable[[typing.Any], _Return]) -> typing.Callable[[typing.Any], _Return]:
    function.raw_text = True
    return function


class CommandProcessor(metaclass=CommandMeta):
    commands: typing.Dict[str, typing.Callable]
    client = None
    marker = "/"

    def output(self, text: str):
        print(text)

    def __call__(self, raw: str) -> typing.Optional[bool]:
        if not raw:
            return
        try:
            command = raw.split()
            basecommand = command[0]
            if basecommand[0] == self.marker:
                method = self.commands.get(basecommand[1:].lower(), None)
                if not method:
                    self._error_unknown_command(basecommand[1:])
                else:
                    if getattr(method, "raw_text", False):  # method is requesting unprocessed text data
                        arg = raw.split(maxsplit=1)
                        if len(arg) > 1:
                            return method(self, arg[1])  # argument text was found, so pass it along
                        else:
                            return method(self)  # argument may be optional, try running without args
                    else:
                        return method(self, *command[1:])  # pass each word as argument
            else:
                self.default(raw)
        except Exception as e:
            self._error_parsing_command(e)

    def get_help_text(self) -> str:
        s = ""
        for command, method in self.commands.items():
            spec = inspect.signature(method).parameters
            argtext = ""
            for argname, parameter in spec.items():
                if argname == "self":
                    continue

                if isinstance(parameter.default, str):
                    if not parameter.default:
                        argname = f"[{argname}]"
                    else:
                        argname += "=" + parameter.default
                argtext += argname
                argtext += " "
            s += f"{self.marker}{command} {argtext}\n    {method.__doc__}\n"
        return s

    def _cmd_help(self):
        """Returns the help listing"""
        self.output(self.get_help_text())

    def _cmd_license(self):
        """Returns the licensing information"""
        license = getattr(CommandProcessor, "license", None)
        if not license:
            with open(Utils.local_path("LICENSE")) as f:
                CommandProcessor.license = f.read()
        self.output(CommandProcessor.license)

    def default(self, raw: str):
        self.output("Echo: " + raw)

    def _error_unknown_command(self, raw: str):
        self.output(f"Could not find command {raw}. Known commands: {', '.join(self.commands)}")

    def _error_parsing_command(self, exception: Exception):
        import traceback
        self.output(traceback.format_exc())


class CommonCommandProcessor(CommandProcessor):
    ctx: Context

    def _cmd_countdown(self, seconds: str = "10") -> bool:
        """Start a countdown in seconds"""
        try:
            timer = int(seconds, 10)
        except ValueError:
            timer = 10
        async_start(countdown(self.ctx, timer))
        return True

    def _cmd_options(self):
        """List all current options. Warning: lists password."""
        self.output("Current options:")
        for option in self.ctx.simple_options:
            if option == "server_password" and self.marker == "!":  # Do not display the server password to the client.
                self.output(f"Option server_password is set to {('*' * random.randint(4, 16))}")
            else:
                self.output(f"Option {option} is set to {getattr(self.ctx, option)}")


class ClientMessageProcessor(CommonCommandProcessor):
    marker = "!"

    def __init__(self, ctx: Context, client: Client):
        self.ctx = ctx
        self.client = client

    def __call__(self, raw: str) -> typing.Optional[bool]:
        if not raw.startswith("!admin"):
            self.ctx.broadcast_text_all(self.ctx.get_aliased_name(self.client.team, self.client.slot) + ': ' + raw,
                                        {"type": "Chat", "team": self.client.team, "slot": self.client.slot, "message": raw})
        return super(ClientMessageProcessor, self).__call__(raw)

    def output(self, text: str):
        self.ctx.notify_client(self.client, text, {"type": "CommandResult"})

    def output_multiple(self, texts: typing.List[str]):
        self.ctx.notify_client_multiple(self.client, texts, {"type": "CommandResult"})

    def default(self, raw: str):
        pass  # default is client sending just text

    def is_authenticated(self):
        return self.ctx.commandprocessor.client == self.client

    @mark_raw
    def _cmd_admin(self, command: str = ""):
        """Allow remote administration of the multiworld server
        Usage: "!admin login <password>" in order to log in to the remote interface.
        Once logged in, you can then use "!admin <command>" to issue commands.
        If you need further help once logged in.  use "!admin /help" """

        output = f"!admin {command}"
        if output.lower().startswith(
                "!admin login"):  # disallow others from seeing the supplied password, whether it is correct.
            output = f"!admin login {('*' * random.randint(4, 16))}"
        elif output.lower().startswith(
                # disallow others from knowing what the new remote administration password is.
                "!admin /option server_password"):
            output = f"!admin /option server_password {('*' * random.randint(4, 16))}"
        self.ctx.broadcast_text_all(self.ctx.get_aliased_name(self.client.team, self.client.slot) + ': ' + output,
                                    {"type": "Chat", "team": self.client.team, "slot": self.client.slot, "message": output})

        if not self.ctx.server_password:
            self.output("Sorry, Remote administration is disabled")
            return False

        if not command:
            if self.is_authenticated():
                self.output("Usage: !admin [Server command].\nUse !admin /help for help.\n"
                            "Use !admin logout to log out of the current session.")
            else:
                self.output("Usage: !admin login [password]")
            return True

        if command.startswith("login "):
            if command == f"login {self.ctx.server_password}":
                self.output("Login successful. You can now issue server side commands.")
                self.ctx.commandprocessor.client = self.client
                return True
            else:
                self.output("Password incorrect.")
                return False

        if not self.is_authenticated():
            self.output("You must first login using !admin login [password]")
            return False

        if command == "logout":
            self.output("Logout successful. You can no longer issue server side commands.")
            self.ctx.commandprocessor.client = None
            return True

        return self.ctx.commandprocessor(command)

    def _cmd_players(self) -> bool:
        """Get information about connected and missing players."""
        if len(self.ctx.player_names) < 10:
            self.ctx.broadcast_text_all(get_players_string(self.ctx), {"type": "CommandResult"})
        else:
            self.output(get_players_string(self.ctx))
        return True

    def _cmd_status(self, tag:str="") -> bool:
        """Get status information about your team.
        Optionally mention a Tag name and get information on who has that Tag.
        For example: DeathLink or EnergyLink."""
        self.output(get_status_string(self.ctx, self.client.team, tag))
        return True

    def _cmd_release(self) -> bool:
        """Sends remaining items in your world to their recipients."""
        if self.ctx.allow_releases.get((self.client.team, self.client.slot), False):
            release_player(self.ctx, self.client.team, self.client.slot)
            return True
        if "enabled" in self.ctx.release_mode:
            release_player(self.ctx, self.client.team, self.client.slot)
            return True
        elif "disabled" in self.ctx.release_mode:
            self.output("Sorry, client item releasing has been disabled on this server. "
                        "You can ask the server admin for a /release")
            return False
        else:  # is auto or goal
            if self.ctx.client_game_state[self.client.team, self.client.slot] == ClientStatus.CLIENT_GOAL:
                release_player(self.ctx, self.client.team, self.client.slot)
                return True
            else:
                self.output(
                    "Sorry, client item releasing requires you to have beaten the game on this server."
                    " You can ask the server admin for a /release")
                return False

    def _cmd_collect(self) -> bool:
        """Send your remaining items to yourself"""
        if "enabled" in self.ctx.collect_mode:
            collect_player(self.ctx, self.client.team, self.client.slot)
            return True
        elif "disabled" in self.ctx.collect_mode:
            self.output(
                "Sorry, client collecting has been disabled on this server. You can ask the server admin for a /collect")
            return False
        else:  # is auto or goal
            if self.ctx.client_game_state[self.client.team, self.client.slot] == ClientStatus.CLIENT_GOAL:
                collect_player(self.ctx, self.client.team, self.client.slot)
                return True
            else:
                self.output(
                    "Sorry, client collecting requires you to have beaten the game on this server."
                    " You can ask the server admin for a /collect")
                return False

    def _cmd_remaining(self) -> bool:
        """List remaining items in your game, but not their location or recipient"""
        if self.ctx.remaining_mode == "enabled":
            remaining_item_ids = get_remaining(self.ctx, self.client.team, self.client.slot)
            if remaining_item_ids:
                self.output("Remaining items: " + ", ".join(self.ctx.item_names[item_id]
                                                            for item_id in remaining_item_ids))
            else:
                self.output("No remaining items found.")
            return True
        elif self.ctx.remaining_mode == "disabled":
            self.output(
                "Sorry, !remaining has been disabled on this server.")
            return False
        else:  # is goal
            if self.ctx.client_game_state[self.client.team, self.client.slot] == ClientStatus.CLIENT_GOAL:
                remaining_item_ids = get_remaining(self.ctx, self.client.team, self.client.slot)
                if remaining_item_ids:
                    self.output("Remaining items: " + ", ".join(self.ctx.item_names[item_id]
                                                                for item_id in remaining_item_ids))
                else:
                    self.output("No remaining items found.")
                return True
            else:
                self.output(
                    "Sorry, !remaining requires you to have beaten the game on this server")
                return False

    def _cmd_missing(self, filter_text="") -> bool:
        """List all missing location checks from the server's perspective.
        Can be given text, which will be used as filter."""

        locations = get_missing_checks(self.ctx, self.client.team, self.client.slot)

        if locations:
            names = [self.ctx.location_names[location] for location in locations]
            if filter_text:
                names = [name for name in names if filter_text in name]
            texts = [f'Missing: {name}' for name in names]
            if filter_text:
                texts.append(f"Found {len(locations)} missing location checks, displaying {len(names)} of them.")
            else:
                texts.append(f"Found {len(locations)} missing location checks")
            self.output_multiple(texts)
        else:
            self.output("No missing location checks found.")
        return True

    def _cmd_checked(self, filter_text="") -> bool:
        """List all done location checks from the server's perspective.
        Can be given text, which will be used as filter."""

        locations = get_checked_checks(self.ctx, self.client.team, self.client.slot)

        if locations:
            names = [self.ctx.location_names[location] for location in locations]
            if filter_text:
                names = [name for name in names if filter_text in name]
            texts = [f'Checked: {name}' for name in names]
            if filter_text:
                texts.append(f"Found {len(locations)} done location checks, displaying {len(names)} of them.")
            else:
                texts.append(f"Found {len(locations)} done location checks")
            self.output_multiple(texts)
        else:
            self.output("No done location checks found.")
        return True

    @mark_raw
    def _cmd_alias(self, alias_name: str = ""):
        """Set your alias to the passed name."""
        if alias_name:
            alias_name = alias_name[:16].strip()
            self.ctx.name_aliases[self.client.team, self.client.slot] = alias_name
            self.output(f"Hello, {alias_name}")
            update_aliases(self.ctx, self.client.team)
            self.ctx.save()
            return True
        elif (self.client.team, self.client.slot) in self.ctx.name_aliases:
            del (self.ctx.name_aliases[self.client.team, self.client.slot])
            self.output("Removed Alias")
            update_aliases(self.ctx, self.client.team)
            self.ctx.save()
            return True
        return False

    @mark_raw
    def _cmd_getitem(self, item_name: str) -> bool:
        """Cheat in an item, if it is enabled on this server"""
        if self.ctx.item_cheat:
            names = self.ctx.item_names_for_game(self.ctx.games[self.client.slot])
            item_name, usable, response = get_intended_text(
                item_name,
                names
            )
            if usable:
                new_item = NetworkItem(names[item_name], -1, self.client.slot)
                get_received_items(self.ctx, self.client.team, self.client.slot, False).append(new_item)
                get_received_items(self.ctx, self.client.team, self.client.slot, True).append(new_item)
                self.ctx.broadcast_text_all(
                    'Cheat console: sending "' + item_name + '" to ' + self.ctx.get_aliased_name(self.client.team,
                                                                                                 self.client.slot),
                    {"type": "ItemCheat", "team": self.client.team, "receiving": self.client.slot, "item": new_item})
                send_new_items(self.ctx)
                return True
            else:
                self.output(response)
                return False
        else:
            self.output("Cheating is disabled.")
            return False

    def get_hints(self, input_text: str, for_location: bool = False) -> bool:
        points_available = get_client_points(self.ctx, self.client)
        cost = self.ctx.get_hint_cost(self.client.slot)

        if not input_text:
            hints = {hint.re_check(self.ctx, self.client.team) for hint in
                     self.ctx.hints[self.client.team, self.client.slot]}
            self.ctx.hints[self.client.team, self.client.slot] = hints
            self.ctx.notify_hints(self.client.team, list(hints))
            self.output(f"A hint costs {self.ctx.get_hint_cost(self.client.slot)} points. "
                        f"You have {points_available} points.")
            return True

        elif input_text.isnumeric():
            game = self.ctx.games[self.client.slot]
            hint_id = int(input_text)
            hint_name = self.ctx.item_names[hint_id] \
                if not for_location and hint_id in self.ctx.item_names \
                else self.ctx.location_names[hint_id] \
                if for_location and hint_id in self.ctx.location_names \
                else None
            if hint_name in self.ctx.non_hintable_names[game]:
                self.output(f"Sorry, \"{hint_name}\" is marked as non-hintable.")
                hints = []
            elif not for_location:
                hints = collect_hints(self.ctx, self.client.team, self.client.slot, hint_id)
            else:
                hints = collect_hint_location_id(self.ctx, self.client.team, self.client.slot, hint_id)

        else:
            game = self.ctx.games[self.client.slot]
            if game not in self.ctx.all_item_and_group_names:
                self.output("Can't look up item/location for unknown game. Hint for ID instead.")
                return False
            names = self.ctx.all_location_and_group_names[game] \
                if for_location else \
                self.ctx.all_item_and_group_names[game]
            hint_name, usable, response = get_intended_text(input_text, names)

            if usable:
                if hint_name in self.ctx.non_hintable_names[game]:
                    self.output(f"Sorry, \"{hint_name}\" is marked as non-hintable.")
                    hints = []
                elif not for_location and hint_name in self.ctx.item_name_groups[game]:  # item group name
                    hints = []
                    for item_name in self.ctx.item_name_groups[game][hint_name]:
                        if item_name in self.ctx.item_names_for_game(game):  # ensure item has an ID
                            hints.extend(collect_hints(self.ctx, self.client.team, self.client.slot, item_name))
                elif not for_location and hint_name in self.ctx.item_names_for_game(game):  # item name
                    hints = collect_hints(self.ctx, self.client.team, self.client.slot, hint_name)
                elif hint_name in self.ctx.location_name_groups[game]:  # location group name
                    hints = []
                    for loc_name in self.ctx.location_name_groups[game][hint_name]:
                        if loc_name in self.ctx.location_names_for_game(game):
                            hints.extend(collect_hint_location_name(self.ctx, self.client.team, self.client.slot, loc_name))
                else:  # location name
                    hints = collect_hint_location_name(self.ctx, self.client.team, self.client.slot, hint_name)

            else:
                self.output(response)
                return False

        if hints:
            new_hints = set(hints) - self.ctx.hints[self.client.team, self.client.slot]
            old_hints = set(hints) - new_hints
            if old_hints:
                self.ctx.notify_hints(self.client.team, list(old_hints))
                if not new_hints:
                    self.output("Hint was previously used, no points deducted.")
            if new_hints:
                found_hints = [hint for hint in new_hints if hint.found]
                not_found_hints = [hint for hint in new_hints if not hint.found]

                if not not_found_hints:  # everything's been found, no need to pay
                    can_pay = 1000
                elif cost:
                    can_pay = int((points_available // cost) > 0)  # limit to 1 new hint per call
                else:
                    can_pay = 1000

                self.ctx.random.shuffle(not_found_hints)
                # By popular vote, make hints prefer non-local placements
                not_found_hints.sort(key=lambda hint: int(hint.receiving_player != hint.finding_player))

                hints = found_hints
                while can_pay > 0:
                    if not not_found_hints:
                        break
                    hint = not_found_hints.pop()
                    hints.append(hint)
                    can_pay -= 1
                    self.ctx.hints_used[self.client.team, self.client.slot] += 1
                    points_available = get_client_points(self.ctx, self.client)

                if not_found_hints:
                    if hints and cost and int((points_available // cost) == 0):
                        self.output(
                            f"There may be more hintables, however, you cannot afford to pay for any more. "
                            f" You have {points_available} and need at least "
                            f"{self.ctx.get_hint_cost(self.client.slot)}.")
                    elif hints:
                        self.output(
                            "There may be more hintables, you can rerun the command to find more.")
                    else:
                        self.output(f"You can't afford the hint. "
                                    f"You have {points_available} points and need at least "
                                    f"{self.ctx.get_hint_cost(self.client.slot)}.")
                self.ctx.notify_hints(self.client.team, hints)
                self.ctx.save()
                return True

        else:
            if points_available >= cost:
                if for_location:
                    self.output(f"Nothing found for recognized location name \"{hint_name}\". "
                                f"Location appears to not exist in this multiworld.")
                else:
                    self.output(f"Nothing found for recognized item name \"{hint_name}\". "
                                f"Item appears to not exist in this multiworld.")
            else:
                self.output(f"You can't afford the hint. "
                            f"You have {points_available} points and need at least "
                            f"{self.ctx.get_hint_cost(self.client.slot)}.")
            return False

    @mark_raw
    def _cmd_hint(self, item_name: str = "") -> bool:
        """Use !hint {item_name},
        for example !hint Lamp to get a spoiler peek for that item.
        If hint costs are on, this will only give you one new result,
        you can rerun the command to get more in that case."""
        return self.get_hints(item_name)

    @mark_raw
    def _cmd_hint_location(self, location: str = "") -> bool:
        """Use !hint_location {location_name},
        for example !hint_location atomic-bomb to get a spoiler peek for that location."""
        return self.get_hints(location, True)


def get_checked_checks(ctx: Context, team: int, slot: int) -> typing.List[int]:
    return ctx.locations.get_checked(ctx.location_checks, team, slot)


def get_missing_checks(ctx: Context, team: int, slot: int) -> typing.List[int]:
    return ctx.locations.get_missing(ctx.location_checks, team, slot)


def get_client_points(ctx: Context, client: Client) -> int:
    return (ctx.location_check_points * len(ctx.location_checks[client.team, client.slot]) -
            ctx.get_hint_cost(client.slot) * ctx.hints_used[client.team, client.slot])


def get_slot_points(ctx: Context, team: int, slot: int) -> int:
    return (ctx.location_check_points * len(ctx.location_checks[team, slot]) -
            ctx.get_hint_cost(slot) * ctx.hints_used[team, slot])


async def process_client_cmd(ctx: Context, client: Client, args: dict):
    try:
        cmd: str = args["cmd"]
    except:
        logging.exception(f"Could not get command from {args}")
        await ctx.send_msgs(client, [{'cmd': 'InvalidPacket', "type": "cmd", "original_cmd": None,
                                      "text": f"Could not get command from {args} at `cmd`"}])
        raise

    if type(cmd) is not str:
        await ctx.send_msgs(client, [{'cmd': 'InvalidPacket', "type": "cmd", "original_cmd": None,
                                      "text": f"Command should be str, got {type(cmd)}"}])
        return

    if cmd == 'Connect':
        if not args or 'password' not in args or type(args['password']) not in [str, type(None)] or \
                'game' not in args:
            await ctx.send_msgs(client, [{'cmd': 'InvalidPacket', "type": "arguments", 'text': 'Connect',
                                          "original_cmd": cmd}])
            return

        errors = set()
        if ctx.password and args['password'] != ctx.password:
            errors.add('InvalidPassword')

        if args['name'] not in ctx.connect_names:
            errors.add('InvalidSlot')
        else:
            team, slot = ctx.connect_names[args['name']]
            game = ctx.games[slot]
            ignore_game = ("TextOnly" in args["tags"] or "Tracker" in args["tags"]) and not args.get("game")
            if not ignore_game and args['game'] != game:
                errors.add('InvalidGame')
            minver = min_client_version if ignore_game else ctx.minimum_client_versions[slot]
            if minver > args['version']:
                errors.add('IncompatibleVersion')
            try:
                client.items_handling = args['items_handling']
            except (ValueError, TypeError):
                errors.add('InvalidItemsHandling')

        # only exact version match allowed
        if ctx.compatibility == 0 and args['version'] != version_tuple:
            errors.add('IncompatibleVersion')
        if errors:
            logging.info(f"A client connection was refused due to: {errors}, the sent connect information was {args}.")
            await ctx.send_msgs(client, [{"cmd": "ConnectionRefused", "errors": list(errors)}])
        else:
            team, slot = ctx.connect_names[args['name']]
            if client.auth and client.team is not None and client.slot in ctx.clients[client.team]:
                ctx.clients[team][slot].remove(client)  # re-auth, remove old entry
                if client.team != team or client.slot != slot:
                    client.auth = False  # swapping Team/Slot
            client.team = team
            client.slot = slot

            ctx.client_ids[client.team, client.slot] = args["uuid"]
            ctx.clients[team][slot].append(client)
            client.version = args['version']
            client.tags = args['tags']
            client.no_locations = 'TextOnly' in client.tags or 'Tracker' in client.tags
            connected_packet = {
                "cmd": "Connected",
                "team": client.team, "slot": client.slot,
                "players": ctx.get_players_package(),
                "missing_locations": get_missing_checks(ctx, team, slot),
                "checked_locations": get_checked_checks(ctx, team, slot),
                "slot_info": ctx.slot_info,
                "hint_points": get_slot_points(ctx, team, slot),
            }
            reply = [connected_packet]
            start_inventory = get_start_inventory(ctx, slot, client.remote_start_inventory)
            items = get_received_items(ctx, client.team, client.slot, client.remote_items)
            if (start_inventory or items) and not client.no_items:
                reply.append({"cmd": 'ReceivedItems', "index": 0, "items": start_inventory + items})
                client.send_index = len(start_inventory) + len(items)
            if not client.auth:  # if this was a Re-Connect, don't print to console
                client.auth = True
                await on_client_joined(ctx, client)
            if args.get("slot_data", True):
                connected_packet["slot_data"] = ctx.slot_data[client.slot]
            await ctx.send_msgs(client, reply)

    elif cmd == "GetDataPackage":
        exclusions = args.get("exclusions", [])
        if "games" in args:
            games = {name: game_data for name, game_data in ctx.gamespackage.items()
                     if name in set(args.get("games", []))}
            await ctx.send_msgs(client, [{"cmd": "DataPackage",
                                          "data": {"games": games}}])
        # TODO: remove exclusions behaviour around 0.5.0
        elif exclusions:
            exclusions = set(exclusions)
            games = {name: game_data for name, game_data in ctx.gamespackage.items()
                     if name not in exclusions}

            package = {"games": games}
            await ctx.send_msgs(client, [{"cmd": "DataPackage",
                                          "data": package}])

        else:
            await ctx.send_msgs(client, [{"cmd": "DataPackage",
                                          "data": {"games": ctx.gamespackage}}])

    elif client.auth:
        if cmd == "ConnectUpdate":
            if not args:
                await ctx.send_msgs(client, [{'cmd': 'InvalidPacket', "type": "arguments", 'text': cmd,
                                              "original_cmd": cmd}])
                return

            if args.get('items_handling', None) is not None and client.items_handling != args['items_handling']:
                try:
                    client.items_handling = args['items_handling']
                    start_inventory = get_start_inventory(ctx, client.slot, client.remote_start_inventory)
                    items = get_received_items(ctx, client.team, client.slot, client.remote_items)
                    if (items or start_inventory) and not client.no_items:
                        client.send_index = len(start_inventory) + len(items)
                        await ctx.send_msgs(client, [{"cmd": "ReceivedItems", "index": 0,
                                                      "items": start_inventory + items}])
                    else:
                        client.send_index = 0
                except (ValueError, TypeError) as err:
                    await ctx.send_msgs(client, [{'cmd': 'InvalidPacket', 'type': 'arguments',
                                                  'text': f'Invalid items_handling: {err}',
                                                  'original_cmd': cmd}])
                    return

            if "tags" in args:
                old_tags = client.tags
                client.tags = args["tags"]
                if set(old_tags) != set(client.tags):
                    client.no_locations = 'TextOnly' in client.tags or 'Tracker' in client.tags
                    ctx.broadcast_text_all(
                        f"{ctx.get_aliased_name(client.team, client.slot)} (Team #{client.team + 1}) has changed tags "
                        f"from {old_tags} to {client.tags}.",
                        {"type": "TagsChanged", "team": client.team, "slot": client.slot, "tags": client.tags})

        elif cmd == 'Sync':
            start_inventory = get_start_inventory(ctx, client.slot, client.remote_start_inventory)
            items = get_received_items(ctx, client.team, client.slot, client.remote_items)
            if (start_inventory or items) and not client.no_items:
                client.send_index = len(start_inventory) + len(items)
                await ctx.send_msgs(client, [{"cmd": "ReceivedItems", "index": 0,
                                              "items": start_inventory + items}])

        elif cmd == 'LocationChecks':
            if client.no_locations:
                await ctx.send_msgs(client, [{'cmd': 'InvalidPacket', "type": "cmd",
                                              "text": "Trackers can't register new Location Checks",
                                              "original_cmd": cmd}])
            else:
                register_location_checks(ctx, client.team, client.slot, args["locations"])

        elif cmd == 'LocationScouts':
            locs = []
            create_as_hint: int = int(args.get("create_as_hint", 0))
            hints = []
            for location in args["locations"]:
                if type(location) is not int:
                    await ctx.send_msgs(client,
                                        [{'cmd': 'InvalidPacket', "type": "arguments", "text": 'LocationScouts',
                                          "original_cmd": cmd}])
                    return

                target_item, target_player, flags = ctx.locations[client.slot][location]
                if create_as_hint:
                    hints.extend(collect_hint_location_id(ctx, client.team, client.slot, location))
                locs.append(NetworkItem(target_item, location, target_player, flags))
            ctx.notify_hints(client.team, hints, only_new=create_as_hint == 2)
            if locs and create_as_hint:
                ctx.save()
            await ctx.send_msgs(client, [{'cmd': 'LocationInfo', 'locations': locs}])

        elif cmd == 'StatusUpdate':
            update_client_status(ctx, client, args["status"])

        elif cmd == 'Say':
            if "text" not in args or type(args["text"]) is not str or not args["text"].isprintable():
                await ctx.send_msgs(client, [{'cmd': 'InvalidPacket', "type": "arguments", "text": 'Say',
                                              "original_cmd": cmd}])
                return

            client.messageprocessor(args["text"])

        elif cmd == "Bounce":
            games = set(args.get("games", []))
            tags = set(args.get("tags", []))
            slots = set(args.get("slots", []))
            args["cmd"] = "Bounced"
            msg = ctx.dumper([args])

            for bounceclient in ctx.endpoints:
                if client.team == bounceclient.team and (ctx.games[bounceclient.slot] in games or
                                                         set(bounceclient.tags) & tags or
                                                         bounceclient.slot in slots):
                    await ctx.send_encoded_msgs(bounceclient, msg)

        elif cmd == "Get":
            if "keys" not in args or type(args["keys"]) != list:
                await ctx.send_msgs(client, [{'cmd': 'InvalidPacket', "type": "arguments",
                                              "text": 'Retrieve', "original_cmd": cmd}])
                return
            args["cmd"] = "Retrieved"
            keys = args["keys"]
            args["keys"] = {
                key: ctx.read_data.get(key[6:], lambda: None)() if key.startswith("_read_") else
                     ctx.stored_data.get(key, None)
                for key in keys
            }
            await ctx.send_msgs(client, [args])

        elif cmd == "Set":
            try:
                result: typing.Dict[str, object] = ctx.data_storage.set(args)
            except InvalidArgumentsException as argument_exception:
                await ctx.send_msgs(client, [{"cmd": "InvalidPacket", "type": "arguments",
                                              "text": str(argument_exception), "original_cmd": cmd}])
            else:
                targets = set(ctx.stored_data_notification_clients[args["key"]])

                if args.get("want_reply", True):
                    targets.add(client)
                if targets:
                    ctx.broadcast(targets, [result])

                ctx.save()

        elif cmd == "SetNotify":
            if "keys" not in args or type(args["keys"]) != list:
                await ctx.send_msgs(client, [{'cmd': 'InvalidPacket', "type": "arguments",
                                              "text": 'SetNotify', "original_cmd": cmd}])
                return
            for key in args["keys"]:
                ctx.stored_data_notification_clients[key].add(client)


def update_client_status(ctx: Context, client: Client, new_status: ClientStatus):
    current = ctx.client_game_state[client.team, client.slot]
    if current != ClientStatus.CLIENT_GOAL:  # can't undo goal completion
        if new_status == ClientStatus.CLIENT_GOAL:
            ctx.on_goal_achieved(client)

        ctx.client_game_state[client.team, client.slot] = new_status
        ctx.on_client_status_change(client.team, client.slot)
        ctx.save()


class ServerCommandProcessor(CommonCommandProcessor):
    def __init__(self, ctx: Context):
        self.ctx = ctx
        super(ServerCommandProcessor, self).__init__()

    def output(self, text: str):
        if self.client:
            self.ctx.notify_client(self.client, text, {"type": "AdminCommandResult"})
        super(ServerCommandProcessor, self).output(text)

    def default(self, raw: str):
        self.ctx.broadcast_text_all('[Server]: ' + raw, {"type": "ServerChat", "message": raw})

    def _cmd_save(self) -> bool:
        """Save current state to multidata"""
        if self.ctx.saving:
            self.ctx.save(True)
            self.output("Game saved")
            return True
        else:
            self.output("Saving is disabled.")
            return False

    def _cmd_players(self) -> bool:
        """Get information about connected players"""
        self.output(get_players_string(self.ctx))
        return True

    def _cmd_status(self, tag: str = "") -> bool:
        """Get status information about teams.
        Optionally mention a Tag name and get information on who has that Tag.
        For example: DeathLink or EnergyLink."""
        for team in self.ctx.clients:
            self.output(get_status_string(self.ctx, team, tag))
        return True

    def _cmd_exit(self) -> bool:
        """Shutdown the server"""
        self.ctx.server.ws_server.close()
        if self.ctx.shutdown_task:
            self.ctx.shutdown_task.cancel()
        self.ctx.exit_event.set()
        return True

    @mark_raw
    def _cmd_alias(self, player_name_then_alias_name):
        """Set a player's alias, by listing their base name and then their intended alias."""
        player_name, alias_name = player_name_then_alias_name.split(" ", 1)
        player_name, usable, response = get_intended_text(player_name, self.ctx.player_names.values())
        if usable:
            for (team, slot), name in self.ctx.player_names.items():
                if name == player_name:
                    if alias_name:
                        alias_name = alias_name.strip()[:15]
                        self.ctx.name_aliases[team, slot] = alias_name
                        self.output(f"Named {player_name} as {alias_name}")
                        update_aliases(self.ctx, team)
                        self.ctx.save()
                        return True
                    else:
                        del (self.ctx.name_aliases[team, slot])
                        self.output(f"Removed Alias for {player_name}")
                        update_aliases(self.ctx, team)
                        self.ctx.save()
                        return True
        else:
            self.output(response)
            return False

    def resolve_player(self, input_name: str) -> typing.Optional[typing.Tuple[int, int, str]]:
        """ returns (team, slot, player name) """
        # TODO: clean up once we disallow multidata < 0.3.6, which has CI unique names
        # first match case
        for (team, slot), name in self.ctx.player_names.items():
            if name == input_name:
                return team, slot, name

        # if no case-sensitive match, then match without case only if there's only 1 match
        input_lower = input_name.lower()
        match: typing.Optional[typing.Tuple[int, int, str]] = None
        for (team, slot), name in self.ctx.player_names.items():
            lowered = name.lower()
            if lowered == input_lower:
                if match:
                    return None  # ambiguous input_name
                match = (team, slot, name)
        return match

    @mark_raw
    def _cmd_collect(self, player_name: str) -> bool:
        """Send out the remaining items to player."""
        player = self.resolve_player(player_name)
        if player:
            team, slot, _ = player
            collect_player(self.ctx, team, slot)
            return True

        self.output(f"Could not find player {player_name} to collect")
        return False

    @mark_raw
    def _cmd_release(self, player_name: str) -> bool:
        """Send out the remaining items from a player to their intended recipients."""
        player = self.resolve_player(player_name)
        if player:
            team, slot, _ = player
            release_player(self.ctx, team, slot)
            return True

        self.output(f"Could not find player {player_name} to release")
        return False

    @mark_raw
    def _cmd_allow_release(self, player_name: str) -> bool:
        """Allow the specified player to use the !release command."""
        player = self.resolve_player(player_name)
        if player:
            team, slot, name = player
            self.ctx.allow_releases[(team, slot)] = True
            self.output(f"Player {name} is now allowed to use the !release command at any time.")
            return True

        self.output(f"Could not find player {player_name} to allow the !release command for.")
        return False

    @mark_raw
    def _cmd_forbid_release(self, player_name: str) -> bool:
        """"Disallow the specified player from using the !release command."""
        player = self.resolve_player(player_name)
        if player:
            team, slot, name = player
            self.ctx.allow_releases[(team, slot)] = False
            self.output(f"Player {name} has to follow the server restrictions on use of the !release command.")
            return True

        self.output(f"Could not find player {player_name} to forbid the !release command for.")
        return False

    def _cmd_send_multiple(self, amount: typing.Union[int, str], player_name: str, *item_name: str) -> bool:
        """Sends multiples of an item to the specified player"""
        seeked_player, usable, response = get_intended_text(player_name, self.ctx.player_names.values())
        if usable:
            team, slot = self.ctx.player_name_lookup[seeked_player]
            item_name = " ".join(item_name)
            names = self.ctx.item_names_for_game(self.ctx.games[slot])
            item_name, usable, response = get_intended_text(item_name, names)
            if usable:
                amount: int = int(amount)
                new_items = [NetworkItem(names[item_name], -1, 0) for _ in range(int(amount))]
                send_items_to(self.ctx, team, slot, *new_items)

                send_new_items(self.ctx)
                self.ctx.broadcast_text_all(
                    'Cheat console: sending ' + ('' if amount == 1 else f'{amount} of ') +
                    f'"{item_name}" to {self.ctx.get_aliased_name(team, slot)}')
                return True
            else:
                self.output(response)
                return False
        else:
            self.output(response)
            return False

    def _cmd_send(self, player_name: str, *item_name: str) -> bool:
        """Sends an item to the specified player"""
        return self._cmd_send_multiple(1, player_name, *item_name)

    def _cmd_send_location(self, player_name: str, *location_name: str) -> bool:
        """Send out item from a player's location as though they checked it"""
        seeked_player, usable, response = get_intended_text(player_name, self.ctx.player_names.values())
        if usable:
            team, slot = self.ctx.player_name_lookup[seeked_player]
            game = self.ctx.games[slot]
            full_name = " ".join(location_name)

            if full_name.isnumeric():
                location, usable, response = int(full_name), True, None
            elif self.ctx.location_names_for_game(game) is not None:
                location, usable, response = get_intended_text(full_name, self.ctx.location_names_for_game(game))
            else:
                self.output("Can't look up location for unknown game. Send by ID instead.")
                return False

            if usable:
                if isinstance(location, int):
                    register_location_checks(self.ctx, team, slot, [location])
                else:
                    seeked_location: int = self.ctx.location_names_for_game(self.ctx.games[slot])[location]
                    register_location_checks(self.ctx, team, slot, [seeked_location])
                return True
            else:
                self.output(response)
                return False

        else:
            self.output(response)
            return False

    def _cmd_hint(self, player_name: str, *item_name: str) -> bool:
        """Send out a hint for a player's item to their team"""
        seeked_player, usable, response = get_intended_text(player_name, self.ctx.player_names.values())
        if usable:
            team, slot = self.ctx.player_name_lookup[seeked_player]
            game = self.ctx.games[slot]
            full_name = " ".join(item_name)

            if full_name.isnumeric():
                item, usable, response = int(full_name), True, None
            elif game in self.ctx.all_item_and_group_names:
                item, usable, response = get_intended_text(full_name, self.ctx.all_item_and_group_names[game])
            else:
                self.output("Can't look up item for unknown game. Hint for ID instead.")
                return False

            if usable:
                if game in self.ctx.item_name_groups and item in self.ctx.item_name_groups[game]:
                    hints = []
                    for item_name_from_group in self.ctx.item_name_groups[game][item]:
                        if item_name_from_group in self.ctx.item_names_for_game(game):  # ensure item has an ID
                            hints.extend(collect_hints(self.ctx, team, slot, item_name_from_group))
                else:  # item name or id
                    hints = collect_hints(self.ctx, team, slot, item)

                if hints:
                    self.ctx.notify_hints(team, hints)

                else:
                    self.output("No hints found.")
                return True
            else:
                self.output(response)
                return False

        else:
            self.output(response)
            return False

    def _cmd_hint_location(self, player_name: str, *location_name: str) -> bool:
        """Send out a hint for a player's location to their team"""
        seeked_player, usable, response = get_intended_text(player_name, self.ctx.player_names.values())
        if usable:
            team, slot = self.ctx.player_name_lookup[seeked_player]
            game = self.ctx.games[slot]
            full_name = " ".join(location_name)

            if full_name.isnumeric():
                location, usable, response = int(full_name), True, None
            elif self.ctx.location_names_for_game(game) is not None:
                location, usable, response = get_intended_text(full_name, self.ctx.location_names_for_game(game))
            else:
                self.output("Can't look up location for unknown game. Hint for ID instead.")
                return False

            if usable:
                if isinstance(location, int):
                    hints = collect_hint_location_id(self.ctx, team, slot, location)
                else:
                    hints = collect_hint_location_name(self.ctx, team, slot, location)
                if hints:
                    self.ctx.notify_hints(team, hints)
                else:
                    self.output("No hints found.")
                return True
            else:
                self.output(response)
                return False

        else:
            self.output(response)
            return False

    def _cmd_option(self, option_name: str, option: str):
        """Set options for the server."""

        attrtype = self.ctx.simple_options.get(option_name, None)
        if attrtype:
            if attrtype == bool:
                def attrtype(input_text: str):
                    return input_text.lower() not in {"off", "0", "false", "none", "null", "no"}
            elif attrtype == str and option_name.endswith("password"):
                def attrtype(input_text: str):
                    if input_text.lower() in {"null", "none", '""', "''"}:
                        return None
                    return input_text
            setattr(self.ctx, option_name, attrtype(option))
            self.output(f"Set option {option_name} to {getattr(self.ctx, option_name)}")
            if option_name in {"release_mode", "remaining_mode", "collect_mode"}:
                self.ctx.broadcast_all([{"cmd": "RoomUpdate", 'permissions': get_permissions(self.ctx)}])
            elif option_name in {"hint_cost", "location_check_points"}:
                self.ctx.broadcast_all([{"cmd": "RoomUpdate", option_name: getattr(self.ctx, option_name)}])
            return True
        else:
            known = (f"{option}:{otype}" for option, otype in self.ctx.simple_options.items())
            self.output(f"Unrecognized Option {option_name}, known: "
                        f"{', '.join(known)}")
            return False


async def console(ctx: Context):
    import sys
    queue = asyncio.Queue()
    worker = Utils.stream_input(sys.stdin, queue)
    while not ctx.exit_event.is_set():
        try:
            # I don't get why this while loop is needed. Works fine without it on clients,
            # but the queue.get() for server never fulfills if the queue is empty when entering the await.
            while queue.qsize() == 0:
                await asyncio.sleep(0.05)
                if not worker.is_alive():
                    return
            input_text = await queue.get()
            queue.task_done()
            ctx.commandprocessor(input_text)
        except:
            import traceback
            traceback.print_exc()


def parse_args() -> argparse.Namespace:
    parser = argparse.ArgumentParser()
    defaults = Utils.get_options()["server_options"].as_dict()
    parser.add_argument('multidata', nargs="?", default=defaults["multidata"])
    parser.add_argument('--host', default=defaults["host"])
    parser.add_argument('--port', default=defaults["port"], type=int)
    parser.add_argument('--server_password', default=defaults["server_password"])
    parser.add_argument('--password', default=defaults["password"])
    parser.add_argument('--savefile', default=defaults["savefile"])
    parser.add_argument('--disable_save', default=defaults["disable_save"], action='store_true')
    parser.add_argument('--cert', help="Path to a SSL Certificate for encryption.")
    parser.add_argument('--cert_key', help="Path to SSL Certificate Key file")
    parser.add_argument('--loglevel', default=defaults["loglevel"],
                        choices=['debug', 'info', 'warning', 'error', 'critical'])
    parser.add_argument('--location_check_points', default=defaults["location_check_points"], type=int)
    parser.add_argument('--hint_cost', default=defaults["hint_cost"], type=int)
    parser.add_argument('--disable_item_cheat', default=defaults["disable_item_cheat"], action='store_true')
    parser.add_argument('--release_mode', default=defaults["release_mode"], nargs='?',
                        choices=['auto', 'enabled', 'disabled', "goal", "auto-enabled"], help='''\
                             Select !release Accessibility. (default: %(default)s)
                             auto:     Automatic "release" on goal completion
                             enabled:  !release is always available
                             disabled: !release is never available
                             goal:     !release can be used after goal completion
                             auto-enabled: !release is available and automatically triggered on goal completion
                             ''')
    parser.add_argument('--collect_mode', default=defaults["collect_mode"], nargs='?',
                        choices=['auto', 'enabled', 'disabled', "goal", "auto-enabled"], help='''\
                             Select !collect Accessibility. (default: %(default)s)
                             auto:     Automatic "collect" on goal completion
                             enabled:  !collect is always available
                             disabled: !collect is never available
                             goal:     !collect can be used after goal completion
                             auto-enabled: !collect is available and automatically triggered on goal completion
                             ''')
    parser.add_argument('--remaining_mode', default=defaults["remaining_mode"], nargs='?',
                        choices=['enabled', 'disabled', "goal"], help='''\
                             Select !remaining Accessibility. (default: %(default)s)
                             enabled:  !remaining is always available
                             disabled: !remaining is never available
                             goal:     !remaining can be used after goal completion
                             ''')
    parser.add_argument('--auto_shutdown', default=defaults["auto_shutdown"], type=int,
                        help="automatically shut down the server after this many minutes without new location checks. "
                             "0 to keep running. Not yet implemented.")
    parser.add_argument('--use_embedded_options', action="store_true",
                        help='retrieve release, remaining and hint options from the multidata file,'
                             ' instead of host.yaml')
    parser.add_argument('--compatibility', default=defaults["compatibility"], type=int,
                        help="""
    #2 -> recommended for casual/cooperative play, attempt to be compatible with everything across all versions
    #1 -> recommended for friendly racing, tries to block third party clients
    #0 -> recommended for tournaments to force a level playing field, only allow an exact version match
    """)
    parser.add_argument('--log_network', default=defaults["log_network"], action="store_true")
    args = parser.parse_args()
    return args


async def auto_shutdown(ctx, to_cancel=None):
    await asyncio.sleep(ctx.auto_shutdown)
    while not ctx.exit_event.is_set():
        if not ctx.client_activity_timers.values():
            ctx.server.ws_server.close()
            ctx.exit_event.set()
            if to_cancel:
                for task in to_cancel:
                    task.cancel()
            logging.info("Shutting down due to inactivity.")
        else:
            newest_activity = max(ctx.client_activity_timers.values())
            delta = datetime.datetime.now(datetime.timezone.utc) - newest_activity
            seconds = ctx.auto_shutdown - delta.total_seconds()
            if seconds < 0:
                ctx.server.ws_server.close()
                ctx.exit_event.set()
                if to_cancel:
                    for task in to_cancel:
                        task.cancel()
                logging.info("Shutting down due to inactivity.")
            else:
                await asyncio.sleep(seconds)


def load_server_cert(path: str, cert_key: typing.Optional[str]) -> "ssl.SSLContext":
    import ssl
    ssl_context = ssl.SSLContext(ssl.PROTOCOL_TLS_SERVER)
    ssl_context.load_default_certs()
    ssl_context.load_cert_chain(path, cert_key if cert_key else path)
    return ssl_context


async def main(args: argparse.Namespace):
    Utils.init_logging("Server", loglevel=args.loglevel.lower())

    ctx = Context(args.host, args.port, args.server_password, args.password, args.location_check_points,
                  args.hint_cost, not args.disable_item_cheat, args.release_mode, args.collect_mode,
                  args.remaining_mode,
                  args.auto_shutdown, args.compatibility, args.log_network)
    data_filename = args.multidata

    if not data_filename:
        try:
            filetypes = (("Multiworld data", (".archipelago", ".zip")),)
            data_filename = Utils.open_filename("Select multiworld data", filetypes)

        except Exception as e:
            if isinstance(e, ImportError) or (e.__class__.__name__ == "TclError" and "no display" in str(e)):
                if not isinstance(e, ImportError):
                    logging.error(f"Failed to load tkinter ({e})")
                logging.info("Pass a multidata filename on command line to run headless.")
                # when cx_Freeze'd the built-in exit is not available, so we import sys.exit instead
                import sys
                sys.exit(1)
            raise

        if not data_filename:
            logging.info("No file selected. Exiting.")
            import sys
            sys.exit(1)

    try:
        ctx.load(data_filename, args.use_embedded_options)

    except Exception as e:
        logging.exception(f"Failed to read multiworld data ({e})")
        raise

    ctx.init_save(not args.disable_save)

    ssl_context = load_server_cert(args.cert, args.cert_key) if args.cert else None

    ctx.server = websockets.serve(functools.partial(server, ctx=ctx), host=ctx.host, port=ctx.port, ssl=ssl_context)
    ip = args.host if args.host else Utils.get_public_ipv4()
    logging.info('Hosting game at %s:%d (%s)' % (ip, ctx.port,
                                                 'No password' if not ctx.password else 'Password: %s' % ctx.password))

    await ctx.server
    console_task = asyncio.create_task(console(ctx))
    if ctx.auto_shutdown:
        ctx.shutdown_task = asyncio.create_task(auto_shutdown(ctx, [console_task]))
    await ctx.exit_event.wait()
    console_task.cancel()
    if ctx.shutdown_task:
        await ctx.shutdown_task


client_message_processor = ClientMessageProcessor

if __name__ == '__main__':
    try:
        asyncio.run(main(parse_args()))
    except asyncio.exceptions.CancelledError:
        pass<|MERGE_RESOLUTION|>--- conflicted
+++ resolved
@@ -2,15 +2,13 @@
 
 import argparse
 import asyncio
-import collections
-import copy
 import datetime
 import functools
 import hashlib
 import inspect
 import itertools
 import logging
-import math
+
 import operator
 import pickle
 import random
@@ -46,57 +44,6 @@
 colorama.init()
 
 
-<<<<<<< HEAD
-=======
-def remove_from_list(container, value):
-    try:
-        container.remove(value)
-    except ValueError:
-        pass
-    return container
-
-
-def pop_from_container(container, value):
-    try:
-        container.pop(value)
-    except ValueError:
-        pass
-    return container
-
-
-def update_dict(dictionary, entries):
-    dictionary.update(entries)
-    return dictionary
-
-
-# functions callable on storable data on the server by clients
-modify_functions = {
-    # generic:
-    "replace": lambda old, new: new,
-    "default": lambda old, new: old,
-    # numeric:
-    "add": operator.add,  # add together two objects, using python's "+" operator (works on strings and lists as append)
-    "mul": operator.mul,
-    "pow": operator.pow,
-    "mod": operator.mod,
-    "floor": lambda value, _: math.floor(value),
-    "ceil": lambda value, _: math.ceil(value),
-    "max": max,
-    "min": min,
-    # bitwise:
-    "xor": operator.xor,
-    "or": operator.or_,
-    "and": operator.and_,
-    "left_shift": operator.lshift,
-    "right_shift": operator.rshift,
-    # lists/dicts:
-    "remove": remove_from_list,
-    "pop": pop_from_container,
-    "update": update_dict,
-}
-
-
->>>>>>> e8ceb122
 def get_saving_second(seed_name: str, interval: int = 60) -> int:
     # save at expected times so other systems using savegame can expect it
     # represents the target second of the auto_save_interval at which to save
