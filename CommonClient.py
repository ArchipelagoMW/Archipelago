from __future__ import annotations
import logging
import asyncio
import urllib.parse
import sys
import typing
import time

import ModuleUpdate
ModuleUpdate.update()

import websockets

import Utils

if __name__ == "__main__":
    Utils.init_logging("TextClient", exception_logger="Client")

from MultiServer import CommandProcessor
from NetUtils import Endpoint, decode, NetworkItem, encode, JSONtoTextParser, ClientStatus, Permission, NetworkSlot
from Utils import Version, stream_input
from worlds import network_data_package, AutoWorldRegister
import os

logger = logging.getLogger("Client")

# without terminal, we have to use gui mode
gui_enabled = not sys.stdout or "--nogui" not in sys.argv


class ClientCommandProcessor(CommandProcessor):
    def __init__(self, ctx: CommonContext):
        self.ctx = ctx

    def output(self, text: str):
        logger.info(text)

    def _cmd_exit(self) -> bool:
        """Close connections and client"""
        self.ctx.exit_event.set()
        return True

    def _cmd_connect(self, address: str = "") -> bool:
        """Connect to a MultiWorld Server"""
        self.ctx.server_address = None
        self.ctx.username = None
        asyncio.create_task(self.ctx.connect(address if address else None), name="connecting")
        return True

    def _cmd_disconnect(self) -> bool:
        """Disconnect from a MultiWorld Server"""
        self.ctx.server_address = None
        self.ctx.username = None
        asyncio.create_task(self.ctx.disconnect(), name="disconnecting")
        return True

    def _cmd_received(self) -> bool:
        """List all received items"""
        logger.info(f'{len(self.ctx.items_received)} received items:')
        for index, item in enumerate(self.ctx.items_received, 1):
            self.output(f"{self.ctx.item_names[item.item]} from {self.ctx.player_names[item.player]}")
        return True

    def _cmd_missing(self) -> bool:
        """List all missing location checks, from your local game state"""
        if not self.ctx.game:
            self.output("No game set, cannot determine missing checks.")
            return False
        count = 0
        checked_count = 0
        for location, location_id in AutoWorldRegister.world_types[self.ctx.game].location_name_to_id.items():
            if location_id < 0:
                continue
            if location_id not in self.ctx.locations_checked:
                if location_id in self.ctx.missing_locations:
                    self.output('Missing: ' + location)
                    count += 1
                elif location_id in self.ctx.checked_locations:
                    self.output('Checked: ' + location)
                    count += 1
                    checked_count += 1

        if count:
            self.output(
                f"Found {count} missing location checks{f'. {checked_count} location checks previously visited.' if checked_count else ''}")
        else:
            self.output("No missing location checks found.")
        return True

    def _cmd_items(self):
        """List all item names for the currently running game."""
        self.output(f"Item Names for {self.ctx.game}")
        for item_name in AutoWorldRegister.world_types[self.ctx.game].item_name_to_id:
            self.output(item_name)

    def _cmd_locations(self):
        """List all location names for the currently running game."""
        self.output(f"Location Names for {self.ctx.game}")
        for location_name in AutoWorldRegister.world_types[self.ctx.game].location_name_to_id:
            self.output(location_name)

    def _cmd_ready(self):
        """Send ready status to server."""
        self.ctx.ready = not self.ctx.ready
        if self.ctx.ready:
            state = ClientStatus.CLIENT_READY
            self.output("Readied up.")
        else:
            state = ClientStatus.CLIENT_CONNECTED
            self.output("Unreadied.")
        asyncio.create_task(self.ctx.send_msgs([{"cmd": "StatusUpdate", "status": state}]), name="send StatusUpdate")

    def default(self, raw: str):
        raw = self.ctx.on_user_say(raw)
        if raw:
            asyncio.create_task(self.ctx.send_msgs([{"cmd": "Say", "text": raw}]), name="send Say")


class CommonContext:
    # Should be adjusted as needed in subclasses
    tags: typing.Set[str] = {"AP"}
    game: typing.Optional[str] = None
    items_handling: typing.Optional[int] = None

    # datapackage
    # Contents in flux until connection to server is made, to download correct data for this multiworld.
    item_names: typing.Dict[int, str] = Utils.KeyedDefaultDict(lambda code: f'Unknown item (ID:{code})')
    location_names: typing.Dict[int, str] = Utils.KeyedDefaultDict(lambda code: f'Unknown location (ID:{code})')

    # defaults
    starting_reconnect_delay: int = 5
    current_reconnect_delay: int = starting_reconnect_delay
<<<<<<< HEAD
    command_processor: typing.Type[ClientCommandProcessor] = ClientCommandProcessor
    game: typing.Optional[str] = None
=======
    command_processor: type(CommandProcessor) = ClientCommandProcessor
>>>>>>> 7c04e7e0
    ui = None
    ui_task: typing.Optional[asyncio.Task] = None
    input_task: typing.Optional[asyncio.Task] = None
    keep_alive_task: typing.Optional[asyncio.Task] = None
    server_task: typing.Optional[asyncio.Task] = None
    server: typing.Optional[Endpoint] = None
    server_version: Version = Version(0, 0, 0)
    current_energy_link_value: int = 0  # to display in UI, gets set by server

    last_death_link: float = time.time()  # last send/received death link on AP layer

    # remaining type info
    slot_info: typing.Dict[int, NetworkSlot]
    server_address: str
    password: typing.Optional[str]
    hint_cost: typing.Optional[int]
    player_names: typing.Dict[int, str]

    # locations
    locations_checked: typing.Set[int]  # local state
    locations_scouted: typing.Set[int]
    missing_locations: typing.Set[int]  # server state
    checked_locations: typing.Set[int]  # server state
    server_locations: typing.Set[int]  # all locations the server knows of, missing_location | checked_locations
    locations_info: typing.Dict[int, NetworkItem]

    # internals
    # current message box through kvui
    _messagebox = None

    def __init__(self, server_address, password):
        # server state
        self.server_address = server_address
<<<<<<< HEAD
        self.password: str = password
        self.server_task = None
        self.server: typing.Optional[Endpoint] = None
        self.server_version = Version(0, 0, 0)
        self.hint_cost: typing.Optional[int] = None
        self.games: typing.Dict[int, str] = {}
=======
        self.username = None
        self.password = password
        self.hint_cost = None
>>>>>>> 7c04e7e0
        self.slot_info = {}
        self.permissions = {
            "forfeit": "disabled",
            "collect": "disabled",
            "remaining": "disabled",
        }

        # own state
        self.finished_game = False
        self.ready = False
        self.team = None
        self.slot = None
        self.auth = None
        self.seed_name = None

<<<<<<< HEAD
        self.locations_checked: typing.Set[int] = set()  # local state
        self.locations_scouted: typing.Set[int] = set()
        self.items_received: typing.List[NetworkItem] = []
        self.missing_locations: typing.Set[int] = set()
        self.checked_locations: typing.Set[int] = set()  # server state
        self.locations_info: typing.Dict[int, NetworkItem] = {}
=======
        self.locations_checked = set()  # local state
        self.locations_scouted = set()
        self.items_received = []
        self.missing_locations = set()  # server state
        self.checked_locations = set()  # server state
        self.server_locations = set()  # all locations the server knows of, missing_location | checked_locations
        self.locations_info = {}
>>>>>>> 7c04e7e0

        self.input_queue = asyncio.Queue()
        self.input_requests = 0

        # game state
        self.player_names = {0: "Archipelago"}
        self.exit_event = asyncio.Event()
        self.watcher_event = asyncio.Event()

        self.jsontotextparser = JSONtoTextParser(self)
        self.update_datapackage(network_data_package)

        # execution
        self.keep_alive_task = asyncio.create_task(keep_alive(self), name="Bouncy")

    @property
    def total_locations(self) -> typing.Optional[int]:
        """Will return None until connected."""
        if self.checked_locations or self.missing_locations:
            return len(self.checked_locations | self.missing_locations)

    async def connection_closed(self):
        self.reset_server_state()
        if self.server and self.server.socket is not None:
            await self.server.socket.close()

    def reset_server_state(self):
        self.auth = None
        self.slot = None
        self.team = None
        self.items_received = []
        self.locations_info = {}
        self.server_version = Version(0, 0, 0)
        self.server = None
        self.server_task = None
        self.hint_cost = None
        self.permissions = {
            "forfeit": "disabled",
            "collect": "disabled",
            "remaining": "disabled",
        }

    async def disconnect(self):
        if self.server and not self.server.socket.closed:
            await self.server.socket.close()
        if self.server_task is not None:
            await self.server_task

    async def send_msgs(self, msgs: typing.List[typing.Dict[str, typing.Any]]) -> None:
        if not self.server or not self.server.socket.open or self.server.socket.closed:
            return
        await self.server.socket.send(encode(msgs))

    def consume_players_package(self, package: typing.List[tuple]):
        self.player_names = {slot: name for team, slot, name, orig_name in package if self.team == team}
        self.player_names[0] = "Archipelago"

    def event_invalid_slot(self):
        raise Exception('Invalid Slot; please verify that you have connected to the correct world.')

    def event_invalid_game(self):
        raise Exception('Invalid Game; please verify that you connected with the right game to the correct world.')

    async def server_auth(self, password_requested: bool = False):
        if password_requested and not self.password:
            logger.info('Enter the password required to join this game:')
            self.password = await self.console_input()
            return self.password

<<<<<<< HEAD
    async def send_connect(self, **kwargs: typing.Any) -> None:
=======
    async def get_username(self):
        if not self.auth:
            self.auth = self.username
            if not self.auth:
                logger.info('Enter slot name:')
                self.auth = await self.console_input()

    async def send_connect(self, **kwargs):
>>>>>>> 7c04e7e0
        payload = {
            'cmd': 'Connect',
            'password': self.password, 'name': self.auth, 'version': Utils.version_tuple,
            'tags': self.tags, 'items_handling': self.items_handling,
            'uuid': Utils.get_unique_identifier(), 'game': self.game
        }
        if kwargs:
            payload.update(kwargs)
        await self.send_msgs([payload])

    async def console_input(self) -> str:
        self.input_requests += 1
        return await self.input_queue.get()

    async def connect(self, address=None):
        await self.disconnect()
        self.server_task = asyncio.create_task(server_loop(self, address), name="server loop")

    def slot_concerns_self(self, slot) -> bool:
        if slot == self.slot:
            return True
        if slot in self.slot_info:
            return self.slot in self.slot_info[slot].group_members
        return False

    def on_print(self, args: dict):
        logger.info(args["text"])

    def on_print_json(self, args: dict):
        if self.ui:
            self.ui.print_json(args["data"])
        else:
            text = self.jsontotextparser(args["data"])
            logger.info(text)

    def on_package(self, cmd: str, args: dict):
        """For custom package handling in subclasses."""
        pass

    def on_user_say(self, text: str) -> typing.Optional[str]:
        """Gets called before sending a Say to the server from the user.
        Returned text is sent, or sending is aborted if None is returned."""
        return text

    def update_permissions(self, permissions: typing.Dict[str, int]):
        for permission_name, permission_flag in permissions.items():
            try:
                flag = Permission(permission_flag)
                logger.info(f"{permission_name.capitalize()} permission: {flag.name}")
                self.permissions[permission_name] = flag.name
            except Exception as e:  # safeguard against permissions that may be implemented in the future
                logger.exception(e)

    async def shutdown(self):
        self.server_address = ""
        self.username = None
        if self.server and not self.server.socket.closed:
            await self.server.socket.close()
        if self.server_task:
            await self.server_task

        while self.input_requests > 0:
            self.input_queue.put_nowait(None)
            self.input_requests -= 1
        self.keep_alive_task.cancel()
        if self.ui_task:
            await self.ui_task
        if self.input_task:
            self.input_task.cancel()

    # DataPackage
    async def prepare_datapackage(self, relevant_games: typing.Set[str],
                                  remote_datepackage_versions: typing.Dict[str, int]):
        """Validate that all data is present for the current multiworld.
        Download, assimilate and cache missing data from the server."""
        # by documentation any game can use Archipelago locations/items -> always relevant
        relevant_games.add("Archipelago")

        cache_package = Utils.persistent_load().get("datapackage", {}).get("games", {})
        needed_updates: typing.Set[str] = set()
        for game in relevant_games:
            if game not in remote_datepackage_versions:
                continue
            remote_version: int = remote_datepackage_versions[game]

            if remote_version == 0:  # custom datapackage for this game
                needed_updates.add(game)
                continue
            local_version: int = network_data_package["games"].get(game, {}).get("version", 0)
            # no action required if local version is new enough
            if remote_version > local_version:
                cache_version: int = cache_package.get(game, {}).get("version", 0)
                # download remote version if cache is not new enough
                if remote_version > cache_version:
                    needed_updates.add(game)
                else:
                    self.update_game(cache_package[game])
        if needed_updates:
            await self.send_msgs([{"cmd": "GetDataPackage", "games": list(needed_updates)}])

    def update_game(self, game_package: dict):
        for item_name, item_id in game_package["item_name_to_id"].items():
            self.item_names[item_id] = item_name
        for location_name, location_id in game_package["location_name_to_id"].items():
            self.location_names[location_id] = location_name

    def update_datapackage(self, data_package: dict):
        for game, gamedata in data_package["games"].items():
            self.update_game(gamedata)

    def consume_network_datapackage(self, data_package: dict):
        self.update_datapackage(data_package)
        current_cache = Utils.persistent_load().get("datapackage", {}).get("games", {})
        current_cache.update(data_package["games"])
        Utils.persistent_store("datapackage", "games", current_cache)

    # DeathLink hooks

    def on_deathlink(self, data: typing.Dict[str, typing.Any]) -> None:
        """Gets dispatched when a new DeathLink is triggered by another linked player."""
        self.last_death_link = max(data["time"], self.last_death_link)
        text = data.get("cause", "")
        if text:
            logger.info(f"DeathLink: {text}")
        else:
            logger.info(f"DeathLink: Received from {data['source']}")

    async def send_death(self, death_text: str = ""):
        if self.server and self.server.socket:
            logger.info("DeathLink: Sending death to your friends...")
            self.last_death_link = time.time()
            await self.send_msgs([{
                "cmd": "Bounce", "tags": ["DeathLink"],
                "data": {
                    "time": self.last_death_link,
                    "source": self.player_names[self.slot],
                    "cause": death_text
                }
            }])

    async def update_death_link(self, death_link: bool):
        old_tags = self.tags.copy()
        if death_link:
            self.tags.add("DeathLink")
        else:
            self.tags -= {"DeathLink"}
        if old_tags != self.tags and self.server and not self.server.socket.closed:
            await self.send_msgs([{"cmd": "ConnectUpdate", "tags": self.tags}])

    def gui_error(self, title: str, text: typing.Union[Exception, str]):
        """Displays an error messagebox"""
        if not self.ui:
            return
        title = title or "Error"
        from kvui import MessageBox
        if self._messagebox:
            self._messagebox.dismiss()
        # make "Multiple exceptions" look nice
        text = str(text).replace('[Errno', '\n[Errno').strip()
        # split long messages into title and text
        parts = title.split('. ', 1)
        if len(parts) == 1:
            parts = title.split(', ', 1)
        if len(parts) > 1:
            text = parts[1] + '\n\n' + text
            title = parts[0]
        # display error
        self._messagebox = MessageBox(title, text, error=True)
        self._messagebox.open()

    def run_gui(self):
        """Import kivy UI system and start running it as self.ui_task."""
        from kvui import GameManager

        class TextManager(GameManager):
            logging_pairs = [
                ("Client", "Archipelago")
            ]
            base_title = "Archipelago Text Client"

        self.ui = TextManager(self)
        self.ui_task = asyncio.create_task(self.ui.async_run(), name="UI")

    def run_cli(self):
        if sys.stdin:
            # steam overlay breaks when starting console_loop
            if 'gameoverlayrenderer' in os.environ.get('LD_PRELOAD', ''):
                logger.info("Skipping terminal input, due to conflicting Steam Overlay detected. Please use GUI only.")
            else:
                self.input_task = asyncio.create_task(console_loop(self), name="Input")


async def keep_alive(ctx: CommonContext, seconds_between_checks=100):
    """some ISPs/network configurations drop TCP connections if no payload is sent (ignore TCP-keep-alive)
     so we send a payload to prevent drop and if we were dropped anyway this will cause an auto-reconnect."""
    seconds_elapsed = 0
    while not ctx.exit_event.is_set():
        await asyncio.sleep(1)  # short sleep to not block program shutdown
        if ctx.server and ctx.slot:
            seconds_elapsed += 1
            if seconds_elapsed > seconds_between_checks:
                await ctx.send_msgs([{"cmd": "Bounce", "slots": [ctx.slot]}])
                seconds_elapsed = 0


async def server_loop(ctx: CommonContext, address: typing.Optional[str] = None) -> None:
    if ctx.server and ctx.server.socket:
        logger.error('Already connected')
        return

    if address is None:  # set through CLI or APBP
        address = ctx.server_address

    # Wait for the user to provide a multiworld server address
    if not address:
        logger.info('Please connect to an Archipelago server.')
        return

    address = f"ws://{address}" if "://" not in address \
        else address.replace("archipelago://", "ws://")

    server_url = urllib.parse.urlparse(address)
    if server_url.username:
        ctx.username = server_url.username
    if server_url.password:
        ctx.password = server_url.password
    port = server_url.port or 38281

    logger.info(f'Connecting to Archipelago server at {address}')
    try:
        socket = await websockets.connect(address, port=port, ping_timeout=None, ping_interval=None)
        if ctx.ui is not None:
            ctx.ui.update_address_bar(server_url.netloc)
        ctx.server = Endpoint(socket)
        logger.info('Connected')
        ctx.server_address = address
        ctx.current_reconnect_delay = ctx.starting_reconnect_delay
        async for data in ctx.server.socket:
            for msg in decode(data):
                await process_server_cmd(ctx, msg)
        logger.warning('Disconnected from multiworld server, type /connect to reconnect')
    except ConnectionRefusedError as e:
        msg = 'Connection refused by the server. May not be running Archipelago on that address or port.'
        logger.exception(msg, extra={'compact_gui': True})
        ctx.gui_error(msg, e)
    except websockets.InvalidURI as e:
        msg = 'Failed to connect to the multiworld server (invalid URI)'
        logger.exception(msg, extra={'compact_gui': True})
        ctx.gui_error(msg, e)
    except OSError as e:
        msg = 'Failed to connect to the multiworld server'
        logger.exception(msg, extra={'compact_gui': True})
        ctx.gui_error(msg, e)
    except Exception as e:
        msg = 'Lost connection to the multiworld server, type /connect to reconnect'
        logger.exception(msg, extra={'compact_gui': True})
        ctx.gui_error(msg, e)
    finally:
        await ctx.connection_closed()
        if ctx.server_address:
            logger.info(f"... reconnecting in {ctx.current_reconnect_delay}s")
            asyncio.create_task(server_autoreconnect(ctx), name="server auto reconnect")
        ctx.current_reconnect_delay *= 2


async def server_autoreconnect(ctx: CommonContext):
    await asyncio.sleep(ctx.current_reconnect_delay)
    if ctx.server_address and ctx.server_task is None:
        ctx.server_task = asyncio.create_task(server_loop(ctx), name="server loop")


async def process_server_cmd(ctx: CommonContext, args: dict):
    try:
        cmd = args["cmd"]
    except:
        logger.exception(f"Could not get command from {args}")
        raise
    if cmd == 'RoomInfo':
        if ctx.seed_name and ctx.seed_name != args["seed_name"]:
            msg = "The server is running a different multiworld than your client is. (invalid seed_name)"
            logger.info(msg, extra={'compact_gui': True})
            ctx.gui_error('Error', msg)
        else:
            logger.info('--------------------------------')
            logger.info('Room Information:')
            logger.info('--------------------------------')
            version = args["version"]
            ctx.server_version = tuple(version)
            version = ".".join(str(item) for item in version)

            logger.info(f'Server protocol version: {version}')
            logger.info("Server protocol tags: " + ", ".join(args["tags"]))
            if args['password']:
                logger.info('Password required')
            ctx.update_permissions(args.get("permissions", {}))
            logger.info(
                f"A !hint costs {args['hint_cost']}% of your total location count as points"
                f" and you get {args['location_check_points']}"
                f" for each location checked. Use !hint for more information.")
            ctx.hint_cost = int(args['hint_cost'])
            ctx.check_points = int(args['location_check_points'])

            if "players" in args:  # TODO remove when servers sending this are outdated
                players = args.get("players", [])
                if len(players) < 1:
                    logger.info('No player connected')
                else:
                    players.sort()
                    current_team = -1
                    logger.info('Connected Players:')
                    for network_player in players:
                        if network_player.team != current_team:
                            logger.info(f'  Team #{network_player.team + 1}')
                            current_team = network_player.team
                        logger.info('    %s (Player %d)' % (network_player.alias, network_player.slot))

            # update datapackage
            await ctx.prepare_datapackage(set(args["games"]), args["datapackage_versions"])

            await ctx.server_auth(args['password'])

    elif cmd == 'DataPackage':
        logger.info("Got new ID/Name DataPackage")
        ctx.consume_network_datapackage(args['data'])

    elif cmd == 'ConnectionRefused':
        errors = args["errors"]
        if 'InvalidSlot' in errors:
            ctx.event_invalid_slot()
        elif 'InvalidGame' in errors:
            ctx.event_invalid_game()
        elif 'IncompatibleVersion' in errors:
            raise Exception('Server reported your client version as incompatible')
        elif 'InvalidItemsHandling' in errors:
            raise Exception('The item handling flags requested by the client are not supported')
        # last to check, recoverable problem
        elif 'InvalidPassword' in errors:
            logger.error('Invalid password')
            ctx.password = None
            await ctx.server_auth(True)
        elif errors:
            raise Exception("Unknown connection errors: " + str(errors))
        else:
            raise Exception('Connection refused by the multiworld host, no reason provided')

    elif cmd == 'Connected':
        ctx.username = ctx.auth
        ctx.team = args["team"]
        ctx.slot = args["slot"]
        # int keys get lost in JSON transfer
        ctx.slot_info = {int(pid): data for pid, data in args["slot_info"].items()}
        ctx.consume_players_package(args["players"])
        msgs = []
        if ctx.locations_checked:
            msgs.append({"cmd": "LocationChecks",
                         "locations": list(ctx.locations_checked)})
        if ctx.locations_scouted:
            msgs.append({"cmd": "LocationScouts",
                         "locations": list(ctx.locations_scouted)})
        if msgs:
            await ctx.send_msgs(msgs)
        if ctx.finished_game:
            await ctx.send_msgs([{"cmd": "StatusUpdate", "status": ClientStatus.CLIENT_GOAL}])

        # Get the server side view of missing as of time of connecting.
        # This list is used to only send to the server what is reported as ACTUALLY Missing.
        # This also serves to allow an easy visual of what locations were already checked previously
        # when /missing is used for the client side view of what is missing.
        ctx.missing_locations = set(args["missing_locations"])
        ctx.checked_locations = set(args["checked_locations"])
        ctx.server_locations = ctx.missing_locations | ctx. checked_locations

    elif cmd == 'ReceivedItems':
        start_index = args["index"]

        if start_index == 0:
            ctx.items_received = []
        elif start_index != len(ctx.items_received):
            sync_msg = [{'cmd': 'Sync'}]
            if ctx.locations_checked:
                sync_msg.append({"cmd": "LocationChecks",
                                 "locations": list(ctx.locations_checked)})
            await ctx.send_msgs(sync_msg)
        if start_index == len(ctx.items_received):
            for item in args['items']:
                ctx.items_received.append(NetworkItem(*item))
        ctx.watcher_event.set()

    elif cmd == 'LocationInfo':
        for item in [NetworkItem(*item) for item in args['locations']]:
            ctx.locations_info[item.location] = item
        ctx.watcher_event.set()

    elif cmd == "RoomUpdate":
        if "players" in args:
            ctx.consume_players_package(args["players"])
        if "hint_points" in args:
            ctx.hint_points = args['hint_points']
        if "checked_locations" in args:
            checked = set(args["checked_locations"])
            ctx.checked_locations |= checked
            ctx.missing_locations -= checked
        if "permissions" in args:
            ctx.update_permissions(args["permissions"])

    elif cmd == 'Print':
        ctx.on_print(args)

    elif cmd == 'PrintJSON':
        ctx.on_print_json(args)

    elif cmd == 'InvalidPacket':
        logger.warning(f"Invalid Packet of {args['type']}: {args['text']}")

    elif cmd == "Bounced":
        tags = args.get("tags", [])
        # we can skip checking "DeathLink" in ctx.tags, as otherwise we wouldn't have been send this
        if "DeathLink" in tags and ctx.last_death_link != args["data"]["time"]:
            ctx.on_deathlink(args["data"])
    elif cmd == "SetReply":
        if args["key"] == "EnergyLink":
            ctx.current_energy_link_value = args["value"]
            if ctx.ui:
                ctx.ui.set_new_energy_link_value()
    else:
        logger.debug(f"unknown command {cmd}")

    ctx.on_package(cmd, args)


async def console_loop(ctx: CommonContext):
    commandprocessor = ctx.command_processor(ctx)
    queue = asyncio.Queue()
    stream_input(sys.stdin, queue)
    while not ctx.exit_event.is_set():
        try:
            input_text = await queue.get()
            queue.task_done()

            if ctx.input_requests > 0:
                ctx.input_requests -= 1
                ctx.input_queue.put_nowait(input_text)
                continue

            if input_text:
                commandprocessor(input_text)
        except Exception as e:
            logger.exception(e)


def get_base_parser(description: typing.Optional[str] = None):
    import argparse
    parser = argparse.ArgumentParser(description=description)
    parser.add_argument('--connect', default=None, help='Address of the multiworld host.')
    parser.add_argument('--password', default=None, help='Password of the multiworld host.')
    if sys.stdout:  # If terminal output exists, offer gui-less mode
        parser.add_argument('--nogui', default=False, action='store_true', help="Turns off Client GUI.")
    return parser


if __name__ == '__main__':
    # Text Mode to use !hint and such with games that have no text entry

    class TextContext(CommonContext):
        tags = {"AP", "IgnoreGame", "TextOnly"}
        game = ""  # empty matches any game since 0.3.2
        items_handling = 0b111  # receive all items for /received

        async def server_auth(self, password_requested: bool = False):
            if password_requested and not self.password:
                await super(TextContext, self).server_auth(password_requested)
            await self.get_username()
            await self.send_connect()

        def on_package(self, cmd: str, args: dict):
            if cmd == "Connected":
                self.game = self.slot_info[self.slot].game


    async def main(args):
        ctx = TextContext(args.connect, args.password)
        ctx.auth = args.name
        ctx.server_address = args.connect
        ctx.server_task = asyncio.create_task(server_loop(ctx), name="server loop")

        if gui_enabled:
            ctx.run_gui()
        ctx.run_cli()

        await ctx.exit_event.wait()
        await ctx.shutdown()


    import colorama

    parser = get_base_parser(description="Gameless Archipelago Client, for text interfacing.")
    parser.add_argument('--name', default=None, help="Slot Name to connect as.")
    parser.add_argument("url", nargs="?", help="Archipelago connection url")
    args = parser.parse_args()

    if args.url:
        url = urllib.parse.urlparse(args.url)
        args.connect = url.netloc
        if url.username:
            args.name = urllib.parse.unquote(url.username)
        if url.password:
            args.password = urllib.parse.unquote(url.password)

    colorama.init()

    asyncio.run(main(args))
    colorama.deinit()<|MERGE_RESOLUTION|>--- conflicted
+++ resolved
@@ -130,12 +130,8 @@
     # defaults
     starting_reconnect_delay: int = 5
     current_reconnect_delay: int = starting_reconnect_delay
-<<<<<<< HEAD
     command_processor: typing.Type[ClientCommandProcessor] = ClientCommandProcessor
     game: typing.Optional[str] = None
-=======
-    command_processor: type(CommandProcessor) = ClientCommandProcessor
->>>>>>> 7c04e7e0
     ui = None
     ui_task: typing.Optional[asyncio.Task] = None
     input_task: typing.Optional[asyncio.Task] = None
@@ -169,18 +165,9 @@
     def __init__(self, server_address, password):
         # server state
         self.server_address = server_address
-<<<<<<< HEAD
+        self.username = None
         self.password: str = password
-        self.server_task = None
-        self.server: typing.Optional[Endpoint] = None
-        self.server_version = Version(0, 0, 0)
-        self.hint_cost: typing.Optional[int] = None
-        self.games: typing.Dict[int, str] = {}
-=======
-        self.username = None
-        self.password = password
         self.hint_cost = None
->>>>>>> 7c04e7e0
         self.slot_info = {}
         self.permissions = {
             "forfeit": "disabled",
@@ -196,22 +183,13 @@
         self.auth = None
         self.seed_name = None
 
-<<<<<<< HEAD
-        self.locations_checked: typing.Set[int] = set()  # local state
-        self.locations_scouted: typing.Set[int] = set()
-        self.items_received: typing.List[NetworkItem] = []
-        self.missing_locations: typing.Set[int] = set()
-        self.checked_locations: typing.Set[int] = set()  # server state
-        self.locations_info: typing.Dict[int, NetworkItem] = {}
-=======
         self.locations_checked = set()  # local state
         self.locations_scouted = set()
-        self.items_received = []
+        self.items_received: typing.List[NetworkItem] = []
         self.missing_locations = set()  # server state
         self.checked_locations = set()  # server state
         self.server_locations = set()  # all locations the server knows of, missing_location | checked_locations
         self.locations_info = {}
->>>>>>> 7c04e7e0
 
         self.input_queue = asyncio.Queue()
         self.input_requests = 0
@@ -281,9 +259,6 @@
             self.password = await self.console_input()
             return self.password
 
-<<<<<<< HEAD
-    async def send_connect(self, **kwargs: typing.Any) -> None:
-=======
     async def get_username(self):
         if not self.auth:
             self.auth = self.username
@@ -291,8 +266,7 @@
                 logger.info('Enter slot name:')
                 self.auth = await self.console_input()
 
-    async def send_connect(self, **kwargs):
->>>>>>> 7c04e7e0
+    async def send_connect(self, **kwargs: typing.Any) -> None:
         payload = {
             'cmd': 'Connect',
             'password': self.password, 'name': self.auth, 'version': Utils.version_tuple,
