--- conflicted
+++ resolved
@@ -295,10 +295,7 @@
         return await self.input_queue.get()
 
     async def connect(self, address: typing.Optional[str] = None) -> None:
-<<<<<<< HEAD
-=======
         """ disconnect any previous connection, and open new connection to the server """
->>>>>>> ad445629
         await self.disconnect()
         self.server_task = asyncio.create_task(server_loop(self, address), name="server loop")
 
