--- conflicted
+++ resolved
@@ -742,8 +742,7 @@
 
         def on_package(self, cmd: str, args: dict):
             if cmd == "Connected":
-<<<<<<< HEAD
-                self.game = self.games.get(self.slot, None)
+                self.game = self.slot_info[self.slot].game
             elif cmd == "Bounced":
                 tags = set(args.get("tags", []))
                 games = set(args.get("games", []))
@@ -755,9 +754,6 @@
                     logger.info(f"Unknown bounce packet. tags: {tags}, games: {games}, slots: {slots}, data: {data}")
                 elif "MC35" in tags:
                     logger.info(f"Living entity {data['enemy']} was defeated by {self.player_names[data['source']]}")
-=======
-                self.game = self.slot_info[self.slot].game
->>>>>>> 50c75e96
 
 
     async def main(args):
