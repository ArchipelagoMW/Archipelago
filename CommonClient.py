--- conflicted
+++ resolved
@@ -823,11 +823,7 @@
                 self.game = self.slot_info[self.slot].game
         
         async def disconnect(self, allow_autoreconnect: bool = False):
-<<<<<<< HEAD
-            self.game = None
-=======
             self.game = ""
->>>>>>> dfdcad28
             await super().disconnect(allow_autoreconnect)
 
 
