--- conflicted
+++ resolved
@@ -1035,11 +1035,8 @@
     parser = get_base_parser(description="Gameless Archipelago Client, for text interfacing.")
     parser.add_argument('--name', default=None, help="Slot Name to connect as.")
     parser.add_argument("url", nargs="?", help="Archipelago connection url")
-<<<<<<< HEAD
     args = parser.parse_args(args)
-=======
-    args = parser.parse_args(args if args else None)  # this is necessary as long as CommonClient itself is launchable
->>>>>>> d90cf0db
+
 
     if args.url:
         url = urllib.parse.urlparse(args.url)
