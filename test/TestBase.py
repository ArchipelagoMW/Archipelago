--- conflicted
+++ resolved
@@ -2,23 +2,11 @@
 import unittest
 from argparse import Namespace
 
-<<<<<<< HEAD
-import Utils
-from Fill import distribute_items_restrictive
-=======
->>>>>>> 6b48f9aa
 from test.general import gen_steps
 from worlds import AutoWorld
 from worlds.AutoWorld import call_all
 
-<<<<<<< HEAD
-file_path = pathlib.Path(__file__).parent.parent
-Utils.local_path.cached_path = file_path
-
-from BaseClasses import Location, MultiWorld, CollectionState, ItemClassification, Item
-=======
 from BaseClasses import MultiWorld, CollectionState, ItemClassification, Item
->>>>>>> 6b48f9aa
 from worlds.alttp.Items import ItemFactory
 
 
