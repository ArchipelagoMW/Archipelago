--- conflicted
+++ resolved
@@ -179,11 +179,7 @@
             self.multiworld.state.collect(item)
     
     def remove_by_name(self, item_names: typing.Union[str, typing.Iterable[str]]) -> typing.List[Item]:
-<<<<<<< HEAD
-        """Remove all of the items in the item pool with the given names"""
-=======
         """Remove all of the items in the item pool with the given names from state"""
->>>>>>> f33babc4
         items = self.get_items_by_name(item_names)
         self.remove(items)
         return items
