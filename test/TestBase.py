--- conflicted
+++ resolved
@@ -48,11 +48,7 @@
             with self.subTest(msg="Reach Location", location=location, access=access, items=items,
                               all_except=all_except, path=path, entry=i):
 
-<<<<<<< HEAD
-                self.assertEqual(access, self.world.get_location(location, 1).can_reach(state))
-=======
-                self.assertEqual(self.multiworld.get_location(location, 1).can_reach(state), access)
->>>>>>> 80211950
+                self.assertEqual(access, self.multiworld.get_location(location, 1).can_reach(state))
 
             # check for partial solution
             if not all_except and access:  # we are not supposed to be able to reach location with partial inventory
