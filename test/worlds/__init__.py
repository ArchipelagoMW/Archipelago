from typing import TYPE_CHECKING
if TYPE_CHECKING:
    from unittest import TestLoader, TestSuite


def load_tests(loader: "TestLoader", standard_tests: "TestSuite", pattern: str):
    import os
    import unittest
    import fnmatch
    from .. import file_path
    from worlds.AutoWorld import AutoWorldRegister

    suite = unittest.TestSuite()
    suite.addTests(standard_tests)

    # pattern hack
    # all tests from within __init__ are always imported, so we need to filter out the folder earlier
    # if the pattern isn't matching a specific world, we don't have much of a solution

    if pattern.startswith("worlds."):
        if pattern.endswith(".py"):
            pattern = pattern[:-3]
        components = pattern.split(".")
        world_glob = f"worlds.{components[1]}"
        pattern = components[-1]

    elif pattern.startswith(f"worlds{os.path.sep}") or pattern.startswith(f"worlds{os.path.altsep}"):
        components = pattern.split(os.path.sep)
        if len(components) == 1:
            components = pattern.split(os.path.altsep)
        world_glob = f"worlds.{components[1]}"
        pattern = components[-1]
    else:
        world_glob = "*"


    folders = [os.path.join(os.path.split(world.__file__)[0], "test")
               for world in AutoWorldRegister.world_types.values()
<<<<<<< HEAD
               # TODO remove our hack before we push our fork to main
               if world.game == "Crystal Project"] # skip ALttP/Timespinner/etc world tests
=======
               if fnmatch.fnmatch(world.__module__, world_glob)]
>>>>>>> 4b030610

    all_tests = [
        test_case for folder in folders if os.path.exists(folder)
        for test_collection in loader.discover(folder, top_level_dir=file_path, pattern=pattern)
        for test_suite in test_collection if isinstance(test_suite, unittest.suite.TestSuite)
        for test_case in test_suite
    ]

    suite.addTests(sorted(all_tests, key=lambda test: test.__module__))
    return suite<|MERGE_RESOLUTION|>--- conflicted
+++ resolved
@@ -36,12 +36,8 @@
 
     folders = [os.path.join(os.path.split(world.__file__)[0], "test")
                for world in AutoWorldRegister.world_types.values()
-<<<<<<< HEAD
                # TODO remove our hack before we push our fork to main
                if world.game == "Crystal Project"] # skip ALttP/Timespinner/etc world tests
-=======
-               if fnmatch.fnmatch(world.__module__, world_glob)]
->>>>>>> 4b030610
 
     all_tests = [
         test_case for folder in folders if os.path.exists(folder)
