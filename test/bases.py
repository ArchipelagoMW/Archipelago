import random
import sys
import typing
import unittest
from argparse import Namespace

from Generate import get_seed_name
from test.general import gen_steps
from worlds import AutoWorld
from worlds.AutoWorld import World, call_all

from BaseClasses import Location, MultiWorld, CollectionState, ItemClassification, Item
from worlds.alttp.Items import ItemFactory


class TestBase(unittest.TestCase):
    multiworld: MultiWorld
    _state_cache = {}

    def get_state(self, items):
        if (self.multiworld, tuple(items)) in self._state_cache:
            return self._state_cache[self.multiworld, tuple(items)]
        state = CollectionState(self.multiworld)
        for item in items:
            item.classification = ItemClassification.progression
            state.collect(item, event=True)
        state.sweep_for_events()
        state.update_reachable_regions(1)
        self._state_cache[self.multiworld, tuple(items)] = state
        return state

    def get_path(self, state, region):
        def flist_to_iter(node):
            while node:
                value, node = node
                yield value

        from itertools import zip_longest
        reversed_path_as_flist = state.path.get(region, (region, None))
        string_path_flat = reversed(list(map(str, flist_to_iter(reversed_path_as_flist))))
        # Now we combine the flat string list into (region, exit) pairs
        pathsiter = iter(string_path_flat)
        pathpairs = zip_longest(pathsiter, pathsiter)
        return list(pathpairs)

    def run_location_tests(self, access_pool):
        for i, (location, access, *item_pool) in enumerate(access_pool):
            items = item_pool[0]
            all_except = item_pool[1] if len(item_pool) > 1 else None
            state = self._get_items(item_pool, all_except)
            path = self.get_path(state, self.multiworld.get_location(location, 1).parent_region)
            with self.subTest(msg="Reach Location", location=location, access=access, items=items,
                              all_except=all_except, path=path, entry=i):

                self.assertEqual(self.multiworld.get_location(location, 1).can_reach(state), access,
                                 f"failed {self.multiworld.get_location(location, 1)} with: {item_pool}")

            # check for partial solution
            if not all_except and access:  # we are not supposed to be able to reach location with partial inventory
                for missing_item in item_pool[0]:
                    with self.subTest(msg="Location reachable without required item", location=location,
                                      items=item_pool[0], missing_item=missing_item, entry=i):
                        state = self._get_items_partial(item_pool, missing_item)

                        self.assertEqual(self.multiworld.get_location(location, 1).can_reach(state), False,
                                         f"failed {self.multiworld.get_location(location, 1)}: succeeded with "
                                         f"{missing_item} removed from: {item_pool}")

    def run_entrance_tests(self, access_pool):
        for i, (entrance, access, *item_pool) in enumerate(access_pool):
            items = item_pool[0]
            all_except = item_pool[1] if len(item_pool) > 1 else None
            state = self._get_items(item_pool, all_except)
            path = self.get_path(state, self.multiworld.get_entrance(entrance, 1).parent_region)
            with self.subTest(msg="Reach Entrance", entrance=entrance, access=access, items=items,
                              all_except=all_except, path=path, entry=i):

                self.assertEqual(self.multiworld.get_entrance(entrance, 1).can_reach(state), access)

            # check for partial solution
            if not all_except and access:  # we are not supposed to be able to reach location with partial inventory
                for missing_item in item_pool[0]:
                    with self.subTest(msg="Entrance reachable without required item", entrance=entrance,
                                      items=item_pool[0], missing_item=missing_item, entry=i):
                        state = self._get_items_partial(item_pool, missing_item)
                        self.assertEqual(self.multiworld.get_entrance(entrance, 1).can_reach(state), False,
                                         f"failed {self.multiworld.get_entrance(entrance, 1)} with: {item_pool}")

    def _get_items(self, item_pool, all_except):
        if all_except and len(all_except) > 0:
            items = self.multiworld.itempool[:]
            items = [item for item in items if
                     item.name not in all_except and not ("Bottle" in item.name and "AnyBottle" in all_except)]
            items.extend(ItemFactory(item_pool[0], 1))
        else:
            items = ItemFactory(item_pool[0], 1)
        return self.get_state(items)

    def _get_items_partial(self, item_pool, missing_item):
        new_items = item_pool[0].copy()
        new_items.remove(missing_item)
        items = ItemFactory(new_items, 1)
        return self.get_state(items)


class WorldTestBase(unittest.TestCase):
    options: typing.Dict[str, typing.Any] = {}
    """Define options that should be used when setting up this TestBase."""
    multiworld: MultiWorld
    """The constructed MultiWorld instance after setup."""
    world: World
    """The constructed World instance after setup."""
    player: typing.ClassVar[int] = 1

    game: typing.ClassVar[str]
    """Define game name in subclass, example "Secret of Evermore"."""
    auto_construct: typing.ClassVar[bool] = True
    """ automatically set up a world for each test in this class """
    memory_leak_tested: typing.ClassVar[bool] = False
    """ remember if memory leak test was already done for this class """

    def setUp(self) -> None:
        if self.auto_construct:
            self.world_setup()

    def tearDown(self) -> None:
        if self.__class__.memory_leak_tested or not self.options or not self.constructed or \
                sys.version_info < (3, 11, 0):  # the leak check in tearDown fails in py<3.11 for an unknown reason
            # only run memory leak test once per class, only for constructed with non-default options
            # default options will be tested in test/general
            super().tearDown()
            return

        import gc
        import weakref
        weak = weakref.ref(self.multiworld)
        for attr_name in dir(self):  # delete all direct references to MultiWorld and World
            attr: object = typing.cast(object, getattr(self, attr_name))
            if type(attr) is MultiWorld or isinstance(attr, AutoWorld.World):
                delattr(self, attr_name)
        state_cache: typing.Optional[typing.Dict[typing.Any, typing.Any]] = getattr(self, "_state_cache", None)
        if state_cache is not None:  # in case of multiple inheritance with TestBase, we need to clear its cache
            state_cache.clear()
        gc.collect()
        self.__class__.memory_leak_tested = True
        self.assertFalse(weak(), f"World {getattr(self, 'game', '')} leaked MultiWorld object")
        super().tearDown()

    def world_setup(self, seed: typing.Optional[int] = None) -> None:
        if type(self) is WorldTestBase or \
                (hasattr(WorldTestBase, self._testMethodName)
                 and not self.run_default_tests and
                 getattr(self, self._testMethodName).__code__ is
                 getattr(WorldTestBase, self._testMethodName, None).__code__):
            return  # setUp gets called for tests defined in the base class. We skip world_setup here.
        if not hasattr(self, "game"):
            raise NotImplementedError("didn't define game name")
        self.multiworld = MultiWorld(1)
        self.multiworld.game[self.player] = self.game
        self.multiworld.player_name = {self.player: "Tester"}
        self.multiworld.set_seed(seed)
        self.multiworld.state = CollectionState(self.multiworld)
        random.seed(self.multiworld.seed)
        self.multiworld.seed_name = get_seed_name(random)  # only called to get same RNG progression as Generate.py
        args = Namespace()
        for name, option in AutoWorld.AutoWorldRegister.world_types[self.game].options_dataclass.type_hints.items():
            setattr(args, name, {
                1: option.from_any(self.options.get(name, option.default))
            })
        self.multiworld.set_options(args)
        self.world = self.multiworld.worlds[self.player]
        for step in gen_steps:
            call_all(self.multiworld, step)

    # methods that can be called within tests
    def collect_all_but(self, item_names: typing.Union[str, typing.Iterable[str]],
                        state: typing.Optional[CollectionState] = None) -> None:
        """Collects all pre-placed items and items in the multiworld itempool except those provided"""
        if isinstance(item_names, str):
            item_names = (item_names,)
        if not state:
            state = self.multiworld.state
        for item in self.multiworld.get_items():
            if item.name not in item_names:
                state.collect(item)

    def get_item_by_name(self, item_name: str) -> Item:
        """Returns the first item found in placed items, or in the itempool with the matching name"""
        for item in self.multiworld.get_items():
            if item.name == item_name:
                return item
        raise ValueError("No such item")

    def get_items_by_name(self, item_names: typing.Union[str, typing.Iterable[str]]) -> typing.List[Item]:
        """Returns actual items from the itempool that match the provided name(s)"""
        if isinstance(item_names, str):
            item_names = (item_names,)
        return [item for item in self.multiworld.itempool if item.name in item_names]

    def collect_by_name(self, item_names: typing.Union[str, typing.Iterable[str]]) -> typing.List[Item]:
        """ collect all of the items in the item pool that have the given names """
        items = self.get_items_by_name(item_names)
        self.collect(items)
        return items

    def collect(self, items: typing.Union[Item, typing.Iterable[Item]]) -> None:
        """Collects the provided item(s) into state"""
        if isinstance(items, Item):
            items = (items,)
        for item in items:
            self.multiworld.state.collect(item)
    
    def remove_by_name(self, item_names: typing.Union[str, typing.Iterable[str]]) -> typing.List[Item]:
        """Remove all of the items in the item pool with the given names from state"""
        items = self.get_items_by_name(item_names)
        self.remove(items)
        return items

    def remove(self, items: typing.Union[Item, typing.Iterable[Item]]) -> None:
        """Removes the provided item(s) from state"""
        if isinstance(items, Item):
            items = (items,)
        for item in items:
            if item.location and item.location.event and item.location in self.multiworld.state.events:
                self.multiworld.state.events.remove(item.location)
            self.multiworld.state.remove(item)

    def can_reach_location(self, location: str) -> bool:
        """Determines if the current state can reach the provided location name"""
        return self.multiworld.state.can_reach(location, "Location", self.player)

    def can_reach_entrance(self, entrance: str) -> bool:
        """Determines if the current state can reach the provided entrance name"""
        return self.multiworld.state.can_reach(entrance, "Entrance", self.player)
    
    def can_reach_region(self, region: str) -> bool:
        """Determines if the current state can reach the provided region name"""
        return self.multiworld.state.can_reach(region, "Region", self.player)

    def count(self, item_name: str) -> int:
        """Returns the amount of an item currently in state"""
        return self.multiworld.state.count(item_name, self.player)

    def assertAccessDependency(self,
                               locations: typing.List[str],
                               possible_items: typing.Iterable[typing.Iterable[str]],
                               only_check_listed: bool = False) -> None:
        """Asserts that the provided locations can't be reached without the listed items but can be reached with any
         one of the provided combinations"""
        all_items = [item_name for item_names in possible_items for item_name in item_names]

        state = CollectionState(self.multiworld)
        self.collect_all_but(all_items, state)
        if only_check_listed:
            for location in locations:
                self.assertFalse(state.can_reach(location, "Location", self.player),
                                 f"{location} is reachable without {all_items}")
        else:
            for location in self.multiworld.get_locations():
                loc_reachable = state.can_reach(location, "Location", self.player)
                self.assertEqual(loc_reachable, location.name not in locations,
                                 f"{location.name} is reachable without {all_items}" if loc_reachable
                                 else f"{location.name} is not reachable without {all_items}")
        for item_names in possible_items:
            items = self.get_items_by_name(item_names)
            for item in items:
                state.collect(item)
            for location in locations:
                self.assertTrue(state.can_reach(location, "Location", self.player),
                                f"{location} not reachable with {item_names}")
            for item in items:
                state.remove(item)

    def assertBeatable(self, beatable: bool):
        """Asserts that the game can be beaten with the current state"""
        self.assertEqual(self.multiworld.can_beat_game(self.multiworld.state), beatable)

    # following tests are automatically run
    @property
    def run_default_tests(self) -> bool:
        """Not possible or identical to the base test that's always being run already"""
        return (self.options
                or self.setUp.__code__ is not WorldTestBase.setUp.__code__
                or self.world_setup.__code__ is not WorldTestBase.world_setup.__code__)

    @property
    def constructed(self) -> bool:
        """A multiworld has been constructed by this point"""
        return hasattr(self, "game") and hasattr(self, "multiworld")

    def test_all_state_can_reach_everything(self):
        """Ensure all state can reach everything and complete the game with the defined options"""
        if not (self.run_default_tests and self.constructed):
            return
        with self.subTest("Game", game=self.game):
<<<<<<< HEAD
            excluded = self.multiworld.exclude_locations[self.player].value
=======
            excluded = self.multiworld.worlds[1].options.exclude_locations.value
>>>>>>> 57fcdf4f
            state = self.multiworld.get_all_state(False)
            for location in self.multiworld.get_locations():
                if location.name not in excluded:
                    with self.subTest("Location should be reached", location=location):
                        reachable = location.can_reach(state)
                        self.assertTrue(reachable, f"{location.name} unreachable")
            with self.subTest("Beatable"):
                self.multiworld.state = state
                self.assertBeatable(True)

    def test_empty_state_can_reach_something(self):
        """Ensure empty state can reach at least one location with the defined options"""
        if not (self.run_default_tests and self.constructed):
            return
        with self.subTest("Game", game=self.game):
            state = CollectionState(self.multiworld)
            locations = self.multiworld.get_reachable_locations(state, self.player)
            self.assertGreater(len(locations), 0,
                               "Need to be able to reach at least one location to get started.")

    def test_fill(self):
        """Generates a multiworld and validates placements with the defined options"""
        if not (self.run_default_tests and self.constructed):
            return
        from Fill import distribute_items_restrictive

        # basically a shortened reimplementation of this method from core, in order to force the check is done
        def fulfills_accessibility() -> bool:
            locations = list(self.multiworld.get_locations(1))
            state = CollectionState(self.multiworld)
            while locations:
                sphere: typing.List[Location] = []
                for n in range(len(locations) - 1, -1, -1):
                    if locations[n].can_reach(state):
                        sphere.append(locations.pop(n))
                self.assertTrue(sphere or self.multiworld.accessibility[1] == "minimal",
                                f"Unreachable locations: {locations}")
                if not sphere:
                    break
                for location in sphere:
                    if location.item:
                        state.collect(location.item, True, location)
            return self.multiworld.has_beaten_game(state, self.player)

        with self.subTest("Game", game=self.game, seed=self.multiworld.seed):
            distribute_items_restrictive(self.multiworld)
            call_all(self.multiworld, "post_fill")
            self.assertTrue(fulfills_accessibility(), "Collected all locations, but can't beat the game.")
            placed_items = [loc.item for loc in self.multiworld.get_locations() if loc.item and loc.item.code]
            self.assertLessEqual(len(self.multiworld.itempool), len(placed_items),
                                 "Unplaced Items remaining in itempool")<|MERGE_RESOLUTION|>--- conflicted
+++ resolved
@@ -293,11 +293,7 @@
         if not (self.run_default_tests and self.constructed):
             return
         with self.subTest("Game", game=self.game):
-<<<<<<< HEAD
-            excluded = self.multiworld.exclude_locations[self.player].value
-=======
-            excluded = self.multiworld.worlds[1].options.exclude_locations.value
->>>>>>> 57fcdf4f
+            excluded = self.multiworld.worlds[self.player].options.exclude_locations.value
             state = self.multiworld.get_all_state(False)
             for location in self.multiworld.get_locations():
                 if location.name not in excluded:
