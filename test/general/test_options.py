--- conflicted
+++ resolved
@@ -1,13 +1,9 @@
 import unittest
 
-<<<<<<< HEAD
-from BaseClasses import MultiWorld, PlandoOptions
-from Options import ItemLinks, OptionSet
-=======
 from BaseClasses import PlandoOptions
-from Options import ItemLinks, Choice
+from Options import ItemLinks, Choice, OptionSet
 from Utils import restricted_dumps
->>>>>>> a9f594d6
+
 from worlds.AutoWorld import AutoWorldRegister
 
 
@@ -83,8 +79,9 @@
             if not world_type.hidden:
                 for option_key, option in world_type.options_dataclass.type_hints.items():
                     with self.subTest(game=gamename, option=option_key):
-<<<<<<< HEAD
-                        pickle.dumps(option.from_any(option.default))
+                        restricted_dumps(option.from_any(option.default))
+                        if issubclass(option, Choice) and option.default in option.name_lookup:
+                            restricted_dumps(option.from_text(option.name_lookup[option.default]))
 
     def test_option_set_keys_random(self):
         """Tests that option sets do not contain 'random' and its variants as valid keys"""
@@ -97,9 +94,4 @@
                                                                                                     "random-high",
                                                                                                     "random-low")))
                             for key in option.valid_keys:
-                                self.assertFalse("random-range" in key)
-=======
-                        restricted_dumps(option.from_any(option.default))
-                        if issubclass(option, Choice) and option.default in option.name_lookup:
-                            restricted_dumps(option.from_text(option.name_lookup[option.default]))
->>>>>>> a9f594d6
+                                self.assertFalse("random-range" in key)