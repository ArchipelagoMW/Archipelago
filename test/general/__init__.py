from argparse import Namespace
import random
from typing import List, Optional, Tuple, Type, Union

from BaseClasses import CollectionState, Item, ItemClassification, Location, MultiWorld, Region
from Generate import get_seed_name
from worlds import network_data_package
from worlds.AutoWorld import World, call_all

gen_steps = (
    "generate_early",
    "create_regions",
    "create_items",
    "set_rules",
    "connect_entrances",
    "generate_basic",
    "pre_fill",
)


def setup_solo_multiworld(
    world_type: Type[World], steps: Tuple[str, ...] = gen_steps, seed: Optional[int] = None
) -> MultiWorld:
    """
    Creates a multiworld with a single player of `world_type`, sets default options, and calls provided gen steps.
    
    :param world_type: Type of the world to generate a multiworld for
    :param steps: The gen steps that should be called on the generated multiworld before returning. Default calls
    steps through pre_fill
    :param seed: The seed to be used when creating this multiworld
    :return: The generated multiworld
    """
    return setup_multiworld(world_type, steps, seed)


def setup_multiworld(worlds: Union[List[Type[World]], Type[World]], steps: Tuple[str, ...] = gen_steps,
                     seed: Optional[int] = None) -> MultiWorld:
    """
    Creates a multiworld with a player for each provided world type, allowing duplicates, setting default options, and
    calling the provided gen steps.
    
    :param worlds: Type/s of worlds to generate a multiworld for
    :param steps: Gen steps that should be called before returning. Default calls through pre_fill
    :param seed: The seed to be used when creating this multiworld
    :return: The generated multiworld
    """
    if not isinstance(worlds, list):
        worlds = [worlds]
    players = len(worlds)
    multiworld = MultiWorld(players)
    multiworld.game = {player: world_type.game for player, world_type in enumerate(worlds, 1)}
    multiworld.player_name = {player: f"Tester{player}" for player in multiworld.player_ids}
    multiworld.set_seed(seed)
<<<<<<< HEAD
    multiworld.state = CollectionState(multiworld)
    random.seed(multiworld.seed)
    multiworld.seed_name = get_seed_name(random)  # only called to get the same RNG progression as Generate.py
=======
>>>>>>> 84c2d70d
    args = Namespace()
    for player, world_type in enumerate(worlds, 1):
        for key, option in world_type.options_dataclass.type_hints.items():
            updated_options = getattr(args, key, {})
            updated_options[player] = option.from_any(option.default)
            setattr(args, key, updated_options)
    multiworld.set_options(args)
    multiworld.state = CollectionState(multiworld)
    for step in steps:
        call_all(multiworld, step)
    return multiworld


class TestWorld(World):
    game = f"Test Game"
    item_name_to_id = {}
    location_name_to_id = {}
    hidden = True


# add our test world to the data package, so we can test it later
network_data_package["games"][TestWorld.game] = TestWorld.get_data_package_data()


def generate_test_multiworld(players: int = 1) -> MultiWorld:
    """
    Generates a multiworld using a special Test Case World class, and seed of 0.

    :param players: Number of players to generate the multiworld for
    :return: The generated test multiworld
    """
    multiworld = setup_multiworld([TestWorld] * players, seed=0)
    multiworld.regions += [Region("Menu", player_id + 1, multiworld) for player_id in range(players)]

    return multiworld


def generate_locations(count: int, player_id: int, region: Region, address: Optional[int] = None,
                       tag: str = "") -> List[Location]:
    """
    Generates the specified amount of locations for the player and adds them to the specified region.

    :param count: Number of locations to create
    :param player_id: ID of the player to create the locations for
    :param address: Address for the specified locations. They will all share the same address if multiple are created
    :param region: Parent region to add these locations to
    :param tag: Tag to add to the name of the generated locations
    :return: List containing the created locations
    """
    prefix = f"player{player_id}{tag}_location"

    locations = [Location(player_id, f"{prefix}{i}", address, region) for i in range(count)]
    region.locations += locations
    return locations


def generate_items(count: int, player_id: int, advancement: bool = False, code: int = None) -> List[Item]:
    """
    Generates the specified amount of items for the target player.

    :param count: The amount of items to create
    :param player_id: ID of the player to create the items for
    :param advancement: Whether the created items should be advancement
    :param code: The code the items should be created with
    :return: List containing the created items
    """
    item_type = "prog" if advancement else ""
    classification = ItemClassification.progression if advancement else ItemClassification.filler

    items = [Item(f"player{player_id}_{item_type}item{i}", classification, code, player_id) for i in range(count)]
    return items<|MERGE_RESOLUTION|>--- conflicted
+++ resolved
@@ -51,12 +51,8 @@
     multiworld.game = {player: world_type.game for player, world_type in enumerate(worlds, 1)}
     multiworld.player_name = {player: f"Tester{player}" for player in multiworld.player_ids}
     multiworld.set_seed(seed)
-<<<<<<< HEAD
-    multiworld.state = CollectionState(multiworld)
     random.seed(multiworld.seed)
     multiworld.seed_name = get_seed_name(random)  # only called to get the same RNG progression as Generate.py
-=======
->>>>>>> 84c2d70d
     args = Namespace()
     for player, world_type in enumerate(worlds, 1):
         for key, option in world_type.options_dataclass.type_hints.items():
