from argparse import Namespace
<<<<<<< HEAD
import random
from typing import List, Optional, Tuple, Type, Union
=======
from typing import Any, List, Optional, Tuple, Type
>>>>>>> bec62562

from BaseClasses import CollectionState, Item, ItemClassification, Location, MultiWorld, Region
from Generate import get_seed_name
from worlds import network_data_package
from worlds.AutoWorld import World, WebWorld, call_all

gen_steps = (
    "generate_early",
    "create_regions",
    "create_items",
    "set_rules",
    "connect_entrances",
    "generate_basic",
    "pre_fill",
)


def setup_solo_multiworld(
        world_type: Type[World], steps: Tuple[str, ...] = gen_steps, seed: Optional[int] = None
) -> MultiWorld:
    """
    Creates a multiworld with a single player of `world_type`, sets default options, and calls provided gen steps.
    
    :param world_type: Type of the world to generate a multiworld for
    :param steps: The gen steps that should be called on the generated multiworld before returning. Default calls
    steps through pre_fill
    :param seed: The seed to be used when creating this multiworld
    :return: The generated multiworld
    """
    return setup_multiworld(world_type, steps, seed)


def setup_multiworld(worlds: list[type[World]] | type[World], steps: tuple[str, ...] = gen_steps,
                     seed: int | None = None, options: dict[str, Any] | list[dict[str, Any]] = None) -> MultiWorld:
    """
    Creates a multiworld with a player for each provided world type, allowing duplicates, setting default options, and
    calling the provided gen steps.
    
    :param worlds: Type/s of worlds to generate a multiworld for
    :param steps: Gen steps that should be called before returning. Default calls through pre_fill
    :param seed: The seed to be used when creating this multiworld
    :param options: Options to set on each world. If just one dict of options is passed, it will be used for all worlds.
    :return: The generated multiworld
    """
    if not isinstance(worlds, list):
        worlds = [worlds]

    if options is None:
        options = [{}] * len(worlds)
    elif not isinstance(options, list):
        options = [options] * len(worlds)

    players = len(worlds)
    multiworld = MultiWorld(players)
    multiworld.game = {player: world_type.game for player, world_type in enumerate(worlds, 1)}
    multiworld.player_name = {player: f"Tester{player}" for player in multiworld.player_ids}
    multiworld.set_seed(seed)
    random.seed(multiworld.seed)
    multiworld.seed_name = get_seed_name(random)  # only called to get the same RNG progression as Generate.py
    args = Namespace()
    for player, (world_type, option_overrides) in enumerate(zip(worlds, options), 1):
        for key, option in world_type.options_dataclass.type_hints.items():
            updated_options = getattr(args, key, {})
            updated_options[player] = option.from_any(option_overrides.get(key, option.default))
            setattr(args, key, updated_options)
    multiworld.set_options(args)
    multiworld.state = CollectionState(multiworld)
    for step in steps:
        call_all(multiworld, step)
    return multiworld


class TestWebWorld(WebWorld):
    tutorials = []


class TestWorld(World):
    game = f"Test Game"
    item_name_to_id = {}
    location_name_to_id = {}
    hidden = True
    web = TestWebWorld()


# add our test world to the data package, so we can test it later
network_data_package["games"][TestWorld.game] = TestWorld.get_data_package_data()


def generate_test_multiworld(players: int = 1) -> MultiWorld:
    """
    Generates a multiworld using a special Test Case World class, and seed of 0.

    :param players: Number of players to generate the multiworld for
    :return: The generated test multiworld
    """
    multiworld = setup_multiworld([TestWorld] * players, seed=0)
    multiworld.regions += [Region("Menu", player_id + 1, multiworld) for player_id in range(players)]

    return multiworld


def generate_locations(count: int, player_id: int, region: Region, address: Optional[int] = None,
                       tag: str = "") -> List[Location]:
    """
    Generates the specified amount of locations for the player and adds them to the specified region.

    :param count: Number of locations to create
    :param player_id: ID of the player to create the locations for
    :param address: Address for the specified locations. They will all share the same address if multiple are created
    :param region: Parent region to add these locations to
    :param tag: Tag to add to the name of the generated locations
    :return: List containing the created locations
    """
    prefix = f"player{player_id}{tag}_location"

    locations = [Location(player_id, f"{prefix}{i}", address, region) for i in range(count)]
    region.locations += locations
    return locations


def generate_items(count: int, player_id: int, advancement: bool = False, code: int = None) -> List[Item]:
    """
    Generates the specified amount of items for the target player.

    :param count: The amount of items to create
    :param player_id: ID of the player to create the items for
    :param advancement: Whether the created items should be advancement
    :param code: The code the items should be created with
    :return: List containing the created items
    """
    item_type = "prog" if advancement else ""
    classification = ItemClassification.progression if advancement else ItemClassification.filler

    items = [Item(f"player{player_id}_{item_type}item{i}", classification, code, player_id) for i in range(count)]
    return items<|MERGE_RESOLUTION|>--- conflicted
+++ resolved
@@ -1,10 +1,6 @@
 from argparse import Namespace
-<<<<<<< HEAD
 import random
-from typing import List, Optional, Tuple, Type, Union
-=======
 from typing import Any, List, Optional, Tuple, Type
->>>>>>> bec62562
 
 from BaseClasses import CollectionState, Item, ItemClassification, Location, MultiWorld, Region
 from Generate import get_seed_name
