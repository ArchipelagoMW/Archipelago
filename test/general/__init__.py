from argparse import Namespace

from BaseClasses import MultiWorld
from worlds.AutoWorld import call_all

gen_steps = ["generate_early", "create_regions", "create_items", "set_rules", "generate_basic", "pre_fill"]


def setup_default_world(world_type) -> MultiWorld:
<<<<<<< HEAD
    world = MultiWorld(1)
    world.game[1] = world_type.game
    world.player_name = {1: "Tester"}
    world.set_seed()
    args = world.default_common_options
    for name, option in world_type.option_definitions.items():
        setattr(args, name, {1: option.from_any(option.default)})
    world.set_options(args)
=======
    multiworld = MultiWorld(1)
    multiworld.game[1] = world_type.game
    multiworld.player_name = {1: "Tester"}
    multiworld.set_seed()
    args = Namespace()
    for name, option in world_type.option_definitions.items():
        setattr(args, name, {1: option.from_any(option.default)})
    multiworld.set_options(args)
    multiworld.set_default_common_options()
>>>>>>> 608794cd
    for step in gen_steps:
        call_all(multiworld, step)
    return multiworld<|MERGE_RESOLUTION|>--- conflicted
+++ resolved
@@ -7,26 +7,14 @@
 
 
 def setup_default_world(world_type) -> MultiWorld:
-<<<<<<< HEAD
-    world = MultiWorld(1)
-    world.game[1] = world_type.game
-    world.player_name = {1: "Tester"}
-    world.set_seed()
-    args = world.default_common_options
-    for name, option in world_type.option_definitions.items():
-        setattr(args, name, {1: option.from_any(option.default)})
-    world.set_options(args)
-=======
     multiworld = MultiWorld(1)
     multiworld.game[1] = world_type.game
     multiworld.player_name = {1: "Tester"}
     multiworld.set_seed()
-    args = Namespace()
+    args = multiworld.default_common_options
     for name, option in world_type.option_definitions.items():
         setattr(args, name, {1: option.from_any(option.default)})
     multiworld.set_options(args)
-    multiworld.set_default_common_options()
->>>>>>> 608794cd
     for step in gen_steps:
         call_all(multiworld, step)
     return multiworld