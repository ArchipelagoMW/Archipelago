--- conflicted
+++ resolved
@@ -1,9 +1,5 @@
 from argparse import Namespace
-<<<<<<< HEAD
-from typing import List, Tuple, Type, Union
-=======
-from typing import Optional, Tuple, Type
->>>>>>> 2e1a5b0e
+from typing import List, Optional, Tuple, Type, Union
 
 from BaseClasses import CollectionState, MultiWorld
 from worlds.AutoWorld import World, call_all
@@ -22,17 +18,18 @@
     steps through pre_fill
     :param seed: The seed to be used when creating this multiworld
     """
-<<<<<<< HEAD
-    return setup_multiworld(world_type, steps)
+    return setup_multiworld(world_type, steps, seed)
 
 
-def setup_multiworld(worlds: Union[List[Type[World]], Type[World]], steps: Tuple[str, ...] = gen_steps) -> MultiWorld:
+def setup_multiworld(worlds: Union[List[Type[World]], Type[World]], steps: Tuple[str, ...] = gen_steps,
+    seed: Optional[int] = None) -> MultiWorld:
     """
     Creates a multiworld with a player for each provided world type, allowing duplicates, setting default options, and
     calling the provided gen steps.
     
     :param worlds: type/s of worlds to generate a multiworld for
     :param steps: gen steps that should be called before returning. Default calls through pre_fill
+    :param seed: The seed to be used when creating this multiworld
     """
     if not isinstance(worlds, list):
         worlds = [worlds]
@@ -40,13 +37,7 @@
     multiworld = MultiWorld(players)
     multiworld.game = {player: world_type.game for player, world_type in enumerate(worlds, 1)}
     multiworld.player_name = {player: f"Tester{player}" for player in multiworld.player_ids}
-    multiworld.set_seed()
-=======
-    multiworld = MultiWorld(1)
-    multiworld.game[1] = world_type.game
-    multiworld.player_name = {1: "Tester"}
     multiworld.set_seed(seed)
->>>>>>> 2e1a5b0e
     multiworld.state = CollectionState(multiworld)
     args = Namespace()
     for player, world_type in enumerate(worlds, 1):
