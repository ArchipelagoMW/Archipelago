from argparse import Namespace
<<<<<<< HEAD
from typing import Type

from BaseClasses import MultiWorld, CollectionState
=======
from typing import Type, Tuple

from BaseClasses import MultiWorld
>>>>>>> 8ca25fed
from worlds.AutoWorld import call_all, World

gen_steps = ("generate_early", "create_regions", "create_items", "set_rules", "generate_basic", "pre_fill")


<<<<<<< HEAD
def setup_solo_multiworld(world_type: Type[World]) -> MultiWorld:
=======
def setup_solo_multiworld(world_type: Type[World], steps: Tuple[str, ...] = gen_steps) -> MultiWorld:
>>>>>>> 8ca25fed
    multiworld = MultiWorld(1)
    multiworld.game[1] = world_type.game
    multiworld.player_name = {1: "Tester"}
    multiworld.set_seed()
    multiworld.state = CollectionState(multiworld)
    args = Namespace()
    for name, option in world_type.options_dataclass.type_hints.items():
        setattr(args, name, {1: option.from_any(option.default)})
    multiworld.set_options(args)
<<<<<<< HEAD
    for step in gen_steps:
=======
    multiworld.set_default_common_options()
    for step in steps:
>>>>>>> 8ca25fed
        call_all(multiworld, step)
    return multiworld<|MERGE_RESOLUTION|>--- conflicted
+++ resolved
@@ -1,23 +1,13 @@
 from argparse import Namespace
-<<<<<<< HEAD
-from typing import Type
+from typing import Type, Tuple
 
 from BaseClasses import MultiWorld, CollectionState
-=======
-from typing import Type, Tuple
-
-from BaseClasses import MultiWorld
->>>>>>> 8ca25fed
 from worlds.AutoWorld import call_all, World
 
 gen_steps = ("generate_early", "create_regions", "create_items", "set_rules", "generate_basic", "pre_fill")
 
 
-<<<<<<< HEAD
-def setup_solo_multiworld(world_type: Type[World]) -> MultiWorld:
-=======
 def setup_solo_multiworld(world_type: Type[World], steps: Tuple[str, ...] = gen_steps) -> MultiWorld:
->>>>>>> 8ca25fed
     multiworld = MultiWorld(1)
     multiworld.game[1] = world_type.game
     multiworld.player_name = {1: "Tester"}
@@ -27,11 +17,6 @@
     for name, option in world_type.options_dataclass.type_hints.items():
         setattr(args, name, {1: option.from_any(option.default)})
     multiworld.set_options(args)
-<<<<<<< HEAD
-    for step in gen_steps:
-=======
-    multiworld.set_default_common_options()
     for step in steps:
->>>>>>> 8ca25fed
         call_all(multiworld, step)
     return multiworld