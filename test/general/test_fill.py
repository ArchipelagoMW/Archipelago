--- conflicted
+++ resolved
@@ -224,13 +224,8 @@
         player1 = generate_player_data(multiworld, 1, 3, 3)
         player2 = generate_player_data(multiworld, 2, 3, 3)
 
-<<<<<<< HEAD
-        multi_world.accessibility[player1.id].value = multi_world.accessibility[player1.id].option_minimal
-        multi_world.accessibility[player2.id].value = multi_world.accessibility[player2.id].option_full
-=======
-        multiworld.accessibility[player1.id].value = multiworld.accessibility[player1.id].option_minimal
-        multiworld.accessibility[player2.id].value = multiworld.accessibility[player2.id].option_locations
->>>>>>> 57fcdf4f
+        multiworld.worlds[player1.id].options.accessibility.value = Accessibility.option_minimal
+        multiworld.worlds[player2.id].options.accessibility.value = Accessibility.option_locations
 
         multiworld.completion_condition[player1.id] = lambda state: True
         multiworld.completion_condition[player2.id] = lambda state: state.has(player2.prog_items[2].name, player2.id)
