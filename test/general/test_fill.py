--- conflicted
+++ resolved
@@ -11,18 +11,11 @@
 from worlds.generic.Rules import CollectionRule, add_item_rule, locality_rules, set_rule
 
 
-<<<<<<< HEAD
-def generate_multi_world(players: int = 1) -> MultiWorld:
-    multi_world = MultiWorld(players)
-    multi_world.set_seed(0)
-    multi_world.player_name = {}
-    multi_world.state = CollectionState(multi_world)
-=======
 def generate_multiworld(players: int = 1) -> MultiWorld:
     multiworld = MultiWorld(players)
+    multiworld.set_seed(0)
     multiworld.player_name = {}
     multiworld.state = CollectionState(multiworld)
->>>>>>> 57fcdf4f
     for i in range(players):
         player_id = i+1
         world = World(multiworld, player_id)
@@ -40,13 +33,7 @@
         world.options = world.options_dataclass(**{option_key: getattr(multiworld, option_key)[player_id]
                                                    for option_key in world.options_dataclass.type_hints})
 
-<<<<<<< HEAD
-    return multi_world
-=======
-    multiworld.set_seed(0)
-
     return multiworld
->>>>>>> 57fcdf4f
 
 
 class PlayerDefinition(object):
