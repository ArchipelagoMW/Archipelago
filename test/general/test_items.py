import unittest
from argparse import Namespace
from typing import Type

from BaseClasses import CollectionState, MultiWorld
from Fill import distribute_items_restrictive
from Options import ItemLinks
from worlds.AutoWorld import AutoWorldRegister, World, call_all
from . import setup_solo_multiworld


class TestBase(unittest.TestCase):
    def test_create_item(self):
        """Test that a world can successfully create all items in its datapackage"""
        for game_name, world_type in AutoWorldRegister.world_types.items():
            multiworld = setup_solo_multiworld(world_type, steps=("generate_early", "create_regions", "create_items"))
            proxy_world = multiworld.worlds[1]
            for item_name in world_type.item_name_to_id:
                test_state = CollectionState(multiworld)
                with self.subTest("Create Item", item_name=item_name, game_name=game_name):
                    item = proxy_world.create_item(item_name)

                with self.subTest("Item Name", item_name=item_name, game_name=game_name):
                    self.assertEqual(item.name, item_name)

                if item.advancement:
                    with self.subTest("Item State Collect", item_name=item_name, game_name=game_name):
                        test_state.collect(item, True)

                    with self.subTest("Item State Remove", item_name=item_name, game_name=game_name):
                        test_state.remove(item)

                        self.assertEqual(test_state.prog_items, multiworld.state.prog_items,
                                         "Item Collect -> Remove should restore empty state.")
                else:
                    with self.subTest("Item State Collect No Change", item_name=item_name, game_name=game_name):
                        # Non-Advancement should not modify state.
                        test_state.collect(item)
                        self.assertEqual(test_state.prog_items, multiworld.state.prog_items)

    def test_item_name_group_has_valid_item(self):
        """Test that all item name groups contain valid items. """
        # This cannot test for Event names that you may have declared for logic, only sendable Items.
        # In such a case, you can add your entries to this Exclusion dict. Game Name -> Group Names
        exclusion_dict = {
            "A Link to the Past":
                {"Pendants", "Crystals"},
            "Ocarina of Time":
                {"medallions", "stones", "rewards", "logic_bottles"},
            "Starcraft 2":
                {"Missions", "WoL Missions"},
            "Yu-Gi-Oh! 2006":
                {"Campaign Boss Beaten"}
        }
        for game_name, world_type in AutoWorldRegister.world_types.items():
            with self.subTest(game_name, game_name=game_name):
                exclusions = exclusion_dict.get(game_name, frozenset())
                for group_name, items in world_type.item_name_groups.items():
                    if group_name not in exclusions:
                        with self.subTest(group_name, group_name=group_name):
                            for item in items:
                                self.assertIn(item, world_type.item_name_to_id)

    def test_item_name_group_conflict(self):
        """Test that all item name groups aren't also item names."""
        for game_name, world_type in AutoWorldRegister.world_types.items():
            with self.subTest(game_name, game_name=game_name):
                for group_name in world_type.item_name_groups:
                    with self.subTest(group_name, group_name=group_name):
                        self.assertNotIn(group_name, world_type.item_name_to_id)

    def test_item_count_equal_locations(self):
        """Test that by the pre_fill step under default settings, each game submits items == locations"""
        for game_name, world_type in AutoWorldRegister.world_types.items():
            with self.subTest("Game", game=game_name):
                multiworld = setup_solo_multiworld(world_type)
                self.assertEqual(
                    len(multiworld.itempool),
                    len(multiworld.get_unfilled_locations()),
                    f"{game_name} Item count MUST match the number of locations",
                )

    def test_items_in_datapackage(self):
        """Test that any created items in the itempool are in the datapackage"""
        for game_name, world_type in AutoWorldRegister.world_types.items():
            with self.subTest("Game", game=game_name):
                multiworld = setup_solo_multiworld(world_type)
                for item in multiworld.itempool:
                    self.assertIn(item.name, world_type.item_name_to_id)
    
    def test_item_links(self) -> None:
        """
        Tests item link creation by creating a multiworld of 2 worlds for every game and linking their items together.
        """
        def setup_link_multiworld(world: Type[World], link_replace: bool) -> None:
            multiworld = MultiWorld(2)
            multiworld.game = {1: world.game, 2: world.game}
            multiworld.player_name = {1: "Linker 1", 2: "Linker 2"}
            multiworld.set_seed()
            item_link_group = [{
                "name": "ItemLinkTest",
                "item_pool": ["Everything"],
                "link_replacement": link_replace,
                "replacement_item": None,
            }]
            args = Namespace()
            for name, option in world.options_dataclass.type_hints.items():
                setattr(args, name, {1: option.from_any(option.default), 2: option.from_any(option.default)})
            setattr(args, "item_links",
                    {1: ItemLinks.from_any(item_link_group), 2: ItemLinks.from_any(item_link_group)})
            multiworld.set_options(args)
            multiworld.set_item_links()
            # groups get added to state during its constructor so this has to be after item links are set
            multiworld.state = CollectionState(multiworld)
            gen_steps = ("generate_early", "create_regions", "create_items", "set_rules", "connect_entrances", "generate_basic")
            for step in gen_steps:
                call_all(multiworld, step)
            # link the items together and attempt to fill
            multiworld.link_items()
            multiworld._all_state = None
            call_all(multiworld, "pre_fill")
            distribute_items_restrictive(multiworld)
            call_all(multiworld, "post_fill")
            self.assertTrue(multiworld.can_beat_game(CollectionState(multiworld)), f"seed = {multiworld.seed}")

        for game_name, world_type in AutoWorldRegister.world_types.items():
            with self.subTest("Can generate with link replacement", game=game_name):
                setup_link_multiworld(world_type, True)
            with self.subTest("Can generate without link replacement", game=game_name):
                setup_link_multiworld(world_type, False)

    def test_itempool_not_modified(self):
        """Test that worlds don't modify the itempool after `create_items`"""
        gen_steps = ("generate_early", "create_regions", "create_items")
        additional_steps = ("set_rules", "connect_entrances", "generate_basic", "pre_fill")
        excluded_games = ("Links Awakening DX", "Ocarina of Time", "SMZ3")
        worlds_to_test = {game: world
                          for game, world in AutoWorldRegister.world_types.items() if game not in excluded_games}
        for game_name, world_type in worlds_to_test.items():
            with self.subTest("Game", game=game_name):
                multiworld = setup_solo_multiworld(world_type, gen_steps)
                created_items = multiworld.itempool.copy()
                for step in additional_steps:
                    with self.subTest("step", step=step):
                        call_all(multiworld, step)
                        self.assertEqual(created_items, multiworld.itempool,
                                         f"{game_name} modified the itempool during {step}")

    def test_locality_not_modified(self):
        """Test that worlds don't modify the locality of items after duplicates are resolved"""
<<<<<<< HEAD
        gen_steps = ("generate_early", "create_regions", "create_items")
        additional_steps = ("set_rules", "connect_entrances", "generate_basic", "pre_fill")
        for game_name, world_type in AutoWorldRegister.world_types.items():
=======
        gen_steps = ("generate_early",)
        additional_steps = ("create_regions", "create_items", "set_rules", "connect_entrances", "generate_basic", "pre_fill")
        worlds_to_test = {game: world for game, world in AutoWorldRegister.world_types.items()}
        for game_name, world_type in worlds_to_test.items():
>>>>>>> ad17c7fd
            with self.subTest("Game", game=game_name):
                multiworld = setup_solo_multiworld(world_type, gen_steps)
                local_items = multiworld.worlds[1].options.local_items.value.copy()
                non_local_items = multiworld.worlds[1].options.non_local_items.value.copy()
                for step in additional_steps:
                    with self.subTest("step", step=step):
                        call_all(multiworld, step)
                        self.assertEqual(local_items, multiworld.worlds[1].options.local_items.value,
                                         f"{game_name} modified local_items during {step}")
                        self.assertEqual(non_local_items, multiworld.worlds[1].options.non_local_items.value,
                                         f"{game_name} modified non_local_items during {step}")<|MERGE_RESOLUTION|>--- conflicted
+++ resolved
@@ -148,16 +148,9 @@
 
     def test_locality_not_modified(self):
         """Test that worlds don't modify the locality of items after duplicates are resolved"""
-<<<<<<< HEAD
-        gen_steps = ("generate_early", "create_regions", "create_items")
-        additional_steps = ("set_rules", "connect_entrances", "generate_basic", "pre_fill")
-        for game_name, world_type in AutoWorldRegister.world_types.items():
-=======
         gen_steps = ("generate_early",)
         additional_steps = ("create_regions", "create_items", "set_rules", "connect_entrances", "generate_basic", "pre_fill")
-        worlds_to_test = {game: world for game, world in AutoWorldRegister.world_types.items()}
-        for game_name, world_type in worlds_to_test.items():
->>>>>>> ad17c7fd
+        for game_name, world_type in AutoWorldRegister.world_types.items():
             with self.subTest("Game", game=game_name):
                 multiworld = setup_solo_multiworld(world_type, gen_steps)
                 local_items = multiworld.worlds[1].options.local_items.value.copy()
