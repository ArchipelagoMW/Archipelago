import unittest
from argparse import Namespace

from BaseClasses import MultiWorld
from worlds.alttp.Dungeons import create_dungeons
from worlds.alttp.EntranceShuffle import connect_entrance, Inverted_LW_Entrances, Inverted_LW_Dungeon_Entrances, Inverted_LW_Single_Cave_Doors, Inverted_Old_Man_Entrances, Inverted_DW_Entrances, Inverted_DW_Dungeon_Entrances, Inverted_DW_Single_Cave_Doors, \
    Inverted_LW_Entrances_Must_Exit, Inverted_LW_Dungeon_Entrances_Must_Exit, Inverted_Bomb_Shop_Multi_Cave_Doors, Inverted_Bomb_Shop_Single_Cave_Doors, Blacksmith_Single_Cave_Doors, Inverted_Blacksmith_Multi_Cave_Doors
from worlds.alttp.InvertedRegions import create_inverted_regions
from worlds.alttp.ItemPool import difficulties
from worlds.alttp.Rules import set_inverted_big_bomb_rules
from worlds import AutoWorld
from worlds.alttp.Options import WorldState


class TestInvertedBombRules(unittest.TestCase):

    def setUp(self):
<<<<<<< HEAD
        self.world = MultiWorld(1)
        args = Namespace
        for name, option in AutoWorld.AutoWorldRegister.world_types["A Link to the Past"].option_definitions.items():
            setattr(args, name, {1: option.from_any(option.default)})
            self.world.set_options(args)
        self.world.set_default_common_options()
        setattr(self.world, "world_state", {1: WorldState(WorldState.option_inverted)})
        self.world.difficulty_requirements[1] = difficulties['normal']
        create_inverted_regions(self.world, 1)
        create_dungeons(self.world, 1)
=======
        self.multiworld = MultiWorld(1)
        self.multiworld.mode[1] = "inverted"
        args = Namespace
        for name, option in AutoWorld.AutoWorldRegister.world_types["A Link to the Past"].option_definitions.items():
            setattr(args, name, {1: option.from_any(option.default)})
            self.multiworld.set_options(args)
        self.multiworld.set_default_common_options()
        self.multiworld.difficulty_requirements[1] = difficulties['normal']
        create_inverted_regions(self.multiworld, 1)
        create_dungeons(self.multiworld, 1)
>>>>>>> 80211950

    #TODO: Just making sure I haven't missed an entrance.  It would be good to test the rules make sense as well.
    def testInvertedBombRulesAreComplete(self):
        entrances = list(Inverted_LW_Entrances + Inverted_LW_Dungeon_Entrances + Inverted_LW_Single_Cave_Doors + Inverted_Old_Man_Entrances + Inverted_DW_Entrances + Inverted_DW_Dungeon_Entrances + Inverted_DW_Single_Cave_Doors)
        must_exits = list(Inverted_LW_Entrances_Must_Exit + Inverted_LW_Dungeon_Entrances_Must_Exit)
        for entrance_name in (entrances + must_exits):
            if entrance_name not in ['Desert Palace Entrance (East)', 'Spectacle Rock Cave', 'Spectacle Rock Cave (Bottom)']:
                entrance = self.multiworld.get_entrance(entrance_name, 1)
                connect_entrance(self.multiworld, entrance_name, 'Inverted Big Bomb Shop', 1)
                set_inverted_big_bomb_rules(self.multiworld, 1)
                entrance.connected_region.entrances.remove(entrance)
                entrance.connected_region = None

    def testInvalidEntrancesAreNotUsed(self):
        entrances = list(Inverted_Blacksmith_Multi_Cave_Doors + Blacksmith_Single_Cave_Doors + Inverted_Bomb_Shop_Multi_Cave_Doors + Inverted_Bomb_Shop_Single_Cave_Doors)
        invalid_entrances = ['Desert Palace Entrance (East)', 'Spectacle Rock Cave', 'Spectacle Rock Cave (Bottom)', 'Pyramid Fairy']
        for invalid_entrance in invalid_entrances:
            self.assertNotIn(invalid_entrance, entrances)

    def testInvalidEntrances(self):
        for entrance_name in ['Desert Palace Entrance (East)', 'Spectacle Rock Cave', 'Spectacle Rock Cave (Bottom)']:
            entrance = self.multiworld.get_entrance(entrance_name, 1)
            connect_entrance(self.multiworld, entrance_name, 'Inverted Big Bomb Shop', 1)
            with self.assertRaises(Exception):
                set_inverted_big_bomb_rules(self.multiworld, 1)
            entrance.connected_region.entrances.remove(entrance)
            entrance.connected_region = None<|MERGE_RESOLUTION|>--- conflicted
+++ resolved
@@ -15,29 +15,16 @@
 class TestInvertedBombRules(unittest.TestCase):
 
     def setUp(self):
-<<<<<<< HEAD
-        self.world = MultiWorld(1)
-        args = Namespace
-        for name, option in AutoWorld.AutoWorldRegister.world_types["A Link to the Past"].option_definitions.items():
-            setattr(args, name, {1: option.from_any(option.default)})
-            self.world.set_options(args)
-        self.world.set_default_common_options()
-        setattr(self.world, "world_state", {1: WorldState(WorldState.option_inverted)})
-        self.world.difficulty_requirements[1] = difficulties['normal']
-        create_inverted_regions(self.world, 1)
-        create_dungeons(self.world, 1)
-=======
         self.multiworld = MultiWorld(1)
-        self.multiworld.mode[1] = "inverted"
         args = Namespace
         for name, option in AutoWorld.AutoWorldRegister.world_types["A Link to the Past"].option_definitions.items():
             setattr(args, name, {1: option.from_any(option.default)})
             self.multiworld.set_options(args)
         self.multiworld.set_default_common_options()
+        setattr(self.multiworld, "world_state", {1: WorldState(WorldState.option_inverted)})
         self.multiworld.difficulty_requirements[1] = difficulties['normal']
         create_inverted_regions(self.multiworld, 1)
         create_dungeons(self.multiworld, 1)
->>>>>>> 80211950
 
     #TODO: Just making sure I haven't missed an entrance.  It would be good to test the rules make sense as well.
     def testInvertedBombRulesAreComplete(self):
