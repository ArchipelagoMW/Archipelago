--- conflicted
+++ resolved
@@ -19,39 +19,20 @@
         args = Namespace()
         for name, option in AutoWorld.AutoWorldRegister.world_types["A Link to the Past"].option_definitions.items():
             setattr(args, name, {1: option.from_any(option.default)})
-<<<<<<< HEAD
-        self.world.set_options(args)
-        self.world.set_default_common_options()
-        self.world.difficulty_requirements[1] = difficulties['normal']
-        setattr(self.world, "world_state", {1: WorldState(WorldState.option_inverted)})
-        setattr(self.world, "misery_mire_medallion", {1: MireMedallion(MireMedallion.option_ether)})
-        setattr(self.world, "turtle_rock_medallion", {1: TurtleMedallion(TurtleMedallion.option_quake)})
-        create_inverted_regions(self.world, 1)
-        create_dungeons(self.world, 1)
-        create_shops(self.world, 1)
-        link_inverted_entrances(self.world, 1)
-        self.world.worlds[1].create_items()
-        self.world.itempool.extend(get_dungeon_item_pool(self.world))
-        self.world.itempool.extend(ItemFactory(['Green Pendant', 'Red Pendant', 'Blue Pendant', 'Beat Agahnim 1', 'Beat Agahnim 2', 'Crystal 1', 'Crystal 2', 'Crystal 3', 'Crystal 4', 'Crystal 5', 'Crystal 6', 'Crystal 7'], 1))
-        self.world.get_location('Agahnim 1', 1).item = None
-        self.world.get_location('Agahnim 2', 1).item = None
-        mark_light_world_regions(self.world, 1)
-        self.world.worlds[1].set_rules()
-=======
         self.multiworld.set_options(args)
         self.multiworld.set_default_common_options()
         self.multiworld.difficulty_requirements[1] = difficulties['normal']
-        self.multiworld.mode[1] = "inverted"
+        setattr(self.multiworld, "world_state", {1: WorldState(WorldState.option_inverted)})
+        setattr(self.multiworld, "misery_mire_medallion", {1: MireMedallion(MireMedallion.option_ether)})
+        setattr(self.multiworld, "turtle_rock_medallion", {1: TurtleMedallion(TurtleMedallion.option_quake)})
         create_inverted_regions(self.multiworld, 1)
         create_dungeons(self.multiworld, 1)
         create_shops(self.multiworld, 1)
         link_inverted_entrances(self.multiworld, 1)
         self.multiworld.worlds[1].create_items()
-        self.multiworld.required_medallions[1] = ['Ether', 'Quake']
         self.multiworld.itempool.extend(get_dungeon_item_pool(self.multiworld))
         self.multiworld.itempool.extend(ItemFactory(['Green Pendant', 'Red Pendant', 'Blue Pendant', 'Beat Agahnim 1', 'Beat Agahnim 2', 'Crystal 1', 'Crystal 2', 'Crystal 3', 'Crystal 4', 'Crystal 5', 'Crystal 6', 'Crystal 7'], 1))
         self.multiworld.get_location('Agahnim 1', 1).item = None
         self.multiworld.get_location('Agahnim 2', 1).item = None
         mark_light_world_regions(self.multiworld, 1)
-        self.multiworld.worlds[1].set_rules()
->>>>>>> 80211950
+        self.multiworld.worlds[1].set_rules()