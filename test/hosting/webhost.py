--- conflicted
+++ resolved
@@ -2,11 +2,8 @@
 from pathlib import Path
 from typing import TYPE_CHECKING, Optional, cast
 
-<<<<<<< HEAD
 from Utils import utcnow
-=======
 from WebHostLib import to_python
->>>>>>> ad17c7fd
 
 if TYPE_CHECKING:
     from flask import Flask
