"""
Archipelago Launcher

* If run with a patch file as argument, launch corresponding client with the patch file as an argument.
* If run with component name as argument, run it passing argv[2:] as arguments.
* If run without arguments or unknown arguments, open launcher GUI.

Additional components can be added to worlds.LauncherComponents.components.
"""

import argparse
import logging
import multiprocessing
import shlex
import subprocess
import sys
import urllib.parse
import webbrowser
from collections.abc import Callable, Sequence
from os.path import isfile
from shutil import which
from typing import Any

if __name__ == "__main__":
    import ModuleUpdate

    ModuleUpdate.update()

import settings
import Utils
from Utils import (init_logging, is_frozen, is_linux, is_macos, is_windows, local_path, messagebox, open_filename,
                   user_path)
from worlds.LauncherComponents import Component, components, icon_paths, SuffixIdentifier, Type


def open_host_yaml():
    s = settings.get_settings()
    file = s.filename
    s.save()
    assert file, "host.yaml missing"
    if is_linux:
        exe = which('sensible-editor') or which('gedit') or \
              which('xdg-open') or which('gnome-open') or which('kde-open')
        subprocess.Popen([exe, file])
    elif is_macos:
        exe = which("open")
        subprocess.Popen([exe, file])
    else:
        webbrowser.open(file)


def open_patch():
    suffixes = []
    for c in components:
        if c.type == Type.CLIENT and \
                isinstance(c.file_identifier, SuffixIdentifier) and \
                (c.script_name is None or isfile(get_exe(c)[-1])):
            suffixes += c.file_identifier.suffixes
    try:
        filename = open_filename("Select patch", (("Patches", suffixes),))
    except Exception as e:
        messagebox("Error", str(e), error=True)
    else:
        file, component = identify(filename)
        if file and component:
            exe = get_exe(component)
            if exe is None or not isfile(exe[-1]):
                exe = get_exe("Launcher")

            launch([*exe, file], component.cli)


def generate_yamls():
    from Options import generate_yaml_templates

    target = Utils.user_path("Players", "Templates")
    generate_yaml_templates(target, False)
    open_folder(target)


def browse_files():
    open_folder(user_path())


def open_folder(folder_path):
    if is_linux:
        exe = which('xdg-open') or which('gnome-open') or which('kde-open')
    elif is_macos:
        exe = which("open")
    else:
        webbrowser.open(folder_path)
        return

    if exe:
        subprocess.Popen([exe, folder_path])
    else:
        logging.warning(f"No file browser available to open {folder_path}")


def update_settings():
    from settings import get_settings
    get_settings().save()


components.extend([
    # Functions
    Component("Open host.yaml", func=open_host_yaml),
    Component("Open Patch", func=open_patch),
    Component("Generate Template Options", func=generate_yamls),
    Component("Archipelago Website", func=lambda: webbrowser.open("https://archipelago.gg/")),
    Component("Discord Server", icon="discord", func=lambda: webbrowser.open("https://discord.gg/8Z65BR2")),
    Component("Unrated/18+ Discord Server", icon="discord",
              func=lambda: webbrowser.open("https://discord.gg/fqvNCCRsu4")),
    Component("Browse Files", func=browse_files),
])


def handle_uri(path: str) -> tuple[list[Component], Component]:
    url = urllib.parse.urlparse(path)
    queries = urllib.parse.parse_qs(url.query)
    client_components = []
    text_client_component = None
    game = queries["game"][0]
    for component in components:
        if component.supports_uri and component.game_name == game:
            client_components.append(component)
        elif component.display_name == "Text Client":
            text_client_component = component
    return client_components, text_client_component

<<<<<<< HEAD

def build_uri_popup(component_list: list[Component], launch_args: tuple[str, ...]) -> None:
    from kvui import MDButton, MDButtonText
    from kivymd.uix.dialog import MDDialog, MDDialogHeadlineText, MDDialogContentContainer, MDDialogSupportingText
    from kivymd.uix.divider import MDDivider

    popup_text = MDDialogSupportingText(text="Select client to open and connect with.")
    component_buttons = [MDDivider()]
    for component in component_list:
        component_buttons.append(MDButton(
            MDButtonText(text=component.display_name),
            on_release=lambda *args, comp=component: run_component(comp, *launch_args),
            style="text"
        ))
    component_buttons.append(MDDivider())

    MDDialog(
        # Headline
        MDDialogHeadlineText(text="Connect to Multiworld"),
        # Text
        popup_text,
        # Content
        MDDialogContentContainer(
            *component_buttons,
            orientation="vertical"
        ),

    ).open()
=======

    if not client_component:
        run_component(text_client_component, *launch_args)
        return
    else:
        from kvui import ButtonsPrompt
        component_options = {
            text_client_component.display_name: text_client_component,
            **{component.display_name: component for component in client_component}
        }
        popup = ButtonsPrompt("Connect to Multiworld",
                              "Select client to open and connect with.",
                              lambda component_name: run_component(component_options[component_name], *launch_args),
                              *component_options.keys())
        popup.open()
>>>>>>> 07664c4d


def identify(path: None | str) -> tuple[None | str, None | Component]:
    if path is None:
        return None, None
    for component in components:
        if component.handles_file(path):
            return path, component
        elif path == component.display_name or path == component.script_name:
            return None, component
    return None, None


def get_exe(component: str | Component) -> Sequence[str] | None:
    if isinstance(component, str):
        name = component
        component = None
        if name.startswith("Archipelago"):
            name = name[11:]
        if name.endswith(".exe"):
            name = name[:-4]
        if name.endswith(".py"):
            name = name[:-3]
        if not name:
            return None
        for c in components:
            if c.script_name == name or c.frozen_name == f"Archipelago{name}":
                component = c
                break
        if not component:
            return None
    if is_frozen():
        suffix = ".exe" if is_windows else ""
        return [local_path(f"{component.frozen_name}{suffix}")] if component.frozen_name else None
    else:
        return [sys.executable, local_path(f"{component.script_name}.py")] if component.script_name else None


def launch(exe, in_terminal=False):
    if in_terminal:
        if is_windows:
            subprocess.Popen(['start', *exe], shell=True)
            return
        elif is_linux:
            terminal = which('x-terminal-emulator') or which('gnome-terminal') or which('xterm')
            if terminal:
                subprocess.Popen([terminal, '-e', shlex.join(exe)])
                return
        elif is_macos:
            terminal = [which('open'), '-W', '-a', 'Terminal.app']
            subprocess.Popen([*terminal, *exe])
            return
    subprocess.Popen(exe)


def create_shortcut(button: Any, component: Component) -> None:
    from pyshortcuts import make_shortcut
    script = sys.argv[0]
    wkdir = Utils.local_path()

    script = f"{script} \"{component.display_name}\""
    make_shortcut(script, name=f"Archipelago {component.display_name}", icon=local_path("data", "icon.ico"),
                  startmenu=False, terminal=False, working_dir=wkdir)
    button.menu.dismiss()


refresh_components: Callable[[], None] | None = None


def run_gui(launch_components: list[Component], args: Any) -> None:
    from kvui import (ThemedApp, MDFloatLayout, MDGridLayout, ScrollBox)
    from kivy.properties import ObjectProperty
    from kivy.core.window import Window
    from kivy.metrics import dp
    from kivymd.uix.button import MDIconButton, MDButton
    from kivymd.uix.card import MDCard
    from kivymd.uix.menu import MDDropdownMenu
    from kivymd.uix.snackbar import MDSnackbar, MDSnackbarText
    from kivymd.uix.textfield import MDTextField

    from kivy.lang.builder import Builder

    class LauncherCard(MDCard):
        component: Component | None
        image: str
        context_button: MDIconButton = ObjectProperty(None)

        def __init__(self, *args, component: Component | None = None, image_path: str = "", **kwargs):
            self.component = component
            self.image = image_path
            super().__init__(args, kwargs)

    class Launcher(ThemedApp):
        base_title: str = "Archipelago Launcher"
        top_screen: MDFloatLayout = ObjectProperty(None)
        navigation: MDGridLayout = ObjectProperty(None)
        grid: MDGridLayout = ObjectProperty(None)
        button_layout: ScrollBox = ObjectProperty(None)
        search_box: MDTextField = ObjectProperty(None)
        cards: list[LauncherCard]
        current_filter: Sequence[str | Type] | None

        def __init__(self, ctx=None, components=None, args=None):
            self.title = self.base_title + " " + Utils.__version__
            self.ctx = ctx
            self.icon = r"data/icon.png"
            self.favorites = []
            self.launch_components = components
            self.launch_args = args
            self.cards = []
            self.current_filter = (Type.CLIENT, Type.TOOL, Type.ADJUSTER, Type.MISC)
            persistent = Utils.persistent_load()
            if "launcher" in persistent:
                if "favorites" in persistent["launcher"]:
                    self.favorites.extend(persistent["launcher"]["favorites"])
                if "filter" in persistent["launcher"]:
                    if persistent["launcher"]["filter"]:
                        filters = []
                        for filter in persistent["launcher"]["filter"].split(", "):
                            if filter == "favorites":
                                filters.append(filter)
                            else:
                                filters.append(Type[filter])
                        self.current_filter = filters
            super().__init__()

        def set_favorite(self, caller):
            if caller.component.display_name in self.favorites:
                self.favorites.remove(caller.component.display_name)
                caller.icon = "star-outline"
            else:
                self.favorites.append(caller.component.display_name)
                caller.icon = "star"

        def build_card(self, component: Component) -> LauncherCard:
            """
                Builds a card widget for a given component.

                :param component: The component associated with the button.

                :return: The created Card Widget.
                """
            button_card = LauncherCard(component=component,
                                       image_path=icon_paths[component.icon])

            def open_menu(caller):
                caller.menu.open()

            menu_items = [
                {
                    "text": "Add shortcut on desktop",
                    "leading_icon": "laptop",
                    "on_release": lambda: create_shortcut(button_card.context_button, component)
                }
            ]
            button_card.context_button.menu = MDDropdownMenu(caller=button_card.context_button, items=menu_items)
            button_card.context_button.bind(on_release=open_menu)

            return button_card

        def _refresh_components(self, type_filter: Sequence[str | Type] | None = None) -> None:
            if not type_filter:
                type_filter = [Type.CLIENT, Type.ADJUSTER, Type.TOOL, Type.MISC]
            favorites = "favorites" in type_filter

            # clear before repopulating
            assert self.button_layout, "must call `build` first"
            tool_children = reversed(self.button_layout.layout.children)
            for child in tool_children:
                self.button_layout.layout.remove_widget(child)

            cards = [card for card in self.cards if card.component.type in type_filter
                     or favorites and card.component.display_name in self.favorites]

            self.current_filter = type_filter

            for card in cards:
                self.button_layout.layout.add_widget(card)

            top = self.button_layout.children[0].y + self.button_layout.children[0].height \
                           - self.button_layout.height
            scroll_percent = self.button_layout.convert_distance_to_scroll(0, top)
            self.button_layout.scroll_y = max(0, min(1, scroll_percent[1]))

        def filter_clients_by_type(self, caller: MDButton):
            self._refresh_components(caller.type)
            self.search_box.text = ""

        def filter_clients_by_name(self, caller: MDTextField, name: str) -> None:
            if len(name) == 0:
                self._refresh_components(self.current_filter)
                return

            sub_matches = [
                card for card in self.cards
                if name.lower() in card.component.display_name.lower() and card.component.type != Type.HIDDEN
            ]
            self.button_layout.layout.clear_widgets()
            for card in sub_matches:
                self.button_layout.layout.add_widget(card)

        def build(self):
            self.top_screen = Builder.load_file(Utils.local_path("data/launcher.kv"))
            self.grid = self.top_screen.ids.grid
            self.navigation = self.top_screen.ids.navigation
            self.button_layout = self.top_screen.ids.button_layout
            self.search_box = self.top_screen.ids.search_box
            self.set_colors()
            self.top_screen.md_bg_color = self.theme_cls.backgroundColor

            global refresh_components
            refresh_components = self._refresh_components

            Window.bind(on_drop_file=self._on_drop_file)
            Window.bind(on_keyboard=self._on_keyboard)

            for component in components:
                self.cards.append(self.build_card(component))

            self._refresh_components(self.current_filter)

            # Uncomment to re-enable the Kivy console/live editor
            # Ctrl-E to enable it, make sure numlock/capslock is disabled
            # from kivy.modules.console import create_console
            # create_console(Window, self.top_screen)

            return self.top_screen

        def on_start(self):
            if self.launch_components:
                build_uri_popup(self.launch_components, self.launch_args)
                self.launch_components = None
                self.launch_args = None

        @staticmethod
        def component_action(button):
            MDSnackbar(MDSnackbarText(text="Opening in a new window..."), y=dp(24), pos_hint={"center_x": 0.5},
                       size_hint_x=0.5).open()
            if button.component.func:
                button.component.func()
            else:
                launch(get_exe(button.component), button.component.cli)

        def _on_drop_file(self, window: Window, filename: bytes, x: int, y: int) -> None:
            """ When a patch file is dropped into the window, run the associated component. """
            file, component = identify(filename.decode())
            if file and component:
                run_component(component, file)
            else:
                logging.warning(f"unable to identify component for {file}")

        def _on_keyboard(self, window: Window, key: int, scancode: int, codepoint: str, modifier: list[str]):
            # Activate search as soon as we start typing, no matter if we are focused on the search box or not.
            # Focus first, then capture the first character we type, otherwise it gets swallowed and lost.
            # Limit text input to ASCII non-control characters (space bar to tilde).
            if not self.search_box.focus:
                self.search_box.focus = True
                if key in range(32, 126):
                    self.search_box.text += codepoint

        def _stop(self, *largs):
            # ran into what appears to be https://groups.google.com/g/kivy-users/c/saWDLoYCSZ4 with PyCharm.
            # Closing the window explicitly cleans it up.
            self.root_window.close()
            super()._stop(*largs)

        def on_stop(self):
            Utils.persistent_store("launcher", "favorites", self.favorites)
            Utils.persistent_store("launcher", "filter", ", ".join(filter.name if isinstance(filter, Type) else filter
                                                                   for filter in self.current_filter))
            super().on_stop()

    Launcher(components=launch_components, args=args).run()

    # avoiding Launcher reference leak
    # and don't try to do something with widgets after window closed
    global refresh_components
    refresh_components = None


def run_component(component: Component, *args):
    if component.func:
        component.func(*args)
        if refresh_components:
            refresh_components()
    elif component.script_name:
        subprocess.run([*get_exe(component.script_name), *args])
    else:
        logging.warning(f"Component {component} does not appear to be executable.")


def main(args: argparse.Namespace | dict | None = None):
    if isinstance(args, argparse.Namespace):
        args = {k: v for k, v in args._get_kwargs()}
    elif not args:
        args = {}

    path = args.get("Patch|Game|Component|url", None)
    if path is not None:
        if path.startswith("archipelago://"):
            args["args"] = (path, *args.get("args", ()))
            # add the url arg to the passthrough args
            components, text_client_component = handle_uri(path)
            if not components:
                args["component"] = text_client_component
            else:
                args['launch_components'] = [text_client_component, *components]
        else:
            file, component = identify(path)
            if file:
                args['file'] = file
            if component:
                args['component'] = component
            if not component:
                logging.warning(f"Could not identify Component responsible for {path}")

    if args["update_settings"]:
        update_settings()
    if "file" in args:
        run_component(args["component"], args["file"], *args["args"])
    elif "component" in args:
        run_component(args["component"], *args["args"])
    elif not args["update_settings"]:
        run_gui(args.get("launch_components", None), args.get("args", ()))


if __name__ == '__main__':
    init_logging('Launcher')
    Utils.freeze_support()
    multiprocessing.set_start_method("spawn")  # if launched process uses kivy, fork won't work
    parser = argparse.ArgumentParser(
        description='Archipelago Launcher',
        usage="[-h] [--update_settings] [Patch|Game|Component] [-- component args here]"
    )
    run_group = parser.add_argument_group("Run")
    run_group.add_argument("--update_settings", action="store_true",
                           help="Update host.yaml and exit.")
    run_group.add_argument("Patch|Game|Component|url", type=str, nargs="?",
                           help="Pass either a patch file, a generated game, the component name to run, or a url to "
                                "connect with.")
    run_group.add_argument("args", nargs="*",
                           help="Arguments to pass to component.")
    main(parser.parse_args())

    from worlds.LauncherComponents import processes

    for process in processes:
        # we await all child processes to close before we tear down the process host
        # this makes it feel like each one is its own program, as the Launcher is closed now
        process.join()<|MERGE_RESOLUTION|>--- conflicted
+++ resolved
@@ -128,52 +128,17 @@
             text_client_component = component
     return client_components, text_client_component
 
-<<<<<<< HEAD
 
 def build_uri_popup(component_list: list[Component], launch_args: tuple[str, ...]) -> None:
-    from kvui import MDButton, MDButtonText
-    from kivymd.uix.dialog import MDDialog, MDDialogHeadlineText, MDDialogContentContainer, MDDialogSupportingText
-    from kivymd.uix.divider import MDDivider
-
-    popup_text = MDDialogSupportingText(text="Select client to open and connect with.")
-    component_buttons = [MDDivider()]
-    for component in component_list:
-        component_buttons.append(MDButton(
-            MDButtonText(text=component.display_name),
-            on_release=lambda *args, comp=component: run_component(comp, *launch_args),
-            style="text"
-        ))
-    component_buttons.append(MDDivider())
-
-    MDDialog(
-        # Headline
-        MDDialogHeadlineText(text="Connect to Multiworld"),
-        # Text
-        popup_text,
-        # Content
-        MDDialogContentContainer(
-            *component_buttons,
-            orientation="vertical"
-        ),
-
-    ).open()
-=======
-
-    if not client_component:
-        run_component(text_client_component, *launch_args)
-        return
-    else:
-        from kvui import ButtonsPrompt
-        component_options = {
-            text_client_component.display_name: text_client_component,
-            **{component.display_name: component for component in client_component}
-        }
-        popup = ButtonsPrompt("Connect to Multiworld",
-                              "Select client to open and connect with.",
-                              lambda component_name: run_component(component_options[component_name], *launch_args),
-                              *component_options.keys())
-        popup.open()
->>>>>>> 07664c4d
+    from kvui import ButtonsPrompt
+    component_options = {
+        component.display_name: component for component in component_list
+    }
+    popup = ButtonsPrompt("Connect to Multiworld",
+                          "Select client to open and connect with.",
+                          lambda component_name: run_component(component_options[component_name], *launch_args),
+                          *component_options.keys())
+    popup.open()
 
 
 def identify(path: None | str) -> tuple[None | str, None | Component]:
