--- conflicted
+++ resolved
@@ -145,13 +145,8 @@
     Component('OoT Adjuster', 'OoTAdjuster'),
     # FF1
     Component('FF1 Client', 'FF1Client'),
-<<<<<<< HEAD
-    # The Legend of Zelda
-    Component('The Legend of Zelda Client', 'Zelda1Client'),
-=======
     # TLoZ
     Component('Zelda 1 Client', 'Zelda1Client'),
->>>>>>> 07a0c4d1
     # ChecksFinder
     Component('ChecksFinder Client', 'ChecksFinderClient'),
     # Starcraft 2
