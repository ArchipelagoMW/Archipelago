--- conflicted
+++ resolved
@@ -20,11 +20,7 @@
 import webbrowser
 from os.path import isfile
 from shutil import which
-<<<<<<< HEAD
-from typing import Sequence, Tuple, Union, Optional
-=======
-from typing import Callable, Sequence, Union, Optional
->>>>>>> 5fb1ebdc
+from typing import Callable, Optional, Sequence, Tuple, Union
 
 import Utils
 import settings
