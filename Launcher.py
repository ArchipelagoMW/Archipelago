"""
Archipelago Launcher

* if run with APBP as argument, launch corresponding client.
* if run with executable as argument, run it passing argv[2:] as arguments
* if run without arguments, open launcher GUI

Scroll down to components= to add components to the launcher as well as setup.py
"""

import argparse
import logging
import multiprocessing
import shlex
import subprocess
import sys

import urllib.parse
import urllib.request
import webbrowser
from os.path import isfile
from shutil import which
<<<<<<< HEAD
from typing import Any, Callable, Dict, Optional, Sequence, Tuple, Union
=======
from typing import Callable, Optional, Sequence, Tuple, Union, Any
>>>>>>> a324c978

if __name__ == "__main__":
    import ModuleUpdate

    ModuleUpdate.update()

import settings
import Utils
from Utils import (init_logging, is_frozen, is_linux, is_macos, is_windows, local_path, messagebox, open_filename,
                   user_path)
from worlds.LauncherComponents import Component, components, icon_paths, SuffixIdentifier, Type


def open_host_yaml():
    s = settings.get_settings()
    file = s.filename
    s.save()
    assert file, "host.yaml missing"
    if is_linux:
        exe = which('sensible-editor') or which('gedit') or \
              which('xdg-open') or which('gnome-open') or which('kde-open')
        subprocess.Popen([exe, file])
    elif is_macos:
        exe = which("open")
        subprocess.Popen([exe, file])
    else:
        webbrowser.open(file)


def open_patch():
    suffixes = []
    for c in components:
        if c.type == Type.CLIENT and \
                isinstance(c.file_identifier, SuffixIdentifier) and \
                (c.script_name is None or isfile(get_exe(c)[-1])):
            suffixes += c.file_identifier.suffixes
    try:
        filename = open_filename("Select patch", (("Patches", suffixes),))
    except Exception as e:
        messagebox("Error", str(e), error=True)
    else:
        file, component = identify(filename)
        if file and component:
            exe = get_exe(component)
            if exe is None or not isfile(exe[-1]):
                exe = get_exe("Launcher")

            launch([*exe, file], component.cli)


def generate_yamls():
    from Options import generate_yaml_templates

    target = Utils.user_path("Players", "Templates")
    generate_yaml_templates(target, False)
    open_folder(target)


def browse_files():
    open_folder(user_path())


def open_folder(folder_path):
    if is_linux:
        exe = which('xdg-open') or which('gnome-open') or which('kde-open')
        subprocess.Popen([exe, folder_path])
    elif is_macos:
        exe = which("open")
        subprocess.Popen([exe, folder_path])
    else:
        webbrowser.open(folder_path)


def update_settings():
    from settings import get_settings
    get_settings().save()


components.extend([
    # Functions
    Component("Open host.yaml", func=open_host_yaml),
    Component("Open Patch", func=open_patch),
    Component("Generate Template Options", func=generate_yamls),
    Component("Archipelago Website", func=lambda: webbrowser.open("https://archipelago.gg/")),
    Component("Discord Server", icon="discord", func=lambda: webbrowser.open("https://discord.gg/8Z65BR2")),
    Component("Unrated/18+ Discord Server", icon="discord",
              func=lambda: webbrowser.open("https://discord.gg/fqvNCCRsu4")),
    Component("Browse Files", func=browse_files),
])


def handle_uri(path: str, launch_args: Tuple[str, ...]) -> None:
    url = urllib.parse.urlparse(path)
    queries = urllib.parse.parse_qs(url.query)
    launch_args = (path, *launch_args)
    client_component = []
    text_client_component = None
    if "game" in queries:
        game = queries["game"][0]
    else:  # TODO around 0.6.0 - this is for pre this change webhost uri's
        game = "Archipelago"
    for component in components:
        if component.supports_uri and component.game_name == game:
            client_component.append(component)
        elif component.display_name == "Text Client":
            text_client_component = component

    from kvui import MDButton, MDButtonText
    from kivymd.uix.dialog import MDDialog, MDDialogHeadlineText, MDDialogContentContainer, MDDialogSupportingText
    from kivymd.uix.divider import MDDivider

    if not client_component:
        run_component(text_client_component, *launch_args)
        return
    else:
        popup_text = MDDialogSupportingText(text="Select client to open and connect with.")
        component_buttons = [MDDivider()]
        for component in [text_client_component, *client_component]:
            component_buttons.append(MDButton(
                MDButtonText(text=component.display_name),
                on_release=lambda *args, comp=component: run_component(comp, *launch_args),
                style="text"
            ))
        component_buttons.append(MDDivider())

    MDDialog(
        # Headline
        MDDialogHeadlineText(text="Connect to Multiworld"),
        # Text
        popup_text,
        # Content
        MDDialogContentContainer(
            *component_buttons,
            orientation="vertical"
        ),

    ).open()


def identify(path: Union[None, str]) -> Tuple[Union[None, str], Union[None, Component]]:
    if path is None:
        return None, None
    for component in components:
        if component.handles_file(path):
            return path, component
        elif path == component.display_name or path == component.script_name:
            return None, component
    return None, None


def get_exe(component: Union[str, Component]) -> Optional[Sequence[str]]:
    if isinstance(component, str):
        name = component
        component = None
        if name.startswith("Archipelago"):
            name = name[11:]
        if name.endswith(".exe"):
            name = name[:-4]
        if name.endswith(".py"):
            name = name[:-3]
        if not name:
            return None
        for c in components:
            if c.script_name == name or c.frozen_name == f"Archipelago{name}":
                component = c
                break
        if not component:
            return None
    if is_frozen():
        suffix = ".exe" if is_windows else ""
        return [local_path(f"{component.frozen_name}{suffix}")] if component.frozen_name else None
    else:
        return [sys.executable, local_path(f"{component.script_name}.py")] if component.script_name else None


def launch(exe, in_terminal=False):
    if in_terminal:
        if is_windows:
            subprocess.Popen(['start', *exe], shell=True)
            return
        elif is_linux:
            terminal = which('x-terminal-emulator') or which('gnome-terminal') or which('xterm')
            if terminal:
                subprocess.Popen([terminal, '-e', shlex.join(exe)])
                return
        elif is_macos:
            terminal = [which('open'), '-W', '-a', 'Terminal.app']
            subprocess.Popen([*terminal, *exe])
            return
    subprocess.Popen(exe)


def create_shortcut(button: Any, component: Component) -> None:
    from pyshortcuts import make_shortcut
    script = sys.argv[0]
    wkdir = Utils.local_path()

    script = f"{script} \"{component.display_name}\""
    make_shortcut(script, name=f"Archipelago {component.display_name}", icon=local_path("data", "icon.ico"),
                  startmenu=False, terminal=False, working_dir=wkdir)
    button.menu.dismiss()


refresh_components: Optional[Callable[[], None]] = None


def run_gui(path: str, args: Any) -> None:
    from kvui import (ThemedApp, MDFloatLayout, MDGridLayout, ScrollBox)
    from kivy.properties import ObjectProperty
    from kivy.core.window import Window
    from kivy.metrics import dp
    from kivymd.uix.button import MDIconButton
    from kivymd.uix.card import MDCard
    from kivymd.uix.menu import MDDropdownMenu
    from kivymd.uix.snackbar import MDSnackbar, MDSnackbarText

    from kivy.lang.builder import Builder

    class LauncherCard(MDCard):
        component: Component | None
        image: str
        context_button: MDIconButton = ObjectProperty(None)

        def __init__(self, *args, component: Component | None = None, image_path: str = "", **kwargs):
            self.component = component
            self.image = image_path
            super().__init__(args, kwargs)

    class Launcher(ThemedApp):
        base_title: str = "Archipelago Launcher"
        top_screen: MDFloatLayout = ObjectProperty(None)
        navigation: MDGridLayout = ObjectProperty(None)
        grid: MDGridLayout = ObjectProperty(None)
        button_layout: ScrollBox = ObjectProperty(None)
        cards: list[LauncherCard]
        current_filter: Sequence[str | Type] | None

        def __init__(self, ctx=None, path=None, args=None):
            self.title = self.base_title + " " + Utils.__version__
            self.ctx = ctx
            self.icon = r"data/icon.png"
            self.favorites = []
            self.launch_uri = path
            self.launch_args = args
            self.cards = []
            self.current_filter = (Type.CLIENT, Type.TOOL, Type.ADJUSTER, Type.MISC)
            persistent = Utils.persistent_load()
            if "launcher" in persistent:
                if "favorites" in persistent["launcher"]:
                    self.favorites.extend(persistent["launcher"]["favorites"])
                if "filter" in persistent["launcher"]:
                    if persistent["launcher"]["filter"]:
                        filters = []
                        for filter in persistent["launcher"]["filter"].split(", "):
                            if filter == "favorites":
                                filters.append(filter)
                            else:
                                filters.append(Type[filter])
                        self.current_filter = filters
            super().__init__()

        def set_favorite(self, caller):
            if caller.component.display_name in self.favorites:
                self.favorites.remove(caller.component.display_name)
                caller.icon = "star-outline"
            else:
                self.favorites.append(caller.component.display_name)
                caller.icon = "star"

        def build_card(self, component: Component) -> LauncherCard:
            """
                Builds a card widget for a given component.

                :param component: The component associated with the button.

                :return: The created Card Widget.
                """
            button_card = LauncherCard(component=component,
                                       image_path=icon_paths[component.icon])

            def open_menu(caller):
                caller.menu.open()

            menu_items = [
                {
                    "text": "Add shortcut on desktop",
                    "leading_icon": "laptop",
                    "on_release": lambda: create_shortcut(button_card.context_button, component)
                }
            ]
            button_card.context_button.menu = MDDropdownMenu(caller=button_card.context_button, items=menu_items)
            button_card.context_button.bind(on_release=open_menu)

            return button_card

        def _refresh_components(self, type_filter: Sequence[str | Type] | None = None) -> None:
            if not type_filter:
                type_filter = [Type.CLIENT, Type.ADJUSTER, Type.TOOL, Type.MISC]
            favorites = "favorites" in type_filter

            # clear before repopulating
            assert self.button_layout, "must call `build` first"
            tool_children = reversed(self.button_layout.layout.children)
            for child in tool_children:
                self.button_layout.layout.remove_widget(child)

            cards = [card for card in self.cards if card.component.type in type_filter
                     or favorites and card.component.display_name in self.favorites]

            self.current_filter = type_filter

            for card in cards:
                self.button_layout.layout.add_widget(card)

            top = self.button_layout.children[0].y + self.button_layout.children[0].height \
                           - self.button_layout.height
            scroll_percent = self.button_layout.convert_distance_to_scroll(0, top)
            self.button_layout.scroll_y = max(0, min(1, scroll_percent[1]))

        def filter_clients(self, caller):
            self._refresh_components(caller.type)

        def build(self):
            self.top_screen = Builder.load_file(Utils.local_path("data/launcher.kv"))
            self.grid = self.top_screen.ids.grid
            self.navigation = self.top_screen.ids.navigation
            self.button_layout = self.top_screen.ids.button_layout
            self.set_colors()
            self.top_screen.md_bg_color = self.theme_cls.backgroundColor

            global refresh_components
            refresh_components = self._refresh_components

            Window.bind(on_drop_file=self._on_drop_file)

            for component in components:
                self.cards.append(self.build_card(component))

            self._refresh_components(self.current_filter)

            return self.top_screen

        def on_start(self):
            if self.launch_uri:
                handle_uri(self.launch_uri, self.launch_args)
                self.launch_uri = None
                self.launch_args = None

        def on_start(self):
            launcher_settings = Utils.persistent_load().get("launcher", {})
            if not launcher_settings:
                launcher_settings["auto_update"] = True
                Utils.persistent_store("launcher", "auto_update", True)
                launcher_settings["skip_version"] = "0"
                Utils.persistent_store("launcher", "skip_version", "0")
            if is_frozen() and launcher_settings["auto_update"]:
                check_for_update(launcher_settings["skip_version"])

        @staticmethod
        def component_action(button):
            MDSnackbar(MDSnackbarText(text="Opening in a new window..."), y=dp(24), pos_hint={"center_x": 0.5},
                       size_hint_x=0.5).open()
            if button.component.func:
                button.component.func()
            else:
                launch(get_exe(button.component), button.component.cli)

        def _on_drop_file(self, window: Window, filename: bytes, x: int, y: int) -> None:
            """ When a patch file is dropped into the window, run the associated component. """
            file, component = identify(filename.decode())
            if file and component:
                run_component(component, file)
            else:
                logging.warning(f"unable to identify component for {file}")

        def _stop(self, *largs):
            # ran into what appears to be https://groups.google.com/g/kivy-users/c/saWDLoYCSZ4 with PyCharm.
            # Closing the window explicitly cleans it up.
            self.root_window.close()
            super()._stop(*largs)

        def on_stop(self):
            Utils.persistent_store("launcher", "favorites", self.favorites)
            Utils.persistent_store("launcher", "filter", ", ".join(filter.name if isinstance(filter, Type) else filter
                                                                   for filter in self.current_filter))
            super().on_stop()

    Launcher(path=path, args=args).run()

    # avoiding Launcher reference leak
    # and don't try to do something with widgets after window closed
    global refresh_components
    refresh_components = None


def run_component(component: Component, *args):
    if component.func:
        component.func(*args)
        if refresh_components:
            refresh_components()
    elif component.script_name:
        subprocess.run([*get_exe(component.script_name), *args])
    else:
        logging.warning(f"Component {component} does not appear to be executable.")


def main(args: Optional[Union[argparse.Namespace, dict]] = None):
    if isinstance(args, argparse.Namespace):
        args = {k: v for k, v in args._get_kwargs()}
    elif not args:
        args = {}

    path = args.get("Patch|Game|Component|url", None)
    if path is not None:
        if not path.startswith("archipelago://"):
            file, component = identify(path)
            if file:
                args['file'] = file
            if component:
                args['component'] = component
            if not component:
                logging.warning(f"Could not identify Component responsible for {path}")

    if args["update_settings"]:
        update_settings()
    if "file" in args:
        run_component(args["component"], args["file"], *args["args"])
    elif "component" in args:
        run_component(args["component"], *args["args"])
    elif not args["update_settings"]:
        run_gui(path, args.get("args", ()))


def check_for_update(skip_version: str) -> None:
    """Checks if an update is available, and prompts the user if they'd like to update."""
    import platform
    # explicitly don't support windows 7
    # TODO support other platforms
    if not is_windows or platform.release() == "NT":
        return
    update, version, remote_data = Utils.available_update()
    logging.info(f"Update available: {update}. Latest remote version: {version.as_simple_string()}")
    if not update:
        return
    if skip_version == version.as_simple_string():
        return

    from kvui import ButtonsPrompt

    def handle_user_update(answer: str) -> None:
        if answer == "No":
            return
        elif answer == "Skip Version":
            Utils.persistent_store("launcher", "skip_update", version.as_simple_string())
            return
        # download and install the latest Archipelago release
        latest_release = remote_data["assets"]
        latest_files: Dict[str, Any] = {
            asset["name"]: asset["browser_download_url"] for asset in latest_release
        }
        download_names = []
        for name in latest_files:
            if is_windows and name.endswith(".exe"):
                download_names.append(name)

        def download_selection(asset: str) -> None:
            import os
            import tempfile
            nonlocal latest_files

            temp_dir = os.path.join(tempfile.gettempdir(), "Archipelago", "Downloads")
            asset_path = os.path.join(temp_dir, asset)
            if not os.path.exists(asset_path):
                download_url = latest_files[asset]
                temp_path = os.path.join(temp_dir, f"{asset}.tmp")
                if not os.path.exists(temp_dir):
                    os.makedirs(temp_dir)
                try:
                    with urllib.request.urlopen(download_url) as response:
                        with open(temp_path, "wb") as f:
                            import shutil
                            shutil.copyfileobj(response, f)
                    os.rename(temp_path, asset_path)
                except Exception as e:
                    if os.path.exists(asset_path):
                        os.remove(asset_path)
                    elif os.path.exists(temp_path):
                        os.remove(temp_path)
                    raise e

            messagebox("Update Downloaded Successfully", f"{asset} has been downloaded successfully!")
            if is_windows:
                launch([asset_path], True)

        if not download_names:
            raise FileNotFoundError(f"No download available for {version.as_simple_string()} for {platform.platform()}")
        if len(download_names) == 1:
            download_selection(download_names[0])
        else:
            ButtonsPrompt(
                "Available Update",
                "Select update to download",
                download_selection,
                *download_names
            ).open()

    ButtonsPrompt(
        "Update Available",
        f"Update available: {version.as_simple_string()}.\n"
        f"Currently installed: {Utils.version_tuple.as_simple_string()}.\n"
        f"Would you like to update?",
        handle_user_update,
        "Yes", "No", "Skip Version"
    ).open()


if __name__ == '__main__':
    init_logging('Launcher')
    Utils.freeze_support()
    multiprocessing.set_start_method("spawn")  # if launched process uses kivy, fork won't work
    parser = argparse.ArgumentParser(
        description='Archipelago Launcher',
        usage="[-h] [--update_settings] [Patch|Game|Component] [-- component args here]"
    )
    run_group = parser.add_argument_group("Run")
    run_group.add_argument("--update_settings", action="store_true",
                           help="Update host.yaml and exit.")
    run_group.add_argument("Patch|Game|Component|url", type=str, nargs="?",
                           help="Pass either a patch file, a generated game, the component name to run, or a url to "
                                "connect with.")
    run_group.add_argument("args", nargs="*",
                           help="Arguments to pass to component.")
    main(parser.parse_args())

    from worlds.LauncherComponents import processes

    for process in processes:
        # we await all child processes to close before we tear down the process host
        # this makes it feel like each one is its own program, as the Launcher is closed now
        process.join()<|MERGE_RESOLUTION|>--- conflicted
+++ resolved
@@ -20,11 +20,7 @@
 import webbrowser
 from os.path import isfile
 from shutil import which
-<<<<<<< HEAD
 from typing import Any, Callable, Dict, Optional, Sequence, Tuple, Union
-=======
-from typing import Callable, Optional, Sequence, Tuple, Union, Any
->>>>>>> a324c978
 
 if __name__ == "__main__":
     import ModuleUpdate
