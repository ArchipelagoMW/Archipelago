--- conflicted
+++ resolved
@@ -401,13 +401,8 @@
                 exit_requirement_satisfied = (not perform_validity_check or not require_new_exits
                                               or target_entrance.connected_region not in er_state.placed_regions)
                 if exit_requirement_satisfied and source_exit.can_connect_to(target_entrance, dead_end, er_state):
-<<<<<<< HEAD
                     if (needs_speculative_sweep(dead_end, require_new_exits, placeable_exits)
-                            and not er_state.test_speculative_connection(source_exit, target_entrance, exits)):
-=======
-                    if (needs_speculative_sweep
                             and not er_state.test_speculative_connection(source_exit, target_entrance, exits_set)):
->>>>>>> cd761db1
                         continue
                     do_placement(source_exit, target_entrance)
                     return True
