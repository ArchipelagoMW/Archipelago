--- conflicted
+++ resolved
@@ -37,13 +37,7 @@
           - {version: '3.11'}
           - {version: '3.12'}
         include:
-<<<<<<< HEAD
-          - python: {version: '3.11'}  # current
-=======
-          - python: {version: '3.8'}  # win7 compat
-            os: windows-latest
           - python: {version: '3.12'}  # current
->>>>>>> e52ce014
             os: windows-latest
           - python: {version: '3.12'}  # current
             os: macos-latest
