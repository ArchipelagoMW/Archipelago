from __future__ import annotations

import sys
import threading
import time
import multiprocessing
import os
import subprocess
import base64
import shutil
import logging
import asyncio
from json import loads, dumps

from Utils import init_logging

if __name__ == "__main__":
    init_logging("SNIClient", exception_logger="Client")

import colorama

from NetUtils import *
from worlds.alttp import Regions, Shops
from worlds.alttp.Rom import ROM_PLAYER_LIMIT
from worlds.sm.Rom import ROM_PLAYER_LIMIT as SM_ROM_PLAYER_LIMIT
from worlds.smz3.Rom import ROM_PLAYER_LIMIT as SMZ3_ROM_PLAYER_LIMIT
import Utils
from CommonClient import CommonContext, server_loop, console_loop, ClientCommandProcessor, gui_enabled, get_base_parser
from Patch import GAME_ALTTP, GAME_SM, GAME_SMZ3

snes_logger = logging.getLogger("SNES")

from MultiServer import mark_raw


class DeathState(enum.IntEnum):
    killing_player = 1
    alive = 2
    dead = 3


class SNIClientCommandProcessor(ClientCommandProcessor):
    ctx: Context

    def _cmd_slow_mode(self, toggle: str = ""):
        """Toggle slow mode, which limits how fast you send / receive items."""
        if toggle:
            self.ctx.slow_mode = toggle.lower() in {"1", "true", "on"}
        else:
            self.ctx.slow_mode = not self.ctx.slow_mode

        self.output(f"Setting slow mode to {self.ctx.slow_mode}")

    @mark_raw
    def _cmd_snes(self, snes_options: str = "") -> bool:
        """Connect to a snes. Optionally include network address of a snes to connect to,
        otherwise show available devices; and a SNES device number if more than one SNES is detected.
        Examples: "/snes", "/snes 1", "/snes localhost:8080 1" """

        snes_address = self.ctx.snes_address
        snes_device_number = -1

        options = snes_options.split()
        num_options = len(options)

        if num_options > 0:
            snes_device_number = int(options[0])

        if num_options > 1:
            snes_address = options[0]
            snes_device_number = int(options[1])

        self.ctx.snes_reconnect_address = None
        asyncio.create_task(snes_connect(self.ctx, snes_address, snes_device_number), name="SNES Connect")
        return True

    def _cmd_snes_close(self) -> bool:
        """Close connection to a currently connected snes"""
        self.ctx.snes_reconnect_address = None
        if self.ctx.snes_socket is not None and not self.ctx.snes_socket.closed:
            asyncio.create_task(self.ctx.snes_socket.close())
            return True
        else:
            return False

    # Left here for quick re-addition for debugging.
    # def _cmd_snes_write(self, address, data):
    #     """Write the specified byte (base10) to the SNES' memory address (base16)."""
    #     if self.ctx.snes_state != SNESState.SNES_ATTACHED:
    #         self.output("No attached SNES Device.")
    #         return False
    #     snes_buffered_write(self.ctx, int(address, 16), bytes([int(data)]))
    #     asyncio.create_task(snes_flush_writes(self.ctx))
    #     self.output("Data Sent")
    #     return True

    # def _cmd_snes_read(self, address, size=1):
    #     """Read the SNES' memory address (base16)."""
    #     if self.ctx.snes_state != SNESState.SNES_ATTACHED:
    #         self.output("No attached SNES Device.")
    #         return False
    #     data = await snes_read(self.ctx, int(address, 16), size)
    #     self.output(f"Data Read: {data}")
    #     return True


class Context(CommonContext):
    command_processor = SNIClientCommandProcessor
    game = "A Link to the Past"
    items_handling = None  # set in game_watcher

    def __init__(self, snes_address, server_address, password):
        super(Context, self).__init__(server_address, password)

        # snes stuff
        self.snes_address = snes_address
        self.snes_socket = None
        self.snes_state = SNESState.SNES_DISCONNECTED
        self.snes_attached_device = None
        self.snes_reconnect_address = None
        self.snes_recv_queue = asyncio.Queue()
        self.snes_request_lock = asyncio.Lock()
        self.snes_write_buffer = []
        self.snes_connector_lock = threading.Lock()
        self.death_state = DeathState.alive  # for death link flop behaviour
        self.killing_player_task = None

        self.awaiting_rom = False
        self.rom = None
        self.prev_rom = None

    async def connection_closed(self):
        await super(Context, self).connection_closed()
        self.awaiting_rom = False

    def event_invalid_slot(self):
        if self.snes_socket is not None and not self.snes_socket.closed:
            asyncio.create_task(self.snes_socket.close())
        raise Exception('Invalid ROM detected, '
                        'please verify that you have loaded the correct rom and reconnect your snes (/snes)')

    async def server_auth(self, password_requested: bool = False):
        if password_requested and not self.password:
            await super(Context, self).server_auth(password_requested)
        if self.rom is None:
            self.awaiting_rom = True
            snes_logger.info(
                'No ROM detected, awaiting snes connection to authenticate to the multiworld server (/snes)')
            return
        self.awaiting_rom = False
        self.auth = self.rom
        auth = base64.b64encode(self.rom).decode()
        await self.send_connect(name=auth)

    def on_deathlink(self, data: dict):
        if not self.killing_player_task or self.killing_player_task.done():
            self.killing_player_task = asyncio.create_task(deathlink_kill_player(self))
        super(Context, self).on_deathlink(data)

    async def handle_deathlink_state(self, currently_dead: bool):
        # in this state we only care about triggering a death send
        if self.death_state == DeathState.alive:
            if currently_dead:
                self.death_state = DeathState.dead
                await self.send_death()
        # in this state we care about confirming a kill, to move state to dead
        elif self.death_state == DeathState.killing_player:
            # this is being handled in deathlink_kill_player(ctx) already
            pass
        # in this state we wait until the player is alive again
        elif self.death_state == DeathState.dead:
            if not currently_dead:
                self.death_state = DeathState.alive

    def on_package(self, cmd: str, args: dict):
        if cmd in {"Connected", "RoomUpdate"}:
            if "checked_locations" in args and args["checked_locations"]:
                new_locations = set(args["checked_locations"])
                self.checked_locations |= new_locations
                self.locations_scouted |= new_locations
                # Items belonging to the player should not be marked as checked in game, since the player will likely need that item.
                # Once the games handled by SNIClient gets made to be remote items, this will no longer be needed.
                asyncio.create_task(self.send_msgs([{"cmd": "LocationScouts", "locations": list(new_locations)}]))


async def deathlink_kill_player(ctx: Context):
    ctx.death_state = DeathState.killing_player
    while ctx.death_state == DeathState.killing_player and \
            ctx.snes_state == SNESState.SNES_ATTACHED:
        if ctx.game == GAME_ALTTP:
            invincible = await snes_read(ctx, WRAM_START + 0x037B, 1)
            last_health = await snes_read(ctx, WRAM_START + 0xF36D, 1)
            await asyncio.sleep(0.25)
            health = await snes_read(ctx, WRAM_START + 0xF36D, 1)
            if not invincible or not last_health or not health:
                ctx.death_state = DeathState.dead
                ctx.last_death_link = time.time()
                continue
            if not invincible[0] and last_health[0] == health[0]:
                snes_buffered_write(ctx, WRAM_START + 0xF36D, bytes([0]))  # set current health to 0
                snes_buffered_write(ctx, WRAM_START + 0x0373,
                                    bytes([8]))  # deal 1 full heart of damage at next opportunity
        elif ctx.game == GAME_SM:
            snes_buffered_write(ctx, WRAM_START + 0x09C2, bytes([0, 0]))  # set current health to 0
            if not ctx.death_link_allow_survive:
                snes_buffered_write(ctx, WRAM_START + 0x09D6, bytes([0, 0]))  # set current reserve to 0
        await snes_flush_writes(ctx)
        await asyncio.sleep(1)

        if ctx.game == GAME_ALTTP:
            gamemode = await snes_read(ctx, WRAM_START + 0x10, 1)
            if not gamemode or gamemode[0] in DEATH_MODES:
                ctx.death_state = DeathState.dead
        elif ctx.game == GAME_SM:
            gamemode = await snes_read(ctx, WRAM_START + 0x0998, 1)
            health = await snes_read(ctx, WRAM_START + 0x09C2, 2)
            if health is not None:
                health = health[0] | (health[1] << 8)
            if not gamemode or gamemode[0] in SM_DEATH_MODES or (
                    ctx.death_link_allow_survive and health is not None and health > 0):
                ctx.death_state = DeathState.dead
        ctx.last_death_link = time.time()


SNES_RECONNECT_DELAY = 5

# LttP
ROM_START = 0x000000
WRAM_START = 0xF50000
WRAM_SIZE = 0x20000
SRAM_START = 0xE00000

ROMNAME_START = SRAM_START + 0x2000
ROMNAME_SIZE = 0x15

INGAME_MODES = {0x07, 0x09, 0x0b}
ENDGAME_MODES = {0x19, 0x1a}
DEATH_MODES = {0x12}

SAVEDATA_START = WRAM_START + 0xF000
SAVEDATA_SIZE = 0x500

RECV_PROGRESS_ADDR = SAVEDATA_START + 0x4D0         # 2 bytes
RECV_ITEM_ADDR = SAVEDATA_START + 0x4D2             # 1 byte
RECV_ITEM_PLAYER_ADDR = SAVEDATA_START + 0x4D3      # 1 byte
ROOMID_ADDR = SAVEDATA_START + 0x4D4                # 2 bytes
ROOMDATA_ADDR = SAVEDATA_START + 0x4D6              # 1 byte
SCOUT_LOCATION_ADDR = SAVEDATA_START + 0x4D7        # 1 byte
SCOUTREPLY_LOCATION_ADDR = SAVEDATA_START + 0x4D8   # 1 byte
SCOUTREPLY_ITEM_ADDR = SAVEDATA_START + 0x4D9       # 1 byte
SCOUTREPLY_PLAYER_ADDR = SAVEDATA_START + 0x4DA     # 1 byte
SHOP_ADDR = SAVEDATA_START + 0x302                  # 2 bytes
SHOP_LEN = (len(Shops.shop_table) * 3) + 5

DEATH_LINK_ACTIVE_ADDR = ROMNAME_START + 0x15       # 1 byte

# SM
SM_ROMNAME_START = 0x1C4F00

SM_INGAME_MODES = {0x07, 0x09, 0x0b}
SM_ENDGAME_MODES = {0x26, 0x27}
SM_DEATH_MODES = {0x15, 0x17, 0x18, 0x19, 0x1A}

SM_RECV_PROGRESS_ADDR = SRAM_START + 0x2000         # 2 bytes
SM_RECV_ITEM_ADDR = SAVEDATA_START + 0x4D2          # 1 byte
SM_RECV_ITEM_PLAYER_ADDR = SAVEDATA_START + 0x4D3   # 1 byte

SM_DEATH_LINK_ACTIVE_ADDR = ROM_START + 0x277f04    # 1 byte

# SMZ3
SMZ3_ROMNAME_START = 0x00FFC0

SMZ3_INGAME_MODES = {0x07, 0x09, 0x0b}
SMZ3_ENDGAME_MODES = {0x26, 0x27}
SMZ3_DEATH_MODES = {0x15, 0x17, 0x18, 0x19, 0x1A}

SMZ3_RECV_PROGRESS_ADDR = SRAM_START + 0x4000         # 2 bytes
SMZ3_RECV_ITEM_ADDR = SAVEDATA_START + 0x4D2          # 1 byte
SMZ3_RECV_ITEM_PLAYER_ADDR = SAVEDATA_START + 0x4D3   # 1 byte


location_shop_ids = set([info[0] for name, info in Shops.shop_table.items()])

location_table_uw = {"Blind's Hideout - Top": (0x11d, 0x10),
                     "Blind's Hideout - Left": (0x11d, 0x20),
                     "Blind's Hideout - Right": (0x11d, 0x40),
                     "Blind's Hideout - Far Left": (0x11d, 0x80),
                     "Blind's Hideout - Far Right": (0x11d, 0x100),
                     'Secret Passage': (0x55, 0x10),
                     'Waterfall Fairy - Left': (0x114, 0x10),
                     'Waterfall Fairy - Right': (0x114, 0x20),
                     "King's Tomb": (0x113, 0x10),
                     'Floodgate Chest': (0x10b, 0x10),
                     "Link's House": (0x104, 0x10),
                     'Kakariko Tavern': (0x103, 0x10),
                     'Chicken House': (0x108, 0x10),
                     "Aginah's Cave": (0x10a, 0x10),
                     "Sahasrahla's Hut - Left": (0x105, 0x10),
                     "Sahasrahla's Hut - Middle": (0x105, 0x20),
                     "Sahasrahla's Hut - Right": (0x105, 0x40),
                     'Kakariko Well - Top': (0x2f, 0x10),
                     'Kakariko Well - Left': (0x2f, 0x20),
                     'Kakariko Well - Middle': (0x2f, 0x40),
                     'Kakariko Well - Right': (0x2f, 0x80),
                     'Kakariko Well - Bottom': (0x2f, 0x100),
                     'Lost Woods Hideout': (0xe1, 0x200),
                     'Lumberjack Tree': (0xe2, 0x200),
                     'Cave 45': (0x11b, 0x400),
                     'Graveyard Cave': (0x11b, 0x200),
                     'Checkerboard Cave': (0x126, 0x200),
                     'Mini Moldorm Cave - Far Left': (0x123, 0x10),
                     'Mini Moldorm Cave - Left': (0x123, 0x20),
                     'Mini Moldorm Cave - Right': (0x123, 0x40),
                     'Mini Moldorm Cave - Far Right': (0x123, 0x80),
                     'Mini Moldorm Cave - Generous Guy': (0x123, 0x400),
                     'Ice Rod Cave': (0x120, 0x10),
                     'Bonk Rock Cave': (0x124, 0x10),
                     'Desert Palace - Big Chest': (0x73, 0x10),
                     'Desert Palace - Torch': (0x73, 0x400),
                     'Desert Palace - Map Chest': (0x74, 0x10),
                     'Desert Palace - Compass Chest': (0x85, 0x10),
                     'Desert Palace - Big Key Chest': (0x75, 0x10),
                     'Desert Palace - Desert Tiles 1 Pot Key': (0x63, 0x400),
                     'Desert Palace - Beamos Hall Pot Key': (0x53, 0x400),
                     'Desert Palace - Desert Tiles 2 Pot Key': (0x43, 0x400),
                     'Desert Palace - Boss': (0x33, 0x800),
                     'Eastern Palace - Compass Chest': (0xa8, 0x10),
                     'Eastern Palace - Big Chest': (0xa9, 0x10),
                     'Eastern Palace - Dark Square Pot Key': (0xba, 0x400),
                     'Eastern Palace - Dark Eyegore Key Drop': (0x99, 0x400),
                     'Eastern Palace - Cannonball Chest': (0xb9, 0x10),
                     'Eastern Palace - Big Key Chest': (0xb8, 0x10),
                     'Eastern Palace - Map Chest': (0xaa, 0x10),
                     'Eastern Palace - Boss': (0xc8, 0x800),
                     'Hyrule Castle - Boomerang Chest': (0x71, 0x10),
                     'Hyrule Castle - Boomerang Guard Key Drop': (0x71, 0x400),
                     'Hyrule Castle - Map Chest': (0x72, 0x10),
                     'Hyrule Castle - Map Guard Key Drop': (0x72, 0x400),
                     "Hyrule Castle - Zelda's Chest": (0x80, 0x10),
                     'Hyrule Castle - Big Key Drop': (0x80, 0x400),
                     'Sewers - Dark Cross': (0x32, 0x10),
                     'Hyrule Castle - Key Rat Key Drop': (0x21, 0x400),
                     'Sewers - Secret Room - Left': (0x11, 0x10),
                     'Sewers - Secret Room - Middle': (0x11, 0x20),
                     'Sewers - Secret Room - Right': (0x11, 0x40),
                     'Sanctuary': (0x12, 0x10),
                     'Castle Tower - Room 03': (0xe0, 0x10),
                     'Castle Tower - Dark Maze': (0xd0, 0x10),
                     'Castle Tower - Dark Archer Key Drop': (0xc0, 0x400),
                     'Castle Tower - Circle of Pots Key Drop': (0xb0, 0x400),
                     'Spectacle Rock Cave': (0xea, 0x400),
                     'Paradox Cave Lower - Far Left': (0xef, 0x10),
                     'Paradox Cave Lower - Left': (0xef, 0x20),
                     'Paradox Cave Lower - Right': (0xef, 0x40),
                     'Paradox Cave Lower - Far Right': (0xef, 0x80),
                     'Paradox Cave Lower - Middle': (0xef, 0x100),
                     'Paradox Cave Upper - Left': (0xff, 0x10),
                     'Paradox Cave Upper - Right': (0xff, 0x20),
                     'Spiral Cave': (0xfe, 0x10),
                     'Tower of Hera - Basement Cage': (0x87, 0x400),
                     'Tower of Hera - Map Chest': (0x77, 0x10),
                     'Tower of Hera - Big Key Chest': (0x87, 0x10),
                     'Tower of Hera - Compass Chest': (0x27, 0x20),
                     'Tower of Hera - Big Chest': (0x27, 0x10),
                     'Tower of Hera - Boss': (0x7, 0x800),
                     'Hype Cave - Top': (0x11e, 0x10),
                     'Hype Cave - Middle Right': (0x11e, 0x20),
                     'Hype Cave - Middle Left': (0x11e, 0x40),
                     'Hype Cave - Bottom': (0x11e, 0x80),
                     'Hype Cave - Generous Guy': (0x11e, 0x400),
                     'Peg Cave': (0x127, 0x400),
                     'Pyramid Fairy - Left': (0x116, 0x10),
                     'Pyramid Fairy - Right': (0x116, 0x20),
                     'Brewery': (0x106, 0x10),
                     'C-Shaped House': (0x11c, 0x10),
                     'Chest Game': (0x106, 0x400),
                     'Mire Shed - Left': (0x10d, 0x10),
                     'Mire Shed - Right': (0x10d, 0x20),
                     'Superbunny Cave - Top': (0xf8, 0x10),
                     'Superbunny Cave - Bottom': (0xf8, 0x20),
                     'Spike Cave': (0x117, 0x10),
                     'Hookshot Cave - Top Right': (0x3c, 0x10),
                     'Hookshot Cave - Top Left': (0x3c, 0x20),
                     'Hookshot Cave - Bottom Right': (0x3c, 0x80),
                     'Hookshot Cave - Bottom Left': (0x3c, 0x40),
                     'Mimic Cave': (0x10c, 0x10),
                     'Swamp Palace - Entrance': (0x28, 0x10),
                     'Swamp Palace - Map Chest': (0x37, 0x10),
                     'Swamp Palace - Pot Row Pot Key': (0x38, 0x400),
                     'Swamp Palace - Trench 1 Pot Key': (0x37, 0x400),
                     'Swamp Palace - Hookshot Pot Key': (0x36, 0x400),
                     'Swamp Palace - Big Chest': (0x36, 0x10),
                     'Swamp Palace - Compass Chest': (0x46, 0x10),
                     'Swamp Palace - Trench 2 Pot Key': (0x35, 0x400),
                     'Swamp Palace - Big Key Chest': (0x35, 0x10),
                     'Swamp Palace - West Chest': (0x34, 0x10),
                     'Swamp Palace - Flooded Room - Left': (0x76, 0x10),
                     'Swamp Palace - Flooded Room - Right': (0x76, 0x20),
                     'Swamp Palace - Waterfall Room': (0x66, 0x10),
                     'Swamp Palace - Waterway Pot Key': (0x16, 0x400),
                     'Swamp Palace - Boss': (0x6, 0x800),
                     "Thieves' Town - Big Key Chest": (0xdb, 0x20),
                     "Thieves' Town - Map Chest": (0xdb, 0x10),
                     "Thieves' Town - Compass Chest": (0xdc, 0x10),
                     "Thieves' Town - Ambush Chest": (0xcb, 0x10),
                     "Thieves' Town - Hallway Pot Key": (0xbc, 0x400),
                     "Thieves' Town - Spike Switch Pot Key": (0xab, 0x400),
                     "Thieves' Town - Attic": (0x65, 0x10),
                     "Thieves' Town - Big Chest": (0x44, 0x10),
                     "Thieves' Town - Blind's Cell": (0x45, 0x10),
                     "Thieves' Town - Boss": (0xac, 0x800),
                     'Skull Woods - Compass Chest': (0x67, 0x10),
                     'Skull Woods - Map Chest': (0x58, 0x20),
                     'Skull Woods - Big Chest': (0x58, 0x10),
                     'Skull Woods - Pot Prison': (0x57, 0x20),
                     'Skull Woods - Pinball Room': (0x68, 0x10),
                     'Skull Woods - Big Key Chest': (0x57, 0x10),
                     'Skull Woods - West Lobby Pot Key': (0x56, 0x400),
                     'Skull Woods - Bridge Room': (0x59, 0x10),
                     'Skull Woods - Spike Corner Key Drop': (0x39, 0x400),
                     'Skull Woods - Boss': (0x29, 0x800),
                     'Ice Palace - Jelly Key Drop': (0x0e, 0x400),
                     'Ice Palace - Compass Chest': (0x2e, 0x10),
                     'Ice Palace - Conveyor Key Drop': (0x3e, 0x400),
                     'Ice Palace - Freezor Chest': (0x7e, 0x10),
                     'Ice Palace - Big Chest': (0x9e, 0x10),
                     'Ice Palace - Iced T Room': (0xae, 0x10),
                     'Ice Palace - Many Pots Pot Key': (0x9f, 0x400),
                     'Ice Palace - Spike Room': (0x5f, 0x10),
                     'Ice Palace - Big Key Chest': (0x1f, 0x10),
                     'Ice Palace - Hammer Block Key Drop': (0x3f, 0x400),
                     'Ice Palace - Map Chest': (0x3f, 0x10),
                     'Ice Palace - Boss': (0xde, 0x800),
                     'Misery Mire - Big Chest': (0xc3, 0x10),
                     'Misery Mire - Map Chest': (0xc3, 0x20),
                     'Misery Mire - Main Lobby': (0xc2, 0x10),
                     'Misery Mire - Bridge Chest': (0xa2, 0x10),
                     'Misery Mire - Spikes Pot Key': (0xb3, 0x400),
                     'Misery Mire - Spike Chest': (0xb3, 0x10),
                     'Misery Mire - Fishbone Pot Key': (0xa1, 0x400),
                     'Misery Mire - Conveyor Crystal Key Drop': (0xc1, 0x400),
                     'Misery Mire - Compass Chest': (0xc1, 0x10),
                     'Misery Mire - Big Key Chest': (0xd1, 0x10),
                     'Misery Mire - Boss': (0x90, 0x800),
                     'Turtle Rock - Compass Chest': (0xd6, 0x10),
                     'Turtle Rock - Roller Room - Left': (0xb7, 0x10),
                     'Turtle Rock - Roller Room - Right': (0xb7, 0x20),
                     'Turtle Rock - Pokey 1 Key Drop': (0xb6, 0x400),
                     'Turtle Rock - Chain Chomps': (0xb6, 0x10),
                     'Turtle Rock - Pokey 2 Key Drop': (0x13, 0x400),
                     'Turtle Rock - Big Key Chest': (0x14, 0x10),
                     'Turtle Rock - Big Chest': (0x24, 0x10),
                     'Turtle Rock - Crystaroller Room': (0x4, 0x10),
                     'Turtle Rock - Eye Bridge - Bottom Left': (0xd5, 0x80),
                     'Turtle Rock - Eye Bridge - Bottom Right': (0xd5, 0x40),
                     'Turtle Rock - Eye Bridge - Top Left': (0xd5, 0x20),
                     'Turtle Rock - Eye Bridge - Top Right': (0xd5, 0x10),
                     'Turtle Rock - Boss': (0xa4, 0x800),
                     'Palace of Darkness - Shooter Room': (0x9, 0x10),
                     'Palace of Darkness - The Arena - Bridge': (0x2a, 0x20),
                     'Palace of Darkness - Stalfos Basement': (0xa, 0x10),
                     'Palace of Darkness - Big Key Chest': (0x3a, 0x10),
                     'Palace of Darkness - The Arena - Ledge': (0x2a, 0x10),
                     'Palace of Darkness - Map Chest': (0x2b, 0x10),
                     'Palace of Darkness - Compass Chest': (0x1a, 0x20),
                     'Palace of Darkness - Dark Basement - Left': (0x6a, 0x10),
                     'Palace of Darkness - Dark Basement - Right': (0x6a, 0x20),
                     'Palace of Darkness - Dark Maze - Top': (0x19, 0x10),
                     'Palace of Darkness - Dark Maze - Bottom': (0x19, 0x20),
                     'Palace of Darkness - Big Chest': (0x1a, 0x10),
                     'Palace of Darkness - Harmless Hellway': (0x1a, 0x40),
                     'Palace of Darkness - Boss': (0x5a, 0x800),
                     'Ganons Tower - Conveyor Cross Pot Key': (0x8b, 0x400),
                     "Ganons Tower - Bob's Torch": (0x8c, 0x400),
                     'Ganons Tower - Hope Room - Left': (0x8c, 0x20),
                     'Ganons Tower - Hope Room - Right': (0x8c, 0x40),
                     'Ganons Tower - Tile Room': (0x8d, 0x10),
                     'Ganons Tower - Compass Room - Top Left': (0x9d, 0x10),
                     'Ganons Tower - Compass Room - Top Right': (0x9d, 0x20),
                     'Ganons Tower - Compass Room - Bottom Left': (0x9d, 0x40),
                     'Ganons Tower - Compass Room - Bottom Right': (0x9d, 0x80),
                     'Ganons Tower - Conveyor Star Pits Pot Key': (0x7b, 0x400),
                     'Ganons Tower - DMs Room - Top Left': (0x7b, 0x10),
                     'Ganons Tower - DMs Room - Top Right': (0x7b, 0x20),
                     'Ganons Tower - DMs Room - Bottom Left': (0x7b, 0x40),
                     'Ganons Tower - DMs Room - Bottom Right': (0x7b, 0x80),
                     'Ganons Tower - Map Chest': (0x8b, 0x10),
                     'Ganons Tower - Double Switch Pot Key': (0x9b, 0x400),
                     'Ganons Tower - Firesnake Room': (0x7d, 0x10),
                     'Ganons Tower - Randomizer Room - Top Left': (0x7c, 0x10),
                     'Ganons Tower - Randomizer Room - Top Right': (0x7c, 0x20),
                     'Ganons Tower - Randomizer Room - Bottom Left': (0x7c, 0x40),
                     'Ganons Tower - Randomizer Room - Bottom Right': (0x7c, 0x80),
                     "Ganons Tower - Bob's Chest": (0x8c, 0x80),
                     'Ganons Tower - Big Chest': (0x8c, 0x10),
                     'Ganons Tower - Big Key Room - Left': (0x1c, 0x20),
                     'Ganons Tower - Big Key Room - Right': (0x1c, 0x40),
                     'Ganons Tower - Big Key Chest': (0x1c, 0x10),
                     'Ganons Tower - Mini Helmasaur Room - Left': (0x3d, 0x10),
                     'Ganons Tower - Mini Helmasaur Room - Right': (0x3d, 0x20),
                     'Ganons Tower - Mini Helmasaur Key Drop': (0x3d, 0x400),
                     'Ganons Tower - Pre-Moldorm Chest': (0x3d, 0x40),
                     'Ganons Tower - Validation Chest': (0x4d, 0x10)}

location_table_uw_id = {Regions.lookup_name_to_id[name]: data for name, data in location_table_uw.items()}

location_table_npc = {'Mushroom': 0x1000,
                      'King Zora': 0x2,
                      'Sahasrahla': 0x10,
                      'Blacksmith': 0x400,
                      'Magic Bat': 0x8000,
                      'Sick Kid': 0x4,
                      'Library': 0x80,
                      'Potion Shop': 0x2000,
                      'Old Man': 0x1,
                      'Ether Tablet': 0x100,
                      'Catfish': 0x20,
                      'Stumpy': 0x8,
                      'Bombos Tablet': 0x200}

location_table_npc_id = {Regions.lookup_name_to_id[name]: data for name, data in location_table_npc.items()}

location_table_ow = {'Flute Spot': 0x2a,
                     'Sunken Treasure': 0x3b,
                     "Zora's Ledge": 0x81,
                     'Lake Hylia Island': 0x35,
                     'Maze Race': 0x28,
                     'Desert Ledge': 0x30,
                     'Master Sword Pedestal': 0x80,
                     'Spectacle Rock': 0x3,
                     'Pyramid': 0x5b,
                     'Digging Game': 0x68,
                     'Bumper Cave Ledge': 0x4a,
                     'Floating Island': 0x5}

location_table_ow_id = {Regions.lookup_name_to_id[name]: data for name, data in location_table_ow.items()}

location_table_misc = {'Bottle Merchant': (0x3c9, 0x2),
                       'Purple Chest': (0x3c9, 0x10),
                       "Link's Uncle": (0x3c6, 0x1),
                       'Hobo': (0x3c9, 0x1)}

location_table_misc_id = {Regions.lookup_name_to_id[name]: data for name, data in location_table_misc.items()}


class SNESState(enum.IntEnum):
    SNES_DISCONNECTED = 0
    SNES_CONNECTING = 1
    SNES_CONNECTED = 2
    SNES_ATTACHED = 3


def launch_sni(ctx: Context):
    sni_path = Utils.get_options()["lttp_options"]["sni"]

    if not os.path.isdir(sni_path):
        sni_path = Utils.local_path(sni_path)
    if os.path.isdir(sni_path):
        dir_entry: os.DirEntry
        for dir_entry in os.scandir(sni_path):
            if dir_entry.is_file():
                lower_file = dir_entry.name.lower()
                if (lower_file.startswith("sni.") and not lower_file.endswith(".proto")) or (lower_file == "sni"):
                    sni_path = dir_entry.path
                    break

    if os.path.isfile(sni_path):
        snes_logger.info(f"Attempting to start {sni_path}")
        import sys
        if not sys.stdout:  # if it spawns a visible console, may as well populate it
            subprocess.Popen(os.path.abspath(sni_path), cwd=os.path.dirname(sni_path))
        else:
            subprocess.Popen(os.path.abspath(sni_path), cwd=os.path.dirname(sni_path), stdout=subprocess.DEVNULL,
                             stderr=subprocess.DEVNULL)
    else:
        snes_logger.info(
            f"Attempt to start SNI was aborted as path {sni_path} was not found, "
            f"please start it yourself if it is not running")


async def _snes_connect(ctx: Context, address: str):
    address = f"ws://{address}" if "://" not in address else address
    snes_logger.info("Connecting to SNI at %s ..." % address)
    seen_problems = set()
    succesful = False
    while not succesful:
        try:
            snes_socket = await websockets.connect(address, ping_timeout=None, ping_interval=None)
            succesful = True
        except Exception as e:
            problem = "%s" % e
            # only tell the user about new problems, otherwise silently lay in wait for a working connection
            if problem not in seen_problems:
                seen_problems.add(problem)
                snes_logger.error(f"Error connecting to SNI ({problem})")

                if len(seen_problems) == 1:
                    # this is the first problem. Let's try launching SNI if it isn't already running
                    launch_sni(ctx)

            await asyncio.sleep(1)
        else:
            return snes_socket


async def get_snes_devices(ctx: Context):
    socket = await _snes_connect(ctx, ctx.snes_address)  # establish new connection to poll
    DeviceList_Request = {
        "Opcode": "DeviceList",
        "Space": "SNES"
    }
    await socket.send(dumps(DeviceList_Request))

    reply = loads(await socket.recv())
    devices = reply['Results'] if 'Results' in reply and len(reply['Results']) > 0 else None

    if not devices:
        snes_logger.info('No SNES device found. Please connect a SNES device to SNI.')
        while not devices:
            await asyncio.sleep(1)
            await socket.send(dumps(DeviceList_Request))
            reply = loads(await socket.recv())
            devices = reply['Results'] if 'Results' in reply and len(reply['Results']) > 0 else None
    await verify_snes_app(socket)
    await socket.close()
    return devices


async def verify_snes_app(socket):
    AppVersion_Request = {
        "Opcode": "AppVersion",
    }
    await socket.send(dumps(AppVersion_Request))

    app: str = loads(await socket.recv())["Results"][0]
    if "SNI" not in app:
        snes_logger.warning(f"Warning: Did not find SNI as the endpoint, instead {app} was found.")


async def snes_connect(ctx: Context, address, deviceIndex=-1):
    global SNES_RECONNECT_DELAY
    if ctx.snes_socket is not None and ctx.snes_state == SNESState.SNES_CONNECTED:
        if ctx.rom:
            snes_logger.error('Already connected to SNES, with rom loaded.')
        else:
            snes_logger.error('Already connected to SNI, likely awaiting a device.')
        return

    device = None
    recv_task = None
    ctx.snes_state = SNESState.SNES_CONNECTING
    socket = await _snes_connect(ctx, address)
    ctx.snes_socket = socket
    ctx.snes_state = SNESState.SNES_CONNECTED

    try:
        devices = await get_snes_devices(ctx)
        numDevices = len(devices)

        if numDevices == 1:
            device = devices[0]
        elif ctx.snes_reconnect_address:
            if ctx.snes_attached_device[1] in devices:
                device = ctx.snes_attached_device[1]
            else:
                device = devices[ctx.snes_attached_device[0]]
        elif numDevices > 1:
            if deviceIndex == -1:
                snes_logger.info(
                    "Found " + str(numDevices) + " SNES devices; connect to one with /snes <address> <device number>:")

                for idx, availableDevice in enumerate(devices):
                    snes_logger.info(str(idx + 1) + ": " + availableDevice)

            elif (deviceIndex < 0) or (deviceIndex - 1) > numDevices:
                snes_logger.warning("SNES device number out of range")

            else:
                device = devices[deviceIndex - 1]

        if device is None:
            await snes_disconnect(ctx)
            return

        snes_logger.info("Attaching to " + device)

        Attach_Request = {
            "Opcode": "Attach",
            "Space": "SNES",
            "Operands": [device]
        }
        await ctx.snes_socket.send(dumps(Attach_Request))
        ctx.snes_state = SNESState.SNES_ATTACHED
        ctx.snes_attached_device = (devices.index(device), device)
        ctx.snes_reconnect_address = address
        recv_task = asyncio.create_task(snes_recv_loop(ctx))
        SNES_RECONNECT_DELAY = ctx.starting_reconnect_delay
        snes_logger.info(f"Attached to {device}")

    except Exception as e:
        if recv_task is not None:
            if not ctx.snes_socket.closed:
                await ctx.snes_socket.close()
        else:
            if ctx.snes_socket is not None:
                if not ctx.snes_socket.closed:
                    await ctx.snes_socket.close()
                ctx.snes_socket = None
            ctx.snes_state = SNESState.SNES_DISCONNECTED
        if not ctx.snes_reconnect_address:
            snes_logger.error("Error connecting to snes (%s)" % e)
        else:
            snes_logger.error(f"Error connecting to snes, attempt again in {SNES_RECONNECT_DELAY}s")
            asyncio.create_task(snes_autoreconnect(ctx))
        SNES_RECONNECT_DELAY *= 2


async def snes_disconnect(ctx: Context):
    if ctx.snes_socket:
        if not ctx.snes_socket.closed:
            await ctx.snes_socket.close()
        ctx.snes_socket = None


async def snes_autoreconnect(ctx: Context):
    await asyncio.sleep(SNES_RECONNECT_DELAY)
    if ctx.snes_reconnect_address and ctx.snes_socket is None:
        await snes_connect(ctx, ctx.snes_reconnect_address)


async def snes_recv_loop(ctx: Context):
    try:
        async for msg in ctx.snes_socket:
            ctx.snes_recv_queue.put_nowait(msg)
        snes_logger.warning("Snes disconnected")
    except Exception as e:
        if not isinstance(e, websockets.WebSocketException):
            snes_logger.exception(e)
        snes_logger.error("Lost connection to the snes, type /snes to reconnect")
    finally:
        socket, ctx.snes_socket = ctx.snes_socket, None
        if socket is not None and not socket.closed:
            await socket.close()

        ctx.snes_state = SNESState.SNES_DISCONNECTED
        ctx.snes_recv_queue = asyncio.Queue()
        ctx.hud_message_queue = []

        ctx.rom = None

        if ctx.snes_reconnect_address:
            snes_logger.info(f"...reconnecting in {SNES_RECONNECT_DELAY}s")
            asyncio.create_task(snes_autoreconnect(ctx))


async def snes_read(ctx: Context, address, size):
    try:
        await ctx.snes_request_lock.acquire()

        if ctx.snes_state != SNESState.SNES_ATTACHED or ctx.snes_socket is None or not ctx.snes_socket.open or ctx.snes_socket.closed:
            return None

        GetAddress_Request = {
            "Opcode": "GetAddress",
            "Space": "SNES",
            "Operands": [hex(address)[2:], hex(size)[2:]]
        }
        try:
            await ctx.snes_socket.send(dumps(GetAddress_Request))
        except websockets.ConnectionClosed:
            return None

        data = bytes()
        while len(data) < size:
            try:
                data += await asyncio.wait_for(ctx.snes_recv_queue.get(), 5)
            except asyncio.TimeoutError:
                break

        if len(data) != size:
            snes_logger.error('Error reading %s, requested %d bytes, received %d' % (hex(address), size, len(data)))
            if len(data):
                snes_logger.error(str(data))
                snes_logger.warning('Communication Failure with SNI')
            if ctx.snes_socket is not None and not ctx.snes_socket.closed:
                await ctx.snes_socket.close()
            return None

        return data
    finally:
        ctx.snes_request_lock.release()


async def snes_write(ctx: Context, write_list):
    try:
        await ctx.snes_request_lock.acquire()

        if ctx.snes_state != SNESState.SNES_ATTACHED or ctx.snes_socket is None or \
                not ctx.snes_socket.open or ctx.snes_socket.closed:
            return False

        PutAddress_Request = {"Opcode": "PutAddress", "Operands": [], 'Space': 'SNES'}
        try:
            for address, data in write_list:
                PutAddress_Request['Operands'] = [hex(address)[2:], hex(len(data))[2:]]
                if ctx.snes_socket is not None:
                    await ctx.snes_socket.send(dumps(PutAddress_Request))
                    await ctx.snes_socket.send(data)
                else:
                    snes_logger.warning(f"Could not send data to SNES: {data}")
        except websockets.ConnectionClosed:
            return False

        return True
    finally:
        ctx.snes_request_lock.release()


def snes_buffered_write(ctx: Context, address, data):
    if ctx.snes_write_buffer and (ctx.snes_write_buffer[-1][0] + len(ctx.snes_write_buffer[-1][1])) == address:
        # append to existing write command, bundling them
        ctx.snes_write_buffer[-1] = (ctx.snes_write_buffer[-1][0], ctx.snes_write_buffer[-1][1] + data)
    else:
        ctx.snes_write_buffer.append((address, data))


async def snes_flush_writes(ctx: Context):
    if not ctx.snes_write_buffer:
        return

    # swap buffers
    ctx.snes_write_buffer, writes = [], ctx.snes_write_buffer
    await snes_write(ctx, writes)


async def track_locations(ctx: Context, roomid, roomdata):
    new_locations = []

    def new_check(location_id):
        new_locations.append(location_id)
        ctx.locations_checked.add(location_id)
        location = ctx.location_name_getter(location_id)
        snes_logger.info(
            f'New Check: {location} ({len(ctx.locations_checked)}/{len(ctx.missing_locations) + len(ctx.checked_locations)})')

    try:
        shop_data = await snes_read(ctx, SHOP_ADDR, SHOP_LEN)
        shop_data_changed = False
        shop_data = list(shop_data)
        for cnt, b in enumerate(shop_data):
            location = Shops.SHOP_ID_START + cnt
            if int(b) and location not in ctx.locations_checked:
                new_check(location)
            if location in ctx.checked_locations and location not in ctx.locations_checked \
                    and location in ctx.locations_info and ctx.locations_info[location][1] != ctx.slot:
                if not int(b):
                    shop_data[cnt] += 1
                    shop_data_changed = True
        if shop_data_changed:
            snes_buffered_write(ctx, SHOP_ADDR, bytes(shop_data))
    except Exception as e:
        snes_logger.info(f"Exception: {e}")

    for location_id, (loc_roomid, loc_mask) in location_table_uw_id.items():
        try:
            if location_id not in ctx.locations_checked and loc_roomid == roomid and \
                    (roomdata << 4) & loc_mask != 0:
                new_check(location_id)
        except Exception as e:
            snes_logger.exception(f"Exception: {e}")

    uw_begin = 0x129
    ow_end = uw_end = 0
    uw_unchecked = {}
    uw_checked = {}
    for location, (roomid, mask) in location_table_uw.items():
        location_id = Regions.lookup_name_to_id[location]
        if location_id not in ctx.locations_checked:
            uw_unchecked[location_id] = (roomid, mask)
            uw_begin = min(uw_begin, roomid)
            uw_end = max(uw_end, roomid + 1)
        if location_id in ctx.checked_locations and location_id not in ctx.locations_checked and \
                location_id in ctx.locations_info and ctx.locations_info[location_id][1] != ctx.slot:
            uw_begin = min(uw_begin, roomid)
            uw_end = max(uw_end, roomid + 1)
            uw_checked[location_id] = (roomid, mask)

    if uw_begin < uw_end:
        uw_data = await snes_read(ctx, SAVEDATA_START + (uw_begin * 2), (uw_end - uw_begin) * 2)
        if uw_data is not None:
            for location_id, (roomid, mask) in uw_unchecked.items():
                offset = (roomid - uw_begin) * 2
                roomdata = uw_data[offset] | (uw_data[offset + 1] << 8)
                if roomdata & mask != 0:
                    new_check(location_id)
            if uw_checked:
                uw_data = list(uw_data)
                for location_id, (roomid, mask) in uw_checked.items():
                    offset = (roomid - uw_begin) * 2
                    roomdata = uw_data[offset] | (uw_data[offset + 1] << 8)
                    roomdata |= mask
                    uw_data[offset] = roomdata & 0xFF
                    uw_data[offset + 1] = roomdata >> 8
                snes_buffered_write(ctx, SAVEDATA_START + (uw_begin * 2), bytes(uw_data))

    ow_begin = 0x82
    ow_unchecked = {}
    ow_checked = {}
    for location_id, screenid in location_table_ow_id.items():
        if location_id not in ctx.locations_checked:
            ow_unchecked[location_id] = screenid
            ow_begin = min(ow_begin, screenid)
            ow_end = max(ow_end, screenid + 1)
            if location_id in ctx.checked_locations and location_id in ctx.locations_info \
                    and ctx.locations_info[location_id][1] != ctx.slot:
                ow_checked[location_id] = screenid

    if ow_begin < ow_end:
        ow_data = await snes_read(ctx, SAVEDATA_START + 0x280 + ow_begin, ow_end - ow_begin)
        if ow_data is not None:
            for location_id, screenid in ow_unchecked.items():
                if ow_data[screenid - ow_begin] & 0x40 != 0:
                    new_check(location_id)
            if ow_checked:
                ow_data = list(ow_data)
                for location_id, screenid in ow_checked.items():
                    ow_data[screenid - ow_begin] |= 0x40
                snes_buffered_write(ctx, SAVEDATA_START + 0x280 + ow_begin, bytes(ow_data))

    if not ctx.locations_checked.issuperset(location_table_npc_id):
        npc_data = await snes_read(ctx, SAVEDATA_START + 0x410, 2)
        if npc_data is not None:
            npc_value_changed = False
            npc_value = npc_data[0] | (npc_data[1] << 8)
            for location_id, mask in location_table_npc_id.items():
                if npc_value & mask != 0 and location_id not in ctx.locations_checked:
                    new_check(location_id)
                if location_id in ctx.checked_locations and location_id not in ctx.locations_checked \
                        and location_id in ctx.locations_info and ctx.locations_info[location_id][1] != ctx.slot:
                    npc_value |= mask
                    npc_value_changed = True
            if npc_value_changed:
                npc_data = bytes([npc_value & 0xFF, npc_value >> 8])
                snes_buffered_write(ctx, SAVEDATA_START + 0x410, npc_data)

    if not ctx.locations_checked.issuperset(location_table_misc_id):
        misc_data = await snes_read(ctx, SAVEDATA_START + 0x3c6, 4)
        if misc_data is not None:
            misc_data = list(misc_data)
            misc_data_changed = False
            for location_id, (offset, mask) in location_table_misc_id.items():
                assert (0x3c6 <= offset <= 0x3c9)
                if misc_data[offset - 0x3c6] & mask != 0 and location_id not in ctx.locations_checked:
                    new_check(location_id)
                if location_id in ctx.checked_locations and location_id not in ctx.locations_checked \
                        and location_id in ctx.locations_info and ctx.locations_info[location_id][1] != ctx.slot:
                    misc_data_changed = True
                    misc_data[offset - 0x3c6] |= mask
            if misc_data_changed:
                snes_buffered_write(ctx, SAVEDATA_START + 0x3c6, bytes(misc_data))


    if new_locations:
        await ctx.send_msgs([{"cmd": 'LocationChecks', "locations": new_locations}])
    await snes_flush_writes(ctx)


async def game_watcher(ctx: Context):
    prev_game_timer = 0
    perf_counter = time.perf_counter()
    while not ctx.exit_event.is_set():
        try:
            await asyncio.wait_for(ctx.watcher_event.wait(), 0.125)
        except asyncio.TimeoutError:
            pass
        ctx.watcher_event.clear()

        if not ctx.rom:
            ctx.finished_game = False
            ctx.death_link_allow_survive = False
            game_name = await snes_read(ctx, SM_ROMNAME_START, 2)
            if game_name is None:
                continue
            elif game_name[:2] == b"SM":
                ctx.game = GAME_SM
                ctx.items_handling = 0b001  # full local
            else:
                game_name = await snes_read(ctx, SMZ3_ROMNAME_START, 3)
                if game_name == b"ZSM":
                    ctx.game = GAME_SMZ3
                    ctx.items_handling = 0b101  # local items and remote start inventory
                else:
                    ctx.game = GAME_ALTTP
                    ctx.items_handling = 0b001  # full local

            rom = await snes_read(ctx, SM_ROMNAME_START if ctx.game == GAME_SM else SMZ3_ROMNAME_START if ctx.game == GAME_SMZ3 else ROMNAME_START, ROMNAME_SIZE)
            if rom is None or rom == bytes([0] * ROMNAME_SIZE):
                continue

            ctx.rom = rom
<<<<<<< HEAD
            if ctx.game != GAME_SMZ3:
                death_link = await snes_read(ctx, DEATH_LINK_ACTIVE_ADDR if ctx.game == GAME_ALTTP else
                                             SM_DEATH_LINK_ACTIVE_ADDR, 1)
                if death_link:
                    ctx.death_link_allow_survive = bool(death_link[0] & 0b10)
                    await ctx.update_death_link(bool(death_link[0] & 0b1))
=======
            death_link = await snes_read(ctx, DEATH_LINK_ACTIVE_ADDR if ctx.game == GAME_ALTTP else
            SM_DEATH_LINK_ACTIVE_ADDR, 1)
            if death_link:
                ctx.death_link_allow_survive = bool(death_link[0] & 0b10)
                await ctx.update_death_link(bool(death_link[0] & 0b1))
>>>>>>> 1f33a838
            if not ctx.prev_rom or ctx.prev_rom != ctx.rom:
                ctx.locations_checked = set()
                ctx.locations_scouted = set()
                ctx.locations_info = {}
            ctx.prev_rom = ctx.rom

            if ctx.awaiting_rom:
                await ctx.server_auth(False)

        if ctx.auth and ctx.auth != ctx.rom:
            snes_logger.warning("ROM change detected, please reconnect to the multiworld server")
            await ctx.disconnect()

        if ctx.game == GAME_ALTTP:
            gamemode = await snes_read(ctx, WRAM_START + 0x10, 1)
            if "DeathLink" in ctx.tags and gamemode and ctx.last_death_link + 1 < time.time():
                currently_dead = gamemode[0] in DEATH_MODES
                await ctx.handle_deathlink_state(currently_dead)

            gameend = await snes_read(ctx, SAVEDATA_START + 0x443, 1)
            game_timer = await snes_read(ctx, SAVEDATA_START + 0x42E, 4)
            if gamemode is None or gameend is None or game_timer is None or \
                    (gamemode[0] not in INGAME_MODES and gamemode[0] not in ENDGAME_MODES):
                continue

            delay = 7 if ctx.slow_mode else 2
            if gameend[0]:
                if not ctx.finished_game:
                    await ctx.send_msgs([{"cmd": "StatusUpdate", "status": ClientStatus.CLIENT_GOAL}])
                    ctx.finished_game = True

                if time.perf_counter() - perf_counter < delay:
                    continue
                else:
                    perf_counter = time.perf_counter()
            else:
                game_timer = game_timer[0] | (game_timer[1] << 8) | (game_timer[2] << 16) | (game_timer[3] << 24)
                if abs(game_timer - prev_game_timer) < (delay * 60):
                    continue
                else:
                    prev_game_timer = game_timer

            if gamemode in ENDGAME_MODES:  # triforce room and credits
                continue

            data = await snes_read(ctx, RECV_PROGRESS_ADDR, 8)
            if data is None:
                continue

            recv_index = data[0] | (data[1] << 8)
            recv_item = data[2]
            roomid = data[4] | (data[5] << 8)
            roomdata = data[6]
            scout_location = data[7]

            if recv_index < len(ctx.items_received) and recv_item == 0:
                item = ctx.items_received[recv_index]
                recv_index += 1
                logging.info('Received %s from %s (%s) (%d/%d in list)' % (
                    color(ctx.item_name_getter(item.item), 'red', 'bold'),
                    color(ctx.player_names[item.player], 'yellow'),
                    ctx.location_name_getter(item.location), recv_index, len(ctx.items_received)))

                snes_buffered_write(ctx, RECV_PROGRESS_ADDR,
                                    bytes([recv_index & 0xFF, (recv_index >> 8) & 0xFF]))
                snes_buffered_write(ctx, RECV_ITEM_ADDR,
                                    bytes([item.item]))
                snes_buffered_write(ctx, RECV_ITEM_PLAYER_ADDR,
                                    bytes([min(ROM_PLAYER_LIMIT, item.player) if item.player != ctx.slot else 0]))
            if scout_location > 0 and scout_location in ctx.locations_info:
                snes_buffered_write(ctx, SCOUTREPLY_LOCATION_ADDR,
                                    bytes([scout_location]))
                snes_buffered_write(ctx, SCOUTREPLY_ITEM_ADDR,
                                    bytes([ctx.locations_info[scout_location][0]]))
                snes_buffered_write(ctx, SCOUTREPLY_PLAYER_ADDR,
                                    bytes([min(ROM_PLAYER_LIMIT, ctx.locations_info[scout_location][1])]))

            await snes_flush_writes(ctx)

            if scout_location > 0 and scout_location not in ctx.locations_scouted:
                ctx.locations_scouted.add(scout_location)
                await ctx.send_msgs([{"cmd": "LocationScouts", "locations": [scout_location]}])
            await track_locations(ctx, roomid, roomdata)
        elif ctx.game == GAME_SM:
            gamemode = await snes_read(ctx, WRAM_START + 0x0998, 1)
            if "DeathLink" in ctx.tags and gamemode and ctx.last_death_link + 1 < time.time():
                currently_dead = gamemode[0] in SM_DEATH_MODES
                await ctx.handle_deathlink_state(currently_dead)
            if gamemode is not None and gamemode[0] in SM_ENDGAME_MODES:
                if not ctx.finished_game:
                    await ctx.send_msgs([{"cmd": "StatusUpdate", "status": ClientStatus.CLIENT_GOAL}])
                    ctx.finished_game = True
                continue

            data = await snes_read(ctx, SM_RECV_PROGRESS_ADDR + 0x680, 4)
            if data is None:
                continue

            recv_index = data[0] | (data[1] << 8)
            recv_item = data[2] | (data[3] << 8)

            while (recv_index < recv_item):
                itemAdress = recv_index * 8
                message = await snes_read(ctx, SM_RECV_PROGRESS_ADDR + 0x700 + itemAdress, 8)
                # worldId = message[0] | (message[1] << 8)  # unused
                # itemId = message[2] | (message[3] << 8)  # unused
                itemIndex = (message[4] | (message[5] << 8)) >> 3

                recv_index += 1
                snes_buffered_write(ctx, SM_RECV_PROGRESS_ADDR + 0x680,
                                    bytes([recv_index & 0xFF, (recv_index >> 8) & 0xFF]))

                from worlds.sm.Locations import locations_start_id
                location_id = locations_start_id + itemIndex

                ctx.locations_checked.add(location_id)
                location = ctx.location_name_getter(location_id)
                snes_logger.info(
                    f'New Check: {location} ({len(ctx.locations_checked)}/{len(ctx.missing_locations) + len(ctx.checked_locations)})')
                await ctx.send_msgs([{"cmd": 'LocationChecks', "locations": [location_id]}])

            data = await snes_read(ctx, SM_RECV_PROGRESS_ADDR + 0x600, 4)
            if data is None:
                continue

            # recv_itemOutPtr = data[0] | (data[1] << 8) # unused
            itemOutPtr = data[2] | (data[3] << 8)

            from worlds.sm.Items import items_start_id
            if itemOutPtr < len(ctx.items_received):
                item = ctx.items_received[itemOutPtr]
                itemId = item.item - items_start_id

                playerID = item.player if item.player <= SM_ROM_PLAYER_LIMIT else 0
                snes_buffered_write(ctx, SM_RECV_PROGRESS_ADDR + itemOutPtr * 4, bytes(
                    [playerID & 0xFF, (playerID >> 8) & 0xFF, itemId & 0xFF, (itemId >> 8) & 0xFF]))
                itemOutPtr += 1
                snes_buffered_write(ctx, SM_RECV_PROGRESS_ADDR + 0x602,
                                    bytes([itemOutPtr & 0xFF, (itemOutPtr >> 8) & 0xFF]))
                logging.info('Received %s from %s (%s) (%d/%d in list)' % (
                    color(ctx.item_name_getter(item.item), 'red', 'bold'),
                    color(ctx.player_names[item.player], 'yellow'),
                    ctx.location_name_getter(item.location), itemOutPtr, len(ctx.items_received)))
            await snes_flush_writes(ctx)
        elif ctx.game == GAME_SMZ3:
            currentGame = await snes_read(ctx, SRAM_START + 0x33FE, 2)
            if (currentGame is not None):
                if (currentGame[0] != 0):
                    gamemode = await snes_read(ctx, WRAM_START + 0x0998, 1)
                    endGameModes = SM_ENDGAME_MODES
                else:
                    gamemode = await snes_read(ctx, WRAM_START + 0x10, 1)
                    endGameModes = ENDGAME_MODES

            if gamemode is not None and (gamemode[0] in endGameModes):
                if not ctx.finished_game:
                    await ctx.send_msgs([{"cmd": "StatusUpdate", "status": ClientStatus.CLIENT_GOAL}])
                    ctx.finished_game = True
                continue

            data = await snes_read(ctx, SMZ3_RECV_PROGRESS_ADDR + 0x680, 4)
            if data is None:
                continue

            recv_index = data[0] | (data[1] << 8)
            recv_item = data[2] | (data[3] << 8)

            while (recv_index < recv_item):
                itemAdress = recv_index * 8
                message = await snes_read(ctx, SMZ3_RECV_PROGRESS_ADDR + 0x700 + itemAdress, 8)
                # worldId = message[0] | (message[1] << 8)  # unused
                # itemId = message[2] | (message[3] << 8)  # unused
                isZ3Item = ((message[5] & 0x80) != 0)
                maskedPart = (message[5] & 0x7F) if isZ3Item else message[5]
                itemIndex = ((message[4] | (maskedPart << 8)) >> 3) + (256 if isZ3Item else 0)

                recv_index += 1
                snes_buffered_write(ctx, SMZ3_RECV_PROGRESS_ADDR + 0x680, bytes([recv_index & 0xFF, (recv_index >> 8) & 0xFF]))

                from worlds.smz3.TotalSMZ3.Location import locations_start_id
                location_id = locations_start_id + itemIndex

                ctx.locations_checked.add(location_id)
                location = ctx.location_name_getter(location_id)
                snes_logger.info(f'New Check: {location} ({len(ctx.locations_checked)}/{len(ctx.missing_locations) + len(ctx.checked_locations)})')
                await ctx.send_msgs([{"cmd": 'LocationChecks', "locations": [location_id]}])

            data = await snes_read(ctx, SMZ3_RECV_PROGRESS_ADDR + 0x600, 4)
            if data is None:
                continue

            # recv_itemOutPtr = data[0] | (data[1] << 8) # unused
            itemOutPtr = data[2] | (data[3] << 8)

            from worlds.smz3.TotalSMZ3.Item import items_start_id
            if itemOutPtr < len(ctx.items_received):
                item = ctx.items_received[itemOutPtr]
                itemId = item.item - items_start_id

                playerID = item.player if item.player <= SMZ3_ROM_PLAYER_LIMIT else 0
                snes_buffered_write(ctx, SMZ3_RECV_PROGRESS_ADDR + itemOutPtr * 4, bytes([playerID & 0xFF, (playerID >> 8) & 0xFF, itemId & 0xFF, (itemId >> 8) & 0xFF]))
                itemOutPtr += 1
                snes_buffered_write(ctx, SMZ3_RECV_PROGRESS_ADDR + 0x602, bytes([itemOutPtr & 0xFF, (itemOutPtr >> 8) & 0xFF]))
                logging.info('Received %s from %s (%s) (%d/%d in list)' % (
                    color(ctx.item_name_getter(item.item), 'red', 'bold'), color(ctx.player_names[item.player], 'yellow'),
                    ctx.location_name_getter(item.location), itemOutPtr, len(ctx.items_received)))
            await snes_flush_writes(ctx)


async def run_game(romfile):
    auto_start = Utils.get_options()["lttp_options"].get("rom_start", True)
    if auto_start is True:
        import webbrowser
        webbrowser.open(romfile)
    elif os.path.isfile(auto_start):
        subprocess.Popen([auto_start, romfile],
                         stdin=subprocess.DEVNULL, stdout=subprocess.DEVNULL, stderr=subprocess.DEVNULL)


async def main():
    multiprocessing.freeze_support()
    parser = get_base_parser()
    parser.add_argument('diff_file', default="", type=str, nargs="?",
                        help='Path to a Archipelago Binary Patch file')
    parser.add_argument('--snes', default='localhost:8080', help='Address of the SNI server.')
    parser.add_argument('--loglevel', default='info', choices=['debug', 'info', 'warning', 'error', 'critical'])
    args = parser.parse_args()

    if args.diff_file:
        import Patch
        logging.info("Patch file was supplied. Creating sfc rom..")
        meta, romfile = Patch.create_rom_file(args.diff_file)
        if "server" in meta:
            args.connect = meta["server"]
        logging.info(f"Wrote rom file to {romfile}")
        if args.diff_file.endswith(".apsoe"):
            import webbrowser
            webbrowser.open("http://www.evermizer.com/apclient/" +
                            (f"#server={meta['server']}" if "server" in meta else ""))
            logging.info("Starting Evermizer Client in your Browser...")
            import time
            time.sleep(3)
            sys.exit()
        elif args.diff_file.endswith((".apbp", "apz3")):
            adjustedromfile, adjusted = get_alttp_settings(romfile)
            asyncio.create_task(run_game(adjustedromfile if adjusted else romfile))
        else:
            asyncio.create_task(run_game(romfile))

    ctx = Context(args.snes, args.connect, args.password)
    if ctx.server_task is None:
        ctx.server_task = asyncio.create_task(server_loop(ctx), name="ServerLoop")
    input_task = None
    if gui_enabled:
        from kvui import SNIManager
        ctx.ui = SNIManager(ctx)
        ui_task = asyncio.create_task(ctx.ui.async_run(), name="UI")
    else:
        ui_task = None
    if sys.stdin:
        input_task = asyncio.create_task(console_loop(ctx), name="Input")

    snes_connect_task = asyncio.create_task(snes_connect(ctx, ctx.snes_address), name="SNES Connect")
    watcher_task = asyncio.create_task(game_watcher(ctx), name="GameWatcher")

    await ctx.exit_event.wait()

    ctx.server_address = None
    ctx.snes_reconnect_address = None
    if ctx.snes_socket is not None and not ctx.snes_socket.closed:
        await ctx.snes_socket.close()
    if snes_connect_task:
        snes_connect_task.cancel()
    await watcher_task
    await ctx.shutdown()

    if ui_task:
        await ui_task

    if input_task:
        input_task.cancel()


def get_alttp_settings(romfile: str):
    lastSettings = Utils.get_adjuster_settings(GAME_ALTTP)
    adjusted = False
    adjustedromfile = ''
    if lastSettings:
        choice = 'no'
        if not hasattr(lastSettings, 'auto_apply') or 'ask' in lastSettings.auto_apply:

            whitelist = {"music", "menuspeed", "heartbeep", "heartcolor", "ow_palettes", "quickswap",
                         "uw_palettes", "sprite", "sword_palettes", "shield_palettes", "hud_palettes",
                         "reduceflashing", "deathlink"}
            printed_options = {name: value for name, value in vars(lastSettings).items() if name in whitelist}
            if hasattr(lastSettings, "sprite_pool"):
                sprite_pool = {}
                for sprite in lastSettings.sprite_pool:
                    if sprite in sprite_pool:
                        sprite_pool[sprite] += 1
                    else:
                        sprite_pool[sprite] = 1
                    if sprite_pool:
                        printed_options["sprite_pool"] = sprite_pool
            import pprint

            if gui_enabled:

                from tkinter import Tk, PhotoImage, Label, LabelFrame, Frame, Button
                applyPromptWindow = Tk()
                applyPromptWindow.resizable(False, False)
                applyPromptWindow.protocol('WM_DELETE_WINDOW', lambda: onButtonClick())
                logo = PhotoImage(file=Utils.local_path('data', 'icon.png'))
                applyPromptWindow.tk.call('wm', 'iconphoto', applyPromptWindow._w, logo)
                applyPromptWindow.wm_title("Last adjuster settings LttP")

                label = LabelFrame(applyPromptWindow,
                                   text='Last used adjuster settings were found. Would you like to apply these?')
                label.grid(column=0, row=0, padx=5, pady=5, ipadx=5, ipady=5)
                label.grid_columnconfigure(0, weight=1)
                label.grid_columnconfigure(1, weight=1)
                label.grid_columnconfigure(2, weight=1)
                label.grid_columnconfigure(3, weight=1)

                def onButtonClick(answer: str = 'no'):
                    setattr(onButtonClick, 'choice', answer)
                    applyPromptWindow.destroy()

                framedOptions = Frame(label)
                framedOptions.grid(column=0, columnspan=4, row=0)
                framedOptions.grid_columnconfigure(0, weight=1)
                framedOptions.grid_columnconfigure(1, weight=1)
                framedOptions.grid_columnconfigure(2, weight=1)
                curRow = 0
                curCol = 0
                for name, value in printed_options.items():
                    Label(framedOptions, text=name + ": " + str(value)).grid(column=curCol, row=curRow, padx=5)
                    if (curCol == 2):
                        curRow += 1
                        curCol = 0
                    else:
                        curCol += 1

                yesButton = Button(label, text='Yes', command=lambda: onButtonClick('yes'), width=10)
                yesButton.grid(column=0, row=1)
                noButton = Button(label, text='No', command=lambda: onButtonClick('no'), width=10)
                noButton.grid(column=1, row=1)
                alwaysButton = Button(label, text='Always', command=lambda: onButtonClick('always'), width=10)
                alwaysButton.grid(column=2, row=1)
                neverButton = Button(label, text='Never', command=lambda: onButtonClick('never'), width=10)
                neverButton.grid(column=3, row=1)

                Utils.tkinter_center_window(applyPromptWindow)
                applyPromptWindow.mainloop()
                choice = getattr(onButtonClick, 'choice')
            else:
                choice = input(f"Last used adjuster settings were found. Would you like to apply these? \n"
                               f"{pprint.pformat(printed_options)}\n"
                               f"Enter yes, no, always or never: ")
            if choice and choice.startswith("y"):
                choice = 'yes'
            elif choice and "never" in choice:
                choice = 'no'
                lastSettings.auto_apply = 'never'
                Utils.persistent_store("adjuster", GAME_ALTTP, lastSettings)
            elif choice and "always" in choice:
                choice = 'yes'
                lastSettings.auto_apply = 'always'
                Utils.persistent_store("adjuster", GAME_ALTTP, lastSettings)
            else:
                choice = 'no'
        elif 'never' in lastSettings.auto_apply:
            choice = 'no'
        elif 'always' in lastSettings.auto_apply:
            choice = 'yes'

        if 'yes' in choice:
            from worlds.alttp.Rom import get_base_rom_path
            lastSettings.rom = romfile
            lastSettings.baserom = get_base_rom_path()
            lastSettings.world = None

            if hasattr(lastSettings, "sprite_pool"):
                from LttPAdjuster import AdjusterWorld
                lastSettings.world = AdjusterWorld(getattr(lastSettings, "sprite_pool"))

            adjusted = True
            import LttPAdjuster
            _, adjustedromfile = LttPAdjuster.adjust(lastSettings)

            if hasattr(lastSettings, "world"):
                delattr(lastSettings, "world")
        else:
            adjusted = False;
        if adjusted:
            try:
                shutil.move(adjustedromfile, romfile)
                adjustedromfile = romfile
            except Exception as e:
                logging.exception(e)
    else:
        adjusted = False
    return adjustedromfile, adjusted


if __name__ == '__main__':
    colorama.init()
    loop = asyncio.get_event_loop()
    loop.run_until_complete(main())
    loop.close()
    colorama.deinit()<|MERGE_RESOLUTION|>--- conflicted
+++ resolved
@@ -998,20 +998,12 @@
                 continue
 
             ctx.rom = rom
-<<<<<<< HEAD
             if ctx.game != GAME_SMZ3:
                 death_link = await snes_read(ctx, DEATH_LINK_ACTIVE_ADDR if ctx.game == GAME_ALTTP else
                                              SM_DEATH_LINK_ACTIVE_ADDR, 1)
                 if death_link:
                     ctx.death_link_allow_survive = bool(death_link[0] & 0b10)
                     await ctx.update_death_link(bool(death_link[0] & 0b1))
-=======
-            death_link = await snes_read(ctx, DEATH_LINK_ACTIVE_ADDR if ctx.game == GAME_ALTTP else
-            SM_DEATH_LINK_ACTIVE_ADDR, 1)
-            if death_link:
-                ctx.death_link_allow_survive = bool(death_link[0] & 0b10)
-                await ctx.update_death_link(bool(death_link[0] & 0b1))
->>>>>>> 1f33a838
             if not ctx.prev_rom or ctx.prev_rom != ctx.rom:
                 ctx.locations_checked = set()
                 ctx.locations_scouted = set()
