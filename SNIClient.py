from __future__ import annotations

import sys
import threading
import time
import multiprocessing
import os
import subprocess
import base64
import logging
import asyncio
import enum
import typing

from json import loads, dumps

<<<<<<< HEAD
import worlds.ff6wc
import ModuleUpdate
ModuleUpdate.update()


from Utils import init_logging, messagebox
=======
# CommonClient import first to trigger ModuleUpdater
from CommonClient import CommonContext, server_loop, ClientCommandProcessor, gui_enabled, get_base_parser

import Utils
from Utils import async_start
from MultiServer import mark_raw
if typing.TYPE_CHECKING:
    from worlds.AutoSNIClient import SNIClient
>>>>>>> 0e6e3597

if __name__ == "__main__":
    Utils.init_logging("SNIClient", exception_logger="Client")

import colorama
<<<<<<< HEAD
import websockets

from NetUtils import ClientStatus, color
from worlds.alttp import Regions, Shops
from worlds.alttp.Rom import ROM_PLAYER_LIMIT
from worlds.smz3.Rom import ROM_PLAYER_LIMIT as SMZ3_ROM_PLAYER_LIMIT
from worlds.ff6wc.Rom import ROM_PLAYER_LIMIT as FF6WC_ROM_PLAYER_LIMIT
from worlds.ff6wc.Rom import ROM_NAME as FF6WC_ROM_NAME
from worlds.ff6wc import Rom as FF6Rom
from worlds.tloz import Rom as TLoZRom
import Utils
from CommonClient import CommonContext, server_loop, ClientCommandProcessor, gui_enabled, get_base_parser
from Patch import GAME_ALTTP, GAME_SM, GAME_SMZ3, GAME_FF6WC, GAME_TLOZ, GAME_DKC3
=======
from websockets.client import connect as websockets_connect, WebSocketClientProtocol
from websockets.exceptions import WebSocketException, ConnectionClosed
>>>>>>> 0e6e3597

snes_logger = logging.getLogger("SNES")


class DeathState(enum.IntEnum):
    killing_player = 1
    alive = 2
    dead = 3


class SNIClientCommandProcessor(ClientCommandProcessor):
    ctx: SNIContext

    def _cmd_slow_mode(self, toggle: str = "") -> None:
        """Toggle slow mode, which limits how fast you send / receive items."""
        if toggle:
            self.ctx.slow_mode = toggle.lower() in {"1", "true", "on"}
        else:
            self.ctx.slow_mode = not self.ctx.slow_mode

        self.output(f"Setting slow mode to {self.ctx.slow_mode}")

    @mark_raw
    def _cmd_snes(self, snes_options: str = "") -> bool:
        """Connect to a snes. Optionally include network address of a snes to connect to,
        otherwise show available devices; and a SNES device number if more than one SNES is detected.
        Examples: "/snes", "/snes 1", "/snes localhost:23074 1" """
        if self.ctx.snes_state in {SNESState.SNES_ATTACHED, SNESState.SNES_CONNECTED, SNESState.SNES_CONNECTING}:
            self.output("Already connected to SNES. Disconnecting first.")
            self._cmd_snes_close()
        return self.connect_to_snes(snes_options)

    def connect_to_snes(self, snes_options: str = "") -> bool:
        snes_address = self.ctx.snes_address
        snes_device_number = -1

        options = snes_options.split()
        num_options = len(options)

        if num_options > 1:
            snes_address = options[0]
            snes_device_number = int(options[1])
        elif num_options > 0:
            snes_device_number = int(options[0])

        self.ctx.snes_reconnect_address = None
        if self.ctx.snes_connect_task:
            self.ctx.snes_connect_task.cancel()
        self.ctx.snes_connect_task = asyncio.create_task(snes_connect(self.ctx, snes_address, snes_device_number),
                                                         name="SNES Connect")
        return True

    def _cmd_snes_close(self) -> bool:
        """Close connection to a currently connected snes"""
        self.ctx.snes_reconnect_address = None
        self.ctx.cancel_snes_autoreconnect()
        self.ctx.snes_state = SNESState.SNES_DISCONNECTED
        if self.ctx.snes_socket and not self.ctx.snes_socket.closed:
            async_start(self.ctx.snes_socket.close())
            return True
        else:
            return False

    # Left here for quick re-addition for debugging.
    # def _cmd_snes_write(self, address, data):
    #     """Write the specified byte (base10) to the SNES' memory address (base16)."""
    #     if self.ctx.snes_state != SNESState.SNES_ATTACHED:
    #         self.output("No attached SNES Device.")
    #         return False
    #     snes_buffered_write(self.ctx, int(address, 16), bytes([int(data)]))
    #     async_start(snes_flush_writes(self.ctx))
    #     self.output("Data Sent")
    #     return True

    # def _cmd_snes_read(self, address, size=1):
    #     """Read the SNES' memory address (base16)."""
    #     if self.ctx.snes_state != SNESState.SNES_ATTACHED:
    #         self.output("No attached SNES Device.")
    #         return False
    #     data = await snes_read(self.ctx, int(address, 16), size)
    #     self.output(f"Data Read: {data}")
    #     return True


class SNIContext(CommonContext):
    command_processor: typing.Type[SNIClientCommandProcessor] = SNIClientCommandProcessor
    game: typing.Optional[str] = None  # set in validate_rom
    items_handling: typing.Optional[int] = None  # set in game_watcher
    snes_connect_task: "typing.Optional[asyncio.Task[None]]" = None
    snes_autoreconnect_task: typing.Optional["asyncio.Task[None]"] = None

    snes_address: str
    snes_socket: typing.Optional[WebSocketClientProtocol]
    snes_state: SNESState
    snes_attached_device: typing.Optional[typing.Tuple[int, str]]
    snes_reconnect_address: typing.Optional[str]
    snes_recv_queue: "asyncio.Queue[bytes]"
    snes_request_lock: asyncio.Lock
    snes_write_buffer: typing.List[typing.Tuple[int, bytes]]
    snes_connector_lock: threading.Lock
    death_state: DeathState
    killing_player_task: "typing.Optional[asyncio.Task[None]]"
    allow_collect: bool
    slow_mode: bool

    client_handler: typing.Optional[SNIClient]
    awaiting_rom: bool
    rom: typing.Optional[bytes]
    prev_rom: typing.Optional[bytes]

    hud_message_queue: typing.List[str]  # TODO: str is a guess, is this right?
    death_link_allow_survive: bool

    def __init__(self, snes_address: str, server_address: str, password: str) -> None:
        super(SNIContext, self).__init__(server_address, password)

        # snes stuff
        self.snes_address = snes_address
        self.snes_socket = None
        self.snes_state = SNESState.SNES_DISCONNECTED
        self.snes_attached_device = None
        self.snes_reconnect_address = None
        self.snes_recv_queue = asyncio.Queue()
        self.snes_request_lock = asyncio.Lock()
        self.snes_write_buffer = []
        self.snes_connector_lock = threading.Lock()
        self.death_state = DeathState.alive  # for death link flop behaviour
        self.killing_player_task = None
        self.allow_collect = False
        self.slow_mode = False

        self.client_handler = None
        self.awaiting_rom = False
        self.rom = None
        self.prev_rom = None

    async def connection_closed(self) -> None:
        await super(SNIContext, self).connection_closed()
        self.awaiting_rom = False

    def event_invalid_slot(self) -> typing.NoReturn:
        if self.snes_socket is not None and not self.snes_socket.closed:
            async_start(self.snes_socket.close())
        raise Exception("Invalid ROM detected, "
                        "please verify that you have loaded the correct rom and reconnect your snes (/snes)")

    async def server_auth(self, password_requested: bool = False) -> None:
        if password_requested and not self.password:
            await super(SNIContext, self).server_auth(password_requested)
        if self.rom is None:
            self.awaiting_rom = True
            snes_logger.info(
                "No ROM detected, awaiting snes connection to authenticate to the multiworld server (/snes)")
            return
        self.awaiting_rom = False
        # TODO: This looks kind of hacky...
        # Context.auth is meant to be the "name" parameter in send_connect,
        # which has to be a str (bytes is not json serializable).
        # But here, Context.auth is being used for something else
        # (where it has to be bytes because it is compared with rom elsewhere).
        # If we need to save something to compare with rom elsewhere,
        # it should probably be in a different variable,
        # and let auth be used for what it's meant for.
        self.auth = self.rom
        auth = base64.b64encode(self.rom).decode()
        await self.send_connect(name=auth)

    def cancel_snes_autoreconnect(self) -> bool:
        if self.snes_autoreconnect_task:
            self.snes_autoreconnect_task.cancel()
            self.snes_autoreconnect_task = None
            return True
        return False

    def on_deathlink(self, data: typing.Dict[str, typing.Any]) -> None:
        if not self.killing_player_task or self.killing_player_task.done():
            self.killing_player_task = asyncio.create_task(deathlink_kill_player(self))
        super(SNIContext, self).on_deathlink(data)

    async def handle_deathlink_state(self, currently_dead: bool, death_text: str = "") -> None:
        # in this state we only care about triggering a death send
        if self.death_state == DeathState.alive:
            if currently_dead:
                self.death_state = DeathState.dead
                await self.send_death(death_text)
        # in this state we care about confirming a kill, to move state to dead
        elif self.death_state == DeathState.killing_player:
            # this is being handled in deathlink_kill_player(ctx) already
            pass
        # in this state we wait until the player is alive again
        elif self.death_state == DeathState.dead:
            if not currently_dead:
                self.death_state = DeathState.alive

    async def shutdown(self) -> None:
        await super(SNIContext, self).shutdown()
        self.cancel_snes_autoreconnect()
        if self.snes_connect_task:
            try:
                await asyncio.wait_for(self.snes_connect_task, 1)
            except asyncio.TimeoutError:
                self.snes_connect_task.cancel()

    def on_package(self, cmd: str, args: typing.Dict[str, typing.Any]) -> None:
        if cmd in {"Connected", "RoomUpdate"}:
            if "checked_locations" in args and args["checked_locations"]:
                new_locations = set(args["checked_locations"])
                self.checked_locations |= new_locations
                self.locations_scouted |= new_locations
                # Items belonging to the player should not be marked as checked in game,
                # since the player will likely need that item.
                # Once the games handled by SNIClient gets made to be remote items,
                # this will no longer be needed.
                async_start(self.send_msgs([{"cmd": "LocationScouts", "locations": list(new_locations)}]))

    def run_gui(self) -> None:
        from kvui import GameManager

        class SNIManager(GameManager):
            logging_pairs = [
                ("Client", "Archipelago"),
                ("SNES", "SNES"),
            ]
            base_title = "Archipelago SNI Client"

        self.ui = SNIManager(self)
        self.ui_task = asyncio.create_task(self.ui.async_run(), name="UI")  # type: ignore


async def deathlink_kill_player(ctx: SNIContext) -> None:
    ctx.death_state = DeathState.killing_player
    while ctx.death_state == DeathState.killing_player and \
            ctx.snes_state == SNESState.SNES_ATTACHED:

        if ctx.client_handler is None:
            continue

        await ctx.client_handler.deathlink_kill_player(ctx)

        ctx.last_death_link = time.time()


_global_snes_reconnect_delay = 5


class SNESState(enum.IntEnum):
    SNES_DISCONNECTED = 0
    SNES_CONNECTING = 1
    SNES_CONNECTED = 2
    SNES_ATTACHED = 3


def launch_sni() -> None:
    sni_path = Utils.get_settings()["sni_options"]["sni_path"]

    if not os.path.isdir(sni_path):
        sni_path = Utils.local_path(sni_path)
    if os.path.isdir(sni_path):
        dir_entry: "os.DirEntry[str]"
        for dir_entry in os.scandir(sni_path):
            if dir_entry.is_file():
                lower_file = dir_entry.name.lower()
                if (lower_file.startswith("sni.") and not lower_file.endswith(".proto")) or (lower_file == "sni"):
                    sni_path = dir_entry.path
                    break

    if os.path.isfile(sni_path):
        snes_logger.info(f"Attempting to start {sni_path}")
        import sys
        if not sys.stdout:  # if it spawns a visible console, may as well populate it
            subprocess.Popen(os.path.abspath(sni_path), cwd=os.path.dirname(sni_path))
        else:
            proc = subprocess.Popen(os.path.abspath(sni_path), cwd=os.path.dirname(sni_path),
                                    stdout=subprocess.DEVNULL, stderr=subprocess.DEVNULL)
            try:
                proc.wait(.1)  # wait a bit to see if startup fails (missing dependencies)
                snes_logger.info('Failed to start SNI. Try running it externally for error output.')
            except subprocess.TimeoutExpired:
                pass  # seems to be running

    else:
        snes_logger.info(
            f"Attempt to start SNI was aborted as path {sni_path} was not found, "
            f"please start it yourself if it is not running")


async def _snes_connect(ctx: SNIContext, address: str, retry: bool = True) -> WebSocketClientProtocol:
    address = f"ws://{address}" if "://" not in address else address
    snes_logger.info("Connecting to SNI at %s ..." % address)
    seen_problems: typing.Set[str] = set()
    while True:
        try:
            snes_socket = await websockets_connect(address, ping_timeout=None, ping_interval=None)
        except Exception as e:
            problem = "%s" % e
            # only tell the user about new problems, otherwise silently lay in wait for a working connection
            if problem not in seen_problems:
                seen_problems.add(problem)
                snes_logger.error(f"Error connecting to SNI ({problem})")

                if len(seen_problems) == 1:
                    # this is the first problem. Let's try launching SNI if it isn't already running
                    launch_sni()

            await asyncio.sleep(1)
        else:
            return snes_socket
        if not retry:
            break


class SNESRequest(typing.TypedDict):
    Opcode: str
    Space: str
    Operands: typing.List[str]
    # TODO: When Python 3.11 is the lowest version supported, `Operands` can use `typing.NotRequired` (pep-0655)
    # Then the `Operands` key doesn't need to be given for opcodes that don't use it.


async def get_snes_devices(ctx: SNIContext) -> typing.List[str]:
    socket = await _snes_connect(ctx, ctx.snes_address)  # establish new connection to poll
    DeviceList_Request: SNESRequest = {
        "Opcode": "DeviceList",
        "Space": "SNES",
        "Operands": []
    }
    await socket.send(dumps(DeviceList_Request))

    reply: typing.Dict[str, typing.Any] = loads(await socket.recv())
    devices: typing.List[str] = reply['Results'] if 'Results' in reply and len(reply['Results']) > 0 else []

    if not devices:
        snes_logger.info('No SNES device found. Please connect a SNES device to SNI.')
        while not devices and not ctx.exit_event.is_set():
            await asyncio.sleep(0.1)
            await socket.send(dumps(DeviceList_Request))
            reply = loads(await socket.recv())
            devices = reply['Results'] if 'Results' in reply and len(reply['Results']) > 0 else []
    if devices:
        await verify_snes_app(socket)
    await socket.close()
    return sorted(devices)


async def verify_snes_app(socket: WebSocketClientProtocol) -> None:
    AppVersion_Request = {
        "Opcode": "AppVersion",
    }
    await socket.send(dumps(AppVersion_Request))

    app: str = loads(await socket.recv())["Results"][0]
    if "SNI" not in app:
        snes_logger.warning(f"Warning: Did not find SNI as the endpoint, instead {app} was found.")


async def snes_connect(ctx: SNIContext, address: str, deviceIndex: int = -1) -> None:
    global _global_snes_reconnect_delay
    if ctx.snes_socket is not None and ctx.snes_state == SNESState.SNES_CONNECTED:
        if ctx.rom:
            snes_logger.error('Already connected to SNES, with rom loaded.')
        else:
            snes_logger.error('Already connected to SNI, likely awaiting a device.')
        return

    ctx.cancel_snes_autoreconnect()

    device = None
    recv_task = None
    ctx.snes_state = SNESState.SNES_CONNECTING
    socket = await _snes_connect(ctx, address)
    ctx.snes_socket = socket
    ctx.snes_state = SNESState.SNES_CONNECTED

    try:
        devices = await get_snes_devices(ctx)
        device_count = len(devices)

        if device_count == 1:
            device = devices[0]
        elif ctx.snes_reconnect_address:
            assert ctx.snes_attached_device
            if ctx.snes_attached_device[1] in devices:
                device = ctx.snes_attached_device[1]
            else:
                device = devices[ctx.snes_attached_device[0]]
        elif device_count > 1:
            if deviceIndex == -1:
                snes_logger.info(f"Found {device_count} SNES devices. "
                                 f"Connect to one with /snes <address> <device number>. For example /snes {address} 1")

                for idx, availableDevice in enumerate(devices):
                    snes_logger.info(str(idx + 1) + ": " + availableDevice)

            elif (deviceIndex < 0) or (deviceIndex - 1) > device_count:
                snes_logger.warning("SNES device number out of range")

            else:
                device = devices[deviceIndex - 1]

        if device is None:
            await snes_disconnect(ctx)
            return

        snes_logger.info("Attaching to " + device)

        Attach_Request: SNESRequest = {
            "Opcode": "Attach",
            "Space": "SNES",
            "Operands": [device]
        }
        await ctx.snes_socket.send(dumps(Attach_Request))
        ctx.snes_state = SNESState.SNES_ATTACHED
        ctx.snes_attached_device = (devices.index(device), device)
        ctx.snes_reconnect_address = address
        recv_task = asyncio.create_task(snes_recv_loop(ctx))

    except Exception as e:
        ctx.snes_state = SNESState.SNES_DISCONNECTED
        if task_alive(recv_task):
            if not ctx.snes_socket.closed:
                await ctx.snes_socket.close()
        else:
            if ctx.snes_socket is not None:
                if not ctx.snes_socket.closed:
                    await ctx.snes_socket.close()
                ctx.snes_socket = None
        snes_logger.error(f"Error connecting to snes ({e}), retrying in {_global_snes_reconnect_delay} seconds")
        ctx.snes_autoreconnect_task = asyncio.create_task(snes_autoreconnect(ctx), name="snes auto-reconnect")
        _global_snes_reconnect_delay *= 2
    else:
        _global_snes_reconnect_delay = ctx.starting_reconnect_delay
        snes_logger.info(f"Attached to {device}")


async def snes_disconnect(ctx: SNIContext) -> None:
    if ctx.snes_socket:
        if not ctx.snes_socket.closed:
            await ctx.snes_socket.close()
        ctx.snes_socket = None


def task_alive(task: typing.Optional[asyncio.Task]) -> bool:
    if task:
        return not task.done()
    return False


async def snes_autoreconnect(ctx: SNIContext) -> None:
    await asyncio.sleep(_global_snes_reconnect_delay)
    if not ctx.snes_socket and not task_alive(ctx.snes_connect_task):
        address = ctx.snes_reconnect_address if ctx.snes_reconnect_address else ctx.snes_address
        ctx.snes_connect_task = asyncio.create_task(snes_connect(ctx, address), name="SNES Connect")


async def snes_recv_loop(ctx: SNIContext) -> None:
    try:
        if ctx.snes_socket is None:
            raise Exception("invalid context state - snes_socket not connected")
        async for msg in ctx.snes_socket:
            ctx.snes_recv_queue.put_nowait(typing.cast(bytes, msg))
        snes_logger.warning("Snes disconnected")
    except Exception as e:
        if not isinstance(e, WebSocketException):
            snes_logger.exception(e)
        snes_logger.error("Lost connection to the snes, type /snes to reconnect")
    finally:
        socket, ctx.snes_socket = ctx.snes_socket, None
        if socket is not None and not socket.closed:
            await socket.close()

        ctx.snes_state = SNESState.SNES_DISCONNECTED
        ctx.snes_recv_queue = asyncio.Queue()
        ctx.hud_message_queue = []

        ctx.rom = None

        if ctx.snes_reconnect_address:
            snes_logger.info(f"... automatically reconnecting to snes in {_global_snes_reconnect_delay} seconds")
            assert ctx.snes_autoreconnect_task is None
            ctx.snes_autoreconnect_task = asyncio.create_task(snes_autoreconnect(ctx), name="snes auto-reconnect")


async def snes_read(ctx: SNIContext, address: int, size: int) -> typing.Optional[bytes]:
    try:
        await ctx.snes_request_lock.acquire()

        if (
            ctx.snes_state != SNESState.SNES_ATTACHED or
            ctx.snes_socket is None or
            not ctx.snes_socket.open or
            ctx.snes_socket.closed
        ):
            return None

        GetAddress_Request: SNESRequest = {
            "Opcode": "GetAddress",
            "Space": "SNES",
            "Operands": [hex(address)[2:], hex(size)[2:]]
        }
        try:
            await ctx.snes_socket.send(dumps(GetAddress_Request))
        except ConnectionClosed:
            return None

        data: bytes = bytes()
        while len(data) < size:
            try:
                data += await asyncio.wait_for(ctx.snes_recv_queue.get(), 5)
            except asyncio.TimeoutError:
                break

        if len(data) != size:
            snes_logger.error('Error reading %s, requested %d bytes, received %d' % (hex(address), size, len(data)))
            if len(data):
                snes_logger.error(str(data))
                snes_logger.warning('Communication Failure with SNI')
            if ctx.snes_socket is not None and not ctx.snes_socket.closed:
                await ctx.snes_socket.close()
            return None

        return data
    finally:
        ctx.snes_request_lock.release()


async def snes_write(ctx: SNIContext, write_list: typing.List[typing.Tuple[int, bytes]]) -> bool:
    try:
        await ctx.snes_request_lock.acquire()

        if ctx.snes_state != SNESState.SNES_ATTACHED or ctx.snes_socket is None or \
                not ctx.snes_socket.open or ctx.snes_socket.closed:
            return False

        PutAddress_Request: SNESRequest = {"Opcode": "PutAddress", "Operands": [], 'Space': 'SNES'}
        try:
            for address, data in write_list:
                PutAddress_Request['Operands'] = [hex(address)[2:], hex(len(data))[2:]]
                if ctx.snes_socket is not None:
                    await ctx.snes_socket.send(dumps(PutAddress_Request))
                    await ctx.snes_socket.send(data)
                else:
                    snes_logger.warning(f"Could not send data to SNES: {data}")
        except ConnectionClosed:
            return False

        return True
    finally:
        ctx.snes_request_lock.release()


def snes_buffered_write(ctx: SNIContext, address: int, data: bytes) -> None:
    if ctx.snes_write_buffer and (ctx.snes_write_buffer[-1][0] + len(ctx.snes_write_buffer[-1][1])) == address:
        # append to existing write command, bundling them
        ctx.snes_write_buffer[-1] = (ctx.snes_write_buffer[-1][0], ctx.snes_write_buffer[-1][1] + data)
    else:
        ctx.snes_write_buffer.append((address, data))


async def snes_flush_writes(ctx: SNIContext) -> None:
    if not ctx.snes_write_buffer:
        return

    # swap buffers
    ctx.snes_write_buffer, writes = [], ctx.snes_write_buffer
    await snes_write(ctx, writes)


async def game_watcher(ctx: SNIContext) -> None:
    perf_counter = time.perf_counter()
    while not ctx.exit_event.is_set():
        try:
            await asyncio.wait_for(ctx.watcher_event.wait(), 0.125)
        except asyncio.TimeoutError:
            pass
        ctx.watcher_event.clear()

        if not ctx.rom or not ctx.client_handler:
            ctx.finished_game = False
            ctx.death_link_allow_survive = False

            from worlds.AutoSNIClient import AutoSNIClientRegister
            ctx.client_handler = await AutoSNIClientRegister.get_handler(ctx)

            if not ctx.client_handler:
                continue

            if not ctx.rom:
                continue

            if not ctx.prev_rom or ctx.prev_rom != ctx.rom:
                ctx.locations_checked = set()
                ctx.locations_scouted = set()
                ctx.locations_info = {}
            ctx.prev_rom = ctx.rom

            if ctx.awaiting_rom:
                await ctx.server_auth(False)
            elif ctx.server is None:
                snes_logger.warning("ROM detected but no active multiworld server connection. " +
                                    "Connect using command: /connect server:port")

        if not ctx.client_handler:
            continue

        rom_validated = await ctx.client_handler.validate_rom(ctx)

        if not rom_validated or (ctx.auth and ctx.auth != ctx.rom):
            snes_logger.warning("ROM change detected, please reconnect to the multiworld server")
            await ctx.disconnect(allow_autoreconnect=True)
            ctx.client_handler = None
            ctx.rom = None
            ctx.command_processor(ctx).connect_to_snes()
            continue

        delay = 7 if ctx.slow_mode else 0
        if time.perf_counter() - perf_counter < delay:
            continue

        perf_counter = time.perf_counter()

        await ctx.client_handler.game_watcher(ctx)


<<<<<<< HEAD
            # recv_itemOutPtr = data[0] | (data[1] << 8) # unused
            itemOutPtr = data[2] | (data[3] << 8)

            from worlds.smz3.TotalSMZ3.Item import items_start_id
            if itemOutPtr < len(ctx.items_received):
                item = ctx.items_received[itemOutPtr]
                itemId = item.item - items_start_id

                playerID = item.player if item.player <= SMZ3_ROM_PLAYER_LIMIT else 0
                snes_buffered_write(ctx, SMZ3_RECV_PROGRESS_ADDR + itemOutPtr * 4, bytes([playerID & 0xFF, (playerID >> 8) & 0xFF, itemId & 0xFF, (itemId >> 8) & 0xFF]))
                itemOutPtr += 1
                snes_buffered_write(ctx, SMZ3_RECV_PROGRESS_ADDR + 0x602, bytes([itemOutPtr & 0xFF, (itemOutPtr >> 8) & 0xFF]))
                logging.info('Received %s from %s (%s) (%d/%d in list)' % (
                    color(ctx.item_names[item.item], 'red', 'bold'), color(ctx.player_names[item.player], 'yellow'),
                    ctx.location_names[item.location], itemOutPtr, len(ctx.items_received)))
            await snes_flush_writes(ctx)
        elif ctx.game == GAME_FF6WC:
            location_index += 1
            if location_index >= len(FF6Rom.event_flag_location_names):
                location_index = 0
            location_name = ff6_location_names[location_index]
            location_id = FF6Rom.event_flag_location_names[location_name]
            event_byte, event_bit = FF6Rom.get_event_flag_value(location_id)
            event_data = await snes_read(ctx, event_byte, 1)

            if event_data is None:
                continue

            if event_data is not None:
                event_done = event_data[0] & event_bit
                location_id = worlds.ff6wc.FF6WCWorld.location_name_to_id[location_name]
                if event_done and location_id not in ctx.locations_checked:
                    ctx.locations_checked.add(location_id)
                    snes_logger.info(
                        f'New Check: {location_name} ({len(ctx.locations_checked)}/{len(ctx.missing_locations) + len(ctx.checked_locations)})')
                    await ctx.send_msgs([{"cmd": 'LocationChecks', "locations": [location_id]}])

            items_received_data = await snes_read(ctx, FF6Rom.items_received_address, 1)
            if items_received_data is None:
                continue
            items_received_amount = items_received_data[0]
            if items_received_amount >= len(ctx.items_received):
                continue
            else:
                item = ctx.items_received[items_received_amount]
                item_name = worlds.ff6wc.FF6WCWorld.item_id_to_name[item.item]
                item_id = item.item
                print(item_name)
                print(items_received_amount)
                print(len(ctx.items_received))
                if item_name in FF6Rom.characters:
                    character_index = FF6Rom.characters.index(item_name)
                    character_init_byte, character_init_bit = FF6Rom.get_character_initialized_bit(character_index)
                    character_init_data = await snes_read(ctx, character_init_byte, 1)
                    if character_init_data is None:
                        continue

                    character_recruit_byte, character_recruit_bit = FF6Rom.get_character_recruited_bit(character_index)
                    character_recruit_data = await snes_read(ctx, character_recruit_byte, 1)
                    if character_recruit_data is None:
                        continue

                    character_initialized = character_init_data[0] & character_init_bit
                    character_recruited = character_recruit_data[0] & character_recruit_bit
                    if not (character_initialized and character_recruited):
                        character_name = FF6Rom.characters[character_index]
                        character_ap_id = worlds.ff6wc.FF6WCWorld.item_name_to_id[character_name]
                        character_item = next((item for item in ctx.items_received if item.item == character_ap_id),
                                              None)
                        if character_item is not None:
                            new_init_data = character_init_data[0] | character_init_bit
                            new_recruit_data = character_recruit_data[0] | character_recruit_bit
                            snes_buffered_write(ctx, character_init_byte, bytes([new_init_data]))
                            snes_buffered_write(ctx, character_recruit_byte, bytes([new_recruit_data]))
                            snes_buffered_write(ctx, FF6Rom.items_received_address, bytes([items_received_amount + 1]))
                            snes_logger.info('Received %s from %s (%s)' % (
                                color(ctx.item_names[character_item.item], 'red', 'bold'),
                                color(ctx.player_names[character_item.player], 'yellow'),
                                ctx.location_names[character_item.location]))
                elif item_name in FF6Rom.espers:
                    esper_index = FF6Rom.espers.index(item_name)
                    esper_byte, esper_bit = FF6Rom.get_obtained_esper_bit(esper_index)
                    esper_data = await snes_read(ctx, esper_byte, 1)
                    if esper_data is None:
                        continue
                    esper_obtained = esper_data[0] & esper_bit
                    if esper_obtained == 0:
                        new_data = esper_data[0] | esper_bit
                        print("writing data")
                        snes_buffered_write(ctx, esper_byte, bytes([new_data]))

                        snes_buffered_write(ctx, FF6Rom.items_received_address, bytes([items_received_amount + 1]))
                        snes_logger.info('Received %s from %s (%s)' % (
                            color(ctx.item_names[item.item], 'red', 'bold'),
                            color(ctx.player_names[item.player], 'yellow'),
                            ctx.location_names[item.location]))

                else:
                    item_types_data = await snes_read(ctx, FF6Rom.item_types_base_address, 255)
                    item_quantities_data = await snes_read(ctx, FF6Rom.item_quantities_base_address, 255)
                    if item_types_data is None or item_quantities_data is None:
                        continue
                    reserved_slots = []
                    for i in range(0, 255):
                        slot = item_types_data[i]
                        print("slot" + str(i) + ":" + str(slot))
                        quantity = item_quantities_data[i]
                        exists = False
                        if slot == FF6Rom.item_ingame_ids[item_name]:
                            exists = True
                        if (slot == 255 or quantity == 0 or exists == True):
                            reserved_slots.append(i)
                            type_destination = FF6Rom.item_types_base_address + i
                            amount_destination = FF6Rom.item_quantities_base_address + i
                            type_id = FF6Rom.item_ingame_ids[item_name]
                            amount = quantity + 1
                            snes_buffered_write(ctx, type_destination, bytes([type_id]))
                            snes_buffered_write(ctx, amount_destination, bytes([amount]))
                            snes_buffered_write(ctx, FF6Rom.items_received_address, bytes([items_received_amount + 1]))
                            snes_logger.info('Received %s from %s (%s)' % (
                                color(item_name, 'red', 'bold'),
                                color(ctx.player_names[item.player], 'yellow'),
                                ctx.location_names[item.location]))
                            break

            await snes_flush_writes(ctx)
        elif ctx.game == GAME_DKC3:
            from worlds.dkc3.Client import dkc3_game_watcher
            await dkc3_game_watcher(ctx)


async def run_game(romfile):
    auto_start = Utils.get_options()["lttp_options"].get("rom_start", True)
=======
async def run_game(romfile: str) -> None:
    auto_start = typing.cast(typing.Union[bool, str],
                             Utils.get_settings()["sni_options"].get("snes_rom_start", True))
>>>>>>> 0e6e3597
    if auto_start is True:
        import webbrowser
        webbrowser.open(romfile)
    elif isinstance(auto_start, str) and os.path.isfile(auto_start):
        subprocess.Popen([auto_start, romfile],
                         stdin=subprocess.DEVNULL, stdout=subprocess.DEVNULL, stderr=subprocess.DEVNULL)


async def main() -> None:
    multiprocessing.freeze_support()
    parser = get_base_parser()
    parser.add_argument('diff_file', default="", type=str, nargs="?",
                        help='Path to a Archipelago Binary Patch file')
    parser.add_argument('--snes', default='localhost:23074', help='Address of the SNI server.')
    parser.add_argument('--loglevel', default='info', choices=['debug', 'info', 'warning', 'error', 'critical'])
    args = parser.parse_args()

    if args.diff_file:
        import Patch
        logging.info("Patch file was supplied. Creating sfc rom..")
        try:
            meta, romfile = Patch.create_rom_file(args.diff_file)
        except Exception as e:
            Utils.messagebox('Error', str(e), True)
            raise
        args.connect = meta["server"]
        logging.info(f"Wrote rom file to {romfile}")
        if args.diff_file.endswith(".apsoe"):
            import webbrowser
            async_start(run_game(romfile))
            await _snes_connect(SNIContext(args.snes, args.connect, args.password), args.snes, False)
            webbrowser.open(f"http://www.evermizer.com/apclient/#server={meta['server']}")
            logging.info("Starting Evermizer Client in your Browser...")
            import time
            time.sleep(3)
            sys.exit()
        elif args.diff_file.endswith(".aplttp"):
            from worlds.alttp.Client import get_alttp_settings
            adjustedromfile, adjusted = get_alttp_settings(romfile)
            async_start(run_game(adjustedromfile if adjusted else romfile))
        else:
            async_start(run_game(romfile))

    ctx = SNIContext(args.snes, args.connect, args.password)
    if ctx.server_task is None:
        ctx.server_task = asyncio.create_task(server_loop(ctx), name="ServerLoop")

    if gui_enabled:
        ctx.run_gui()
    ctx.run_cli()

    ctx.snes_connect_task = asyncio.create_task(snes_connect(ctx, ctx.snes_address), name="SNES Connect")
    watcher_task = asyncio.create_task(game_watcher(ctx), name="GameWatcher")

    await ctx.exit_event.wait()

    ctx.server_address = None
    ctx.snes_reconnect_address = None
    if ctx.snes_socket is not None and not ctx.snes_socket.closed:
        await ctx.snes_socket.close()
    await watcher_task
    await ctx.shutdown()


if __name__ == '__main__':
    colorama.init()
    asyncio.run(main())
    colorama.deinit()<|MERGE_RESOLUTION|>--- conflicted
+++ resolved
@@ -14,14 +14,6 @@
 
 from json import loads, dumps
 
-<<<<<<< HEAD
-import worlds.ff6wc
-import ModuleUpdate
-ModuleUpdate.update()
-
-
-from Utils import init_logging, messagebox
-=======
 # CommonClient import first to trigger ModuleUpdater
 from CommonClient import CommonContext, server_loop, ClientCommandProcessor, gui_enabled, get_base_parser
 
@@ -30,30 +22,13 @@
 from MultiServer import mark_raw
 if typing.TYPE_CHECKING:
     from worlds.AutoSNIClient import SNIClient
->>>>>>> 0e6e3597
 
 if __name__ == "__main__":
     Utils.init_logging("SNIClient", exception_logger="Client")
 
 import colorama
-<<<<<<< HEAD
-import websockets
-
-from NetUtils import ClientStatus, color
-from worlds.alttp import Regions, Shops
-from worlds.alttp.Rom import ROM_PLAYER_LIMIT
-from worlds.smz3.Rom import ROM_PLAYER_LIMIT as SMZ3_ROM_PLAYER_LIMIT
-from worlds.ff6wc.Rom import ROM_PLAYER_LIMIT as FF6WC_ROM_PLAYER_LIMIT
-from worlds.ff6wc.Rom import ROM_NAME as FF6WC_ROM_NAME
-from worlds.ff6wc import Rom as FF6Rom
-from worlds.tloz import Rom as TLoZRom
-import Utils
-from CommonClient import CommonContext, server_loop, ClientCommandProcessor, gui_enabled, get_base_parser
-from Patch import GAME_ALTTP, GAME_SM, GAME_SMZ3, GAME_FF6WC, GAME_TLOZ, GAME_DKC3
-=======
 from websockets.client import connect as websockets_connect, WebSocketClientProtocol
 from websockets.exceptions import WebSocketException, ConnectionClosed
->>>>>>> 0e6e3597
 
 snes_logger = logging.getLogger("SNES")
 
@@ -677,145 +652,9 @@
         await ctx.client_handler.game_watcher(ctx)
 
 
-<<<<<<< HEAD
-            # recv_itemOutPtr = data[0] | (data[1] << 8) # unused
-            itemOutPtr = data[2] | (data[3] << 8)
-
-            from worlds.smz3.TotalSMZ3.Item import items_start_id
-            if itemOutPtr < len(ctx.items_received):
-                item = ctx.items_received[itemOutPtr]
-                itemId = item.item - items_start_id
-
-                playerID = item.player if item.player <= SMZ3_ROM_PLAYER_LIMIT else 0
-                snes_buffered_write(ctx, SMZ3_RECV_PROGRESS_ADDR + itemOutPtr * 4, bytes([playerID & 0xFF, (playerID >> 8) & 0xFF, itemId & 0xFF, (itemId >> 8) & 0xFF]))
-                itemOutPtr += 1
-                snes_buffered_write(ctx, SMZ3_RECV_PROGRESS_ADDR + 0x602, bytes([itemOutPtr & 0xFF, (itemOutPtr >> 8) & 0xFF]))
-                logging.info('Received %s from %s (%s) (%d/%d in list)' % (
-                    color(ctx.item_names[item.item], 'red', 'bold'), color(ctx.player_names[item.player], 'yellow'),
-                    ctx.location_names[item.location], itemOutPtr, len(ctx.items_received)))
-            await snes_flush_writes(ctx)
-        elif ctx.game == GAME_FF6WC:
-            location_index += 1
-            if location_index >= len(FF6Rom.event_flag_location_names):
-                location_index = 0
-            location_name = ff6_location_names[location_index]
-            location_id = FF6Rom.event_flag_location_names[location_name]
-            event_byte, event_bit = FF6Rom.get_event_flag_value(location_id)
-            event_data = await snes_read(ctx, event_byte, 1)
-
-            if event_data is None:
-                continue
-
-            if event_data is not None:
-                event_done = event_data[0] & event_bit
-                location_id = worlds.ff6wc.FF6WCWorld.location_name_to_id[location_name]
-                if event_done and location_id not in ctx.locations_checked:
-                    ctx.locations_checked.add(location_id)
-                    snes_logger.info(
-                        f'New Check: {location_name} ({len(ctx.locations_checked)}/{len(ctx.missing_locations) + len(ctx.checked_locations)})')
-                    await ctx.send_msgs([{"cmd": 'LocationChecks', "locations": [location_id]}])
-
-            items_received_data = await snes_read(ctx, FF6Rom.items_received_address, 1)
-            if items_received_data is None:
-                continue
-            items_received_amount = items_received_data[0]
-            if items_received_amount >= len(ctx.items_received):
-                continue
-            else:
-                item = ctx.items_received[items_received_amount]
-                item_name = worlds.ff6wc.FF6WCWorld.item_id_to_name[item.item]
-                item_id = item.item
-                print(item_name)
-                print(items_received_amount)
-                print(len(ctx.items_received))
-                if item_name in FF6Rom.characters:
-                    character_index = FF6Rom.characters.index(item_name)
-                    character_init_byte, character_init_bit = FF6Rom.get_character_initialized_bit(character_index)
-                    character_init_data = await snes_read(ctx, character_init_byte, 1)
-                    if character_init_data is None:
-                        continue
-
-                    character_recruit_byte, character_recruit_bit = FF6Rom.get_character_recruited_bit(character_index)
-                    character_recruit_data = await snes_read(ctx, character_recruit_byte, 1)
-                    if character_recruit_data is None:
-                        continue
-
-                    character_initialized = character_init_data[0] & character_init_bit
-                    character_recruited = character_recruit_data[0] & character_recruit_bit
-                    if not (character_initialized and character_recruited):
-                        character_name = FF6Rom.characters[character_index]
-                        character_ap_id = worlds.ff6wc.FF6WCWorld.item_name_to_id[character_name]
-                        character_item = next((item for item in ctx.items_received if item.item == character_ap_id),
-                                              None)
-                        if character_item is not None:
-                            new_init_data = character_init_data[0] | character_init_bit
-                            new_recruit_data = character_recruit_data[0] | character_recruit_bit
-                            snes_buffered_write(ctx, character_init_byte, bytes([new_init_data]))
-                            snes_buffered_write(ctx, character_recruit_byte, bytes([new_recruit_data]))
-                            snes_buffered_write(ctx, FF6Rom.items_received_address, bytes([items_received_amount + 1]))
-                            snes_logger.info('Received %s from %s (%s)' % (
-                                color(ctx.item_names[character_item.item], 'red', 'bold'),
-                                color(ctx.player_names[character_item.player], 'yellow'),
-                                ctx.location_names[character_item.location]))
-                elif item_name in FF6Rom.espers:
-                    esper_index = FF6Rom.espers.index(item_name)
-                    esper_byte, esper_bit = FF6Rom.get_obtained_esper_bit(esper_index)
-                    esper_data = await snes_read(ctx, esper_byte, 1)
-                    if esper_data is None:
-                        continue
-                    esper_obtained = esper_data[0] & esper_bit
-                    if esper_obtained == 0:
-                        new_data = esper_data[0] | esper_bit
-                        print("writing data")
-                        snes_buffered_write(ctx, esper_byte, bytes([new_data]))
-
-                        snes_buffered_write(ctx, FF6Rom.items_received_address, bytes([items_received_amount + 1]))
-                        snes_logger.info('Received %s from %s (%s)' % (
-                            color(ctx.item_names[item.item], 'red', 'bold'),
-                            color(ctx.player_names[item.player], 'yellow'),
-                            ctx.location_names[item.location]))
-
-                else:
-                    item_types_data = await snes_read(ctx, FF6Rom.item_types_base_address, 255)
-                    item_quantities_data = await snes_read(ctx, FF6Rom.item_quantities_base_address, 255)
-                    if item_types_data is None or item_quantities_data is None:
-                        continue
-                    reserved_slots = []
-                    for i in range(0, 255):
-                        slot = item_types_data[i]
-                        print("slot" + str(i) + ":" + str(slot))
-                        quantity = item_quantities_data[i]
-                        exists = False
-                        if slot == FF6Rom.item_ingame_ids[item_name]:
-                            exists = True
-                        if (slot == 255 or quantity == 0 or exists == True):
-                            reserved_slots.append(i)
-                            type_destination = FF6Rom.item_types_base_address + i
-                            amount_destination = FF6Rom.item_quantities_base_address + i
-                            type_id = FF6Rom.item_ingame_ids[item_name]
-                            amount = quantity + 1
-                            snes_buffered_write(ctx, type_destination, bytes([type_id]))
-                            snes_buffered_write(ctx, amount_destination, bytes([amount]))
-                            snes_buffered_write(ctx, FF6Rom.items_received_address, bytes([items_received_amount + 1]))
-                            snes_logger.info('Received %s from %s (%s)' % (
-                                color(item_name, 'red', 'bold'),
-                                color(ctx.player_names[item.player], 'yellow'),
-                                ctx.location_names[item.location]))
-                            break
-
-            await snes_flush_writes(ctx)
-        elif ctx.game == GAME_DKC3:
-            from worlds.dkc3.Client import dkc3_game_watcher
-            await dkc3_game_watcher(ctx)
-
-
-async def run_game(romfile):
-    auto_start = Utils.get_options()["lttp_options"].get("rom_start", True)
-=======
 async def run_game(romfile: str) -> None:
     auto_start = typing.cast(typing.Union[bool, str],
                              Utils.get_settings()["sni_options"].get("snes_rom_start", True))
->>>>>>> 0e6e3597
     if auto_start is True:
         import webbrowser
         webbrowser.open(romfile)
