--- conflicted
+++ resolved
@@ -334,14 +334,10 @@
                 }
                 AutoWorld.call_all(multiworld, "modify_multidata", multidata)
 
-<<<<<<< HEAD
-                multidata = zlib.compress(restricted_dumps(multidata), 9)
-=======
                 for key in ("slot_data", "er_hint_data"):
                     multidata[key] = convert_to_base_types(multidata[key])
 
                 multidata = zlib.compress(pickle.dumps(multidata), 9)
->>>>>>> edc0c897
 
                 with open(os.path.join(temp_dir, f'{outfilebase}.archipelago'), 'wb') as f:
                     f.write(bytes([3]))  # version of format
