--- conflicted
+++ resolved
@@ -188,84 +188,6 @@
         world.itempool[:] = new_items
 
     # temporary home for item links, should be moved out of Main
-<<<<<<< HEAD
-=======
-    for group_id, group in world.groups.items():
-        def find_common_pool(players: Set[int], shared_pool: Set[str]) -> Tuple[
-            Optional[Dict[int, Dict[str, int]]], Optional[Dict[str, int]]
-        ]:
-            classifications: Dict[str, int] = collections.defaultdict(int)
-            counters = {player: {name: 0 for name in shared_pool} for player in players}
-            for item in world.itempool:
-                if item.player in counters and item.name in shared_pool:
-                    counters[item.player][item.name] += 1
-                    classifications[item.name] |= item.classification
-
-            for player in players.copy():
-                if all([counters[player][item] == 0 for item in shared_pool]):
-                    players.remove(player)
-                    del (counters[player])
-
-            if not players:
-                return None, None
-
-            for item in shared_pool:
-                count = min(counters[player][item] for player in players)
-                if count:
-                    for player in players:
-                        counters[player][item] = count
-                else:
-                    for player in players:
-                        del (counters[player][item])
-            return counters, classifications
-
-        common_item_count, classifications = find_common_pool(group["players"], group["item_pool"])
-        if not common_item_count:
-            continue
-
-        new_itempool: List[Item] = []
-        for item_name, item_count in next(iter(common_item_count.values())).items():
-            for _ in range(item_count):
-                new_item = group["world"].create_item(item_name)
-                # mangle together all original classification bits
-                new_item.classification |= classifications[item_name]
-                new_itempool.append(new_item)
-
-        region = Region("Menu", group_id, world, "ItemLink")
-        world.regions.append(region)
-        locations = region.locations
-        for item in world.itempool:
-            count = common_item_count.get(item.player, {}).get(item.name, 0)
-            if count:
-                loc = Location(group_id, f"Item Link: {item.name} -> {world.player_name[item.player]} {count}",
-                               None, region)
-                loc.access_rule = lambda state, item_name = item.name, group_id_ = group_id, count_ = count: \
-                    state.has(item_name, group_id_, count_)
-
-                locations.append(loc)
-                loc.place_locked_item(item)
-                common_item_count[item.player][item.name] -= 1
-            else:
-                new_itempool.append(item)
-
-        itemcount = len(world.itempool)
-        world.itempool = new_itempool
-
-        while itemcount > len(world.itempool):
-            items_to_add = []
-            for player in group["players"]:
-                if group["link_replacement"]:
-                    item_player = group_id
-                else:
-                    item_player = player
-                if group["replacement_items"][player]:
-                    items_to_add.append(AutoWorld.call_single(world, "create_item", item_player,
-                                                                group["replacement_items"][player]))
-                else:
-                    items_to_add.append(AutoWorld.call_single(world, "create_filler", item_player))
-            world.random.shuffle(items_to_add)
-            world.itempool.extend(items_to_add[:itemcount - len(world.itempool)])
->>>>>>> fe6a70a1
 
     world.link_items()
     
