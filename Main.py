--- conflicted
+++ resolved
@@ -300,7 +300,7 @@
     outfilebase = 'AP_' + world.seed_name
 
     output = tempfile.TemporaryDirectory()
-    with output as temp_dir:
+    with (output as temp_dir):
         output_players = [player for player in world.player_ids if AutoWorld.World.generate_output.__code__
                           is not world.worlds[player].generate_output.__code__]
         with concurrent.futures.ThreadPoolExecutor(len(output_players) + 2) as pool:
@@ -369,20 +369,13 @@
                             location.item.code, location.item.player, location.item.flags
                         if location.name in world.worlds[location.player].options.start_location_hints:
                             precollect_hint(location)
-<<<<<<< HEAD
-                        elif location.item.name in world.start_hints[location.item.player]:
+                        elif location.item.name in world.worlds[location.item.player].options.start_hints:
                             received_item = location.item
                             if collected_hints[received_item.player].setdefault(received_item.name, 0)\
-                                    < world.start_hints[received_item.player].value[received_item.name]:
+                                    < world.worlds[received_item.player].options.start_hints.value[received_item.name]:
                                 precollect_hint(location)
                                 collected_hints[received_item.player][received_item.name] += 1
-
-                        elif any([location.item.name in world.start_hints[player]
-=======
-                        elif location.item.name in world.worlds[location.item.player].options.start_hints:
-                            precollect_hint(location)
                         elif any([location.item.name in world.worlds[player].options.start_hints
->>>>>>> 6718fa4e
                                   for player in world.groups.get(location.item.player, {}).get("players", [])]):
                             precollect_hint(location)
 
