import collections
import concurrent.futures
import logging
import os
import pickle
import tempfile
import time
import zipfile
import zlib
from typing import Dict, List, Optional, Set, Tuple, Union

import worlds
from BaseClasses import CollectionState, Item, Location, LocationProgressType, MultiWorld, Region
from Fill import FillError, balance_multiworld_progression, distribute_items_restrictive, distribute_planned, \
    flood_items
from Options import StartInventoryPool
from Utils import __version__, output_path, version_tuple, get_settings
from settings import get_settings
from worlds import AutoWorld
from worlds.generic.Rules import exclusion_rules, locality_rules

__all__ = ["main"]


def main(args, seed=None, baked_server_options: Optional[Dict[str, object]] = None):
    if not baked_server_options:
        baked_server_options = get_settings().server_options.as_dict()
    assert isinstance(baked_server_options, dict)
    if args.outputpath:
        os.makedirs(args.outputpath, exist_ok=True)
        output_path.cached_path = args.outputpath

    start = time.perf_counter()
    # initialize the multiworld
    multiworld = MultiWorld(args.multi)

    logger = logging.getLogger()
    multiworld.set_seed(seed, args.race, str(args.outputname) if args.outputname else None)
    multiworld.plando_options = args.plando_options
    multiworld.plando_items = args.plando_items.copy()
    multiworld.plando_texts = args.plando_texts.copy()
    multiworld.plando_connections = args.plando_connections.copy()
    multiworld.game = args.game.copy()
    multiworld.player_name = args.name.copy()
    multiworld.sprite = args.sprite.copy()
    multiworld.sprite_pool = args.sprite_pool.copy()

    multiworld.set_options(args)
    if args.csv_output:
        from Options import dump_player_options
        dump_player_options(multiworld)
    multiworld.set_item_links()
    multiworld.state = CollectionState(multiworld)
    logger.info('Archipelago Version %s  -  Seed: %s\n', __version__, multiworld.seed)

    logger.info(f"Found {len(AutoWorld.AutoWorldRegister.world_types)} World Types:")
    longest_name = max(len(text) for text in AutoWorld.AutoWorldRegister.world_types)

    max_item = 0
    max_location = 0
    for cls in AutoWorld.AutoWorldRegister.world_types.values():
        if cls.item_id_to_name:
            max_item = max(max_item, max(cls.item_id_to_name))
            max_location = max(max_location, max(cls.location_id_to_name))

    item_digits = len(str(max_item))
    location_digits = len(str(max_location))
    item_count = len(str(max(len(cls.item_names) for cls in AutoWorld.AutoWorldRegister.world_types.values())))
    location_count = len(str(max(len(cls.location_names) for cls in AutoWorld.AutoWorldRegister.world_types.values())))
    del max_item, max_location

    for name, cls in AutoWorld.AutoWorldRegister.world_types.items():
        if not cls.hidden and len(cls.item_names) > 0:
            logger.info(f" {name:{longest_name}}: {len(cls.item_names):{item_count}} "
                        f"Items (IDs: {min(cls.item_id_to_name):{item_digits}} - "
                        f"{max(cls.item_id_to_name):{item_digits}}) | "
                        f"{len(cls.location_names):{location_count}} "
                        f"Locations (IDs: {min(cls.location_id_to_name):{location_digits}} - "
                        f"{max(cls.location_id_to_name):{location_digits}})")

    del item_digits, location_digits, item_count, location_count

    # This assertion method should not be necessary to run if we are not outputting any multidata.
    if not args.skip_output:
        AutoWorld.call_stage(multiworld, "assert_generate")

    AutoWorld.call_all(multiworld, "generate_early")

    logger.info('')

    for player in multiworld.player_ids:
        for item_name, count in multiworld.worlds[player].options.start_inventory.value.items():
            for _ in range(count):
                multiworld.push_precollected(multiworld.create_item(item_name, player))

        for item_name, count in getattr(multiworld.worlds[player].options,
                                        "start_inventory_from_pool",
                                        StartInventoryPool({})).value.items():
            for _ in range(count):
                multiworld.push_precollected(multiworld.create_item(item_name, player))
            # remove from_pool items also from early items handling, as starting is plenty early.
            early = multiworld.early_items[player].get(item_name, 0)
            if early:
                multiworld.early_items[player][item_name] = max(0, early-count)
                remaining_count = count-early
                if remaining_count > 0:
                    local_early = multiworld.local_early_items[player].get(item_name, 0)
                    if local_early:
                        multiworld.early_items[player][item_name] = max(0, local_early - remaining_count)
                    del local_early
            del early

    logger.info('Creating MultiWorld.')
    AutoWorld.call_all(multiworld, "create_regions")

    logger.info('Creating Items.')
    AutoWorld.call_all(multiworld, "create_items")

    logger.info('Calculating Access Rules.')

    for player in multiworld.player_ids:
        # items can't be both local and non-local, prefer local
        multiworld.worlds[player].options.non_local_items.value -= multiworld.worlds[player].options.local_items.value
        multiworld.worlds[player].options.non_local_items.value -= set(multiworld.local_early_items[player])

    AutoWorld.call_all(multiworld, "set_rules")

    for player in multiworld.player_ids:
        exclusion_rules(multiworld, player, multiworld.worlds[player].options.exclude_locations.value)
        multiworld.worlds[player].options.priority_locations.value -= multiworld.worlds[player].options.exclude_locations.value
        world_excluded_locations = set()
        for location_name in multiworld.worlds[player].options.priority_locations.value:
            try:
                location = multiworld.get_location(location_name, player)
            except KeyError:
                continue

            if location.progress_type != LocationProgressType.EXCLUDED:
                location.progress_type = LocationProgressType.PRIORITY
            else:
                logger.warning(f"Unable to prioritize location \"{location_name}\" in player {player}'s world because the world excluded it.")
                world_excluded_locations.add(location_name)
        multiworld.worlds[player].options.priority_locations.value -= world_excluded_locations

    # Set local and non-local item rules.
    if multiworld.players > 1:
        locality_rules(multiworld)
    else:
        multiworld.worlds[1].options.non_local_items.value = set()
        multiworld.worlds[1].options.local_items.value = set()
    
    AutoWorld.call_all(multiworld, "generate_basic")

    # remove starting inventory from pool items.
    # Because some worlds don't actually create items during create_items this has to be as late as possible.
    if any(getattr(multiworld.worlds[player].options, "start_inventory_from_pool", None) for player in multiworld.player_ids):
        new_items: List[Item] = []
        old_items: List[Item] = []
        depletion_pool: Dict[int, Dict[str, int]] = {
            player: getattr(multiworld.worlds[player].options,
                            "start_inventory_from_pool",
                            StartInventoryPool({})).value.copy()
            for player in multiworld.player_ids
        }
        for player, items in depletion_pool.items():
            player_world: AutoWorld.World = multiworld.worlds[player]
            for count in items.values():
                for _ in range(count):
                    new_items.append(player_world.create_filler())
        target: int = sum(sum(items.values()) for items in depletion_pool.values())
        for i, item in enumerate(multiworld.itempool):
            if depletion_pool[item.player].get(item.name, 0):
                target -= 1
                depletion_pool[item.player][item.name] -= 1
                # quick abort if we have found all items
                if not target:
                    old_items.extend(multiworld.itempool[i+1:])
                    break
            else:
                old_items.append(item)

        # leftovers?
        if target:
            for player, remaining_items in depletion_pool.items():
                remaining_items = {name: count for name, count in remaining_items.items() if count}
                if remaining_items:
                    logger.warning(f"{multiworld.get_player_name(player)}"
                                    f" is trying to remove items from their pool that don't exist: {remaining_items}")
<<<<<<< HEAD
        assert len(multiworld.itempool) == len(new_items), "Item Pool amounts should not change."
        multiworld.itempool[:] = new_items

    # temporary home for item links, should be moved out of Main
=======
                    # find all filler we generated for the current player and remove until it matches 
                    removables = [item for item in new_items if item.player == player]
                    for _ in range(sum(remaining_items.values())):
                        new_items.remove(removables.pop())
        assert len(multiworld.itempool) == len(new_items + old_items), "Item Pool amounts should not change."
        multiworld.itempool[:] = new_items + old_items

    multiworld.link_items()
>>>>>>> 33daebef

    multiworld.link_items()
    
    if any(multiworld.item_links.values()):
        multiworld._all_state = None

    logger.info("Running Item Plando.")

    distribute_planned(multiworld)

    logger.info('Running Pre Main Fill.')

    AutoWorld.call_all(multiworld, "pre_fill")

    logger.info(f'Filling the multiworld with {len(multiworld.itempool)} items.')

    if multiworld.algorithm == 'flood':
        flood_items(multiworld)  # different algo, biased towards early game progress items
    elif multiworld.algorithm == 'balanced':
        distribute_items_restrictive(multiworld, get_settings().generator.panic_method)

    AutoWorld.call_all(multiworld, 'post_fill')

    if multiworld.players > 1 and not args.skip_prog_balancing:
        balance_multiworld_progression(multiworld)
    else:
        logger.info("Progression balancing skipped.")

    # we're about to output using multithreading, so we're removing the global random state to prevent accidental use
    multiworld.random.passthrough = False

    if args.skip_output:
        logger.info('Done. Skipped output/spoiler generation. Total Time: %s', time.perf_counter() - start)
        return multiworld

    logger.info(f'Beginning output...')
    outfilebase = 'AP_' + multiworld.seed_name

    output = tempfile.TemporaryDirectory()
    with output as temp_dir:
        output_players = [player for player in multiworld.player_ids if AutoWorld.World.generate_output.__code__
                          is not multiworld.worlds[player].generate_output.__code__]
        with concurrent.futures.ThreadPoolExecutor(len(output_players) + 2) as pool:
            check_accessibility_task = pool.submit(multiworld.fulfills_accessibility)

            output_file_futures = [pool.submit(AutoWorld.call_stage, multiworld, "generate_output", temp_dir)]
            for player in output_players:
                # skip starting a thread for methods that say "pass".
                output_file_futures.append(
                    pool.submit(AutoWorld.call_single, multiworld, "generate_output", player, temp_dir))

            # collect ER hint info
            er_hint_data: Dict[int, Dict[int, str]] = {}
            AutoWorld.call_all(multiworld, 'extend_hint_information', er_hint_data)

            def write_multidata():
                import NetUtils
                slot_data = {}
                client_versions = {}
                games = {}
                minimum_versions = {"server": AutoWorld.World.required_server_version, "clients": client_versions}
                slot_info = {}
                names = [[name for player, name in sorted(multiworld.player_name.items())]]
                for slot in multiworld.player_ids:
                    player_world: AutoWorld.World = multiworld.worlds[slot]
                    minimum_versions["server"] = max(minimum_versions["server"], player_world.required_server_version)
                    client_versions[slot] = player_world.required_client_version
                    games[slot] = multiworld.game[slot]
                    slot_info[slot] = NetUtils.NetworkSlot(names[0][slot - 1], multiworld.game[slot],
                                                           multiworld.player_types[slot])
                for slot, group in multiworld.groups.items():
                    games[slot] = multiworld.game[slot]
                    slot_info[slot] = NetUtils.NetworkSlot(group["name"], multiworld.game[slot], multiworld.player_types[slot],
                                                           group_members=sorted(group["players"]))
                precollected_items = {player: [item.code for item in world_precollected if type(item.code) == int]
                                      for player, world_precollected in multiworld.precollected_items.items()}
                precollected_hints = {player: set() for player in range(1, multiworld.players + 1 + len(multiworld.groups))}

                for slot in multiworld.player_ids:
                    slot_data[slot] = multiworld.worlds[slot].fill_slot_data()

                def precollect_hint(location):
                    entrance = er_hint_data.get(location.player, {}).get(location.address, "")
                    hint = NetUtils.Hint(location.item.player, location.player, location.address,
                                         location.item.code, False, entrance, location.item.flags)
                    precollected_hints[location.player].add(hint)
                    if location.item.player not in multiworld.groups:
                        precollected_hints[location.item.player].add(hint)
                    else:
                        for player in multiworld.groups[location.item.player]["players"]:
                            precollected_hints[player].add(hint)

                locations_data: Dict[int, Dict[int, Tuple[int, int, int]]] = {player: {} for player in multiworld.player_ids}
                for location in multiworld.get_filled_locations():
                    if type(location.address) == int:
                        assert location.item.code is not None, "item code None should be event, " \
                                                               "location.address should then also be None. Location: " \
                                                               f" {location}"
                        assert location.address not in locations_data[location.player], (
                            f"Locations with duplicate address. {location} and "
                            f"{locations_data[location.player][location.address]}")
                        locations_data[location.player][location.address] = \
                            location.item.code, location.item.player, location.item.flags
                        if location.name in multiworld.worlds[location.player].options.start_location_hints:
                            precollect_hint(location)
                        elif location.item.name in multiworld.worlds[location.item.player].options.start_hints:
                            precollect_hint(location)
                        elif any([location.item.name in multiworld.worlds[player].options.start_hints
                                  for player in multiworld.groups.get(location.item.player, {}).get("players", [])]):
                            precollect_hint(location)

                # embedded data package
                data_package = {
                    game_world.game: worlds.network_data_package["games"][game_world.game]
                    for game_world in multiworld.worlds.values()
                }

                checks_in_area: Dict[int, Dict[str, Union[int, List[int]]]] = {}

                # get spheres -> filter address==None -> skip empty
                spheres: List[Dict[int, Set[int]]] = []
                for sphere in multiworld.get_spheres():
                    current_sphere: Dict[int, Set[int]] = collections.defaultdict(set)
                    for sphere_location in sphere:
                        if type(sphere_location.address) is int:
                            current_sphere[sphere_location.player].add(sphere_location.address)

                    if current_sphere:
                        spheres.append(dict(current_sphere))

                multidata = {
                    "slot_data": slot_data,
                    "slot_info": slot_info,
                    "connect_names": {name: (0, player) for player, name in multiworld.player_name.items()},
                    "locations": locations_data,
                    "checks_in_area": checks_in_area,
                    "server_options": baked_server_options,
                    "er_hint_data": er_hint_data,
                    "precollected_items": precollected_items,
                    "precollected_hints": precollected_hints,
                    "version": tuple(version_tuple),
                    "tags": ["AP"],
                    "minimum_versions": minimum_versions,
                    "seed_name": multiworld.seed_name,
                    "spheres": spheres,
                    "datapackage": data_package,
                    "race_mode": int(multiworld.is_race),
                }
                AutoWorld.call_all(multiworld, "modify_multidata", multidata)

                multidata = zlib.compress(pickle.dumps(multidata), 9)

                with open(os.path.join(temp_dir, f'{outfilebase}.archipelago'), 'wb') as f:
                    f.write(bytes([3]))  # version of format
                    f.write(multidata)

            output_file_futures.append(pool.submit(write_multidata))
            if not check_accessibility_task.result():
                if not multiworld.can_beat_game():
                    raise FillError("Game appears as unbeatable. Aborting.", multiworld=multiworld)
                else:
                    logger.warning("Location Accessibility requirements not fulfilled.")

            # retrieve exceptions via .result() if they occurred.
            for i, future in enumerate(concurrent.futures.as_completed(output_file_futures), start=1):
                if i % 10 == 0 or i == len(output_file_futures):
                    logger.info(f'Generating output files ({i}/{len(output_file_futures)}).')
                future.result()

        if args.spoiler > 1:
            logger.info('Calculating playthrough.')
            multiworld.spoiler.create_playthrough(create_paths=args.spoiler > 2)

        if args.spoiler:
            multiworld.spoiler.to_file(os.path.join(temp_dir, '%s_Spoiler.txt' % outfilebase))

        zipfilename = output_path(f"AP_{multiworld.seed_name}.zip")
        logger.info(f"Creating final archive at {zipfilename}")
        with zipfile.ZipFile(zipfilename, mode="w", compression=zipfile.ZIP_DEFLATED,
                             compresslevel=9) as zf:
            for file in os.scandir(temp_dir):
                zf.write(file.path, arcname=file.name)

    logger.info('Done. Enjoy. Total Time: %s', time.perf_counter() - start)
    return multiworld<|MERGE_RESOLUTION|>--- conflicted
+++ resolved
@@ -186,12 +186,6 @@
                 if remaining_items:
                     logger.warning(f"{multiworld.get_player_name(player)}"
                                     f" is trying to remove items from their pool that don't exist: {remaining_items}")
-<<<<<<< HEAD
-        assert len(multiworld.itempool) == len(new_items), "Item Pool amounts should not change."
-        multiworld.itempool[:] = new_items
-
-    # temporary home for item links, should be moved out of Main
-=======
                     # find all filler we generated for the current player and remove until it matches 
                     removables = [item for item in new_items if item.player == player]
                     for _ in range(sum(remaining_items.values())):
@@ -200,7 +194,6 @@
         multiworld.itempool[:] = new_items + old_items
 
     multiworld.link_items()
->>>>>>> 33daebef
 
     multiworld.link_items()
     
