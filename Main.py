--- conflicted
+++ resolved
@@ -306,32 +306,26 @@
     else:
         logger.info("Progression balancing skipped.")
 
-<<<<<<< HEAD
-=======
-    # we're about to output using multithreading, so we're removing the global random state to prevent accidental use
-    multiworld.random.passthrough = False
-
->>>>>>> 57fcdf4f
     if args.skip_output:
         logger.info('Done. Skipped output/spoiler generation. Total Time: %s', time.perf_counter() - start)
         return multiworld
 
     # determine which items should get starting hints and add those location to start_location_hints to be collected
     # into multidata later
-    filled_locations = world.get_filled_locations()
-    world.random.shuffle(filled_locations)
-    collected_hints = {player: collections.Counter() for player in world.get_all_ids()}
+    filled_locations = multiworld.get_filled_locations()
+    multiworld.random.shuffle(filled_locations)
+    collected_hints = {player: collections.Counter() for player in multiworld.get_all_ids()}
     for location in filled_locations:
         if type(location.address) == int:
-            if location.item.name in world.worlds[location.item.player].options.start_hints:
+            if location.item.name in multiworld.worlds[location.item.player].options.start_hints:
                 item = location.item
                 if (collected_hints[item.player].setdefault(item.name, 0)
-                        < world.worlds[item.player].options.start_hints.value[item.name]):
-                    world.worlds[location.player].options.start_location_hints.value.add(location.name)
+                        < multiworld.worlds[item.player].options.start_hints.value[item.name]):
+                    multiworld.worlds[location.player].options.start_location_hints.value.add(location.name)
                     collected_hints[item.player][item.name] += 1
 
     # we're about to output using multithreading, so we're removing the global random state to prevent accidental use
-    world.random.passthrough = False
+    multiworld.random.passthrough = False
 
     logger.info(f'Beginning output...')
     outfilebase = 'AP_' + multiworld.seed_name
@@ -373,14 +367,9 @@
                     slot_info[slot] = NetUtils.NetworkSlot(group["name"], multiworld.game[slot], multiworld.player_types[slot],
                                                            group_members=sorted(group["players"]))
                 precollected_items = {player: [item.code for item in world_precollected if type(item.code) == int]
-<<<<<<< HEAD
-                                      for player, world_precollected in world.precollected_items.items()}
-                precollected_hints = {player: set() for player in range(1, world.players + 1 + len(world.groups))}
-                collected_hints = {player: {} for player in range(1, world.players + 1 + len(world.groups))}
-=======
                                       for player, world_precollected in multiworld.precollected_items.items()}
                 precollected_hints = {player: set() for player in range(1, multiworld.players + 1 + len(multiworld.groups))}
->>>>>>> 57fcdf4f
+                collected_hints = {player: {} for player in range(1, multiworld.players + 1 + len(multiworld.groups))}
 
                 for slot in multiworld.player_ids:
                     slot_data[slot] = multiworld.worlds[slot].fill_slot_data()
@@ -396,14 +385,10 @@
                         for player in multiworld.groups[location.item.player]["players"]:
                             precollected_hints[player].add(hint)
 
-<<<<<<< HEAD
-                locations_data: Dict[int, Dict[int, Tuple[int, int, int]]] = {player: {} for player in world.player_ids}
-                filled_locations = world.get_filled_locations()
+                locations_data: Dict[int, Dict[int, Tuple[int, int, int]]] = {player: {}
+                                                                              for player in multiworld.player_ids}
+                filled_locations = multiworld.get_filled_locations()
                 for location in filled_locations:
-=======
-                locations_data: Dict[int, Dict[int, Tuple[int, int, int]]] = {player: {} for player in multiworld.player_ids}
-                for location in multiworld.get_filled_locations():
->>>>>>> 57fcdf4f
                     if type(location.address) == int:
                         assert location.item.code is not None, "item code None should be event, " \
                                                                "location.address should then also be None. Location: " \
@@ -415,15 +400,8 @@
                             location.item.code, location.item.player, location.item.flags
                         if location.name in multiworld.worlds[location.player].options.start_location_hints:
                             precollect_hint(location)
-<<<<<<< HEAD
-                        elif any([location.item.name in world.worlds[player].options.start_hints
-                                  for player in world.groups.get(location.item.player, {}).get("players", [])]):
-=======
-                        elif location.item.name in multiworld.worlds[location.item.player].options.start_hints:
-                            precollect_hint(location)
                         elif any([location.item.name in multiworld.worlds[player].options.start_hints
                                   for player in multiworld.groups.get(location.item.player, {}).get("players", [])]):
->>>>>>> 57fcdf4f
                             precollect_hint(location)
 
                 # embedded data package
